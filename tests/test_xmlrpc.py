--- conflicted
+++ resolved
@@ -19,60 +19,8 @@
 ADMIN_USER_ID = common.ADMIN_USER_ID
 ADMIN_PASSWORD = common.ADMIN_PASSWORD
 
-<<<<<<< HEAD
 setUpModule = common.setUpModule
 tearDownModule = common.tearDownModule
-=======
-HOST = '127.0.0.1'
-
-ADMIN_USER = 'admin'
-ADMIN_USER_ID = 1
-ADMIN_PASSWORD = 'admin'
-
-common_proxy_60 = None
-db_proxy_60 = None
-object_proxy_60 = None
-
-common_proxy_61 = None
-db_proxy_61 = None
-model_proxy_61 = None
-
-def setUpModule():
-    """
-    Start the OpenERP server similary to the openerp-server script and
-    setup some xmlrpclib proxies.
-    """
-    openerp.tools.config['addons_path'] = ADDONS_PATH
-    openerp.tools.config['xmlrpc_port'] = PORT
-    openerp.service.start_services()
-
-    global common_proxy_60
-    global db_proxy_60
-    global object_proxy_60
-
-    global common_proxy_61
-    global db_proxy_61
-    global model_proxy_61
-
-    # Use the old (pre 6.1) API.
-    url = 'http://%s:%d/xmlrpc/' % (HOST, PORT)
-    common_proxy_60 = xmlrpclib.ServerProxy(url + 'common')
-    db_proxy_60 = xmlrpclib.ServerProxy(url + 'db')
-    object_proxy_60 = xmlrpclib.ServerProxy(url + 'object')
-
-    # Use the new (6.1) API.
-    url = 'http://%s:%d/openerp/6.1/xmlrpc/' % (HOST, PORT)
-    common_proxy_61 = xmlrpclib.ServerProxy(url + 'common')
-    db_proxy_61 = xmlrpclib.ServerProxy(url + 'db')
-    model_proxy_61 = xmlrpclib.ServerProxy(url + 'model/' + DB)
-
-    # Mmm need to make sure the server is listening for XML-RPC requests.
-    time.sleep(10)
-
-def tearDownModule():
-    """ Shutdown the OpenERP server similarly to a single ctrl-c. """
-    openerp.service.stop_services()
->>>>>>> 6d70751d
 
 class test_xmlrpc(unittest2.TestCase):
 
@@ -106,9 +54,9 @@
 
     def test_xmlrpc_61_ir_model_search(self):
         """ Try a search on the object service. """
-        ids = model_proxy_61.execute(ADMIN_USER_ID, ADMIN_PASSWORD, 'ir.model', 'search', [])
+        ids = common.model_proxy_61.execute(ADMIN_USER_ID, ADMIN_PASSWORD, 'ir.model', 'search', [])
         assert ids
-        ids = model_proxy_61.execute(ADMIN_USER_ID, ADMIN_PASSWORD, 'ir.model', 'search', [], {})
+        ids = common.model_proxy_61.execute(ADMIN_USER_ID, ADMIN_PASSWORD, 'ir.model', 'search', [], {})
         assert ids
 
 if __name__ == '__main__':
