#!/usr/bin/make -f

<<<<<<< HEAD
# include /usr/share/quilt/quilt.make
=======
SHELL := sh -e

include /usr/share/quilt/quilt.make
>>>>>>> b8f07363

update:
	# Needs: shell-helper

	cd debian; \
	debconf-create-preseed *.config; \

	for FILE in debian/*.preseed; \
	do \
		grep -v preseed $$FILE > $$FILE.tmp; \
		mv $$FILE.tmp $$FILE; \
		echo $$FILE >> debian/`basename $$FILE .preseed`.examples; \
	done

clean: clean-patched unpatch
clean-patched: patch
	dh_testdir
	dh_testroot
	rm -f build-stamp

<<<<<<< HEAD
	NO_CHECK_MODULES=1 python setup.py clean

=======
	python setup.py clean
>>>>>>> b8f07363
	rm -rf build openerp-server
	-find $(CURDIR) -type f -name "*.pyc" | xargs rm -f

	debconf-updatepo

	dh_clean

build:

install: patch
	dh_testdir
	dh_testroot
	dh_prep
	dh_installdirs

	NO_CHECK_MODULES=1 python setup.py install --no-compile --prefix=$(CURDIR)/debian/openerp-server/usr

	# Adjusting program location
	sed -i -e 's|cd .*python.*/site-packages|cd /usr/lib|' debian/openerp-server/usr/bin/openerp-server
	mv debian/openerp-server/usr/lib/python*/site-packages/openerp-server debian/openerp-server/usr/lib
	rm -rf debian/openerp-server/usr/lib/python*

	# Fixing permissions
	find debian/openerp-server/usr/lib/openerp-server/addons -type f -print0 | xargs -0 chmod 0644

	# Removing double files
	rm -rf debian/openerp-server/usr/share/doc/openerp-server-*

binary: binary-indep

binary-arch:

binary-indep: install
	dh_testdir
	dh_testroot
	dh_installchangelogs doc/Changelog
	dh_installdocs
	dh_installexamples
	dh_install
	dh_installinit --update-rcd-params='defaults 21'
	dh_installdebconf
	dh_lintian
	dh_link
	dh_compress
	dh_fixperms
	dh_installdeb
	dh_gencontrol
	dh_md5sums
	dh_builddeb

patch:
	
unpatch:
	
.PHONY: clean build install binary binary-arch binary-indep patch unpatch<|MERGE_RESOLUTION|>--- conflicted
+++ resolved
@@ -1,12 +1,7 @@
 #!/usr/bin/make -f
 
-<<<<<<< HEAD
-# include /usr/share/quilt/quilt.make
-=======
 SHELL := sh -e
 
-include /usr/share/quilt/quilt.make
->>>>>>> b8f07363
 
 update:
 	# Needs: shell-helper
@@ -27,12 +22,7 @@
 	dh_testroot
 	rm -f build-stamp
 
-<<<<<<< HEAD
 	NO_CHECK_MODULES=1 python setup.py clean
-
-=======
-	python setup.py clean
->>>>>>> b8f07363
 	rm -rf build openerp-server
 	-find $(CURDIR) -type f -name "*.pyc" | xargs rm -f
 
