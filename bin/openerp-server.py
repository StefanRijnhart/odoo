--- conflicted
+++ resolved
@@ -48,12 +48,7 @@
 if os.path.exists(_oldxml1):
     sys.path.insert(0,_oldxml1)
 elif os.path.exists(_oldxml2):
-<<<<<<< HEAD
-    sys.path.insert(0,_oldxml2)
-=======
     sys.path.insert(0,_oldxml2)    
-
->>>>>>> a2db1c09
 
 import release
 __author__ = release.author
