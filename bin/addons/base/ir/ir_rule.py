--- conflicted
+++ resolved
@@ -110,18 +110,10 @@
             if rule.domain_force:
                 res[rule.id] = eval(rule.domain_force, eval_user_data)
             else:
-<<<<<<< HEAD
-                if rule.operand.startswith('user.') and rule.operand.count('.') > 1:
-                    #Need to check user.field.field1.field2(if field  is False,it will break the chain)
-                    op = rule.operand[5:]
-                    rule.operand = rule.operand[:5+len(op[:op.find('.')])] +' and '+ rule.operand + ' or False'
-
-=======
                 if rule.operand and rule.operand.startswith('user.') and rule.operand.count('.') > 1:
                     #Need to check user.field.field1.field2(if field  is False,it will break the chain)
                     op = rule.operand[5:]
                     rule.operand = rule.operand[:5+len(op[:op.find('.')])] +' and '+ rule.operand + ' or False'
->>>>>>> 78574879
                 if rule.operator in ('in', 'child_of'):
                     dom = eval("[('%s', '%s', [%s])]" % (rule.field_id.name, rule.operator,
                         eval(rule.operand,eval_user_data)), eval_user_data)
