--- conflicted
+++ resolved
@@ -37,10 +37,7 @@
         # redirect to the form view if logged person
         if request.session.uid:
             return werkzeug.utils.redirect('/web#model=%s&id=%s&view_type=form' % (record_sudo._name, record_sudo.id))
-<<<<<<< HEAD
         return request.render('rating.rating_external_page_view', {
-            'web_base_url': request.env['ir.config_parameter'].sudo().get_param('web.base.url')
-        })
-=======
-        return request.render('rating.rating_external_page_view', {'rating': rating})
->>>>>>> ca200383
+            'web_base_url': request.env['ir.config_parameter'].sudo().get_param('web.base.url'),
+            'rating': rating,
+        })