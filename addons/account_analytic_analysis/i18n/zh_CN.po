# Chinese (Simplified) translation for openobject-addons
# Copyright (c) 2012 Rosetta Contributors and Canonical Ltd 2012
# This file is distributed under the same license as the openobject-addons package.
# FIRST AUTHOR <EMAIL@ADDRESS>, 2012.
#
msgid ""
msgstr ""
"Project-Id-Version: openobject-addons\n"
"Report-Msgid-Bugs-To: FULL NAME <EMAIL@ADDRESS>\n"
"POT-Creation-Date: 2013-06-07 19:36+0000\n"
"PO-Revision-Date: 2013-02-18 12:27+0000\n"
"Last-Translator: 盈通 ccdos <ccdos@163.com>\n"
"Language-Team: Chinese (Simplified) <zh_CN@li.org>\n"
"MIME-Version: 1.0\n"
"Content-Type: text/plain; charset=UTF-8\n"
"Content-Transfer-Encoding: 8bit\n"
<<<<<<< HEAD
"X-Launchpad-Export-Date: 2013-07-11 05:46+0000\n"
"X-Generator: Launchpad (build 16696)\n"
=======
"X-Launchpad-Export-Date: 2013-11-21 05:56+0000\n"
"X-Generator: Launchpad (build 16831)\n"
>>>>>>> 94b4618c

#. module: account_analytic_analysis
#: view:account.analytic.account:0
msgid "No order to invoice, create"
msgstr "没有订单被开票，创建"

#. module: account_analytic_analysis
#: code:addons/account_analytic_analysis/account_analytic_analysis.py:547
#, python-format
msgid "Timesheets to Invoice of %s"
msgstr ""

#. module: account_analytic_analysis
#: view:account.analytic.account:0
msgid "Group By..."
msgstr "分组..."

#. module: account_analytic_analysis
#: view:account.analytic.account:0
msgid "Template"
msgstr ""

#. module: account_analytic_analysis
#: view:account.analytic.account:0
msgid "To Invoice"
msgstr "开票"

#. module: account_analytic_analysis
#: view:account.analytic.account:0
msgid "Remaining"
msgstr "剩余"

#. module: account_analytic_analysis
#: field:account.analytic.account,real_margin_rate:0
msgid "Real Margin Rate (%)"
msgstr "实际利润(%)"

#. module: account_analytic_analysis
#: view:account.analytic.account:0
msgid "End date passed or prepaid unit consumed"
msgstr ""

#. module: account_analytic_analysis
#: field:account.analytic.account,last_worked_date:0
msgid "Date of Last Cost/Work"
msgstr "最近日期的工作成本"

#. module: account_analytic_analysis
#: field:account.analytic.account,ca_to_invoice:0
msgid "Uninvoiced Amount"
msgstr "未开票金额"

#. module: account_analytic_analysis
#: view:account.analytic.account:0
msgid "⇒ Invoice"
msgstr "=> 开票"

#. module: account_analytic_analysis
#: field:account.analytic.account,ca_invoiced:0
msgid "Invoiced Amount"
msgstr "已开票金额"

#. module: account_analytic_analysis
#: field:account.analytic.account,last_worked_invoiced_date:0
msgid "Date of Last Invoiced Cost"
msgstr "最近的已发票日期"

#. module: account_analytic_analysis
#: help:account.analytic.account,fix_price_to_invoice:0
msgid "Sum of quotations for this contract."
msgstr "合同的报价单汇总"

#. module: account_analytic_analysis
#: model:ir.actions.act_window,help:account_analytic_analysis.action_sales_order
msgid ""
"<p class=\"oe_view_nocontent_create\">\n"
"                Click to create a quotation that can be converted into a "
"sales\n"
"                order.\n"
"              </p><p>\n"
"                Use sale orders to track everything that should be invoiced\n"
"                at a fix price on a contract.\n"
"              </p>\n"
"            "
msgstr ""

#. module: account_analytic_analysis
#: help:account.analytic.account,ca_invoiced:0
msgid "Total customer invoiced amount for this account."
msgstr "这科目的客户发票合计"

#. module: account_analytic_analysis
#: view:account.analytic.account:0
msgid "Cancelled"
msgstr ""

#. module: account_analytic_analysis
#: help:account.analytic.account,timesheet_ca_invoiced:0
msgid "Sum of timesheet lines invoiced for this contract."
msgstr "合同已开票的计工单行的汇总"

#. module: account_analytic_analysis
#: model:email.template,subject:account_analytic_analysis.account_analytic_cron_email_template
msgid "Contract expiration reminder ${user.company_id.name}"
msgstr ""

#. module: account_analytic_analysis
#: code:addons/account_analytic_analysis/account_analytic_analysis.py:464
#, python-format
msgid "Sales Order Lines of %s"
msgstr "%s 的销售订单行"

#. module: account_analytic_analysis
#: view:account.analytic.account:0
msgid "End date is in the next month"
msgstr ""

#. module: account_analytic_analysis
#: help:account.analytic.account,revenue_per_hour:0
msgid "Computed using the formula: Invoiced Amount / Total Time"
msgstr "计算公式：已开票金额 / 总时数"

#. module: account_analytic_analysis
#: field:account_analytic_analysis.summary.month,account_id:0
#: field:account_analytic_analysis.summary.user,account_id:0
#: model:ir.model,name:account_analytic_analysis.model_account_analytic_account
msgid "Analytic Account"
msgstr "辅助核算项"

#. module: account_analytic_analysis
#: view:account.analytic.account:0
msgid "Partner"
msgstr "业务伙伴"

#. module: account_analytic_analysis
#: view:account.analytic.account:0
msgid "Contracts that are not assigned to an account manager."
msgstr "没有制定客户经理的合同"

#. module: account_analytic_analysis
#: model:ir.actions.act_window,help:account_analytic_analysis.action_account_analytic_overdue
msgid ""
"<p class=\"oe_view_nocontent_create\">\n"
"                Click to define a new contract.\n"
"              </p><p>\n"
"                You will find here the contracts to be renewed because the\n"
"                end date is passed or the working effort is higher than the\n"
"                maximum authorized one.\n"
"              </p><p>\n"
"                OpenERP automatically sets contracts to be renewed in a "
"pending\n"
"                state. After the negociation, the salesman should close or "
"renew\n"
"                pending contracts.\n"
"              </p>\n"
"            "
msgstr ""

#. module: account_analytic_analysis
#: view:account.analytic.account:0
msgid "End Date"
msgstr "截止日期"

#. module: account_analytic_analysis
#: view:account.analytic.account:0
msgid "Account Manager"
msgstr "会计经理"

#. module: account_analytic_analysis
#: help:account.analytic.account,remaining_hours_to_invoice:0
msgid "Computed using the formula: Maximum Time - Total Invoiced Time"
msgstr "使用此公式计算：最大时间 - 已开票总时间"

#. module: account_analytic_analysis
#: view:account.analytic.account:0
msgid "Expected"
msgstr "预期"

#. module: account_analytic_analysis
#: view:account.analytic.account:0
msgid "Closed contracts"
msgstr ""

#. module: account_analytic_analysis
#: help:account.analytic.account,theorical_margin:0
msgid "Computed using the formula: Theoretical Revenue - Total Costs"
msgstr "用此公式计算：理论收入 - 总成本"

#. module: account_analytic_analysis
#: field:account.analytic.account,hours_qtt_invoiced:0
msgid "Invoiced Time"
msgstr "已开票的工时"

#. module: account_analytic_analysis
#: field:account.analytic.account,fix_price_to_invoice:0
#: field:account.analytic.account,remaining_hours:0
#: field:account.analytic.account,remaining_hours_to_invoice:0
#: field:account.analytic.account,timesheet_ca_invoiced:0
msgid "Remaining Time"
msgstr "剩余时间"

#. module: account_analytic_analysis
#: view:account.analytic.account:0
msgid ""
"{'required': [('type','=','contract')], 'invisible': [('type','in',['view', "
"'normal','template'])]}"
msgstr ""
"{'required': [('type','=','contract')], 'invisible': [('type','in',['view', "
"'normal','template'])]}"

#. module: account_analytic_analysis
#: view:account.analytic.account:0
msgid "Pricelist"
msgstr ""

#. module: account_analytic_analysis
#: help:account.analytic.account,remaining_hours:0
msgid "Computed using the formula: Maximum Time - Total Worked Time"
msgstr "用下列公式计算：最大工时 - 总工作时间"

#. module: account_analytic_analysis
#: help:account.analytic.account,hours_quantity:0
msgid ""
"Number of time you spent on the analytic account (from timesheet). It "
"computes quantities on all journal of type 'general'."
msgstr "你在这个成本科目上花费的时间总数（数据来自计工单）。仅计算类型为“普通”的凭证簿。"

#. module: account_analytic_analysis
#: view:account.analytic.account:0
msgid "Nothing to invoice, create"
msgstr "尚未开票，创建"

#. module: account_analytic_analysis
#: model:res.groups,name:account_analytic_analysis.group_template_required
msgid "Mandatory use of templates in contracts"
msgstr "强制采用模板制订合同"

#. module: account_analytic_analysis
#: help:account.analytic.account,last_worked_invoiced_date:0
msgid ""
"If invoice from the costs, this is the date of the latest work or cost that "
"have been invoiced."
msgstr "如果发票来自费用, 这是最近工作日期或已开票的费用"

#. module: account_analytic_analysis
#: field:account.analytic.account,hours_quantity:0
msgid "Total Worked Time"
msgstr "总工作时间"

#. module: account_analytic_analysis
#: field:account.analytic.account,real_margin:0
msgid "Real Margin"
msgstr "实际利润"

#. module: account_analytic_analysis
#: view:account.analytic.account:0
msgid ""
"{'required': [('type','=','contract'),'|',('fix_price_invoices','=',True), "
"('invoice_on_timesheets', '=', True)]}"
msgstr ""

#. module: account_analytic_analysis
#: view:account.analytic.account:0
msgid "Contracts assigned to a customer."
msgstr ""

#. module: account_analytic_analysis
#: model:ir.model,name:account_analytic_analysis.model_account_analytic_analysis_summary_month
msgid "Hours summary by month"
msgstr "月的小时数合计"

#. module: account_analytic_analysis
#: view:account.analytic.account:0
msgid "Pending contracts"
msgstr ""

#. module: account_analytic_analysis
#: help:account.analytic.account,real_margin_rate:0
msgid "Computes using the formula: (Real Margin / Total Costs) * 100."
msgstr "计算公式为:(实际利润/总成本×100)"

#. module: account_analytic_analysis
#: view:account.analytic.account:0
msgid "or view"
msgstr "或 视图"

#. module: account_analytic_analysis
#: view:account.analytic.account:0
msgid "Parent"
msgstr "父级"

#. module: account_analytic_analysis
#: view:account.analytic.account:0
msgid "Units Consumed"
msgstr ""

#. module: account_analytic_analysis
#: field:account.analytic.account,month_ids:0
#: field:account_analytic_analysis.summary.month,month:0
msgid "Month"
msgstr "月"

#. module: account_analytic_analysis
#: model:ir.actions.act_window,name:account_analytic_analysis.action_hr_tree_invoiced_all
#: model:ir.ui.menu,name:account_analytic_analysis.menu_action_hr_tree_invoiced_all
msgid "Time & Materials to Invoice"
msgstr "要开票的工时和材料"

#. module: account_analytic_analysis
#: view:account.analytic.account:0
msgid "Start Date"
msgstr "开始日期"

#. module: account_analytic_analysis
#: view:account.analytic.account:0
msgid "Expiring soon"
msgstr ""

#. module: account_analytic_analysis
#: view:account.analytic.account:0
msgid "Invoiced"
msgstr "已开票"

#. module: account_analytic_analysis
#: model:email.template,body_html:account_analytic_analysis.account_analytic_cron_email_template
msgid ""
"\n"
"Hello ${object.name},\n"
"\n"
"% macro account_table(values):\n"
"<table cellspacing=\"1\" border=\"1\" cellpadding=\"4\">\n"
"    <tr>\n"
"        <th>Customer</th>\n"
"        <th>Contract</th>\n"
"        <th>Dates</th>\n"
"        <th>Prepaid Units</th>\n"
"        <th>Contact</th>\n"
"    </tr>\n"
"    % for partner, accounts in values:\n"
"        % for account in accounts:\n"
"        <tr>\n"
"            <td>${partner.name}</td>\n"
"            <td><a "
"href=\"${ctx[\"base_url\"]}/#action=${ctx[\"action_id\"]}&id=${account.id}&vi"
"ew_type=form\">${account.name}</a></td>\n"
"            <td>${account.date_start} to ${account.date and account.date or "
"'???'}</td>\n"
"            <td>\n"
"            % if account.quantity_max != 0.0:\n"
"                ${account.remaining_hours}/${account.quantity_max} units\n"
"            % endif\n"
"            </td>\n"
"            <td>${account.partner_id.phone or ''}, "
"${account.partner_id.email or ''}</td>\n"
"        </tr>\n"
"        % endfor\n"
"    % endfor\n"
"</table>\n"
"% endmacro \n"
"\n"
"% if \"new\" in ctx[\"data\"]:\n"
"    <h2>The following contracts just expired: </h2>\n"
"    ${account_table(ctx[\"data\"][\"new\"].iteritems())}\n"
"% endif\n"
"\n"
"% if \"old\" in ctx[\"data\"]:\n"
"    <h2>The following expired contracts are still not processed: </h2>\n"
"    ${account_table(ctx[\"data\"][\"old\"].iteritems())}\n"
"% endif\n"
"\n"
"% if \"future\" in ctx[\"data\"]:\n"
"    <h2>The following contracts will expire in less than one month: </h2>\n"
"    ${account_table(ctx[\"data\"][\"future\"].iteritems())}\n"
"% endif\n"
"\n"
"<p>\n"
"    You can check all contracts to be renewed using the menu:\n"
"</p>\n"
"<ul>\n"
"    <li>Sales / Invoicing / Contracts to Renew</li>\n"
"</ul>\n"
"<p>\n"
"    Thanks,\n"
"</p>\n"
"\n"
"<pre>\n"
"-- \n"
"OpenERP Automatic Email\n"
"</pre>\n"
"\n"
"            "
msgstr ""

#. module: account_analytic_analysis
#: view:account.analytic.account:0
msgid "Timesheets"
msgstr "计工单"

#. module: account_analytic_analysis
#: view:account.analytic.account:0
msgid "Closed"
msgstr ""

#. module: account_analytic_analysis
#: help:account.analytic.account,hours_qtt_non_invoiced:0
msgid ""
"Number of time (hours/days) (from journal of type 'general') that can be "
"invoiced if you invoice based on analytic account."
msgstr "如果您按成本科目开票，这里是可以开票的工时。"

#. module: account_analytic_analysis
#: field:account.analytic.account,is_overdue_quantity:0
msgid "Overdue Quantity"
msgstr "超期数量"

#. module: account_analytic_analysis
#: view:account.analytic.account:0
msgid "Status"
msgstr "状态"

#. module: account_analytic_analysis
#: field:account.analytic.account,ca_theorical:0
msgid "Theoretical Revenue"
msgstr "理论收入"

#. module: account_analytic_analysis
#: view:account.analytic.account:0
msgid "To Renew"
msgstr "要续签的"

#. module: account_analytic_analysis
#: view:account.analytic.account:0
#: model:ir.actions.act_window,name:account_analytic_analysis.action_account_analytic_overdue_all
#: model:ir.ui.menu,name:account_analytic_analysis.menu_action_account_analytic_overdue_all
msgid "Contracts"
msgstr "合同"

#. module: account_analytic_analysis
#: view:account.analytic.account:0
#: model:ir.actions.act_window,name:account_analytic_analysis.action_sales_order
msgid "Sales Orders"
msgstr "销售订单"

#. module: account_analytic_analysis
#: help:account.analytic.account,last_invoice_date:0
msgid "If invoice from the costs, this is the date of the latest invoiced."
msgstr "如按实际成本开票，这是最末开票日期"

#. module: account_analytic_analysis
#: help:account.analytic.account,ca_theorical:0
msgid ""
"Based on the costs you had on the project, what would have been the revenue "
"if all these costs have been invoiced at the normal sale price provided by "
"the pricelist."
msgstr "如果所有成本按正常的销售价格开票那这项目的成本基于未来的收入."

#. module: account_analytic_analysis
#: field:account.analytic.account,user_ids:0
#: field:account_analytic_analysis.summary.user,user:0
msgid "User"
msgstr "用户"

#. module: account_analytic_analysis
#: view:account.analytic.account:0
msgid "Cancelled contracts"
msgstr ""

#. module: account_analytic_analysis
#: model:ir.actions.act_window,help:account_analytic_analysis.template_of_contract_action
msgid ""
"<p class=\"oe_view_nocontent_create\">\n"
"                    Click here to create a template of contract.\n"
"                </p><p>\n"
"                    Templates are used to prefigure contract/project that \n"
"                    can be selected by the salespeople to quickly configure "
"the\n"
"                    terms and conditions of the contract.\n"
"                </p>\n"
"            "
msgstr ""
"<p class=\"oe_view_nocontent_create\">\n"
"                    点击创建合同模板。\n"
"                </p><p>\n"
"                    模板用于预先规范合同/项目内容，从而销售人员可以快速配置合同条款及条件。\n"
"                </p>\n"
"            "

#. module: account_analytic_analysis
#: model:ir.model,name:account_analytic_analysis.model_account_analytic_analysis_summary_user
msgid "Hours Summary by User"
msgstr "按用户汇总时间"

#. module: account_analytic_analysis
#: view:account.analytic.account:0
msgid "Contract"
msgstr "合同"

#. module: account_analytic_analysis
#: help:sale.config.settings,group_template_required:0
msgid ""
"Allows you to set the template field as required when creating an analytic "
"account or a contract."
msgstr "创建成本管理分析或合同时，允许按照需要设置模板域。"

#. module: account_analytic_analysis
#: help:account.analytic.account,hours_qtt_invoiced:0
msgid ""
"Number of time (hours/days) that can be invoiced plus those that already "
"have been invoiced."
msgstr "可以开发票的工时 加上 已经开发票的工时"

#. module: account_analytic_analysis
#: field:account.analytic.account,revenue_per_hour:0
msgid "Revenue per Time (real)"
msgstr "每小时收入（实际）"

#. module: account_analytic_analysis
#: view:account.analytic.account:0
msgid "Expired or consumed"
msgstr ""

#. module: account_analytic_analysis
#: model:ir.actions.act_window,help:account_analytic_analysis.action_account_analytic_overdue_all
msgid ""
"<p class=\"oe_view_nocontent_create\">\n"
"                    Click to create a new contract.\n"
"                </p><p>\n"
"                    Use contracts to follow tasks, issues, timesheets or "
"invoicing based on\n"
"                    work done, expenses and/or sales orders. OpenERP will "
"automatically manage\n"
"                    the alerts for the renewal of the contracts to the right "
"salesperson.\n"
"                </p>\n"
"            "
msgstr ""
"<p class=\"oe_view_nocontent_create\">\n"
"                    点击创建新合同。\n"
"                </p><p>\n"
"                    用合同跟踪任务，事务，时间计划或发票的完结，费用及/或销售订单。OpenERP "
"将按销售人员自动提醒管理合同续签。\n"
"                </p>\n"
"            "

#. module: account_analytic_analysis
#: field:account.analytic.account,toinvoice_total:0
msgid "Total to Invoice"
msgstr "待开票总额"

#. module: account_analytic_analysis
#: view:account.analytic.account:0
msgid "Contracts not assigned"
msgstr "合同没指定"

#. module: account_analytic_analysis
#: view:account.analytic.account:0
msgid "Customer Contracts"
msgstr "客户合同"

#. module: account_analytic_analysis
#: field:account.analytic.account,invoiced_total:0
msgid "Total Invoiced"
msgstr "已开发票数量"

#. module: account_analytic_analysis
#: view:account.analytic.account:0
msgid "In Progress"
msgstr ""

#. module: account_analytic_analysis
#: help:account.analytic.account,remaining_ca:0
msgid "Computed using the formula: Max Invoice Price - Invoiced Amount."
msgstr "计算公式为:最大发票价格 -  已开票金额"

#. module: account_analytic_analysis
#: view:account.analytic.account:0
msgid "Contracts in progress (open, draft)"
msgstr ""

#. module: account_analytic_analysis
#: field:account.analytic.account,last_invoice_date:0
msgid "Last Invoice Date"
msgstr "最近开票日期"

#. module: account_analytic_analysis
#: view:account.analytic.account:0
msgid "Units Remaining"
msgstr "单位保留"

#. module: account_analytic_analysis
#: model:ir.actions.act_window,help:account_analytic_analysis.action_hr_tree_invoiced_all
msgid ""
"<p>\n"
"                You will find here timesheets and purchases you did for\n"
"                contracts that can be reinvoiced to the customer.  If you "
"want\n"
"                to record new activities to invoice, you should use the "
"timesheet\n"
"                menu instead.\n"
"              </p>\n"
"            "
msgstr ""
"<p>\n"
"                此处显示可以根据合同向顾客发单的时间计划及采购项目。若想记录创建新的发单活动，你应该使用时间计划菜单。\n"
"              </p>\n"
"            "

#. module: account_analytic_analysis
#: field:account.analytic.account,hours_qtt_non_invoiced:0
msgid "Uninvoiced Time"
msgstr "未开票的工时"

#. module: account_analytic_analysis
#: view:account.analytic.account:0
msgid "Invoicing"
msgstr "开发票"

#. module: account_analytic_analysis
#: field:account.analytic.account,total_cost:0
msgid "Total Costs"
msgstr "总成本"

#. module: account_analytic_analysis
#: help:account.analytic.account,remaining_total:0
msgid ""
"Expectation of remaining income for this contract. Computed as the sum of "
"remaining subtotals which, in turn, are computed as the maximum between "
"'(Estimation - Invoiced)' and 'To Invoice' amounts"
msgstr "合同预期剩余收入。按照剩余总值，即“预记账”和“应记账”两项的较大者。"

#. module: account_analytic_analysis
#: model:ir.actions.act_window,name:account_analytic_analysis.action_account_analytic_overdue
#: model:ir.ui.menu,name:account_analytic_analysis.menu_action_account_analytic_overdue
msgid "Contracts to Renew"
msgstr "要续签的合同"

#. module: account_analytic_analysis
#: help:account.analytic.account,toinvoice_total:0
msgid " Sum of everything that could be invoiced for this contract."
msgstr " 该合同可以记账项目的汇总。"

#. module: account_analytic_analysis
#: field:account.analytic.account,theorical_margin:0
msgid "Theoretical Margin"
msgstr "理论的差额"

#. module: account_analytic_analysis
#: field:account.analytic.account,remaining_total:0
msgid "Total Remaining"
msgstr "总剩余"

#. module: account_analytic_analysis
#: help:account.analytic.account,real_margin:0
msgid "Computed using the formula: Invoiced Amount - Total Costs."
msgstr "计算公式为:发票金额 - 总成本"

#. module: account_analytic_analysis
#: field:account.analytic.account,hours_qtt_est:0
msgid "Estimation of Hours to Invoice"
msgstr "预期记账时数"

#. module: account_analytic_analysis
#: field:account.analytic.account,fix_price_invoices:0
msgid "Fixed Price"
msgstr "固定价格"

#. module: account_analytic_analysis
#: help:account.analytic.account,last_worked_date:0
msgid "Date of the latest work done on this account."
msgstr "这项目的最近的工作完成日期"

#. module: account_analytic_analysis
#: view:account.analytic.account:0
msgid ""
"When reinvoicing costs, OpenERP uses the\n"
"                            pricelist of the contract which uses the price\n"
"                            defined on the product related (e.g timesheet \n"
"                            products are defined on each employee)."
msgstr ""

#. module: account_analytic_analysis
#: model:ir.model,name:account_analytic_analysis.model_sale_config_settings
msgid "sale.config.settings"
msgstr "销售.配置.设置"

#. module: account_analytic_analysis
#: field:sale.config.settings,group_template_required:0
msgid "Mandatory use of templates."
msgstr "强制采用模板。"

#. module: account_analytic_analysis
#: model:ir.actions.act_window,name:account_analytic_analysis.template_of_contract_action
#: model:ir.ui.menu,name:account_analytic_analysis.menu_template_of_contract_action
msgid "Contract Template"
msgstr "合同模版"

#. module: account_analytic_analysis
#: help:account.analytic.account,total_cost:0
msgid ""
"Total of costs for this account. It includes real costs (from invoices) and "
"indirect costs, like time spent on timesheets."
msgstr "这项的成本合计,它包括实际成本(发票)和间接成本,如花费的时间表"

#. module: account_analytic_analysis
#: field:account.analytic.account,est_total:0
msgid "Total Estimation"
msgstr "总的估值"

#. module: account_analytic_analysis
#: field:account.analytic.account,remaining_ca:0
msgid "Remaining Revenue"
msgstr "剩余的收入"

#. module: account_analytic_analysis
#: help:account.analytic.account,ca_to_invoice:0
msgid ""
"If invoice from analytic account, the remaining amount you can invoice to "
"the customer based on the total costs."
msgstr "如果是辅助核算项目的发票, 剩余金额你能给客户开基于总成本的发票"

#. module: account_analytic_analysis
#: field:account_analytic_analysis.summary.month,unit_amount:0
#: field:account_analytic_analysis.summary.user,unit_amount:0
msgid "Total Time"
msgstr "总时间"

#. module: account_analytic_analysis
#: model:res.groups,comment:account_analytic_analysis.group_template_required
msgid ""
"the field template of the analytic accounts and contracts will be required."
msgstr ""

#. module: account_analytic_analysis
#: field:account.analytic.account,invoice_on_timesheets:0
msgid "On Timesheets"
msgstr "在计工单上"

#. module: account_analytic_analysis
#: view:account.analytic.account:0
msgid "Total"
msgstr "合计"

#~ msgid "Pending contracts to renew with your customer"
#~ msgstr "需要与客户续签的合同"

#~ msgid ""
#~ "The contracts to be renewed because the deadline is passed or the working "
#~ "hours are higher than the allocated hours"
#~ msgstr "合同需要续签，因为最后期限已过，或者实际工时超过了计划工时。"

#~ msgid "Contracts in progress"
#~ msgstr "正在执行的合同"

#~ msgid "Pending"
#~ msgstr "待处理"

#~ msgid ""
#~ "A contract in OpenERP is an analytic account having a partner set on it."
#~ msgstr "OpenERP中的合同是指一个被指定了业务伙伴的成本科目。"

#~ msgid "Open"
#~ msgstr "使用中"

#~ msgid "Sale Orders"
<<<<<<< HEAD
#~ msgstr "销售订单"
=======
#~ msgstr "销售订单"

#~ msgid ""
#~ "When invoicing on timesheet, OpenERP uses the\n"
#~ "                            pricelist of the contract which uses the price\n"
#~ "                            defined on the product related to each employee "
#~ "to\n"
#~ "                            define the customer invoice price rate."
#~ msgstr ""
#~ "当发票符合计工单，OpenERP将使用\n"
#~ "                    合同使用价目表价格\n"
#~ "                    产品设置应用到每个员工\n"
#~ "                    指定客户发票价格率。"

#~ msgid "Units Done"
#~ msgstr "已完成单元。"
>>>>>>> 94b4618c
<|MERGE_RESOLUTION|>--- conflicted
+++ resolved
@@ -8,19 +8,14 @@
 "Project-Id-Version: openobject-addons\n"
 "Report-Msgid-Bugs-To: FULL NAME <EMAIL@ADDRESS>\n"
 "POT-Creation-Date: 2013-06-07 19:36+0000\n"
-"PO-Revision-Date: 2013-02-18 12:27+0000\n"
-"Last-Translator: 盈通 ccdos <ccdos@163.com>\n"
+"PO-Revision-Date: 2013-11-13 09:08+0000\n"
+"Last-Translator: padola <padola@gmail.com>\n"
 "Language-Team: Chinese (Simplified) <zh_CN@li.org>\n"
 "MIME-Version: 1.0\n"
 "Content-Type: text/plain; charset=UTF-8\n"
 "Content-Transfer-Encoding: 8bit\n"
-<<<<<<< HEAD
-"X-Launchpad-Export-Date: 2013-07-11 05:46+0000\n"
-"X-Generator: Launchpad (build 16696)\n"
-=======
 "X-Launchpad-Export-Date: 2013-11-21 05:56+0000\n"
 "X-Generator: Launchpad (build 16831)\n"
->>>>>>> 94b4618c
 
 #. module: account_analytic_analysis
 #: view:account.analytic.account:0
@@ -158,7 +153,7 @@
 #. module: account_analytic_analysis
 #: view:account.analytic.account:0
 msgid "Contracts that are not assigned to an account manager."
-msgstr "没有制定客户经理的合同"
+msgstr "没有指派客户经理的合同"
 
 #. module: account_analytic_analysis
 #: model:ir.actions.act_window,help:account_analytic_analysis.action_account_analytic_overdue
@@ -178,6 +173,15 @@
 "              </p>\n"
 "            "
 msgstr ""
+"<p class=\"oe_view_nocontent_create\">\n"
+"                点击以确立一个新合同\n"
+"          </p><p>\n"
+"                 你将发现合同已经更新,由于已过期或者工作流\n"
+"                 授权超过最大数\n"
+"                              </p><p>\n"
+"              OpenERP会自动更新挂起状态的合同,商谈结束,\n"
+"              销售员必须关闭或更新挂起的合同.\n"
+"            "
 
 #. module: account_analytic_analysis
 #: view:account.analytic.account:0
@@ -187,7 +191,7 @@
 #. module: account_analytic_analysis
 #: view:account.analytic.account:0
 msgid "Account Manager"
-msgstr "会计经理"
+msgstr "分管会计"
 
 #. module: account_analytic_analysis
 #: help:account.analytic.account,remaining_hours_to_invoice:0
@@ -751,7 +755,7 @@
 #: model:res.groups,comment:account_analytic_analysis.group_template_required
 msgid ""
 "the field template of the analytic accounts and contracts will be required."
-msgstr ""
+msgstr "这个分析账户和合同的字段模板是必填的"
 
 #. module: account_analytic_analysis
 #: field:account.analytic.account,invoice_on_timesheets:0
@@ -785,9 +789,6 @@
 #~ msgstr "使用中"
 
 #~ msgid "Sale Orders"
-<<<<<<< HEAD
-#~ msgstr "销售订单"
-=======
 #~ msgstr "销售订单"
 
 #~ msgid ""
@@ -803,5 +804,4 @@
 #~ "                    指定客户发票价格率。"
 
 #~ msgid "Units Done"
-#~ msgstr "已完成单元。"
->>>>>>> 94b4618c
+#~ msgstr "已完成单元。"