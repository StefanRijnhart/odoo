--- conflicted
+++ resolved
@@ -1,30 +1,26 @@
-# Chinese (Simplified) translation for openobject-addons
-# Copyright (c) 2014 Rosetta Contributors and Canonical Ltd 2014
-# This file is distributed under the same license as the openobject-addons package.
-# FIRST AUTHOR <EMAIL@ADDRESS>, 2014.
-#
-msgid ""
-msgstr ""
-<<<<<<< HEAD
-"Project-Id-Version: openobject-addons\n"
-"Report-Msgid-Bugs-To: FULL NAME <EMAIL@ADDRESS>\n"
-"POT-Creation-Date: 2014-09-23 16:27+0000\n"
-"PO-Revision-Date: 2014-08-14 16:10+0000\n"
-"Last-Translator: FULL NAME <EMAIL@ADDRESS>\n"
-"Language-Team: Chinese (Simplified) <zh_CN@li.org>\n"
-=======
+# Translation of Odoo Server.
+# This file contains the translation of the following modules:
+# * account_analytic_analysis
+# 
+# Translators:
+# Feng Xi <uudice@gmail.com>, 2015
+# FIRST AUTHOR <EMAIL@ADDRESS>, 2014
+# jeffery chen fan <jeffery9@gmail.com>, 2015
+# niulinlnc <admin@niulin.net>, 2015
+# wxb <bd5dml@gmail.com>, 2015
+msgid ""
+msgstr ""
 "Project-Id-Version: Odoo 8.0\n"
 "Report-Msgid-Bugs-To: \n"
 "POT-Creation-Date: 2015-01-21 14:07+0000\n"
 "PO-Revision-Date: 2015-12-02 04:42+0000\n"
 "Last-Translator: jeffery chen fan <jeffery9@gmail.com>\n"
 "Language-Team: Chinese (China) (http://www.transifex.com/odoo/odoo-8/language/zh_CN/)\n"
->>>>>>> 83a4a582
 "MIME-Version: 1.0\n"
 "Content-Type: text/plain; charset=UTF-8\n"
-"Content-Transfer-Encoding: 8bit\n"
-"X-Launchpad-Export-Date: 2014-09-24 08:55+0000\n"
-"X-Generator: Launchpad (build 17196)\n"
+"Content-Transfer-Encoding: \n"
+"Language: zh_CN\n"
+"Plural-Forms: nplurals=1; plural=0;\n"
 
 #. module: account_analytic_analysis
 #: model:email.template,body_html:account_analytic_analysis.account_analytic_cron_email_template
@@ -45,18 +41,14 @@
 "        % for account in accounts:\n"
 "        <tr>\n"
 "            <td>${partner.name}</td>\n"
-"            <td><a "
-"href=\"${ctx[\"base_url\"]}/#action=${ctx[\"action_id\"]}&id=${account.id}&vi"
-"ew_type=form\">${account.name}</a></td>\n"
-"            <td>${account.date_start} to ${account.date and account.date or "
-"'???'}</td>\n"
+"            <td><a href=\"${ctx[\"base_url\"]}/#action=${ctx[\"action_id\"]}&id=${account.id}&view_type=form\">${account.name}</a></td>\n"
+"            <td>${account.date_start} to ${account.date and account.date or '???'}</td>\n"
 "            <td>\n"
 "            % if account.quantity_max != 0.0:\n"
 "                ${account.remaining_hours}/${account.quantity_max} units\n"
 "            % endif\n"
 "            </td>\n"
-"            <td>${account.partner_id.phone or ''}, "
-"${account.partner_id.email or ''}</td>\n"
+"            <td>${account.partner_id.phone or ''}, ${account.partner_id.email or ''}</td>\n"
 "        </tr>\n"
 "        % endfor\n"
 "    % endfor\n"
@@ -99,7 +91,7 @@
 #. module: account_analytic_analysis
 #: help:account.analytic.account,toinvoice_total:0
 msgid " Sum of everything that could be invoiced for this contract."
-msgstr " 该合同可以记账项目的汇总。"
+msgstr "该合同可以记账项目的汇总。"
 
 #. module: account_analytic_analysis
 #: model:ir.actions.act_window,help:account_analytic_analysis.template_of_contract_action
@@ -108,18 +100,11 @@
 "                    Click here to create a template of contract.\n"
 "                </p><p>\n"
 "                    Templates are used to prefigure contract/project that \n"
-"                    can be selected by the salespeople to quickly configure "
-"the\n"
+"                    can be selected by the salespeople to quickly configure the\n"
 "                    terms and conditions of the contract.\n"
 "                </p>\n"
 "            "
 msgstr ""
-"<p class=\"oe_view_nocontent_create\">\n"
-"                    点击创建合同模板。\n"
-"                </p><p>\n"
-"                    模板用于预先规范合同/项目内容，从而销售人员可以快速配置合同条款及条件。\n"
-"                </p>\n"
-"            "
 
 #. module: account_analytic_analysis
 #: model:ir.actions.act_window,help:account_analytic_analysis.action_account_analytic_overdue_all
@@ -127,12 +112,9 @@
 "<p class=\"oe_view_nocontent_create\">\n"
 "                    Click to create a new contract.\n"
 "                </p><p>\n"
-"                    Use contracts to follow tasks, issues, timesheets or "
-"invoicing based on\n"
-"                    work done, expenses and/or sales orders. Odoo will "
-"automatically manage\n"
-"                    the alerts for the renewal of the contracts to the right "
-"salesperson.\n"
+"                    Use contracts to follow tasks, issues, timesheets or invoicing based on\n"
+"                    work done, expenses and/or sales orders. Odoo will automatically manage\n"
+"                    the alerts for the renewal of the contracts to the right salesperson.\n"
 "                </p>\n"
 "            "
 msgstr ""
@@ -141,8 +123,7 @@
 #: model:ir.actions.act_window,help:account_analytic_analysis.action_sales_order
 msgid ""
 "<p class=\"oe_view_nocontent_create\">\n"
-"                Click to create a quotation that can be converted into a "
-"sales\n"
+"                Click to create a quotation that can be converted into a sales\n"
 "                order.\n"
 "              </p><p>\n"
 "                Use sale orders to track everything that should be invoiced\n"
@@ -161,10 +142,8 @@
 "                end date is passed or the working effort is higher than the\n"
 "                maximum authorized one.\n"
 "              </p><p>\n"
-"                Odoo automatically sets contracts to be renewed in a "
-"pending\n"
-"                state. After the negociation, the salesman should close or "
-"renew\n"
+"                Odoo automatically sets contracts to be renewed in a pending\n"
+"                state. After the negociation, the salesman should close or renew\n"
 "                pending contracts.\n"
 "              </p>\n"
 "            "
@@ -175,35 +154,29 @@
 msgid ""
 "<p>\n"
 "                You will find here timesheets and purchases you did for\n"
-"                contracts that can be reinvoiced to the customer.  If you "
-"want\n"
-"                to record new activities to invoice, you should use the "
-"timesheet\n"
+"                contracts that can be reinvoiced to the customer.  If you want\n"
+"                to record new activities to invoice, you should use the timesheet\n"
 "                menu instead.\n"
 "              </p>\n"
 "            "
 msgstr ""
-"<p>\n"
-"                此处显示可以根据合同向顾客发单的时间计划及采购项目。若想记录创建新的发单活动，你应该使用时间计划菜单。\n"
-"              </p>\n"
-"            "
 
 #. module: account_analytic_analysis
 #: view:account.analytic.account:account_analytic_analysis.account_analytic_account_form_form
 msgid "Account Analytic Lines"
-msgstr ""
+msgstr "账户分析行"
 
 #. module: account_analytic_analysis
 #: view:account.analytic.account:account_analytic_analysis.view_account_analytic_account_overdue_search
 msgid "Account Manager"
-msgstr "分管会计"
+msgstr "账户管理员"
 
 #. module: account_analytic_analysis
 #: help:sale.config.settings,group_template_required:0
 msgid ""
 "Allows you to set the template field as required when creating an analytic "
 "account or a contract."
-msgstr "创建成本管理分析或合同时，允许按照需要设置模板域。"
+msgstr ""
 
 #. module: account_analytic_analysis
 #: field:account.analytic.invoice.line,analytic_account_id:0
@@ -211,7 +184,7 @@
 #: field:account_analytic_analysis.summary.user,account_id:0
 #: model:ir.model,name:account_analytic_analysis.model_account_analytic_account
 msgid "Analytic Account"
-msgstr "辅助核算项"
+msgstr "分析账户"
 
 #. module: account_analytic_analysis
 #: help:account.analytic.account,ca_theorical:0
@@ -219,64 +192,64 @@
 "Based on the costs you had on the project, what would have been the revenue "
 "if all these costs have been invoiced at the normal sale price provided by "
 "the pricelist."
-msgstr "如果所有成本按正常的销售价格开票那这项目的成本基于未来的收入."
+msgstr ""
 
 #. module: account_analytic_analysis
 #: view:account.analytic.account:account_analytic_analysis.view_account_analytic_account_overdue_search
 msgid "Cancelled"
-msgstr ""
+msgstr "已取消"
 
 #. module: account_analytic_analysis
 #: view:account.analytic.account:account_analytic_analysis.view_account_analytic_account_overdue_search
 msgid "Cancelled contracts"
-msgstr ""
+msgstr "已取消的合同"
 
 #. module: account_analytic_analysis
 #: view:account.analytic.account:account_analytic_analysis.view_account_analytic_account_overdue_search
 msgid "Closed"
-msgstr ""
+msgstr "已关闭"
 
 #. module: account_analytic_analysis
 #: view:account.analytic.account:account_analytic_analysis.view_account_analytic_account_overdue_search
 msgid "Closed contracts"
-msgstr ""
+msgstr "已关闭的合同"
 
 #. module: account_analytic_analysis
 #: help:account.analytic.account,remaining_hours_to_invoice:0
 msgid ""
 "Computed using the formula: Expected on timesheets - Total invoiced on "
 "timesheets"
-msgstr ""
+msgstr "计算公式: Expected on timesheets - Total invoiced on timesheets"
 
 #. module: account_analytic_analysis
 #: help:account.analytic.account,real_margin:0
 msgid "Computed using the formula: Invoiced Amount - Total Costs."
-msgstr "计算公式为:发票金额 - 总成本"
+msgstr "计算公式: Invoiced Amount - Total Costs."
 
 #. module: account_analytic_analysis
 #: help:account.analytic.account,revenue_per_hour:0
 msgid "Computed using the formula: Invoiced Amount / Total Time"
-msgstr "计算公式：已开票金额 / 总时数"
+msgstr "计算公式: Invoiced Amount / Total Time"
 
 #. module: account_analytic_analysis
 #: help:account.analytic.account,remaining_ca:0
 msgid "Computed using the formula: Max Invoice Price - Invoiced Amount."
-msgstr "计算公式为:最大发票价格 -  已开票金额"
+msgstr "计算公式: Max Invoice Price - Invoiced Amount."
 
 #. module: account_analytic_analysis
 #: help:account.analytic.account,remaining_hours:0
 msgid "Computed using the formula: Maximum Time - Total Worked Time"
-msgstr "用下列公式计算：最大工时 - 总工作时间"
+msgstr "计算公式: Maximum Time - Total Worked Time"
 
 #. module: account_analytic_analysis
 #: help:account.analytic.account,theorical_margin:0
 msgid "Computed using the formula: Theoretical Revenue - Total Costs"
-msgstr "用此公式计算：理论收入 - 总成本"
+msgstr "计算公式: Theoretical Revenue - Total Costs"
 
 #. module: account_analytic_analysis
 #: help:account.analytic.account,real_margin_rate:0
 msgid "Computes using the formula: (Real Margin / Total Costs) * 100."
-msgstr "计算公式为:(实际利润/总成本×100)"
+msgstr "计算公式: (Real Margin / Total Costs) * 100."
 
 #. module: account_analytic_analysis
 #: view:account.analytic.account:account_analytic_analysis.view_account_analytic_account_overdue_search
@@ -292,7 +265,7 @@
 #. module: account_analytic_analysis
 #: model:email.template,subject:account_analytic_analysis.account_analytic_cron_email_template
 msgid "Contract expiration reminder ${user.company_id.name}"
-msgstr ""
+msgstr "合同到期提醒 ${user.company_id.name}"
 
 #. module: account_analytic_analysis
 #: view:account.analytic.account:account_analytic_analysis.view_account_analytic_account_overdue_search
@@ -314,32 +287,28 @@
 #. module: account_analytic_analysis
 #: view:account.analytic.account:account_analytic_analysis.view_account_analytic_account_overdue_search
 msgid "Contracts not assigned"
-msgstr "合同没指定"
+msgstr ""
 
 #. module: account_analytic_analysis
 #: view:account.analytic.account:account_analytic_analysis.view_account_analytic_account_overdue_search
 msgid "Contracts that are not assigned to an account manager."
-msgstr "没有指派客户经理的合同"
+msgstr ""
 
 #. module: account_analytic_analysis
 #: model:ir.actions.act_window,name:account_analytic_analysis.action_account_analytic_overdue
 #: model:ir.ui.menu,name:account_analytic_analysis.menu_action_account_analytic_overdue
 msgid "Contracts to Renew"
-<<<<<<< HEAD
-msgstr "要续签的合同"
-=======
 msgstr "待续签的合约"
->>>>>>> 83a4a582
 
 #. module: account_analytic_analysis
 #: field:account.analytic.invoice.line,create_uid:0
 msgid "Created by"
-msgstr ""
+msgstr "创建人"
 
 #. module: account_analytic_analysis
 #: field:account.analytic.invoice.line,create_date:0
 msgid "Created on"
-msgstr ""
+msgstr "创建时间"
 
 #. module: account_analytic_analysis
 #: view:account.analytic.account:account_analytic_analysis.view_account_analytic_account_overdue_search
@@ -349,12 +318,12 @@
 #. module: account_analytic_analysis
 #: field:account.analytic.account,last_worked_date:0
 msgid "Date of Last Cost/Work"
-msgstr "最近日期的工作成本"
+msgstr ""
 
 #. module: account_analytic_analysis
 #: field:account.analytic.account,last_worked_invoiced_date:0
 msgid "Date of Last Invoiced Cost"
-msgstr "最近的已发票日期"
+msgstr ""
 
 #. module: account_analytic_analysis
 #: field:account.analytic.account,recurring_next_date:0
@@ -364,17 +333,17 @@
 #. module: account_analytic_analysis
 #: help:account.analytic.account,last_worked_date:0
 msgid "Date of the latest work done on this account."
-msgstr "这项目的最近的工作完成日期"
+msgstr ""
 
 #. module: account_analytic_analysis
 #: selection:account.analytic.account,recurring_rule_type:0
 msgid "Day(s)"
-msgstr ""
+msgstr "天(s)"
 
 #. module: account_analytic_analysis
 #: field:account.analytic.invoice.line,name:0
 msgid "Description"
-msgstr ""
+msgstr "说明"
 
 #. module: account_analytic_analysis
 #: view:account.analytic.account:account_analytic_analysis.view_account_analytic_account_overdue_search
@@ -384,7 +353,7 @@
 #. module: account_analytic_analysis
 #: view:account.analytic.account:account_analytic_analysis.view_account_analytic_account_overdue_search
 msgid "End date is in the next month"
-msgstr ""
+msgstr "下月将到期"
 
 #. module: account_analytic_analysis
 #: view:account.analytic.account:account_analytic_analysis.view_account_analytic_account_overdue_search
@@ -392,15 +361,15 @@
 msgstr ""
 
 #. module: account_analytic_analysis
-#: code:addons/account_analytic_analysis/account_analytic_analysis.py:674
+#: code:addons/account_analytic_analysis/account_analytic_analysis.py:681
 #, python-format
 msgid "Error!"
-msgstr ""
+msgstr "错误！"
 
 #. module: account_analytic_analysis
 #: field:account.analytic.account,hours_qtt_est:0
 msgid "Estimation of Hours to Invoice"
-msgstr "预期记账时数"
+msgstr ""
 
 #. module: account_analytic_analysis
 #: help:account.analytic.account,remaining_total:0
@@ -408,12 +377,12 @@
 "Expectation of remaining income for this contract. Computed as the sum of "
 "remaining subtotals which, in turn, are computed as the maximum between "
 "'(Estimation - Invoiced)' and 'To Invoice' amounts"
-msgstr "合同预期剩余收入。按照剩余总值，即“预记账”和“应记账”两项的较大者。"
+msgstr ""
 
 #. module: account_analytic_analysis
 #: view:account.analytic.account:account_analytic_analysis.account_analytic_account_form_form
 msgid "Expected"
-msgstr "预期"
+msgstr ""
 
 #. module: account_analytic_analysis
 #: view:account.analytic.account:account_analytic_analysis.view_account_analytic_account_overdue_search
@@ -438,7 +407,7 @@
 #. module: account_analytic_analysis
 #: view:account.analytic.account:account_analytic_analysis.view_account_analytic_account_overdue_search
 msgid "Group By"
-msgstr ""
+msgstr "分组于..."
 
 #. module: account_analytic_analysis
 #: model:ir.model,name:account_analytic_analysis.model_account_analytic_analysis_summary_user
@@ -448,14 +417,14 @@
 #. module: account_analytic_analysis
 #: model:ir.model,name:account_analytic_analysis.model_account_analytic_analysis_summary_month
 msgid "Hours summary by month"
-msgstr "月的小时数合计"
+msgstr ""
 
 #. module: account_analytic_analysis
 #: field:account.analytic.invoice.line,id:0
 #: field:account_analytic_analysis.summary.month,id:0
 #: field:account_analytic_analysis.summary.user,id:0
 msgid "ID"
-msgstr ""
+msgstr "ID"
 
 #. module: account_analytic_analysis
 #: help:account.analytic.account,ca_to_invoice:0
@@ -467,7 +436,7 @@
 #. module: account_analytic_analysis
 #: help:account.analytic.account,last_invoice_date:0
 msgid "If invoice from the costs, this is the date of the latest invoiced."
-msgstr "如按实际成本开票，这是最末开票日期"
+msgstr "如按实际成本开票，这是最近开票的日期"
 
 #. module: account_analytic_analysis
 #: help:account.analytic.account,last_worked_invoiced_date:0
@@ -479,17 +448,17 @@
 #. module: account_analytic_analysis
 #: view:account.analytic.account:account_analytic_analysis.view_account_analytic_account_overdue_search
 msgid "In Progress"
-msgstr ""
+msgstr "进行中"
 
 #. module: account_analytic_analysis
 #: field:account.analytic.account,recurring_invoice_line_ids:0
 msgid "Invoice Lines"
-msgstr ""
+msgstr "发票行"
 
 #. module: account_analytic_analysis
 #: help:account.analytic.account,recurring_rule_type:0
 msgid "Invoice automatically repeat at specified interval"
-msgstr ""
+msgstr "在特定区间自动产生同样的发票"
 
 #. module: account_analytic_analysis
 #: view:account.analytic.account:account_analytic_analysis.account_analytic_account_form_form
@@ -499,17 +468,17 @@
 #. module: account_analytic_analysis
 #: field:account.analytic.account,ca_invoiced:0
 msgid "Invoiced Amount"
-msgstr "已开票金额"
+msgstr "已开票总额"
 
 #. module: account_analytic_analysis
 #: field:account.analytic.account,hours_qtt_invoiced:0
 msgid "Invoiced Time"
-msgstr "已开票的工时"
+msgstr "已开票时间"
 
 #. module: account_analytic_analysis
 #: view:account.analytic.account:account_analytic_analysis.account_analytic_account_form_form
 msgid "Invoicing"
-msgstr "开发票"
+msgstr "开票"
 
 #. module: account_analytic_analysis
 #: field:account.analytic.account,last_invoice_date:0
@@ -519,12 +488,12 @@
 #. module: account_analytic_analysis
 #: field:account.analytic.invoice.line,write_uid:0
 msgid "Last Updated by"
-msgstr ""
+msgstr "最后更新人"
 
 #. module: account_analytic_analysis
 #: field:account.analytic.invoice.line,write_date:0
 msgid "Last Updated on"
-msgstr ""
+msgstr "最后更新时间"
 
 #. module: account_analytic_analysis
 #: model:res.groups,name:account_analytic_analysis.group_template_required
@@ -540,58 +509,54 @@
 #: field:account.analytic.account,month_ids:0
 #: field:account_analytic_analysis.summary.month,month:0
 msgid "Month"
-msgstr "月"
+msgstr "月份"
 
 #. module: account_analytic_analysis
 #: selection:account.analytic.account,recurring_rule_type:0
 msgid "Month(s)"
-msgstr ""
-
-#. module: account_analytic_analysis
-#: code:addons/account_analytic_analysis/account_analytic_analysis.py:669
+msgstr "月"
+
+#. module: account_analytic_analysis
+#: code:addons/account_analytic_analysis/account_analytic_analysis.py:676
 #, python-format
 msgid "No Customer Defined!"
-msgstr ""
+msgstr "未定义客户！"
 
 #. module: account_analytic_analysis
 #: view:account.analytic.account:account_analytic_analysis.account_analytic_account_form_form
 msgid "No order to invoice, create"
-msgstr "没有订单被开票，创建"
+msgstr "没有订单被开票、创建"
 
 #. module: account_analytic_analysis
 #: view:account.analytic.account:account_analytic_analysis.account_analytic_account_form_form
 msgid "Nothing to invoice, create"
-<<<<<<< HEAD
-msgstr "尚未开票，创建"
-=======
 msgstr "没有需要开票的，创建"
->>>>>>> 83a4a582
 
 #. module: account_analytic_analysis
 #: help:account.analytic.account,hours_qtt_non_invoiced:0
 msgid ""
 "Number of time (hours/days) (from journal of type 'general') that can be "
 "invoiced if you invoice based on analytic account."
-msgstr "如果您按成本科目开票，这里是可以开票的工时。"
+msgstr ""
 
 #. module: account_analytic_analysis
 #: help:account.analytic.account,hours_qtt_invoiced:0
 msgid ""
 "Number of time (hours/days) that can be invoiced plus those that already "
 "have been invoiced."
-msgstr "可以开发票的工时 加上 已经开发票的工时"
+msgstr ""
 
 #. module: account_analytic_analysis
 #: help:account.analytic.account,hours_quantity:0
 msgid ""
 "Number of time you spent on the analytic account (from timesheet). It "
 "computes quantities on all journal of type 'general'."
-msgstr "你在这个成本科目上花费的时间总数（数据来自计工单）。仅计算类型为“普通”的凭证簿。"
+msgstr ""
 
 #. module: account_analytic_analysis
 #: field:account.analytic.account,invoice_on_timesheets:0
 msgid "On Timesheets"
-msgstr "在计工单上"
+msgstr "计工单"
 
 #. module: account_analytic_analysis
 #: field:account.analytic.account,is_overdue_quantity:0
@@ -601,56 +566,48 @@
 #. module: account_analytic_analysis
 #: view:account.analytic.account:account_analytic_analysis.view_account_analytic_account_overdue_search
 msgid "Parent"
-msgstr "父级"
+msgstr "上级"
 
 #. module: account_analytic_analysis
 #: view:account.analytic.account:account_analytic_analysis.view_account_analytic_account_overdue_search
 msgid "Partner"
-msgstr "业务伙伴"
+msgstr "合作伙伴"
 
 #. module: account_analytic_analysis
 #: view:account.analytic.account:account_analytic_analysis.view_account_analytic_account_overdue_search
 msgid "Pending contracts"
-msgstr ""
-
-#. module: account_analytic_analysis
-#: code:addons/account_analytic_analysis/account_analytic_analysis.py:675
+msgstr "待定的合同"
+
+#. module: account_analytic_analysis
+#: code:addons/account_analytic_analysis/account_analytic_analysis.py:682
 #, python-format
 msgid "Please define a sale journal for the company \"%s\"."
-msgstr ""
+msgstr "请给公司定义一个销售分类账\"%s\""
 
 #. module: account_analytic_analysis
 #: view:account.analytic.account:account_analytic_analysis.view_account_analytic_account_overdue_search
 msgid "Pricelist"
-msgstr ""
+msgstr "价格表"
 
 #. module: account_analytic_analysis
 #: field:account.analytic.invoice.line,product_id:0
 msgid "Product"
-msgstr ""
+msgstr "产品"
 
 #. module: account_analytic_analysis
 #: field:account.analytic.invoice.line,quantity:0
 msgid "Quantity"
-msgstr ""
+msgstr "数量"
 
 #. module: account_analytic_analysis
 #: field:account.analytic.account,real_margin:0
 msgid "Real Margin"
-<<<<<<< HEAD
-msgstr "实际利润"
-=======
 msgstr "实际毛利"
->>>>>>> 83a4a582
 
 #. module: account_analytic_analysis
 #: field:account.analytic.account,real_margin_rate:0
 msgid "Real Margin Rate (%)"
-<<<<<<< HEAD
-msgstr "实际利润(%)"
-=======
 msgstr "实际毛利百分比 (%)"
->>>>>>> 83a4a582
 
 #. module: account_analytic_analysis
 #: field:account.analytic.account,recurring_rule_type:0
@@ -670,7 +627,7 @@
 #. module: account_analytic_analysis
 #: field:account.analytic.account,remaining_ca:0
 msgid "Remaining Revenue"
-msgstr "剩余的收入"
+msgstr "剩余收入"
 
 #. module: account_analytic_analysis
 #: field:account.analytic.account,fix_price_to_invoice:0
@@ -683,7 +640,7 @@
 #. module: account_analytic_analysis
 #: field:account.analytic.account,recurring_interval:0
 msgid "Repeat Every"
-msgstr ""
+msgstr "重复"
 
 #. module: account_analytic_analysis
 #: help:account.analytic.account,recurring_interval:0
@@ -693,14 +650,10 @@
 #. module: account_analytic_analysis
 #: field:account.analytic.account,revenue_per_hour:0
 msgid "Revenue per Time (real)"
-<<<<<<< HEAD
-msgstr "每小时收入（实际）"
-=======
 msgstr "每小时收入(实际)"
->>>>>>> 83a4a582
-
-#. module: account_analytic_analysis
-#: code:addons/account_analytic_analysis/account_analytic_analysis.py:543
+
+#. module: account_analytic_analysis
+#: code:addons/account_analytic_analysis/account_analytic_analysis.py:550
 #, python-format
 msgid "Sales Order Lines to Invoice of %s"
 msgstr ""
@@ -714,7 +667,7 @@
 #. module: account_analytic_analysis
 #: view:account.analytic.account:account_analytic_analysis.view_account_analytic_account_overdue_search
 msgid "Start Month"
-msgstr ""
+msgstr "开始月份"
 
 #. module: account_analytic_analysis
 #: view:account.analytic.account:account_analytic_analysis.view_account_analytic_account_overdue_search
@@ -724,27 +677,27 @@
 #. module: account_analytic_analysis
 #: field:account.analytic.invoice.line,price_subtotal:0
 msgid "Sub Total"
-msgstr ""
+msgstr "小计 :"
 
 #. module: account_analytic_analysis
 #: help:account.analytic.account,fix_price_to_invoice:0
 msgid "Sum of quotations for this contract."
-msgstr "合同的报价单汇总"
+msgstr ""
 
 #. module: account_analytic_analysis
 #: help:account.analytic.account,timesheet_ca_invoiced:0
 msgid "Sum of timesheet lines invoiced for this contract."
-msgstr "合同已开票的计工单行的汇总"
+msgstr ""
 
 #. module: account_analytic_analysis
 #: view:account.analytic.account:account_analytic_analysis.view_account_analytic_account_overdue_search
 msgid "Template"
-msgstr ""
+msgstr "模板"
 
 #. module: account_analytic_analysis
 #: field:account.analytic.account,theorical_margin:0
 msgid "Theoretical Margin"
-msgstr "理论的差额"
+msgstr "理论毛利"
 
 #. module: account_analytic_analysis
 #: field:account.analytic.account,ca_theorical:0
@@ -755,19 +708,15 @@
 #: model:ir.actions.act_window,name:account_analytic_analysis.action_hr_tree_invoiced_all
 #: model:ir.ui.menu,name:account_analytic_analysis.menu_action_hr_tree_invoiced_all
 msgid "Time & Materials to Invoice"
-<<<<<<< HEAD
-msgstr "要开票的工时和材料"
-=======
 msgstr "待开票的工时和材料"
->>>>>>> 83a4a582
 
 #. module: account_analytic_analysis
 #: view:account.analytic.account:account_analytic_analysis.account_analytic_account_form_form
 msgid "Timesheets"
-msgstr "计工单"
-
-#. module: account_analytic_analysis
-#: code:addons/account_analytic_analysis/account_analytic_analysis.py:652
+msgstr "记工单"
+
+#. module: account_analytic_analysis
+#: code:addons/account_analytic_analysis/account_analytic_analysis.py:659
 #, python-format
 msgid "Timesheets to Invoice of %s"
 msgstr ""
@@ -775,12 +724,12 @@
 #. module: account_analytic_analysis
 #: view:account.analytic.account:account_analytic_analysis.account_analytic_account_form_form
 msgid "To Invoice"
-msgstr "开票"
+msgstr "待开票"
 
 #. module: account_analytic_analysis
 #: view:account.analytic.account:account_analytic_analysis.view_account_analytic_account_overdue_search
 msgid "To Renew"
-msgstr "要续签的"
+msgstr "待续约"
 
 #. module: account_analytic_analysis
 #: view:account.analytic.account:account_analytic_analysis.account_analytic_account_form_form
@@ -790,80 +739,80 @@
 #. module: account_analytic_analysis
 #: field:account.analytic.account,total_cost:0
 msgid "Total Costs"
-msgstr "总成本"
+msgstr "成本总计"
 
 #. module: account_analytic_analysis
 #: field:account.analytic.account,est_total:0
 msgid "Total Estimation"
-msgstr "总的估值"
+msgstr "估算总计"
 
 #. module: account_analytic_analysis
 #: field:account.analytic.account,invoiced_total:0
 msgid "Total Invoiced"
-msgstr "已开发票数量"
+msgstr "已开发票总量"
 
 #. module: account_analytic_analysis
 #: field:account.analytic.account,remaining_total:0
 msgid "Total Remaining"
-msgstr "总剩余"
+msgstr "剩余总计"
 
 #. module: account_analytic_analysis
 #: field:account_analytic_analysis.summary.month,unit_amount:0
 #: field:account_analytic_analysis.summary.user,unit_amount:0
 msgid "Total Time"
-msgstr "总时间"
+msgstr "时间总计"
 
 #. module: account_analytic_analysis
 #: field:account.analytic.account,hours_quantity:0
 msgid "Total Worked Time"
-msgstr "总工作时间"
+msgstr "工作时间总计"
 
 #. module: account_analytic_analysis
 #: help:account.analytic.account,ca_invoiced:0
 msgid "Total customer invoiced amount for this account."
-msgstr "这科目的客户发票合计"
+msgstr ""
 
 #. module: account_analytic_analysis
 #: help:account.analytic.account,total_cost:0
 msgid ""
 "Total of costs for this account. It includes real costs (from invoices) and "
 "indirect costs, like time spent on timesheets."
-msgstr "这项的成本合计,它包括实际成本(发票)和间接成本,如花费的时间表"
+msgstr ""
 
 #. module: account_analytic_analysis
 #: field:account.analytic.account,toinvoice_total:0
 msgid "Total to Invoice"
-msgstr "待开票总额"
+msgstr "待开票总计"
 
 #. module: account_analytic_analysis
 #: field:account.analytic.account,ca_to_invoice:0
 msgid "Uninvoiced Amount"
-msgstr "未开票金额"
+msgstr "未开票的总额"
 
 #. module: account_analytic_analysis
 #: field:account.analytic.account,hours_qtt_non_invoiced:0
 msgid "Uninvoiced Time"
-msgstr "未开票的工时"
+msgstr "未开票的时间"
 
 #. module: account_analytic_analysis
 #: field:account.analytic.invoice.line,price_unit:0
 msgid "Unit Price"
-msgstr ""
+msgstr "单位价格"
 
 #. module: account_analytic_analysis
 #: field:account.analytic.invoice.line,uom_id:0
 msgid "Unit of Measure"
-msgstr ""
+msgstr "计量单位"
 
 #. module: account_analytic_analysis
 #: view:account.analytic.account:account_analytic_analysis.account_analytic_account_form_form
 msgid "Units Consumed"
-msgstr ""
+msgstr "已消费的单元"
 
 #. module: account_analytic_analysis
 #: view:account.analytic.account:account_analytic_analysis.account_analytic_account_form_form
 msgid "Units Remaining"
-msgstr "单位保留"
+msgstr "剩余单元"
 
 #. module: account_analytic_analysis
 #: field:account.analytic.account,user_ids:0
@@ -874,7 +823,7 @@
 #. module: account_analytic_analysis
 #: selection:account.analytic.account,recurring_rule_type:0
 msgid "Week(s)"
-msgstr ""
+msgstr "周"
 
 #. module: account_analytic_analysis
 #: view:account.analytic.account:account_analytic_analysis.account_analytic_account_form_form
@@ -888,10 +837,10 @@
 #. module: account_analytic_analysis
 #: selection:account.analytic.account,recurring_rule_type:0
 msgid "Year(s)"
-msgstr ""
-
-#. module: account_analytic_analysis
-#: code:addons/account_analytic_analysis/account_analytic_analysis.py:669
+msgstr "年"
+
+#. module: account_analytic_analysis
+#: code:addons/account_analytic_analysis/account_analytic_analysis.py:676
 #, python-format
 msgid "You must first select a Customer for Contract %s!"
 msgstr ""
@@ -899,13 +848,13 @@
 #. module: account_analytic_analysis
 #: view:account.analytic.account:account_analytic_analysis.account_analytic_account_form_form
 msgid "or view"
-msgstr "或 视图"
+msgstr ""
 
 #. module: account_analytic_analysis
 #: model:res.groups,comment:account_analytic_analysis.group_template_required
 msgid ""
 "the field template of the analytic accounts and contracts will be required."
-msgstr "这个分析账户和合同的字段模板是必填的"
+msgstr ""
 
 #. module: account_analytic_analysis
 #: view:account.analytic.account:account_analytic_analysis.account_analytic_account_form_form
@@ -921,8 +870,6 @@
 "{'required': [('type','=','contract')], 'invisible': [('type','in',['view', "
 "'normal','template'])]}"
 msgstr ""
-"{'required': [('type','=','contract')], 'invisible': [('type','in',['view', "
-"'normal','template'])]}"
 
 #. module: account_analytic_analysis
 #: view:account.analytic.account:account_analytic_analysis.account_analytic_account_form_form
@@ -932,4 +879,4 @@
 #. module: account_analytic_analysis
 #: view:account.analytic.account:account_analytic_analysis.account_analytic_account_form_form
 msgid "⇒ create invoices"
-msgstr ""+msgstr "⇒ 创建发票"