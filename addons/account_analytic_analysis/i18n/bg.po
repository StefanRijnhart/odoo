<<<<<<< HEAD
# Bulgarian translation for openobject-addons
# Copyright (c) 2014 Rosetta Contributors and Canonical Ltd 2014
# This file is distributed under the same license as the openobject-addons package.
# FIRST AUTHOR <EMAIL@ADDRESS>, 2014.
#
msgid ""
msgstr ""
"Project-Id-Version: openobject-addons\n"
"Report-Msgid-Bugs-To: FULL NAME <EMAIL@ADDRESS>\n"
"POT-Creation-Date: 2014-09-23 16:27+0000\n"
"PO-Revision-Date: 2014-08-14 16:10+0000\n"
"Last-Translator: FULL NAME <EMAIL@ADDRESS>\n"
"Language-Team: Bulgarian <bg@li.org>\n"
=======
# Translation of Odoo Server.
# This file contains the translation of the following modules:
# * account_analytic_analysis
# 
# Translators:
# FIRST AUTHOR <EMAIL@ADDRESS>, 2014
msgid ""
msgstr ""
"Project-Id-Version: Odoo 8.0\n"
"Report-Msgid-Bugs-To: \n"
"POT-Creation-Date: 2015-01-21 14:07+0000\n"
"PO-Revision-Date: 2016-07-28 15:56+0000\n"
"Last-Translator: Martin Trigaux\n"
"Language-Team: Bulgarian (http://www.transifex.com/odoo/odoo-8/language/bg/)\n"
>>>>>>> 1213de3f
"MIME-Version: 1.0\n"
"Content-Type: text/plain; charset=UTF-8\n"
"Content-Transfer-Encoding: 8bit\n"
"X-Launchpad-Export-Date: 2014-09-24 08:54+0000\n"
"X-Generator: Launchpad (build 17196)\n"

#. module: account_analytic_analysis
#: model:email.template,body_html:account_analytic_analysis.account_analytic_cron_email_template
msgid ""
"\n"
"Hello ${object.name},\n"
"\n"
"% macro account_table(values):\n"
"<table cellspacing=\"1\" border=\"1\" cellpadding=\"4\">\n"
"    <tr>\n"
"        <th>Customer</th>\n"
"        <th>Contract</th>\n"
"        <th>Dates</th>\n"
"        <th>Prepaid Units</th>\n"
"        <th>Contact</th>\n"
"    </tr>\n"
"    % for partner, accounts in values:\n"
"        % for account in accounts:\n"
"        <tr>\n"
"            <td>${partner.name}</td>\n"
<<<<<<< HEAD
"            <td><a "
"href=\"${ctx[\"base_url\"]}/#action=${ctx[\"action_id\"]}&id=${account.id}&vi"
"ew_type=form\">${account.name}</a></td>\n"
"            <td>${account.date_start} to ${account.date and account.date or "
"'???'}</td>\n"
=======
"            <td><a href=\"${ctx[\"base_url\"]}/#action=${ctx[\"action_id\"]}&id=${account.id}&view_type=form\">${account.name}</a></td>\n"
"            <td>${account.date_start} to ${account.date and account.date or '???'}</td>\n"
>>>>>>> 1213de3f
"            <td>\n"
"            % if account.quantity_max != 0.0:\n"
"                ${account.remaining_hours}/${account.quantity_max} units\n"
"            % endif\n"
"            </td>\n"
<<<<<<< HEAD
"            <td>${account.partner_id.phone or ''}, "
"${account.partner_id.email or ''}</td>\n"
=======
"            <td>${account.partner_id.phone or ''}, ${account.partner_id.email or ''}</td>\n"
>>>>>>> 1213de3f
"        </tr>\n"
"        % endfor\n"
"    % endfor\n"
"</table>\n"
"% endmacro \n"
"\n"
"% if \"new\" in ctx[\"data\"]:\n"
"    <h2>The following contracts just expired: </h2>\n"
"    ${account_table(ctx[\"data\"][\"new\"].iteritems())}\n"
"% endif\n"
"\n"
"% if \"old\" in ctx[\"data\"]:\n"
"    <h2>The following expired contracts are still not processed: </h2>\n"
"    ${account_table(ctx[\"data\"][\"old\"].iteritems())}\n"
"% endif\n"
"\n"
"% if \"future\" in ctx[\"data\"]:\n"
"    <h2>The following contracts will expire in less than one month: </h2>\n"
"    ${account_table(ctx[\"data\"][\"future\"].iteritems())}\n"
"% endif\n"
"\n"
"<p>\n"
"    You can check all contracts to be renewed using the menu:\n"
"</p>\n"
"<ul>\n"
"    <li>Sales / Invoicing / Contracts to Renew</li>\n"
"</ul>\n"
"<p>\n"
"    Thanks,\n"
"</p>\n"
"\n"
"<pre>\n"
"-- \n"
"Odoo Automatic Email\n"
"</pre>\n"
"\n"
"            "
msgstr ""

#. module: account_analytic_analysis
#: help:account.analytic.account,toinvoice_total:0
msgid " Sum of everything that could be invoiced for this contract."
msgstr ""

#. module: account_analytic_analysis
#: model:ir.actions.act_window,help:account_analytic_analysis.template_of_contract_action
msgid ""
"<p class=\"oe_view_nocontent_create\">\n"
"                    Click here to create a template of contract.\n"
"                </p><p>\n"
"                    Templates are used to prefigure contract/project that \n"
<<<<<<< HEAD
"                    can be selected by the salespeople to quickly configure "
"the\n"
=======
"                    can be selected by the salespeople to quickly configure the\n"
>>>>>>> 1213de3f
"                    terms and conditions of the contract.\n"
"                </p>\n"
"            "
msgstr ""

#. module: account_analytic_analysis
#: model:ir.actions.act_window,help:account_analytic_analysis.action_account_analytic_overdue_all
msgid ""
"<p class=\"oe_view_nocontent_create\">\n"
"                    Click to create a new contract.\n"
"                </p><p>\n"
<<<<<<< HEAD
"                    Use contracts to follow tasks, issues, timesheets or "
"invoicing based on\n"
"                    work done, expenses and/or sales orders. Odoo will "
"automatically manage\n"
"                    the alerts for the renewal of the contracts to the right "
"salesperson.\n"
=======
"                    Use contracts to follow tasks, issues, timesheets or invoicing based on\n"
"                    work done, expenses and/or sales orders. Odoo will automatically manage\n"
"                    the alerts for the renewal of the contracts to the right salesperson.\n"
>>>>>>> 1213de3f
"                </p>\n"
"            "
msgstr ""

#. module: account_analytic_analysis
#: model:ir.actions.act_window,help:account_analytic_analysis.action_sales_order
msgid ""
"<p class=\"oe_view_nocontent_create\">\n"
<<<<<<< HEAD
"                Click to create a quotation that can be converted into a "
"sales\n"
=======
"                Click to create a quotation that can be converted into a sales\n"
>>>>>>> 1213de3f
"                order.\n"
"              </p><p>\n"
"                Use sale orders to track everything that should be invoiced\n"
"                at a fix price on a contract.\n"
"              </p>\n"
"            "
msgstr ""

#. module: account_analytic_analysis
#: model:ir.actions.act_window,help:account_analytic_analysis.action_account_analytic_overdue
msgid ""
"<p class=\"oe_view_nocontent_create\">\n"
"                Click to define a new contract.\n"
"              </p><p>\n"
"                You will find here the contracts to be renewed because the\n"
"                end date is passed or the working effort is higher than the\n"
"                maximum authorized one.\n"
"              </p><p>\n"
<<<<<<< HEAD
"                Odoo automatically sets contracts to be renewed in a "
"pending\n"
"                state. After the negociation, the salesman should close or "
"renew\n"
=======
"                Odoo automatically sets contracts to be renewed in a pending\n"
"                state. After the negociation, the salesman should close or renew\n"
>>>>>>> 1213de3f
"                pending contracts.\n"
"              </p>\n"
"            "
msgstr ""

#. module: account_analytic_analysis
#: model:ir.actions.act_window,help:account_analytic_analysis.action_hr_tree_invoiced_all
msgid ""
"<p>\n"
"                You will find here timesheets and purchases you did for\n"
<<<<<<< HEAD
"                contracts that can be reinvoiced to the customer.  If you "
"want\n"
"                to record new activities to invoice, you should use the "
"timesheet\n"
=======
"                contracts that can be reinvoiced to the customer.  If you want\n"
"                to record new activities to invoice, you should use the timesheet\n"
>>>>>>> 1213de3f
"                menu instead.\n"
"              </p>\n"
"            "
msgstr ""

#. module: account_analytic_analysis
#: view:account.analytic.account:account_analytic_analysis.account_analytic_account_form_form
msgid "Account Analytic Lines"
<<<<<<< HEAD
msgstr ""
=======
msgstr "Аналитични редове"
>>>>>>> 1213de3f

#. module: account_analytic_analysis
#: view:account.analytic.account:account_analytic_analysis.view_account_analytic_account_overdue_search
msgid "Account Manager"
msgstr ""

#. module: account_analytic_analysis
#: help:sale.config.settings,group_template_required:0
msgid ""
"Allows you to set the template field as required when creating an analytic "
"account or a contract."
msgstr ""

#. module: account_analytic_analysis
#: field:account.analytic.invoice.line,analytic_account_id:0
#: field:account_analytic_analysis.summary.month,account_id:0
#: field:account_analytic_analysis.summary.user,account_id:0
#: model:ir.model,name:account_analytic_analysis.model_account_analytic_account
msgid "Analytic Account"
msgstr "Аналитична сметка"

#. module: account_analytic_analysis
#: help:account.analytic.account,ca_theorical:0
msgid ""
"Based on the costs you had on the project, what would have been the revenue "
"if all these costs have been invoiced at the normal sale price provided by "
"the pricelist."
msgstr ""
<<<<<<< HEAD
"На основа на разходите които имате по проекта, какъв би бил прихода, ако "
"всички тези разходи бяха фактурирани по нормална цена за продажба според "
"ценовия списък."
=======
>>>>>>> 1213de3f

#. module: account_analytic_analysis
#: view:account.analytic.account:account_analytic_analysis.view_account_analytic_account_overdue_search
msgid "Cancelled"
<<<<<<< HEAD
msgstr ""
=======
msgstr "Отменено"
>>>>>>> 1213de3f

#. module: account_analytic_analysis
#: view:account.analytic.account:account_analytic_analysis.view_account_analytic_account_overdue_search
msgid "Cancelled contracts"
msgstr ""

#. module: account_analytic_analysis
#: view:account.analytic.account:account_analytic_analysis.view_account_analytic_account_overdue_search
msgid "Closed"
msgstr ""

#. module: account_analytic_analysis
#: view:account.analytic.account:account_analytic_analysis.view_account_analytic_account_overdue_search
msgid "Closed contracts"
msgstr ""

#. module: account_analytic_analysis
#: help:account.analytic.account,remaining_hours_to_invoice:0
msgid ""
"Computed using the formula: Expected on timesheets - Total invoiced on "
"timesheets"
msgstr ""

#. module: account_analytic_analysis
#: help:account.analytic.account,real_margin:0
msgid "Computed using the formula: Invoiced Amount - Total Costs."
<<<<<<< HEAD
msgstr "Изчислено по формулата: Фактурирано количество - всички разходи."
=======
msgstr ""
>>>>>>> 1213de3f

#. module: account_analytic_analysis
#: help:account.analytic.account,revenue_per_hour:0
msgid "Computed using the formula: Invoiced Amount / Total Time"
msgstr ""

#. module: account_analytic_analysis
#: help:account.analytic.account,remaining_ca:0
msgid "Computed using the formula: Max Invoice Price - Invoiced Amount."
msgstr ""
<<<<<<< HEAD
"Пресметнато по формулата: Максимална фактурна цена - фактурирани количества."
=======
>>>>>>> 1213de3f

#. module: account_analytic_analysis
#: help:account.analytic.account,remaining_hours:0
msgid "Computed using the formula: Maximum Time - Total Worked Time"
msgstr ""

#. module: account_analytic_analysis
#: help:account.analytic.account,theorical_margin:0
msgid "Computed using the formula: Theoretical Revenue - Total Costs"
msgstr ""

#. module: account_analytic_analysis
#: help:account.analytic.account,real_margin_rate:0
msgid "Computes using the formula: (Real Margin / Total Costs) * 100."
<<<<<<< HEAD
msgstr "Изчислява се по формулата: (Реален Марж / Всички Разходи) * 100."
=======
msgstr ""
>>>>>>> 1213de3f

#. module: account_analytic_analysis
#: view:account.analytic.account:account_analytic_analysis.view_account_analytic_account_overdue_search
msgid "Contract"
msgstr ""

#. module: account_analytic_analysis
#: model:ir.actions.act_window,name:account_analytic_analysis.template_of_contract_action
#: model:ir.ui.menu,name:account_analytic_analysis.menu_template_of_contract_action
msgid "Contract Template"
<<<<<<< HEAD
msgstr ""
=======
msgstr "Договорни Шаблони"
>>>>>>> 1213de3f

#. module: account_analytic_analysis
#: model:email.template,subject:account_analytic_analysis.account_analytic_cron_email_template
msgid "Contract expiration reminder ${user.company_id.name}"
msgstr ""

#. module: account_analytic_analysis
#: view:account.analytic.account:account_analytic_analysis.view_account_analytic_account_overdue_search
#: model:ir.actions.act_window,name:account_analytic_analysis.action_account_analytic_overdue_all
#: model:ir.ui.menu,name:account_analytic_analysis.menu_action_account_analytic_overdue_all
msgid "Contracts"
msgstr ""

#. module: account_analytic_analysis
#: view:account.analytic.account:account_analytic_analysis.view_account_analytic_account_overdue_search
msgid "Contracts assigned to a customer."
msgstr ""

#. module: account_analytic_analysis
#: view:account.analytic.account:account_analytic_analysis.view_account_analytic_account_overdue_search
msgid "Contracts in progress (open, draft)"
msgstr ""

#. module: account_analytic_analysis
#: view:account.analytic.account:account_analytic_analysis.view_account_analytic_account_overdue_search
msgid "Contracts not assigned"
msgstr ""

#. module: account_analytic_analysis
#: view:account.analytic.account:account_analytic_analysis.view_account_analytic_account_overdue_search
msgid "Contracts that are not assigned to an account manager."
msgstr ""

#. module: account_analytic_analysis
#: model:ir.actions.act_window,name:account_analytic_analysis.action_account_analytic_overdue
#: model:ir.ui.menu,name:account_analytic_analysis.menu_action_account_analytic_overdue
msgid "Contracts to Renew"
msgstr ""

#. module: account_analytic_analysis
#: field:account.analytic.invoice.line,create_uid:0
msgid "Created by"
<<<<<<< HEAD
msgstr ""
=======
msgstr "Създадено от"
>>>>>>> 1213de3f

#. module: account_analytic_analysis
#: field:account.analytic.invoice.line,create_date:0
msgid "Created on"
<<<<<<< HEAD
msgstr ""
=======
msgstr "Създадено на"
>>>>>>> 1213de3f

#. module: account_analytic_analysis
#: view:account.analytic.account:account_analytic_analysis.view_account_analytic_account_overdue_search
msgid "Customer Contracts"
msgstr ""

#. module: account_analytic_analysis
#: field:account.analytic.account,last_worked_date:0
msgid "Date of Last Cost/Work"
<<<<<<< HEAD
msgstr "Дата на последния разход/труд"
=======
msgstr ""
>>>>>>> 1213de3f

#. module: account_analytic_analysis
#: field:account.analytic.account,last_worked_invoiced_date:0
msgid "Date of Last Invoiced Cost"
<<<<<<< HEAD
msgstr "Дата на Последно фактурирани разходи"
=======
msgstr ""
>>>>>>> 1213de3f

#. module: account_analytic_analysis
#: field:account.analytic.account,recurring_next_date:0
msgid "Date of Next Invoice"
msgstr ""

#. module: account_analytic_analysis
#: help:account.analytic.account,last_worked_date:0
msgid "Date of the latest work done on this account."
<<<<<<< HEAD
msgstr "Дата на последната работа по тази сметка."

#. module: account_analytic_analysis
#: selection:account.analytic.account,recurring_rule_type:0
msgid "Day(s)"
msgstr ""

#. module: account_analytic_analysis
#: field:account.analytic.invoice.line,name:0
msgid "Description"
msgstr ""

#. module: account_analytic_analysis
#: view:account.analytic.account:account_analytic_analysis.view_account_analytic_account_overdue_search
msgid "End Month"
msgstr ""

#. module: account_analytic_analysis
#: view:account.analytic.account:account_analytic_analysis.view_account_analytic_account_overdue_search
msgid "End date is in the next month"
msgstr ""

#. module: account_analytic_analysis
#: view:account.analytic.account:account_analytic_analysis.view_account_analytic_account_overdue_search
=======
msgstr ""

#. module: account_analytic_analysis
#: selection:account.analytic.account,recurring_rule_type:0
msgid "Day(s)"
msgstr ""

#. module: account_analytic_analysis
#: field:account.analytic.invoice.line,name:0
msgid "Description"
msgstr ""

#. module: account_analytic_analysis
#: view:account.analytic.account:account_analytic_analysis.view_account_analytic_account_overdue_search
msgid "End Month"
msgstr ""

#. module: account_analytic_analysis
#: view:account.analytic.account:account_analytic_analysis.view_account_analytic_account_overdue_search
msgid "End date is in the next month"
msgstr ""

#. module: account_analytic_analysis
#: view:account.analytic.account:account_analytic_analysis.view_account_analytic_account_overdue_search
>>>>>>> 1213de3f
msgid "End date passed or prepaid unit consumed"
msgstr ""

#. module: account_analytic_analysis
<<<<<<< HEAD
#: code:addons/account_analytic_analysis/account_analytic_analysis.py:674
#, python-format
msgid "Error!"
msgstr ""
=======
#: code:addons/account_analytic_analysis/account_analytic_analysis.py:681
#, python-format
msgid "Error!"
msgstr "Грешка!"
>>>>>>> 1213de3f

#. module: account_analytic_analysis
#: field:account.analytic.account,hours_qtt_est:0
msgid "Estimation of Hours to Invoice"
msgstr ""

#. module: account_analytic_analysis
#: help:account.analytic.account,remaining_total:0
msgid ""
"Expectation of remaining income for this contract. Computed as the sum of "
"remaining subtotals which, in turn, are computed as the maximum between "
"'(Estimation - Invoiced)' and 'To Invoice' amounts"
msgstr ""

#. module: account_analytic_analysis
#: view:account.analytic.account:account_analytic_analysis.account_analytic_account_form_form
msgid "Expected"
msgstr ""

#. module: account_analytic_analysis
#: view:account.analytic.account:account_analytic_analysis.view_account_analytic_account_overdue_search
msgid "Expired or consumed"
msgstr ""

#. module: account_analytic_analysis
#: view:account.analytic.account:account_analytic_analysis.view_account_analytic_account_overdue_search
msgid "Expiring soon"
msgstr ""

#. module: account_analytic_analysis
#: field:account.analytic.account,fix_price_invoices:0
msgid "Fixed Price"
<<<<<<< HEAD
msgstr ""
=======
msgstr "Фиксирана Цена"
>>>>>>> 1213de3f

#. module: account_analytic_analysis
#: field:account.analytic.account,recurring_invoices:0
msgid "Generate recurring invoices automatically"
msgstr ""

#. module: account_analytic_analysis
#: view:account.analytic.account:account_analytic_analysis.view_account_analytic_account_overdue_search
msgid "Group By"
msgstr ""

#. module: account_analytic_analysis
#: model:ir.model,name:account_analytic_analysis.model_account_analytic_analysis_summary_user
msgid "Hours Summary by User"
<<<<<<< HEAD
msgstr "Общо часове по потребител"
=======
msgstr ""
>>>>>>> 1213de3f

#. module: account_analytic_analysis
#: model:ir.model,name:account_analytic_analysis.model_account_analytic_analysis_summary_month
msgid "Hours summary by month"
<<<<<<< HEAD
msgstr "Общо часове за месец"
=======
msgstr ""
>>>>>>> 1213de3f

#. module: account_analytic_analysis
#: field:account.analytic.invoice.line,id:0
#: field:account_analytic_analysis.summary.month,id:0
#: field:account_analytic_analysis.summary.user,id:0
msgid "ID"
<<<<<<< HEAD
msgstr ""
=======
msgstr "ID"
>>>>>>> 1213de3f

#. module: account_analytic_analysis
#: help:account.analytic.account,ca_to_invoice:0
msgid ""
"If invoice from analytic account, the remaining amount you can invoice to "
"the customer based on the total costs."
msgstr ""
<<<<<<< HEAD
"Ако фактурирате от аналитична сметка, остатъкът от сумата, която можете да "
"фактурирате към клиента на база крайна цена."
=======
>>>>>>> 1213de3f

#. module: account_analytic_analysis
#: help:account.analytic.account,last_invoice_date:0
msgid "If invoice from the costs, this is the date of the latest invoiced."
msgstr ""

#. module: account_analytic_analysis
#: help:account.analytic.account,last_worked_invoiced_date:0
msgid ""
"If invoice from the costs, this is the date of the latest work or cost that "
"have been invoiced."
msgstr ""
<<<<<<< HEAD
"Ако фактурата от разходите, това е датата на последната работа или разходи, "
"които са били фактурирани."
=======
>>>>>>> 1213de3f

#. module: account_analytic_analysis
#: view:account.analytic.account:account_analytic_analysis.view_account_analytic_account_overdue_search
msgid "In Progress"
msgstr ""

#. module: account_analytic_analysis
#: field:account.analytic.account,recurring_invoice_line_ids:0
msgid "Invoice Lines"
<<<<<<< HEAD
msgstr ""
=======
msgstr "Редове на фактура"
>>>>>>> 1213de3f

#. module: account_analytic_analysis
#: help:account.analytic.account,recurring_rule_type:0
msgid "Invoice automatically repeat at specified interval"
msgstr ""

#. module: account_analytic_analysis
#: view:account.analytic.account:account_analytic_analysis.account_analytic_account_form_form
msgid "Invoiced"
<<<<<<< HEAD
msgstr ""
=======
msgstr "Фактуриран"
>>>>>>> 1213de3f

#. module: account_analytic_analysis
#: field:account.analytic.account,ca_invoiced:0
msgid "Invoiced Amount"
<<<<<<< HEAD
msgstr "Сума по фактура"
=======
msgstr ""
>>>>>>> 1213de3f

#. module: account_analytic_analysis
#: field:account.analytic.account,hours_qtt_invoiced:0
msgid "Invoiced Time"
msgstr ""

#. module: account_analytic_analysis
#: view:account.analytic.account:account_analytic_analysis.account_analytic_account_form_form
msgid "Invoicing"
<<<<<<< HEAD
msgstr "Издаване на фактура"
=======
msgstr "Фактуриране"
>>>>>>> 1213de3f

#. module: account_analytic_analysis
#: field:account.analytic.account,last_invoice_date:0
msgid "Last Invoice Date"
<<<<<<< HEAD
msgstr "Дата на последната фактура"
=======
msgstr ""
>>>>>>> 1213de3f

#. module: account_analytic_analysis
#: field:account.analytic.invoice.line,write_uid:0
msgid "Last Updated by"
<<<<<<< HEAD
msgstr ""
=======
msgstr "Последно обновено от"
>>>>>>> 1213de3f

#. module: account_analytic_analysis
#: field:account.analytic.invoice.line,write_date:0
msgid "Last Updated on"
msgstr ""

#. module: account_analytic_analysis
#: model:res.groups,name:account_analytic_analysis.group_template_required
msgid "Mandatory use of templates in contracts"
msgstr ""

#. module: account_analytic_analysis
#: field:sale.config.settings,group_template_required:0
msgid "Mandatory use of templates."
msgstr ""

#. module: account_analytic_analysis
#: field:account.analytic.account,month_ids:0
#: field:account_analytic_analysis.summary.month,month:0
msgid "Month"
<<<<<<< HEAD
msgstr "Месец"
=======
msgstr ""
>>>>>>> 1213de3f

#. module: account_analytic_analysis
#: selection:account.analytic.account,recurring_rule_type:0
msgid "Month(s)"
msgstr ""

#. module: account_analytic_analysis
<<<<<<< HEAD
#: code:addons/account_analytic_analysis/account_analytic_analysis.py:669
=======
#: code:addons/account_analytic_analysis/account_analytic_analysis.py:676
>>>>>>> 1213de3f
#, python-format
msgid "No Customer Defined!"
msgstr ""

#. module: account_analytic_analysis
#: view:account.analytic.account:account_analytic_analysis.account_analytic_account_form_form
msgid "No order to invoice, create"
<<<<<<< HEAD
msgstr ""

#. module: account_analytic_analysis
#: view:account.analytic.account:account_analytic_analysis.account_analytic_account_form_form
msgid "Nothing to invoice, create"
msgstr ""

#. module: account_analytic_analysis
#: help:account.analytic.account,hours_qtt_non_invoiced:0
msgid ""
"Number of time (hours/days) (from journal of type 'general') that can be "
"invoiced if you invoice based on analytic account."
msgstr ""

#. module: account_analytic_analysis
#: help:account.analytic.account,hours_qtt_invoiced:0
msgid ""
"Number of time (hours/days) that can be invoiced plus those that already "
"have been invoiced."
msgstr ""

#. module: account_analytic_analysis
#: help:account.analytic.account,hours_quantity:0
msgid ""
"Number of time you spent on the analytic account (from timesheet). It "
"computes quantities on all journal of type 'general'."
msgstr ""

#. module: account_analytic_analysis
#: field:account.analytic.account,invoice_on_timesheets:0
msgid "On Timesheets"
msgstr ""

#. module: account_analytic_analysis
=======
msgstr ""

#. module: account_analytic_analysis
#: view:account.analytic.account:account_analytic_analysis.account_analytic_account_form_form
msgid "Nothing to invoice, create"
msgstr ""

#. module: account_analytic_analysis
#: help:account.analytic.account,hours_qtt_non_invoiced:0
msgid ""
"Number of time (hours/days) (from journal of type 'general') that can be "
"invoiced if you invoice based on analytic account."
msgstr ""

#. module: account_analytic_analysis
#: help:account.analytic.account,hours_qtt_invoiced:0
msgid ""
"Number of time (hours/days) that can be invoiced plus those that already "
"have been invoiced."
msgstr ""

#. module: account_analytic_analysis
#: help:account.analytic.account,hours_quantity:0
msgid ""
"Number of time you spent on the analytic account (from timesheet). It "
"computes quantities on all journal of type 'general'."
msgstr ""

#. module: account_analytic_analysis
#: field:account.analytic.account,invoice_on_timesheets:0
msgid "On Timesheets"
msgstr ""

#. module: account_analytic_analysis
>>>>>>> 1213de3f
#: field:account.analytic.account,is_overdue_quantity:0
msgid "Overdue Quantity"
msgstr ""

#. module: account_analytic_analysis
#: view:account.analytic.account:account_analytic_analysis.view_account_analytic_account_overdue_search
msgid "Parent"
<<<<<<< HEAD
msgstr ""

#. module: account_analytic_analysis
#: view:account.analytic.account:account_analytic_analysis.view_account_analytic_account_overdue_search
msgid "Partner"
msgstr ""

#. module: account_analytic_analysis
#: view:account.analytic.account:account_analytic_analysis.view_account_analytic_account_overdue_search
msgid "Pending contracts"
msgstr ""

#. module: account_analytic_analysis
#: code:addons/account_analytic_analysis/account_analytic_analysis.py:675
#, python-format
msgid "Please define a sale journal for the company \"%s\"."
msgstr ""

#. module: account_analytic_analysis
#: view:account.analytic.account:account_analytic_analysis.view_account_analytic_account_overdue_search
msgid "Pricelist"
msgstr ""
=======
msgstr "Основна"

#. module: account_analytic_analysis
#: view:account.analytic.account:account_analytic_analysis.view_account_analytic_account_overdue_search
msgid "Partner"
msgstr ""

#. module: account_analytic_analysis
#: view:account.analytic.account:account_analytic_analysis.view_account_analytic_account_overdue_search
msgid "Pending contracts"
msgstr ""

#. module: account_analytic_analysis
#: code:addons/account_analytic_analysis/account_analytic_analysis.py:682
#, python-format
msgid "Please define a sale journal for the company \"%s\"."
msgstr ""

#. module: account_analytic_analysis
#: view:account.analytic.account:account_analytic_analysis.view_account_analytic_account_overdue_search
msgid "Pricelist"
msgstr "Ценоразпис"
>>>>>>> 1213de3f

#. module: account_analytic_analysis
#: field:account.analytic.invoice.line,product_id:0
msgid "Product"
<<<<<<< HEAD
msgstr ""
=======
msgstr "Продукт"
>>>>>>> 1213de3f

#. module: account_analytic_analysis
#: field:account.analytic.invoice.line,quantity:0
msgid "Quantity"
msgstr ""

#. module: account_analytic_analysis
#: field:account.analytic.account,real_margin:0
msgid "Real Margin"
<<<<<<< HEAD
msgstr "Реален Марж"
=======
msgstr ""
>>>>>>> 1213de3f

#. module: account_analytic_analysis
#: field:account.analytic.account,real_margin_rate:0
msgid "Real Margin Rate (%)"
<<<<<<< HEAD
msgstr "Реална норма на Маржа (%)"
=======
msgstr ""
>>>>>>> 1213de3f

#. module: account_analytic_analysis
#: field:account.analytic.account,recurring_rule_type:0
msgid "Recurrency"
msgstr ""

#. module: account_analytic_analysis
#: view:account.analytic.account:account_analytic_analysis.account_analytic_account_form_form
msgid "Recurring Invoices"
msgstr ""

#. module: account_analytic_analysis
#: view:account.analytic.account:account_analytic_analysis.account_analytic_account_form_form
msgid "Remaining"
msgstr ""

#. module: account_analytic_analysis
#: field:account.analytic.account,remaining_ca:0
msgid "Remaining Revenue"
<<<<<<< HEAD
msgstr "Оставащи приходи"

#. module: account_analytic_analysis
#: field:account.analytic.account,fix_price_to_invoice:0
#: field:account.analytic.account,remaining_hours:0
#: field:account.analytic.account,remaining_hours_to_invoice:0
#: field:account.analytic.account,timesheet_ca_invoiced:0
msgid "Remaining Time"
msgstr ""

#. module: account_analytic_analysis
#: field:account.analytic.account,recurring_interval:0
msgid "Repeat Every"
msgstr ""

#. module: account_analytic_analysis
#: help:account.analytic.account,recurring_interval:0
msgid "Repeat every (Days/Week/Month/Year)"
msgstr ""

#. module: account_analytic_analysis
=======
msgstr ""

#. module: account_analytic_analysis
#: field:account.analytic.account,fix_price_to_invoice:0
#: field:account.analytic.account,remaining_hours:0
#: field:account.analytic.account,remaining_hours_to_invoice:0
#: field:account.analytic.account,timesheet_ca_invoiced:0
msgid "Remaining Time"
msgstr ""

#. module: account_analytic_analysis
#: field:account.analytic.account,recurring_interval:0
msgid "Repeat Every"
msgstr ""

#. module: account_analytic_analysis
#: help:account.analytic.account,recurring_interval:0
msgid "Repeat every (Days/Week/Month/Year)"
msgstr ""

#. module: account_analytic_analysis
>>>>>>> 1213de3f
#: field:account.analytic.account,revenue_per_hour:0
msgid "Revenue per Time (real)"
msgstr ""

#. module: account_analytic_analysis
<<<<<<< HEAD
#: code:addons/account_analytic_analysis/account_analytic_analysis.py:543
=======
#: code:addons/account_analytic_analysis/account_analytic_analysis.py:550
>>>>>>> 1213de3f
#, python-format
msgid "Sales Order Lines to Invoice of %s"
msgstr ""

#. module: account_analytic_analysis
#: view:account.analytic.account:account_analytic_analysis.account_analytic_account_form_form
#: model:ir.actions.act_window,name:account_analytic_analysis.action_sales_order
msgid "Sales Orders"
msgstr ""

#. module: account_analytic_analysis
#: view:account.analytic.account:account_analytic_analysis.view_account_analytic_account_overdue_search
msgid "Start Month"
msgstr ""

#. module: account_analytic_analysis
#: view:account.analytic.account:account_analytic_analysis.view_account_analytic_account_overdue_search
msgid "Status"
<<<<<<< HEAD
msgstr ""
=======
msgstr "Състояние"
>>>>>>> 1213de3f

#. module: account_analytic_analysis
#: field:account.analytic.invoice.line,price_subtotal:0
msgid "Sub Total"
<<<<<<< HEAD
msgstr ""
=======
msgstr "Междинна сума :"
>>>>>>> 1213de3f

#. module: account_analytic_analysis
#: help:account.analytic.account,fix_price_to_invoice:0
msgid "Sum of quotations for this contract."
msgstr ""

#. module: account_analytic_analysis
#: help:account.analytic.account,timesheet_ca_invoiced:0
msgid "Sum of timesheet lines invoiced for this contract."
<<<<<<< HEAD
msgstr ""

#. module: account_analytic_analysis
#: view:account.analytic.account:account_analytic_analysis.view_account_analytic_account_overdue_search
msgid "Template"
msgstr ""

#. module: account_analytic_analysis
#: field:account.analytic.account,theorical_margin:0
msgid "Theoretical Margin"
msgstr "Теорeтичен Марж"
=======
msgstr ""

#. module: account_analytic_analysis
#: view:account.analytic.account:account_analytic_analysis.view_account_analytic_account_overdue_search
msgid "Template"
msgstr "Образец"

#. module: account_analytic_analysis
#: field:account.analytic.account,theorical_margin:0
msgid "Theoretical Margin"
msgstr ""
>>>>>>> 1213de3f

#. module: account_analytic_analysis
#: field:account.analytic.account,ca_theorical:0
msgid "Theoretical Revenue"
<<<<<<< HEAD
msgstr "Теоритичен приход"
=======
msgstr ""
>>>>>>> 1213de3f

#. module: account_analytic_analysis
#: model:ir.actions.act_window,name:account_analytic_analysis.action_hr_tree_invoiced_all
#: model:ir.ui.menu,name:account_analytic_analysis.menu_action_hr_tree_invoiced_all
msgid "Time & Materials to Invoice"
msgstr ""

#. module: account_analytic_analysis
#: view:account.analytic.account:account_analytic_analysis.account_analytic_account_form_form
msgid "Timesheets"
msgstr ""

#. module: account_analytic_analysis
<<<<<<< HEAD
#: code:addons/account_analytic_analysis/account_analytic_analysis.py:652
=======
#: code:addons/account_analytic_analysis/account_analytic_analysis.py:659
>>>>>>> 1213de3f
#, python-format
msgid "Timesheets to Invoice of %s"
msgstr ""

#. module: account_analytic_analysis
#: view:account.analytic.account:account_analytic_analysis.account_analytic_account_form_form
msgid "To Invoice"
<<<<<<< HEAD
msgstr ""
=======
msgstr "За фактуриране"
>>>>>>> 1213de3f

#. module: account_analytic_analysis
#: view:account.analytic.account:account_analytic_analysis.view_account_analytic_account_overdue_search
msgid "To Renew"
<<<<<<< HEAD
msgstr ""

#. module: account_analytic_analysis
#: view:account.analytic.account:account_analytic_analysis.account_analytic_account_form_form
msgid "Total"
msgstr ""

#. module: account_analytic_analysis
#: field:account.analytic.account,total_cost:0
msgid "Total Costs"
msgstr "Крайни разходи"

#. module: account_analytic_analysis
#: field:account.analytic.account,est_total:0
msgid "Total Estimation"
msgstr ""

#. module: account_analytic_analysis
#: field:account.analytic.account,invoiced_total:0
msgid "Total Invoiced"
msgstr ""

#. module: account_analytic_analysis
#: field:account.analytic.account,remaining_total:0
msgid "Total Remaining"
msgstr ""

#. module: account_analytic_analysis
#: field:account_analytic_analysis.summary.month,unit_amount:0
#: field:account_analytic_analysis.summary.user,unit_amount:0
msgid "Total Time"
msgstr "Общо време"
=======
msgstr ""

#. module: account_analytic_analysis
#: view:account.analytic.account:account_analytic_analysis.account_analytic_account_form_form
msgid "Total"
msgstr "Общо"

#. module: account_analytic_analysis
#: field:account.analytic.account,total_cost:0
msgid "Total Costs"
msgstr ""

#. module: account_analytic_analysis
#: field:account.analytic.account,est_total:0
msgid "Total Estimation"
msgstr ""

#. module: account_analytic_analysis
#: field:account.analytic.account,invoiced_total:0
msgid "Total Invoiced"
msgstr ""

#. module: account_analytic_analysis
#: field:account.analytic.account,remaining_total:0
msgid "Total Remaining"
msgstr ""

#. module: account_analytic_analysis
#: field:account_analytic_analysis.summary.month,unit_amount:0
#: field:account_analytic_analysis.summary.user,unit_amount:0
msgid "Total Time"
msgstr ""
>>>>>>> 1213de3f

#. module: account_analytic_analysis
#: field:account.analytic.account,hours_quantity:0
msgid "Total Worked Time"
msgstr ""

#. module: account_analytic_analysis
#: help:account.analytic.account,ca_invoiced:0
msgid "Total customer invoiced amount for this account."
<<<<<<< HEAD
msgstr "Тотална сума по фактури към клиент за тази сметка."
=======
msgstr ""
>>>>>>> 1213de3f

#. module: account_analytic_analysis
#: help:account.analytic.account,total_cost:0
msgid ""
"Total of costs for this account. It includes real costs (from invoices) and "
"indirect costs, like time spent on timesheets."
msgstr ""
"Общо разходи за тази сметка. Включва реални разходи (по фактури) и непреки "
"разходи, като прекарано време по графици."

#. module: account_analytic_analysis
#: field:account.analytic.account,toinvoice_total:0
msgid "Total to Invoice"
msgstr ""

#. module: account_analytic_analysis
#: field:account.analytic.account,ca_to_invoice:0
msgid "Uninvoiced Amount"
<<<<<<< HEAD
msgstr "Нефактурирана сума"

#. module: account_analytic_analysis
#: field:account.analytic.account,hours_qtt_non_invoiced:0
msgid "Uninvoiced Time"
msgstr ""

#. module: account_analytic_analysis
#: field:account.analytic.invoice.line,price_unit:0
msgid "Unit Price"
msgstr ""

#. module: account_analytic_analysis
#: field:account.analytic.invoice.line,uom_id:0
msgid "Unit of Measure"
msgstr ""

#. module: account_analytic_analysis
#: view:account.analytic.account:account_analytic_analysis.account_analytic_account_form_form
msgid "Units Consumed"
msgstr ""

#. module: account_analytic_analysis
#: view:account.analytic.account:account_analytic_analysis.account_analytic_account_form_form
msgid "Units Remaining"
msgstr ""

#. module: account_analytic_analysis
#: field:account.analytic.account,user_ids:0
#: field:account_analytic_analysis.summary.user,user:0
msgid "User"
msgstr "Потребител"

#. module: account_analytic_analysis
#: selection:account.analytic.account,recurring_rule_type:0
msgid "Week(s)"
msgstr ""

#. module: account_analytic_analysis
#: view:account.analytic.account:account_analytic_analysis.account_analytic_account_form_form
msgid ""
"When reinvoicing costs, Odoo uses the\n"
"                            pricelist of the contract which uses the price\n"
"                            defined on the product related (e.g timesheet \n"
"                            products are defined on each employee)."
msgstr ""

#. module: account_analytic_analysis
#: selection:account.analytic.account,recurring_rule_type:0
msgid "Year(s)"
msgstr ""

#. module: account_analytic_analysis
#: code:addons/account_analytic_analysis/account_analytic_analysis.py:669
=======
msgstr ""

#. module: account_analytic_analysis
#: field:account.analytic.account,hours_qtt_non_invoiced:0
msgid "Uninvoiced Time"
msgstr ""

#. module: account_analytic_analysis
#: field:account.analytic.invoice.line,price_unit:0
msgid "Unit Price"
msgstr "Единична цена"

#. module: account_analytic_analysis
#: field:account.analytic.invoice.line,uom_id:0
msgid "Unit of Measure"
msgstr "Мерна единица"

#. module: account_analytic_analysis
#: view:account.analytic.account:account_analytic_analysis.account_analytic_account_form_form
msgid "Units Consumed"
msgstr ""

#. module: account_analytic_analysis
#: view:account.analytic.account:account_analytic_analysis.account_analytic_account_form_form
msgid "Units Remaining"
msgstr "Оставащи Единици"

#. module: account_analytic_analysis
#: field:account.analytic.account,user_ids:0
#: field:account_analytic_analysis.summary.user,user:0
msgid "User"
msgstr ""

#. module: account_analytic_analysis
#: selection:account.analytic.account,recurring_rule_type:0
msgid "Week(s)"
msgstr ""

#. module: account_analytic_analysis
#: view:account.analytic.account:account_analytic_analysis.account_analytic_account_form_form
msgid ""
"When reinvoicing costs, Odoo uses the\n"
"                            pricelist of the contract which uses the price\n"
"                            defined on the product related (e.g timesheet \n"
"                            products are defined on each employee)."
msgstr ""

#. module: account_analytic_analysis
#: selection:account.analytic.account,recurring_rule_type:0
msgid "Year(s)"
msgstr ""

#. module: account_analytic_analysis
#: code:addons/account_analytic_analysis/account_analytic_analysis.py:676
>>>>>>> 1213de3f
#, python-format
msgid "You must first select a Customer for Contract %s!"
msgstr ""

#. module: account_analytic_analysis
#: view:account.analytic.account:account_analytic_analysis.account_analytic_account_form_form
msgid "or view"
msgstr ""

#. module: account_analytic_analysis
#: model:res.groups,comment:account_analytic_analysis.group_template_required
msgid ""
"the field template of the analytic accounts and contracts will be required."
msgstr ""

#. module: account_analytic_analysis
#: view:account.analytic.account:account_analytic_analysis.account_analytic_account_form_form
msgid ""
"{'required': "
"[('type','=','contract'),'|','|',('fix_price_invoices','=',True), "
"('invoice_on_timesheets', '=', True), ('recurring_invoices', '=', True)]}"
msgstr ""

#. module: account_analytic_analysis
#: view:account.analytic.account:account_analytic_analysis.view_account_analytic_account_template_required
msgid ""
"{'required': [('type','=','contract')], 'invisible': [('type','in',['view', "
"'normal','template'])]}"
msgstr ""

#. module: account_analytic_analysis
#: view:account.analytic.account:account_analytic_analysis.account_analytic_account_form_form
msgid "⇒ Invoice"
msgstr ""

#. module: account_analytic_analysis
#: view:account.analytic.account:account_analytic_analysis.account_analytic_account_form_form
msgid "⇒ create invoices"
msgstr ""<|MERGE_RESOLUTION|>--- conflicted
+++ resolved
@@ -1,18 +1,3 @@
-<<<<<<< HEAD
-# Bulgarian translation for openobject-addons
-# Copyright (c) 2014 Rosetta Contributors and Canonical Ltd 2014
-# This file is distributed under the same license as the openobject-addons package.
-# FIRST AUTHOR <EMAIL@ADDRESS>, 2014.
-#
-msgid ""
-msgstr ""
-"Project-Id-Version: openobject-addons\n"
-"Report-Msgid-Bugs-To: FULL NAME <EMAIL@ADDRESS>\n"
-"POT-Creation-Date: 2014-09-23 16:27+0000\n"
-"PO-Revision-Date: 2014-08-14 16:10+0000\n"
-"Last-Translator: FULL NAME <EMAIL@ADDRESS>\n"
-"Language-Team: Bulgarian <bg@li.org>\n"
-=======
 # Translation of Odoo Server.
 # This file contains the translation of the following modules:
 # * account_analytic_analysis
@@ -27,12 +12,11 @@
 "PO-Revision-Date: 2016-07-28 15:56+0000\n"
 "Last-Translator: Martin Trigaux\n"
 "Language-Team: Bulgarian (http://www.transifex.com/odoo/odoo-8/language/bg/)\n"
->>>>>>> 1213de3f
 "MIME-Version: 1.0\n"
 "Content-Type: text/plain; charset=UTF-8\n"
-"Content-Transfer-Encoding: 8bit\n"
-"X-Launchpad-Export-Date: 2014-09-24 08:54+0000\n"
-"X-Generator: Launchpad (build 17196)\n"
+"Content-Transfer-Encoding: \n"
+"Language: bg\n"
+"Plural-Forms: nplurals=2; plural=(n != 1);\n"
 
 #. module: account_analytic_analysis
 #: model:email.template,body_html:account_analytic_analysis.account_analytic_cron_email_template
@@ -53,27 +37,14 @@
 "        % for account in accounts:\n"
 "        <tr>\n"
 "            <td>${partner.name}</td>\n"
-<<<<<<< HEAD
-"            <td><a "
-"href=\"${ctx[\"base_url\"]}/#action=${ctx[\"action_id\"]}&id=${account.id}&vi"
-"ew_type=form\">${account.name}</a></td>\n"
-"            <td>${account.date_start} to ${account.date and account.date or "
-"'???'}</td>\n"
-=======
 "            <td><a href=\"${ctx[\"base_url\"]}/#action=${ctx[\"action_id\"]}&id=${account.id}&view_type=form\">${account.name}</a></td>\n"
 "            <td>${account.date_start} to ${account.date and account.date or '???'}</td>\n"
->>>>>>> 1213de3f
 "            <td>\n"
 "            % if account.quantity_max != 0.0:\n"
 "                ${account.remaining_hours}/${account.quantity_max} units\n"
 "            % endif\n"
 "            </td>\n"
-<<<<<<< HEAD
-"            <td>${account.partner_id.phone or ''}, "
-"${account.partner_id.email or ''}</td>\n"
-=======
 "            <td>${account.partner_id.phone or ''}, ${account.partner_id.email or ''}</td>\n"
->>>>>>> 1213de3f
 "        </tr>\n"
 "        % endfor\n"
 "    % endfor\n"
@@ -125,12 +96,7 @@
 "                    Click here to create a template of contract.\n"
 "                </p><p>\n"
 "                    Templates are used to prefigure contract/project that \n"
-<<<<<<< HEAD
-"                    can be selected by the salespeople to quickly configure "
-"the\n"
-=======
 "                    can be selected by the salespeople to quickly configure the\n"
->>>>>>> 1213de3f
 "                    terms and conditions of the contract.\n"
 "                </p>\n"
 "            "
@@ -142,18 +108,9 @@
 "<p class=\"oe_view_nocontent_create\">\n"
 "                    Click to create a new contract.\n"
 "                </p><p>\n"
-<<<<<<< HEAD
-"                    Use contracts to follow tasks, issues, timesheets or "
-"invoicing based on\n"
-"                    work done, expenses and/or sales orders. Odoo will "
-"automatically manage\n"
-"                    the alerts for the renewal of the contracts to the right "
-"salesperson.\n"
-=======
 "                    Use contracts to follow tasks, issues, timesheets or invoicing based on\n"
 "                    work done, expenses and/or sales orders. Odoo will automatically manage\n"
 "                    the alerts for the renewal of the contracts to the right salesperson.\n"
->>>>>>> 1213de3f
 "                </p>\n"
 "            "
 msgstr ""
@@ -162,12 +119,7 @@
 #: model:ir.actions.act_window,help:account_analytic_analysis.action_sales_order
 msgid ""
 "<p class=\"oe_view_nocontent_create\">\n"
-<<<<<<< HEAD
-"                Click to create a quotation that can be converted into a "
-"sales\n"
-=======
 "                Click to create a quotation that can be converted into a sales\n"
->>>>>>> 1213de3f
 "                order.\n"
 "              </p><p>\n"
 "                Use sale orders to track everything that should be invoiced\n"
@@ -186,15 +138,8 @@
 "                end date is passed or the working effort is higher than the\n"
 "                maximum authorized one.\n"
 "              </p><p>\n"
-<<<<<<< HEAD
-"                Odoo automatically sets contracts to be renewed in a "
-"pending\n"
-"                state. After the negociation, the salesman should close or "
-"renew\n"
-=======
 "                Odoo automatically sets contracts to be renewed in a pending\n"
 "                state. After the negociation, the salesman should close or renew\n"
->>>>>>> 1213de3f
 "                pending contracts.\n"
 "              </p>\n"
 "            "
@@ -205,15 +150,8 @@
 msgid ""
 "<p>\n"
 "                You will find here timesheets and purchases you did for\n"
-<<<<<<< HEAD
-"                contracts that can be reinvoiced to the customer.  If you "
-"want\n"
-"                to record new activities to invoice, you should use the "
-"timesheet\n"
-=======
 "                contracts that can be reinvoiced to the customer.  If you want\n"
 "                to record new activities to invoice, you should use the timesheet\n"
->>>>>>> 1213de3f
 "                menu instead.\n"
 "              </p>\n"
 "            "
@@ -222,11 +160,7 @@
 #. module: account_analytic_analysis
 #: view:account.analytic.account:account_analytic_analysis.account_analytic_account_form_form
 msgid "Account Analytic Lines"
-<<<<<<< HEAD
-msgstr ""
-=======
 msgstr "Аналитични редове"
->>>>>>> 1213de3f
 
 #. module: account_analytic_analysis
 #: view:account.analytic.account:account_analytic_analysis.view_account_analytic_account_overdue_search
@@ -255,21 +189,11 @@
 "if all these costs have been invoiced at the normal sale price provided by "
 "the pricelist."
 msgstr ""
-<<<<<<< HEAD
-"На основа на разходите които имате по проекта, какъв би бил прихода, ако "
-"всички тези разходи бяха фактурирани по нормална цена за продажба според "
-"ценовия списък."
-=======
->>>>>>> 1213de3f
 
 #. module: account_analytic_analysis
 #: view:account.analytic.account:account_analytic_analysis.view_account_analytic_account_overdue_search
 msgid "Cancelled"
-<<<<<<< HEAD
-msgstr ""
-=======
 msgstr "Отменено"
->>>>>>> 1213de3f
 
 #. module: account_analytic_analysis
 #: view:account.analytic.account:account_analytic_analysis.view_account_analytic_account_overdue_search
@@ -296,11 +220,7 @@
 #. module: account_analytic_analysis
 #: help:account.analytic.account,real_margin:0
 msgid "Computed using the formula: Invoiced Amount - Total Costs."
-<<<<<<< HEAD
-msgstr "Изчислено по формулата: Фактурирано количество - всички разходи."
-=======
-msgstr ""
->>>>>>> 1213de3f
+msgstr ""
 
 #. module: account_analytic_analysis
 #: help:account.analytic.account,revenue_per_hour:0
@@ -311,10 +231,6 @@
 #: help:account.analytic.account,remaining_ca:0
 msgid "Computed using the formula: Max Invoice Price - Invoiced Amount."
 msgstr ""
-<<<<<<< HEAD
-"Пресметнато по формулата: Максимална фактурна цена - фактурирани количества."
-=======
->>>>>>> 1213de3f
 
 #. module: account_analytic_analysis
 #: help:account.analytic.account,remaining_hours:0
@@ -329,11 +245,7 @@
 #. module: account_analytic_analysis
 #: help:account.analytic.account,real_margin_rate:0
 msgid "Computes using the formula: (Real Margin / Total Costs) * 100."
-<<<<<<< HEAD
-msgstr "Изчислява се по формулата: (Реален Марж / Всички Разходи) * 100."
-=======
-msgstr ""
->>>>>>> 1213de3f
+msgstr ""
 
 #. module: account_analytic_analysis
 #: view:account.analytic.account:account_analytic_analysis.view_account_analytic_account_overdue_search
@@ -344,11 +256,7 @@
 #: model:ir.actions.act_window,name:account_analytic_analysis.template_of_contract_action
 #: model:ir.ui.menu,name:account_analytic_analysis.menu_template_of_contract_action
 msgid "Contract Template"
-<<<<<<< HEAD
-msgstr ""
-=======
 msgstr "Договорни Шаблони"
->>>>>>> 1213de3f
 
 #. module: account_analytic_analysis
 #: model:email.template,subject:account_analytic_analysis.account_analytic_cron_email_template
@@ -391,20 +299,12 @@
 #. module: account_analytic_analysis
 #: field:account.analytic.invoice.line,create_uid:0
 msgid "Created by"
-<<<<<<< HEAD
-msgstr ""
-=======
 msgstr "Създадено от"
->>>>>>> 1213de3f
 
 #. module: account_analytic_analysis
 #: field:account.analytic.invoice.line,create_date:0
 msgid "Created on"
-<<<<<<< HEAD
-msgstr ""
-=======
 msgstr "Създадено на"
->>>>>>> 1213de3f
 
 #. module: account_analytic_analysis
 #: view:account.analytic.account:account_analytic_analysis.view_account_analytic_account_overdue_search
@@ -414,20 +314,12 @@
 #. module: account_analytic_analysis
 #: field:account.analytic.account,last_worked_date:0
 msgid "Date of Last Cost/Work"
-<<<<<<< HEAD
-msgstr "Дата на последния разход/труд"
-=======
-msgstr ""
->>>>>>> 1213de3f
+msgstr ""
 
 #. module: account_analytic_analysis
 #: field:account.analytic.account,last_worked_invoiced_date:0
 msgid "Date of Last Invoiced Cost"
-<<<<<<< HEAD
-msgstr "Дата на Последно фактурирани разходи"
-=======
-msgstr ""
->>>>>>> 1213de3f
+msgstr ""
 
 #. module: account_analytic_analysis
 #: field:account.analytic.account,recurring_next_date:0
@@ -437,8 +329,7 @@
 #. module: account_analytic_analysis
 #: help:account.analytic.account,last_worked_date:0
 msgid "Date of the latest work done on this account."
-<<<<<<< HEAD
-msgstr "Дата на последната работа по тази сметка."
+msgstr ""
 
 #. module: account_analytic_analysis
 #: selection:account.analytic.account,recurring_rule_type:0
@@ -462,47 +353,14 @@
 
 #. module: account_analytic_analysis
 #: view:account.analytic.account:account_analytic_analysis.view_account_analytic_account_overdue_search
-=======
-msgstr ""
-
-#. module: account_analytic_analysis
-#: selection:account.analytic.account,recurring_rule_type:0
-msgid "Day(s)"
-msgstr ""
-
-#. module: account_analytic_analysis
-#: field:account.analytic.invoice.line,name:0
-msgid "Description"
-msgstr ""
-
-#. module: account_analytic_analysis
-#: view:account.analytic.account:account_analytic_analysis.view_account_analytic_account_overdue_search
-msgid "End Month"
-msgstr ""
-
-#. module: account_analytic_analysis
-#: view:account.analytic.account:account_analytic_analysis.view_account_analytic_account_overdue_search
-msgid "End date is in the next month"
-msgstr ""
-
-#. module: account_analytic_analysis
-#: view:account.analytic.account:account_analytic_analysis.view_account_analytic_account_overdue_search
->>>>>>> 1213de3f
 msgid "End date passed or prepaid unit consumed"
 msgstr ""
 
 #. module: account_analytic_analysis
-<<<<<<< HEAD
-#: code:addons/account_analytic_analysis/account_analytic_analysis.py:674
-#, python-format
-msgid "Error!"
-msgstr ""
-=======
 #: code:addons/account_analytic_analysis/account_analytic_analysis.py:681
 #, python-format
 msgid "Error!"
 msgstr "Грешка!"
->>>>>>> 1213de3f
 
 #. module: account_analytic_analysis
 #: field:account.analytic.account,hours_qtt_est:0
@@ -535,11 +393,7 @@
 #. module: account_analytic_analysis
 #: field:account.analytic.account,fix_price_invoices:0
 msgid "Fixed Price"
-<<<<<<< HEAD
-msgstr ""
-=======
 msgstr "Фиксирана Цена"
->>>>>>> 1213de3f
 
 #. module: account_analytic_analysis
 #: field:account.analytic.account,recurring_invoices:0
@@ -554,31 +408,19 @@
 #. module: account_analytic_analysis
 #: model:ir.model,name:account_analytic_analysis.model_account_analytic_analysis_summary_user
 msgid "Hours Summary by User"
-<<<<<<< HEAD
-msgstr "Общо часове по потребител"
-=======
-msgstr ""
->>>>>>> 1213de3f
+msgstr ""
 
 #. module: account_analytic_analysis
 #: model:ir.model,name:account_analytic_analysis.model_account_analytic_analysis_summary_month
 msgid "Hours summary by month"
-<<<<<<< HEAD
-msgstr "Общо часове за месец"
-=======
-msgstr ""
->>>>>>> 1213de3f
+msgstr ""
 
 #. module: account_analytic_analysis
 #: field:account.analytic.invoice.line,id:0
 #: field:account_analytic_analysis.summary.month,id:0
 #: field:account_analytic_analysis.summary.user,id:0
 msgid "ID"
-<<<<<<< HEAD
-msgstr ""
-=======
 msgstr "ID"
->>>>>>> 1213de3f
 
 #. module: account_analytic_analysis
 #: help:account.analytic.account,ca_to_invoice:0
@@ -586,11 +428,6 @@
 "If invoice from analytic account, the remaining amount you can invoice to "
 "the customer based on the total costs."
 msgstr ""
-<<<<<<< HEAD
-"Ако фактурирате от аналитична сметка, остатъкът от сумата, която можете да "
-"фактурирате към клиента на база крайна цена."
-=======
->>>>>>> 1213de3f
 
 #. module: account_analytic_analysis
 #: help:account.analytic.account,last_invoice_date:0
@@ -603,11 +440,6 @@
 "If invoice from the costs, this is the date of the latest work or cost that "
 "have been invoiced."
 msgstr ""
-<<<<<<< HEAD
-"Ако фактурата от разходите, това е датата на последната работа или разходи, "
-"които са били фактурирани."
-=======
->>>>>>> 1213de3f
 
 #. module: account_analytic_analysis
 #: view:account.analytic.account:account_analytic_analysis.view_account_analytic_account_overdue_search
@@ -617,11 +449,7 @@
 #. module: account_analytic_analysis
 #: field:account.analytic.account,recurring_invoice_line_ids:0
 msgid "Invoice Lines"
-<<<<<<< HEAD
-msgstr ""
-=======
 msgstr "Редове на фактура"
->>>>>>> 1213de3f
 
 #. module: account_analytic_analysis
 #: help:account.analytic.account,recurring_rule_type:0
@@ -631,20 +459,12 @@
 #. module: account_analytic_analysis
 #: view:account.analytic.account:account_analytic_analysis.account_analytic_account_form_form
 msgid "Invoiced"
-<<<<<<< HEAD
-msgstr ""
-=======
 msgstr "Фактуриран"
->>>>>>> 1213de3f
 
 #. module: account_analytic_analysis
 #: field:account.analytic.account,ca_invoiced:0
 msgid "Invoiced Amount"
-<<<<<<< HEAD
-msgstr "Сума по фактура"
-=======
-msgstr ""
->>>>>>> 1213de3f
+msgstr ""
 
 #. module: account_analytic_analysis
 #: field:account.analytic.account,hours_qtt_invoiced:0
@@ -654,34 +474,22 @@
 #. module: account_analytic_analysis
 #: view:account.analytic.account:account_analytic_analysis.account_analytic_account_form_form
 msgid "Invoicing"
-<<<<<<< HEAD
-msgstr "Издаване на фактура"
-=======
 msgstr "Фактуриране"
->>>>>>> 1213de3f
 
 #. module: account_analytic_analysis
 #: field:account.analytic.account,last_invoice_date:0
 msgid "Last Invoice Date"
-<<<<<<< HEAD
-msgstr "Дата на последната фактура"
-=======
-msgstr ""
->>>>>>> 1213de3f
+msgstr ""
 
 #. module: account_analytic_analysis
 #: field:account.analytic.invoice.line,write_uid:0
 msgid "Last Updated by"
-<<<<<<< HEAD
-msgstr ""
-=======
 msgstr "Последно обновено от"
->>>>>>> 1213de3f
 
 #. module: account_analytic_analysis
 #: field:account.analytic.invoice.line,write_date:0
 msgid "Last Updated on"
-msgstr ""
+msgstr "Последно обновено на"
 
 #. module: account_analytic_analysis
 #: model:res.groups,name:account_analytic_analysis.group_template_required
@@ -697,11 +505,7 @@
 #: field:account.analytic.account,month_ids:0
 #: field:account_analytic_analysis.summary.month,month:0
 msgid "Month"
-<<<<<<< HEAD
-msgstr "Месец"
-=======
-msgstr ""
->>>>>>> 1213de3f
+msgstr ""
 
 #. module: account_analytic_analysis
 #: selection:account.analytic.account,recurring_rule_type:0
@@ -709,11 +513,7 @@
 msgstr ""
 
 #. module: account_analytic_analysis
-<<<<<<< HEAD
-#: code:addons/account_analytic_analysis/account_analytic_analysis.py:669
-=======
 #: code:addons/account_analytic_analysis/account_analytic_analysis.py:676
->>>>>>> 1213de3f
 #, python-format
 msgid "No Customer Defined!"
 msgstr ""
@@ -721,7 +521,6 @@
 #. module: account_analytic_analysis
 #: view:account.analytic.account:account_analytic_analysis.account_analytic_account_form_form
 msgid "No order to invoice, create"
-<<<<<<< HEAD
 msgstr ""
 
 #. module: account_analytic_analysis
@@ -756,42 +555,6 @@
 msgstr ""
 
 #. module: account_analytic_analysis
-=======
-msgstr ""
-
-#. module: account_analytic_analysis
-#: view:account.analytic.account:account_analytic_analysis.account_analytic_account_form_form
-msgid "Nothing to invoice, create"
-msgstr ""
-
-#. module: account_analytic_analysis
-#: help:account.analytic.account,hours_qtt_non_invoiced:0
-msgid ""
-"Number of time (hours/days) (from journal of type 'general') that can be "
-"invoiced if you invoice based on analytic account."
-msgstr ""
-
-#. module: account_analytic_analysis
-#: help:account.analytic.account,hours_qtt_invoiced:0
-msgid ""
-"Number of time (hours/days) that can be invoiced plus those that already "
-"have been invoiced."
-msgstr ""
-
-#. module: account_analytic_analysis
-#: help:account.analytic.account,hours_quantity:0
-msgid ""
-"Number of time you spent on the analytic account (from timesheet). It "
-"computes quantities on all journal of type 'general'."
-msgstr ""
-
-#. module: account_analytic_analysis
-#: field:account.analytic.account,invoice_on_timesheets:0
-msgid "On Timesheets"
-msgstr ""
-
-#. module: account_analytic_analysis
->>>>>>> 1213de3f
 #: field:account.analytic.account,is_overdue_quantity:0
 msgid "Overdue Quantity"
 msgstr ""
@@ -799,30 +562,6 @@
 #. module: account_analytic_analysis
 #: view:account.analytic.account:account_analytic_analysis.view_account_analytic_account_overdue_search
 msgid "Parent"
-<<<<<<< HEAD
-msgstr ""
-
-#. module: account_analytic_analysis
-#: view:account.analytic.account:account_analytic_analysis.view_account_analytic_account_overdue_search
-msgid "Partner"
-msgstr ""
-
-#. module: account_analytic_analysis
-#: view:account.analytic.account:account_analytic_analysis.view_account_analytic_account_overdue_search
-msgid "Pending contracts"
-msgstr ""
-
-#. module: account_analytic_analysis
-#: code:addons/account_analytic_analysis/account_analytic_analysis.py:675
-#, python-format
-msgid "Please define a sale journal for the company \"%s\"."
-msgstr ""
-
-#. module: account_analytic_analysis
-#: view:account.analytic.account:account_analytic_analysis.view_account_analytic_account_overdue_search
-msgid "Pricelist"
-msgstr ""
-=======
 msgstr "Основна"
 
 #. module: account_analytic_analysis
@@ -845,39 +584,26 @@
 #: view:account.analytic.account:account_analytic_analysis.view_account_analytic_account_overdue_search
 msgid "Pricelist"
 msgstr "Ценоразпис"
->>>>>>> 1213de3f
 
 #. module: account_analytic_analysis
 #: field:account.analytic.invoice.line,product_id:0
 msgid "Product"
-<<<<<<< HEAD
-msgstr ""
-=======
 msgstr "Продукт"
->>>>>>> 1213de3f
 
 #. module: account_analytic_analysis
 #: field:account.analytic.invoice.line,quantity:0
 msgid "Quantity"
-msgstr ""
+msgstr "Количество"
 
 #. module: account_analytic_analysis
 #: field:account.analytic.account,real_margin:0
 msgid "Real Margin"
-<<<<<<< HEAD
-msgstr "Реален Марж"
-=======
-msgstr ""
->>>>>>> 1213de3f
+msgstr ""
 
 #. module: account_analytic_analysis
 #: field:account.analytic.account,real_margin_rate:0
 msgid "Real Margin Rate (%)"
-<<<<<<< HEAD
-msgstr "Реална норма на Маржа (%)"
-=======
-msgstr ""
->>>>>>> 1213de3f
+msgstr ""
 
 #. module: account_analytic_analysis
 #: field:account.analytic.account,recurring_rule_type:0
@@ -897,8 +623,7 @@
 #. module: account_analytic_analysis
 #: field:account.analytic.account,remaining_ca:0
 msgid "Remaining Revenue"
-<<<<<<< HEAD
-msgstr "Оставащи приходи"
+msgstr ""
 
 #. module: account_analytic_analysis
 #: field:account.analytic.account,fix_price_to_invoice:0
@@ -919,39 +644,12 @@
 msgstr ""
 
 #. module: account_analytic_analysis
-=======
-msgstr ""
-
-#. module: account_analytic_analysis
-#: field:account.analytic.account,fix_price_to_invoice:0
-#: field:account.analytic.account,remaining_hours:0
-#: field:account.analytic.account,remaining_hours_to_invoice:0
-#: field:account.analytic.account,timesheet_ca_invoiced:0
-msgid "Remaining Time"
-msgstr ""
-
-#. module: account_analytic_analysis
-#: field:account.analytic.account,recurring_interval:0
-msgid "Repeat Every"
-msgstr ""
-
-#. module: account_analytic_analysis
-#: help:account.analytic.account,recurring_interval:0
-msgid "Repeat every (Days/Week/Month/Year)"
-msgstr ""
-
-#. module: account_analytic_analysis
->>>>>>> 1213de3f
 #: field:account.analytic.account,revenue_per_hour:0
 msgid "Revenue per Time (real)"
 msgstr ""
 
 #. module: account_analytic_analysis
-<<<<<<< HEAD
-#: code:addons/account_analytic_analysis/account_analytic_analysis.py:543
-=======
 #: code:addons/account_analytic_analysis/account_analytic_analysis.py:550
->>>>>>> 1213de3f
 #, python-format
 msgid "Sales Order Lines to Invoice of %s"
 msgstr ""
@@ -970,20 +668,12 @@
 #. module: account_analytic_analysis
 #: view:account.analytic.account:account_analytic_analysis.view_account_analytic_account_overdue_search
 msgid "Status"
-<<<<<<< HEAD
-msgstr ""
-=======
 msgstr "Състояние"
->>>>>>> 1213de3f
 
 #. module: account_analytic_analysis
 #: field:account.analytic.invoice.line,price_subtotal:0
 msgid "Sub Total"
-<<<<<<< HEAD
-msgstr ""
-=======
 msgstr "Междинна сума :"
->>>>>>> 1213de3f
 
 #. module: account_analytic_analysis
 #: help:account.analytic.account,fix_price_to_invoice:0
@@ -993,40 +683,22 @@
 #. module: account_analytic_analysis
 #: help:account.analytic.account,timesheet_ca_invoiced:0
 msgid "Sum of timesheet lines invoiced for this contract."
-<<<<<<< HEAD
 msgstr ""
 
 #. module: account_analytic_analysis
 #: view:account.analytic.account:account_analytic_analysis.view_account_analytic_account_overdue_search
 msgid "Template"
-msgstr ""
+msgstr "Образец"
 
 #. module: account_analytic_analysis
 #: field:account.analytic.account,theorical_margin:0
 msgid "Theoretical Margin"
-msgstr "Теорeтичен Марж"
-=======
-msgstr ""
-
-#. module: account_analytic_analysis
-#: view:account.analytic.account:account_analytic_analysis.view_account_analytic_account_overdue_search
-msgid "Template"
-msgstr "Образец"
-
-#. module: account_analytic_analysis
-#: field:account.analytic.account,theorical_margin:0
-msgid "Theoretical Margin"
-msgstr ""
->>>>>>> 1213de3f
+msgstr ""
 
 #. module: account_analytic_analysis
 #: field:account.analytic.account,ca_theorical:0
 msgid "Theoretical Revenue"
-<<<<<<< HEAD
-msgstr "Теоритичен приход"
-=======
-msgstr ""
->>>>>>> 1213de3f
+msgstr ""
 
 #. module: account_analytic_analysis
 #: model:ir.actions.act_window,name:account_analytic_analysis.action_hr_tree_invoiced_all
@@ -1040,11 +712,7 @@
 msgstr ""
 
 #. module: account_analytic_analysis
-<<<<<<< HEAD
-#: code:addons/account_analytic_analysis/account_analytic_analysis.py:652
-=======
 #: code:addons/account_analytic_analysis/account_analytic_analysis.py:659
->>>>>>> 1213de3f
 #, python-format
 msgid "Timesheets to Invoice of %s"
 msgstr ""
@@ -1052,27 +720,22 @@
 #. module: account_analytic_analysis
 #: view:account.analytic.account:account_analytic_analysis.account_analytic_account_form_form
 msgid "To Invoice"
-<<<<<<< HEAD
-msgstr ""
-=======
 msgstr "За фактуриране"
->>>>>>> 1213de3f
 
 #. module: account_analytic_analysis
 #: view:account.analytic.account:account_analytic_analysis.view_account_analytic_account_overdue_search
 msgid "To Renew"
-<<<<<<< HEAD
 msgstr ""
 
 #. module: account_analytic_analysis
 #: view:account.analytic.account:account_analytic_analysis.account_analytic_account_form_form
 msgid "Total"
-msgstr ""
+msgstr "Общо"
 
 #. module: account_analytic_analysis
 #: field:account.analytic.account,total_cost:0
 msgid "Total Costs"
-msgstr "Крайни разходи"
+msgstr ""
 
 #. module: account_analytic_analysis
 #: field:account.analytic.account,est_total:0
@@ -1093,41 +756,7 @@
 #: field:account_analytic_analysis.summary.month,unit_amount:0
 #: field:account_analytic_analysis.summary.user,unit_amount:0
 msgid "Total Time"
-msgstr "Общо време"
-=======
-msgstr ""
-
-#. module: account_analytic_analysis
-#: view:account.analytic.account:account_analytic_analysis.account_analytic_account_form_form
-msgid "Total"
-msgstr "Общо"
-
-#. module: account_analytic_analysis
-#: field:account.analytic.account,total_cost:0
-msgid "Total Costs"
-msgstr ""
-
-#. module: account_analytic_analysis
-#: field:account.analytic.account,est_total:0
-msgid "Total Estimation"
-msgstr ""
-
-#. module: account_analytic_analysis
-#: field:account.analytic.account,invoiced_total:0
-msgid "Total Invoiced"
-msgstr ""
-
-#. module: account_analytic_analysis
-#: field:account.analytic.account,remaining_total:0
-msgid "Total Remaining"
-msgstr ""
-
-#. module: account_analytic_analysis
-#: field:account_analytic_analysis.summary.month,unit_amount:0
-#: field:account_analytic_analysis.summary.user,unit_amount:0
-msgid "Total Time"
-msgstr ""
->>>>>>> 1213de3f
+msgstr ""
 
 #. module: account_analytic_analysis
 #: field:account.analytic.account,hours_quantity:0
@@ -1137,11 +766,7 @@
 #. module: account_analytic_analysis
 #: help:account.analytic.account,ca_invoiced:0
 msgid "Total customer invoiced amount for this account."
-<<<<<<< HEAD
-msgstr "Тотална сума по фактури към клиент за тази сметка."
-=======
-msgstr ""
->>>>>>> 1213de3f
+msgstr ""
 
 #. module: account_analytic_analysis
 #: help:account.analytic.account,total_cost:0
@@ -1149,8 +774,6 @@
 "Total of costs for this account. It includes real costs (from invoices) and "
 "indirect costs, like time spent on timesheets."
 msgstr ""
-"Общо разходи за тази сметка. Включва реални разходи (по фактури) и непреки "
-"разходи, като прекарано време по графици."
 
 #. module: account_analytic_analysis
 #: field:account.analytic.account,toinvoice_total:0
@@ -1160,8 +783,7 @@
 #. module: account_analytic_analysis
 #: field:account.analytic.account,ca_to_invoice:0
 msgid "Uninvoiced Amount"
-<<<<<<< HEAD
-msgstr "Нефактурирана сума"
+msgstr ""
 
 #. module: account_analytic_analysis
 #: field:account.analytic.account,hours_qtt_non_invoiced:0
@@ -1171,12 +793,12 @@
 #. module: account_analytic_analysis
 #: field:account.analytic.invoice.line,price_unit:0
 msgid "Unit Price"
-msgstr ""
+msgstr "Единична цена"
 
 #. module: account_analytic_analysis
 #: field:account.analytic.invoice.line,uom_id:0
 msgid "Unit of Measure"
-msgstr ""
+msgstr "Мерна единица"
 
 #. module: account_analytic_analysis
 #: view:account.analytic.account:account_analytic_analysis.account_analytic_account_form_form
@@ -1186,13 +808,13 @@
 #. module: account_analytic_analysis
 #: view:account.analytic.account:account_analytic_analysis.account_analytic_account_form_form
 msgid "Units Remaining"
-msgstr ""
+msgstr "Оставащи Единици"
 
 #. module: account_analytic_analysis
 #: field:account.analytic.account,user_ids:0
 #: field:account_analytic_analysis.summary.user,user:0
 msgid "User"
-msgstr "Потребител"
+msgstr ""
 
 #. module: account_analytic_analysis
 #: selection:account.analytic.account,recurring_rule_type:0
@@ -1214,63 +836,7 @@
 msgstr ""
 
 #. module: account_analytic_analysis
-#: code:addons/account_analytic_analysis/account_analytic_analysis.py:669
-=======
-msgstr ""
-
-#. module: account_analytic_analysis
-#: field:account.analytic.account,hours_qtt_non_invoiced:0
-msgid "Uninvoiced Time"
-msgstr ""
-
-#. module: account_analytic_analysis
-#: field:account.analytic.invoice.line,price_unit:0
-msgid "Unit Price"
-msgstr "Единична цена"
-
-#. module: account_analytic_analysis
-#: field:account.analytic.invoice.line,uom_id:0
-msgid "Unit of Measure"
-msgstr "Мерна единица"
-
-#. module: account_analytic_analysis
-#: view:account.analytic.account:account_analytic_analysis.account_analytic_account_form_form
-msgid "Units Consumed"
-msgstr ""
-
-#. module: account_analytic_analysis
-#: view:account.analytic.account:account_analytic_analysis.account_analytic_account_form_form
-msgid "Units Remaining"
-msgstr "Оставащи Единици"
-
-#. module: account_analytic_analysis
-#: field:account.analytic.account,user_ids:0
-#: field:account_analytic_analysis.summary.user,user:0
-msgid "User"
-msgstr ""
-
-#. module: account_analytic_analysis
-#: selection:account.analytic.account,recurring_rule_type:0
-msgid "Week(s)"
-msgstr ""
-
-#. module: account_analytic_analysis
-#: view:account.analytic.account:account_analytic_analysis.account_analytic_account_form_form
-msgid ""
-"When reinvoicing costs, Odoo uses the\n"
-"                            pricelist of the contract which uses the price\n"
-"                            defined on the product related (e.g timesheet \n"
-"                            products are defined on each employee)."
-msgstr ""
-
-#. module: account_analytic_analysis
-#: selection:account.analytic.account,recurring_rule_type:0
-msgid "Year(s)"
-msgstr ""
-
-#. module: account_analytic_analysis
 #: code:addons/account_analytic_analysis/account_analytic_analysis.py:676
->>>>>>> 1213de3f
 #, python-format
 msgid "You must first select a Customer for Contract %s!"
 msgstr ""
