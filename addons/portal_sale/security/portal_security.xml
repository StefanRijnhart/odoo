<?xml version="1.0" encoding="utf-8"?>
<openerp>
    <data noupdate="1">

        <!-- Sale Portal Access Rules -->
        <record id="portal_sale_order_user_rule" model="ir.rule">
            <field name="name">Portal Personal Quotations/Sales Orders</field>
            <field ref="sale.model_sale_order" name="model_id"/>
<<<<<<< HEAD
            <field name="domain_force">[('message_follower_ids','in',user.partner_id.id)]</field>
            <field name="groups" eval="[(4, ref('portal.group_portal_member'))]"/>
=======
            <field name="domain_force">[('partner_id','child_of',user.partner_id.id)]</field>
            <field name="groups" eval="[(4, ref('portal.group_portal'))]"/>
>>>>>>> 8e6135b4
        </record>

        <record id="portal_stock_picking_user_rule" model="ir.rule">
            <field name="name">Portal Personal Delivery Orders</field>
            <field ref="stock.model_stock_picking" name="model_id"/>
<<<<<<< HEAD
            <field name="domain_force">[('message_follower_ids','in',user.partner_id.id)]</field>
            <field name="groups" eval="[(4, ref('portal.group_portal_member'))]"/>
=======
            <field name="domain_force">[('partner_id','child_of',[user.partner_id.id])]</field>
            <field name="groups" eval="[(4, ref('portal.group_portal'))]"/>
>>>>>>> 8e6135b4
        </record>

        <record id="portal_stock_picking_user_rule" model="ir.rule">
            <field name="name">Portal Personal Delivery Orders Out</field>
            <field ref="stock.model_stock_picking_out" name="model_id"/>
<<<<<<< HEAD
            <field name="domain_force">[('message_follower_ids','in',user.partner_id.id)]</field>
            <field name="groups" eval="[(4, ref('portal.group_portal_member'))]"/>
=======
            <field name="domain_force">[('partner_id','child_of',[user.partner_id.id])]</field>
            <field name="groups" eval="[(4, ref('portal.group_portal'))]"/>
>>>>>>> 8e6135b4
        </record>

        <record id="portal_account_invoice_user_rule" model="ir.rule">
            <field name="name">Portal Personal Account Invoices</field>
            <field ref="account.model_account_invoice" name="model_id"/>
<<<<<<< HEAD
            <field name="domain_force">[('message_follower_ids','in',user.partner_id.id)]</field>
            <field name="groups" eval="[(4, ref('portal.group_portal_member'))]"/>
=======
            <field name="domain_force">[('partner_id','child_of',user.partner_id.id)]</field>
            <field name="groups" eval="[(4, ref('portal.group_portal'))]"/>
>>>>>>> 8e6135b4
        </record>

        <record id="portal_personal_payment" model="ir.rule">
            <field name="name">Portal Personal Payments</field>
            <field ref="account_voucher.model_account_voucher" name="model_id"/>
<<<<<<< HEAD
            <field name="domain_force">[('message_follower_ids','in',user.partner_id.id)]</field>
            <field name="groups" eval="[(4, ref('portal.group_portal_member'))]"/>
=======
            <field name="domain_force">[('partner_id','child_of',user.partner_id.id)]</field>
            <field name="groups" eval="[(4, ref('portal.group_portal'))]"/>
>>>>>>> 8e6135b4
        </record>

        <record id="portal_personal_contact" model="ir.rule">
            <field name="name">Portal Personal Contacts</field>
            <field ref="base.model_res_partner" name="model_id"/>
<<<<<<< HEAD
            <field name="domain_force">[('message_follower_ids','in',user.partner_id.id)]</field>
            <field name="groups" eval="[(4, ref('portal.group_portal_member'))]"/>
=======
            <field name="domain_force">[('id','child_of',user.partner_id.id)]</field>
            <field name="groups" eval="[(4, ref('portal.group_portal'))]"/>
>>>>>>> 8e6135b4
        </record>

    </data>
</openerp><|MERGE_RESOLUTION|>--- conflicted
+++ resolved
@@ -6,73 +6,43 @@
         <record id="portal_sale_order_user_rule" model="ir.rule">
             <field name="name">Portal Personal Quotations/Sales Orders</field>
             <field ref="sale.model_sale_order" name="model_id"/>
-<<<<<<< HEAD
             <field name="domain_force">[('message_follower_ids','in',user.partner_id.id)]</field>
-            <field name="groups" eval="[(4, ref('portal.group_portal_member'))]"/>
-=======
-            <field name="domain_force">[('partner_id','child_of',user.partner_id.id)]</field>
             <field name="groups" eval="[(4, ref('portal.group_portal'))]"/>
->>>>>>> 8e6135b4
         </record>
 
         <record id="portal_stock_picking_user_rule" model="ir.rule">
             <field name="name">Portal Personal Delivery Orders</field>
             <field ref="stock.model_stock_picking" name="model_id"/>
-<<<<<<< HEAD
             <field name="domain_force">[('message_follower_ids','in',user.partner_id.id)]</field>
-            <field name="groups" eval="[(4, ref('portal.group_portal_member'))]"/>
-=======
-            <field name="domain_force">[('partner_id','child_of',[user.partner_id.id])]</field>
             <field name="groups" eval="[(4, ref('portal.group_portal'))]"/>
->>>>>>> 8e6135b4
         </record>
 
         <record id="portal_stock_picking_user_rule" model="ir.rule">
             <field name="name">Portal Personal Delivery Orders Out</field>
             <field ref="stock.model_stock_picking_out" name="model_id"/>
-<<<<<<< HEAD
             <field name="domain_force">[('message_follower_ids','in',user.partner_id.id)]</field>
-            <field name="groups" eval="[(4, ref('portal.group_portal_member'))]"/>
-=======
-            <field name="domain_force">[('partner_id','child_of',[user.partner_id.id])]</field>
             <field name="groups" eval="[(4, ref('portal.group_portal'))]"/>
->>>>>>> 8e6135b4
         </record>
 
         <record id="portal_account_invoice_user_rule" model="ir.rule">
             <field name="name">Portal Personal Account Invoices</field>
             <field ref="account.model_account_invoice" name="model_id"/>
-<<<<<<< HEAD
             <field name="domain_force">[('message_follower_ids','in',user.partner_id.id)]</field>
-            <field name="groups" eval="[(4, ref('portal.group_portal_member'))]"/>
-=======
-            <field name="domain_force">[('partner_id','child_of',user.partner_id.id)]</field>
             <field name="groups" eval="[(4, ref('portal.group_portal'))]"/>
->>>>>>> 8e6135b4
         </record>
 
         <record id="portal_personal_payment" model="ir.rule">
             <field name="name">Portal Personal Payments</field>
             <field ref="account_voucher.model_account_voucher" name="model_id"/>
-<<<<<<< HEAD
             <field name="domain_force">[('message_follower_ids','in',user.partner_id.id)]</field>
-            <field name="groups" eval="[(4, ref('portal.group_portal_member'))]"/>
-=======
-            <field name="domain_force">[('partner_id','child_of',user.partner_id.id)]</field>
             <field name="groups" eval="[(4, ref('portal.group_portal'))]"/>
->>>>>>> 8e6135b4
         </record>
 
         <record id="portal_personal_contact" model="ir.rule">
             <field name="name">Portal Personal Contacts</field>
             <field ref="base.model_res_partner" name="model_id"/>
-<<<<<<< HEAD
             <field name="domain_force">[('message_follower_ids','in',user.partner_id.id)]</field>
-            <field name="groups" eval="[(4, ref('portal.group_portal_member'))]"/>
-=======
-            <field name="domain_force">[('id','child_of',user.partner_id.id)]</field>
             <field name="groups" eval="[(4, ref('portal.group_portal'))]"/>
->>>>>>> 8e6135b4
         </record>
 
     </data>
