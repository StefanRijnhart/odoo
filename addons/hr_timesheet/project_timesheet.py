# -*- coding: utf-8 -*-
# Part of Odoo. See LICENSE file for full copyright and licensing details.

from odoo import models, fields, api


class Project(models.Model):
    _inherit = "project.project"

    subtask_project_id = fields.Many2one(
        'project.project', string='Sub-task Project', ondelete="restrict",
        help="Choosing a sub-tasks project will both enable sub-tasks and set their default project (possibly the project itself)")
    allow_timesheets = fields.Boolean("Allow timesheets", default=True)

class Task(models.Model):
    _inherit = "project.task"

    @api.multi
    def _get_subtask_count(self):
        for task in self:
            task.subtask_count = self.search_count([('id', 'child_of', task.id), ('id', '!=', task.id)])

    @api.depends('timesheet_ids.unit_amount', 'planned_hours', 'child_ids.stage_id',
                 'child_ids.planned_hours', 'child_ids.effective_hours', 'child_ids.children_hours', 'child_ids.timesheet_ids.unit_amount')
    def _hours_get(self):
        for task in self.sorted(key='id', reverse=True):
            for child_task in task.child_ids:
                if child_task.stage_id and not child_task.stage_id.fold:
                    task.children_hours += child_task.effective_hours + child_task.children_hours
                else:
                    task.children_hours += max(child_task.planned_hours, child_task.effective_hours + child_task.children_hours)

            task.effective_hours = sum(task.timesheet_ids.mapped('unit_amount'))
            task.remaining_hours = task.planned_hours - task.effective_hours - task.children_hours
            task.total_hours = max(task.planned_hours, task.effective_hours)
            task.total_hours_spent = task.effective_hours + task.children_hours
            task.delay_hours = max(-task.remaining_hours, 0.0)

            if task.stage_id and task.stage_id.fold:
                task.progress = 100.0
<<<<<<< HEAD
            elif (task.planned_hours > 0.0):
                task.progress = round(100.0 * (task.effective_hours + task.children_hours) / task.planned_hours, 2)
=======
            elif (task.planned_hours > 0.0 and (task.effective_hours or task.children_hours)):
                task.progress = round(min(100.0 * (task.effective_hours + task.children_hours) / task.planned_hours, 99.99), 2)
>>>>>>> b844d938
            else:
                task.progress = 0.0

    remaining_hours = fields.Float(compute='_hours_get', store=True, string='Remaining Hours', help="Total remaining time, can be re-estimated periodically by the assignee of the task.")
    effective_hours = fields.Float(compute='_hours_get', store=True, string='Hours Spent', help="Computed using the sum of the task work done.")
    total_hours = fields.Float(compute='_hours_get', store=True, string='Total', help="Computed as: Time Spent + Remaining Time.")
    total_hours_spent = fields.Float(compute='_hours_get', store=True, string='Total Hours', help="Computed as: Time Spent + Sub-tasks Hours.")
    progress = fields.Float(compute='_hours_get', store=True, string='Working Time Recorded', group_operator="avg")
    delay_hours = fields.Float(compute='_hours_get', store=True, string='Delay Hours', help="Computed as difference between planned hours by the project manager and the total hours of the task.")
    children_hours = fields.Float(compute='_hours_get', store=True, string='Sub-tasks Hours', help="Sum of the planned hours of all sub-tasks (when a sub-task is closed or its spent hours exceed its planned hours, spent hours are counted instead)")
    timesheet_ids = fields.One2many('account.analytic.line', 'task_id', 'Timesheets')

    parent_id = fields.Many2one('project.task', string='Parent Task')
    child_ids = fields.One2many('project.task', 'parent_id', string="Sub-tasks")
    subtask_project_id = fields.Many2one('project.project', related="project_id.subtask_project_id", string='Sub-task Project', readonly=True)
    subtask_count = fields.Integer(compute='_get_subtask_count', type='integer', string="Sub-task count")

    _constraints = [(models.BaseModel._check_recursion, 'Circular references are not permitted between tasks and sub-tasks', ['parent_id'])]<|MERGE_RESOLUTION|>--- conflicted
+++ resolved
@@ -38,13 +38,8 @@
 
             if task.stage_id and task.stage_id.fold:
                 task.progress = 100.0
-<<<<<<< HEAD
             elif (task.planned_hours > 0.0):
                 task.progress = round(100.0 * (task.effective_hours + task.children_hours) / task.planned_hours, 2)
-=======
-            elif (task.planned_hours > 0.0 and (task.effective_hours or task.children_hours)):
-                task.progress = round(min(100.0 * (task.effective_hours + task.children_hours) / task.planned_hours, 99.99), 2)
->>>>>>> b844d938
             else:
                 task.progress = 0.0
 
