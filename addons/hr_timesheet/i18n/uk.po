--- conflicted
+++ resolved
@@ -1,30 +1,22 @@
-# Ukrainian translation for openobject-addons
-# Copyright (c) 2014 Rosetta Contributors and Canonical Ltd 2014
-# This file is distributed under the same license as the openobject-addons package.
-# FIRST AUTHOR <EMAIL@ADDRESS>, 2014.
-#
-msgid ""
-msgstr ""
-<<<<<<< HEAD
-"Project-Id-Version: openobject-addons\n"
-"Report-Msgid-Bugs-To: FULL NAME <EMAIL@ADDRESS>\n"
-"POT-Creation-Date: 2014-09-23 16:27+0000\n"
-"PO-Revision-Date: 2014-08-14 16:10+0000\n"
-"Last-Translator: FULL NAME <EMAIL@ADDRESS>\n"
-"Language-Team: Ukrainian <uk@li.org>\n"
-=======
+# Translation of Odoo Server.
+# This file contains the translation of the following modules:
+# * hr_timesheet
+# 
+# Translators:
+# FIRST AUTHOR <EMAIL@ADDRESS>, 2014
+msgid ""
+msgstr ""
 "Project-Id-Version: Odoo 8.0\n"
 "Report-Msgid-Bugs-To: \n"
 "POT-Creation-Date: 2015-01-21 14:07+0000\n"
 "PO-Revision-Date: 2016-02-23 16:07+0000\n"
 "Last-Translator: Bogdan\n"
 "Language-Team: Ukrainian (http://www.transifex.com/odoo/odoo-8/language/uk/)\n"
->>>>>>> feedb0f1
 "MIME-Version: 1.0\n"
 "Content-Type: text/plain; charset=UTF-8\n"
-"Content-Transfer-Encoding: 8bit\n"
-"X-Launchpad-Export-Date: 2014-09-24 09:13+0000\n"
-"X-Generator: Launchpad (build 17196)\n"
+"Content-Transfer-Encoding: \n"
+"Language: uk\n"
+"Plural-Forms: nplurals=3; plural=(n%10==1 && n%100!=11 ? 0 : n%10>=2 && n%10<=4 && (n%100<10 || n%100>=20) ? 1 : 2);\n"
 
 #. module: hr_timesheet
 #: view:hr.sign.in.project:hr_timesheet.view_hr_timesheet_sign_in
@@ -43,10 +35,8 @@
 "<p class=\"oe_view_nocontent_create\">\n"
 "                Click to record activities.\n"
 "              </p><p>\n"
-"                You can register and track your workings hours by project "
-"every\n"
-"                day. Every time spent on a project will become a cost in "
-"the\n"
+"                You can register and track your workings hours by project every\n"
+"                day. Every time spent on a project will become a cost in the\n"
 "                analytic accounting/contract and can be re-invoiced to\n"
 "                customers if required.\n"
 "              </p>\n"
@@ -60,35 +50,29 @@
 "                No activity yet on this contract.\n"
 "              </p><p>\n"
 "                In Odoo, contracts and projects are implemented using\n"
-"                analytic account. So, you can track costs and revenues to "
-"analyse\n"
+"                analytic account. So, you can track costs and revenues to analyse\n"
 "                your margins easily.\n"
 "              </p><p>\n"
-"                Costs will be created automatically when you register "
-"supplier\n"
+"                Costs will be created automatically when you register supplier\n"
 "                invoices, expenses or timesheets.\n"
 "              </p><p>\n"
-"                Revenues will be created automatically when you create "
-"customer\n"
-"                invoices. Customer invoices can be created based on sale "
-"orders\n"
-"                (fixed price invoices), on timesheets (based on the work "
-"done) or\n"
+"                Revenues will be created automatically when you create customer\n"
+"                invoices. Customer invoices can be created based on sale orders\n"
+"                (fixed price invoices), on timesheets (based on the work done) or\n"
 "                on expenses (e.g. reinvoicing of travel costs).\n"
 "              </p>\n"
 "            "
 msgstr ""
 
 #. module: hr_timesheet
-#: selection:hr.sign.in.project,state:0
-#: selection:hr.sign.out.project,state:0
+#: selection:hr.sign.in.project,state:0 selection:hr.sign.out.project,state:0
 msgid "Absent"
 msgstr ""
 
 #. module: hr_timesheet
 #: view:hr.analytic.timesheet:hr_timesheet.hr_timesheet_line_form
 msgid "Accounting"
-msgstr ""
+msgstr "Бухгалтерський облік"
 
 #. module: hr_timesheet
 #: field:hr.timesheet.report,account_id:0
@@ -109,7 +93,7 @@
 #. module: hr_timesheet
 #: view:hr.analytic.timesheet:hr_timesheet.hr_timesheet_line_search
 msgid "Analytic account"
-msgstr ""
+msgstr "Аналітичний рахунок"
 
 #. module: hr_timesheet
 #: view:hr.sign.in.project:hr_timesheet.view_hr_timesheet_sign_in
@@ -122,6 +106,14 @@
 #: view:hr.sign.out.project:hr_timesheet.view_hr_timesheet_sign_out
 msgid "Change Work"
 msgstr "Поміняти роботу"
+
+#. module: hr_timesheet
+#: code:addons/hr_timesheet/hr_timesheet.py:176
+#, python-format
+msgid ""
+"Changing the date will let this entry appear in the timesheet of the new "
+"date."
+msgstr ""
 
 #. module: hr_timesheet
 #: help:account.analytic.account,use_timesheets:0
@@ -137,12 +129,12 @@
 #: view:hr.timesheet.report:hr_timesheet.view_hr_timesheet_report_search
 #: field:hr.timesheet.report,company_id:0
 msgid "Company"
-msgstr ""
+msgstr "Компанія"
 
 #. module: hr_timesheet
 #: field:hr.timesheet.report,cost:0
 msgid "Cost"
-msgstr ""
+msgstr "Витрати"
 
 #. module: hr_timesheet
 #: view:account.analytic.account:hr_timesheet.account_analytic_account_timesheet_form
@@ -152,21 +144,21 @@
 #. module: hr_timesheet
 #: model:ir.actions.act_window,name:hr_timesheet.act_analytic_cost_revenue
 msgid "Costs & Revenues"
-msgstr ""
+msgstr "Витрати та прибутки"
 
 #. module: hr_timesheet
 #: field:hr.analytic.timesheet,create_uid:0
 #: field:hr.sign.in.project,create_uid:0
 #: field:hr.sign.out.project,create_uid:0
 msgid "Created by"
-msgstr ""
+msgstr "Створив"
 
 #. module: hr_timesheet
 #: field:hr.analytic.timesheet,create_date:0
 #: field:hr.sign.in.project,create_date:0
 #: field:hr.sign.out.project,create_date:0
 msgid "Created on"
-msgstr ""
+msgstr "Створено"
 
 #. module: hr_timesheet
 #: field:hr.sign.in.project,server_date:0
@@ -175,15 +167,14 @@
 msgstr "Поточна дата"
 
 #. module: hr_timesheet
-#: field:hr.sign.in.project,state:0
-#: field:hr.sign.out.project,state:0
+#: field:hr.sign.in.project,state:0 field:hr.sign.out.project,state:0
 msgid "Current Status"
 msgstr ""
 
 #. module: hr_timesheet
 #: field:hr.timesheet.report,date:0
 msgid "Date"
-msgstr ""
+msgstr "Дата"
 
 #. module: hr_timesheet
 #: model:ir.actions.act_window,name:hr_timesheet.action_define_analytic_structure
@@ -193,22 +184,21 @@
 #. module: hr_timesheet
 #: field:hr.timesheet.report,name:0
 msgid "Description"
-msgstr ""
+msgstr "Опис"
 
 #. module: hr_timesheet
 #: view:hr.analytic.timesheet:hr_timesheet.hr_timesheet_line_form
 #: view:hr.analytic.timesheet:hr_timesheet.hr_timesheet_line_tree
 msgid "Duration"
-msgstr ""
+msgstr "Тривалість"
 
 #. module: hr_timesheet
 #: model:ir.model,name:hr_timesheet.model_hr_employee
 msgid "Employee"
-msgstr ""
-
-#. module: hr_timesheet
-#: field:hr.sign.in.project,emp_id:0
-#: field:hr.sign.out.project,emp_id:0
+msgstr "Співробітник"
+
+#. module: hr_timesheet
+#: field:hr.sign.in.project,emp_id:0 field:hr.sign.out.project,emp_id:0
 msgid "Employee ID"
 msgstr ""
 
@@ -221,8 +211,7 @@
 msgstr ""
 
 #. module: hr_timesheet
-#: field:hr.sign.in.project,name:0
-#: field:hr.sign.out.project,name:0
+#: field:hr.sign.in.project,name:0 field:hr.sign.out.project,name:0
 msgid "Employee's Name"
 msgstr ""
 
@@ -239,20 +228,20 @@
 #: model:ir.actions.act_window,help:hr_timesheet.action_hr_timesheet_sign_in
 msgid ""
 "Employees can encode their time spent on the different projects. A project "
-"is an analytic account and the time spent on a project generate costs on the "
-"analytic account. This feature allows to record at the same time the "
+"is an analytic account and the time spent on a project generate costs on the"
+" analytic account. This feature allows to record at the same time the "
 "attendance and the timesheet."
 msgstr ""
 
 #. module: hr_timesheet
 #: view:hr.timesheet.report:hr_timesheet.view_hr_timesheet_report_search
 msgid "Extended Filters..."
-msgstr ""
+msgstr "Extended Filters..."
 
 #. module: hr_timesheet
 #: field:hr.timesheet.report,general_account_id:0
 msgid "General Account"
-msgstr ""
+msgstr "Загальний рахунок"
 
 #. module: hr_timesheet
 #: view:hr.sign.out.project:hr_timesheet.view_hr_timesheet_sign_out
@@ -263,13 +252,13 @@
 #: code:addons/hr_timesheet/hr_timesheet.py:153
 #, python-format
 msgid "Go to the configuration panel"
-msgstr ""
+msgstr "Перейти до панелі налаштувань"
 
 #. module: hr_timesheet
 #: view:hr.analytic.timesheet:hr_timesheet.hr_timesheet_line_search
 #: view:hr.timesheet.report:hr_timesheet.view_hr_timesheet_report_search
 msgid "Group By"
-msgstr ""
+msgstr "Групувати За"
 
 #. module: hr_timesheet
 #: view:hr.timesheet.report:hr_timesheet.view_hr_timesheet_report_search
@@ -277,12 +266,10 @@
 msgstr ""
 
 #. module: hr_timesheet
-#: field:hr.analytic.timesheet,id:0
-#: field:hr.sign.in.project,id:0
-#: field:hr.sign.out.project,id:0
-#: field:hr.timesheet.report,id:0
+#: field:hr.analytic.timesheet,id:0 field:hr.sign.in.project,id:0
+#: field:hr.sign.out.project,id:0 field:hr.timesheet.report,id:0
 msgid "ID"
-msgstr ""
+msgstr "ID"
 
 #. module: hr_timesheet
 #: help:hr.employee,product_id:0
@@ -294,26 +281,25 @@
 #. module: hr_timesheet
 #: view:hr.analytic.timesheet:hr_timesheet.hr_timesheet_line_form
 msgid "Information"
-msgstr ""
+msgstr "Інформація"
 
 #. module: hr_timesheet
 #: field:hr.timesheet.report,journal_id:0
 msgid "Journal"
-msgstr ""
+msgstr "Журнал"
 
 #. module: hr_timesheet
 #: field:hr.analytic.timesheet,write_uid:0
-#: field:hr.sign.in.project,write_uid:0
-#: field:hr.sign.out.project,write_uid:0
+#: field:hr.sign.in.project,write_uid:0 field:hr.sign.out.project,write_uid:0
 msgid "Last Updated by"
-msgstr ""
+msgstr "Востаннє відредаговано"
 
 #. module: hr_timesheet
 #: field:hr.analytic.timesheet,write_date:0
 #: field:hr.sign.in.project,write_date:0
 #: field:hr.sign.out.project,write_date:0
 msgid "Last Updated on"
-msgstr ""
+msgstr "Дата останньої зміни"
 
 #. module: hr_timesheet
 #: field:hr.sign.out.project,analytic_amount:0
@@ -352,7 +338,7 @@
 #. module: hr_timesheet
 #: field:hr.analytic.timesheet,partner_id:0
 msgid "Partner"
-msgstr ""
+msgstr "Партнер"
 
 #. module: hr_timesheet
 #: code:addons/hr_timesheet/wizard/hr_timesheet_sign_in_out.py:77
@@ -367,16 +353,14 @@
 msgstr ""
 
 #. module: hr_timesheet
-#: selection:hr.sign.in.project,state:0
-#: selection:hr.sign.out.project,state:0
+#: selection:hr.sign.in.project,state:0 selection:hr.sign.out.project,state:0
 msgid "Present"
-msgstr ""
+msgstr "Присутній"
 
 #. module: hr_timesheet
 #: view:hr.analytic.timesheet:hr_timesheet.hr_timesheet_line_form
 #: view:hr.analytic.timesheet:hr_timesheet.hr_timesheet_line_search
-#: field:hr.employee,product_id:0
-#: field:hr.timesheet.report,product_id:0
+#: field:hr.employee,product_id:0 field:hr.timesheet.report,product_id:0
 msgid "Product"
 msgstr "Продукт"
 
@@ -426,8 +410,7 @@
 msgstr "Початок роботи"
 
 #. module: hr_timesheet
-#: field:hr.sign.in.project,date:0
-#: field:hr.sign.out.project,date_start:0
+#: field:hr.sign.in.project,date:0 field:hr.sign.out.project,date_start:0
 msgid "Starting Date"
 msgstr "Початкова дата"
 
@@ -494,7 +477,7 @@
 #: field:account.analytic.account,use_timesheets:0
 #: view:hr.employee:hr_timesheet.hr_timesheet_employee_extd_form
 msgid "Timesheets"
-msgstr ""
+msgstr "Табелі"
 
 #. module: hr_timesheet
 #: view:hr.analytic.timesheet:hr_timesheet.hr_timesheet_line_tree
@@ -509,7 +492,7 @@
 #. module: hr_timesheet
 #: field:hr.employee,uom_id:0
 msgid "Unit of Measure"
-msgstr ""
+msgstr "Одиниця виміру"
 
 #. module: hr_timesheet
 #: view:hr.timesheet.report:hr_timesheet.view_hr_timesheet_report_search
@@ -518,6 +501,12 @@
 msgstr "Кристувач"
 
 #. module: hr_timesheet
+#: code:addons/hr_timesheet/hr_timesheet.py:176
+#, python-format
+msgid "User Alert!"
+msgstr ""
+
+#. module: hr_timesheet
 #: code:addons/hr_timesheet/wizard/hr_timesheet_sign_in_out.py:77
 #: code:addons/hr_timesheet/wizard/hr_timesheet_sign_in_out.py:131
 #, python-format
@@ -535,7 +524,7 @@
 #: code:addons/hr_timesheet/hr_timesheet.py:191
 #, python-format
 msgid "Warning!"
-msgstr ""
+msgstr "Попередження!"
 
 #. module: hr_timesheet
 #: field:hr.sign.out.project,info:0
@@ -558,4 +547,11 @@
 #. module: hr_timesheet
 #: view:hr.timesheet.report:hr_timesheet.view_hr_timesheet_report_search
 msgid "month"
-msgstr ""+msgstr "місяці"
+
+#. module: hr_timesheet
+#: view:hr.sign.in.project:hr_timesheet.view_hr_timesheet_sign_in
+#: view:hr.sign.in.project:hr_timesheet.view_hr_timesheet_sign_in_message
+#: view:hr.sign.out.project:hr_timesheet.view_hr_timesheet_sign_out
+msgid "or"
+msgstr "або"