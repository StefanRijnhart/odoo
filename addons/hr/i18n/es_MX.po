# Translation of Odoo Server.
# This file contains the translation of the following modules:
# * hr
# 
# Translators:
msgid ""
msgstr ""
"Project-Id-Version: Odoo 9.0\n"
"Report-Msgid-Bugs-To: \n"
"POT-Creation-Date: 2015-09-18 08:11+0000\n"
<<<<<<< HEAD
"PO-Revision-Date: 2015-10-20 19:48+0000\n"
=======
"PO-Revision-Date: 2015-11-14 20:24+0000\n"
>>>>>>> b2939537
"Last-Translator: Martin Trigaux\n"
"Language-Team: Spanish (Mexico) (http://www.transifex.com/odoo/odoo-9/language/es_MX/)\n"
"MIME-Version: 1.0\n"
"Content-Type: text/plain; charset=UTF-8\n"
"Content-Transfer-Encoding: \n"
"Language: es_MX\n"
"Plural-Forms: nplurals=2; plural=(n != 1);\n"

#. module: hr
#: code:addons/hr/hr.py:119
#, python-format
msgid "%s (copy)"
msgstr "%s (copia)"

#. module: hr
#: model:hr.job,website_description:hr.job_ceo
#: model:hr.job,website_description:hr.job_consultant
#: model:hr.job,website_description:hr.job_cto
#: model:hr.job,website_description:hr.job_developer
#: model:hr.job,website_description:hr.job_hrm
#: model:hr.job,website_description:hr.job_marketing
#: model:hr.job,website_description:hr.job_trainee
msgid "<i>Work in a fun atmosphere</i>"
msgstr ""

#. module: hr
#: model:hr.job,website_description:hr.job_ceo
#: model:hr.job,website_description:hr.job_consultant
#: model:hr.job,website_description:hr.job_cto
#: model:hr.job,website_description:hr.job_developer
#: model:hr.job,website_description:hr.job_hrm
#: model:hr.job,website_description:hr.job_marketing
#: model:hr.job,website_description:hr.job_trainee
msgid "<i>You are passionate</i>"
msgstr ""

#. module: hr
#: model:hr.job,website_description:hr.job_cto
#: model:hr.job,website_description:hr.job_developer
#: model:hr.job,website_description:hr.job_trainee
msgid "<i>You autonomously and quickly learn</i>"
msgstr ""

#. module: hr
#: model:hr.job,website_description:hr.job_ceo
#: model:hr.job,website_description:hr.job_consultant
#: model:hr.job,website_description:hr.job_hrm
#: model:hr.job,website_description:hr.job_marketing
msgid "<i>You easily manage them</i>"
msgstr ""

#. module: hr
#: model:ir.ui.view,arch_db:hr.hr_kanban_view_employees
msgid ""
"<span class=\"o_unfollow\">Unfollow</span>\n"
"                                    <span class=\"o_following\">Following</span>"
msgstr ""

#. module: hr
#: model:ir.ui.view,arch_db:hr.hr_department_view_kanban
msgid "<span>Reports</span>"
msgstr "<span>Reportes</span>"

#. module: hr
#: model:ir.ui.view,arch_db:hr.hr_department_view_kanban
msgid "<span>To Approve</span>"
msgstr ""

#. module: hr
#: model:ir.ui.view,arch_db:hr.hr_department_view_kanban
msgid "<span>To Do</span>"
msgstr ""

#. module: hr
#: model:hr.job,website_description:hr.job_ceo
#: model:hr.job,website_description:hr.job_consultant
#: model:hr.job,website_description:hr.job_cto
#: model:hr.job,website_description:hr.job_developer
#: model:hr.job,website_description:hr.job_hrm
#: model:hr.job,website_description:hr.job_marketing
#: model:hr.job,website_description:hr.job_trainee
msgid ""
"A full time job, with an attractive salary package in a small team of smart "
"people. You will start contract with a full technical and functional "
"training. If you are passionate, motivate and flexible apply for this job, "
"you will certainly join the best company ever."
msgstr ""

#. module: hr
#: model:hr.job,website_description:hr.job_ceo
#: model:hr.job,website_description:hr.job_consultant
#: model:hr.job,website_description:hr.job_cto
#: model:hr.job,website_description:hr.job_developer
#: model:hr.job,website_description:hr.job_hrm
#: model:hr.job,website_description:hr.job_marketing
#: model:hr.job,website_description:hr.job_trainee
msgid "A good job in a young and dynamic team"
msgstr ""

#. module: hr
#: model:ir.model.fields,field_description:hr.field_hr_department_message_needaction
#: model:ir.model.fields,field_description:hr.field_hr_employee_message_needaction
#: model:ir.model.fields,field_description:hr.field_hr_job_message_needaction
msgid "Action Needed"
msgstr "Acción Requerida"

#. module: hr
#: model:ir.model.fields,field_description:hr.field_hr_employee_active
msgid "Active"
msgstr "Activo"

#. module: hr
#: model:hr.job,website_description:hr.job_consultant
msgid "Analyse needs, write specification documents and quotation"
msgstr ""

#. module: hr
#: model:ir.ui.view,arch_db:hr.view_employee_filter
msgid "Archived"
msgstr ""

#. module: hr
#: model:ir.model.fields,field_description:hr.field_hr_employee_bank_account_id
msgid "Bank Account Number"
msgstr ""

#. module: hr
#: model:hr.job,website_description:hr.job_cto
msgid ""
"Because of our constant growth, we're now looking for people to reinforce "
"our team of enthusiastic chief technical officer. So if working on an open "
"source project in a friendly and cooperative atmosphere sounds like fun to "
"you, read on..."
msgstr ""

#. module: hr
#: model:hr.job,website_description:hr.job_ceo
#: model:hr.job,website_description:hr.job_consultant
#: model:hr.job,website_description:hr.job_developer
#: model:hr.job,website_description:hr.job_hrm
#: model:hr.job,website_description:hr.job_marketing
msgid ""
"Because of our constant growth, we're now looking for people to reinforce "
"our team of enthusiastic developers. So if working on an open source project"
" in a friendly and cooperative atmosphere sounds like fun to you, read on..."
msgstr ""

#. module: hr
#: model:hr.job,website_description:hr.job_trainee
msgid ""
"Because of our constant growth, we're now looking for people to reinforce "
"our team of enthusiastic trainees. So if working on an open source project "
"in a friendly and cooperative atmosphere sounds like fun to you, read on..."
msgstr ""

#. module: hr
#: model:ir.ui.view,arch_db:hr.view_employee_form
msgid "Birth"
msgstr ""

#. module: hr
#: model:hr.job,name:hr.job_ceo
msgid "Chief Executive Officer"
msgstr ""

#. module: hr
#: model:hr.job,name:hr.job_cto
msgid "Chief Technical Officer"
msgstr ""

#. module: hr
#: model:ir.model.fields,field_description:hr.field_hr_department_child_ids
msgid "Child Departments"
msgstr "Departamentos hijos"

#. module: hr
#: model:ir.ui.view,arch_db:hr.view_employee_form
msgid "Citizenship & Other Information"
msgstr ""

#. module: hr
#: model:ir.model.fields,field_description:hr.field_hr_employee_city
msgid "City"
msgstr "Ciudad"

#. module: hr
#: model:ir.actions.act_window,help:hr.act_employee_from_department
#: model:ir.actions.act_window,help:hr.open_view_employee_list_my
msgid "Click to add a new employee."
msgstr ""

#. module: hr
#: model:ir.actions.act_window,help:hr.open_module_tree_department
msgid "Click to create a department."
msgstr ""

#. module: hr
#: model:ir.actions.act_window,help:hr.view_department_form_installer
msgid "Click to define a new department."
msgstr ""

#. module: hr
#: model:ir.actions.act_window,help:hr.action_hr_job
msgid "Click to define a new job position."
msgstr ""

#. module: hr
#: model:hr.job,website_description:hr.job_ceo
#: model:hr.job,website_description:hr.job_consultant
#: model:hr.job,website_description:hr.job_cto
#: model:hr.job,website_description:hr.job_developer
#: model:hr.job,website_description:hr.job_hrm
#: model:hr.job,website_description:hr.job_marketing
#: model:hr.job,website_description:hr.job_trainee
msgid "Close to the perfection ..."
msgstr ""

#. module: hr
#: model:ir.model.fields,field_description:hr.field_hr_employee_coach_id
#: model:ir.ui.view,arch_db:hr.view_employee_filter
msgid "Coach"
msgstr "Monitor"

#. module: hr
#: model:ir.model.fields,field_description:hr.field_hr_employee_code
msgid "Code"
msgstr "Código"

#. module: hr
#: model:ir.model.fields,field_description:hr.field_hr_department_color
#: model:ir.model.fields,field_description:hr.field_hr_employee_category_color
#: model:ir.model.fields,field_description:hr.field_hr_employee_color
msgid "Color Index"
msgstr "Índice de colores"

#. module: hr
#: model:ir.ui.view,arch_db:hr.view_department_tree
msgid "Companies"
msgstr "Compañías"

#. module: hr
#: model:ir.model.fields,field_description:hr.field_hr_department_company_id
#: model:ir.model.fields,field_description:hr.field_hr_employee_company_id
#: model:ir.model.fields,field_description:hr.field_hr_job_company_id
#: model:ir.ui.view,arch_db:hr.view_employee_filter
#: model:ir.ui.view,arch_db:hr.view_job_filter
msgid "Company"
msgstr "Compañía"

#. module: hr
#: model:ir.ui.menu,name:hr.menu_human_resources_configuration
msgid "Configuration"
msgstr "Configuración"

#. module: hr
#: model:hr.job,name:hr.job_consultant
msgid "Consultant"
msgstr ""

#. module: hr
#: model:ir.ui.view,arch_db:hr.view_employee_form
msgid "Contact Information"
msgstr "Información de contacto"

#. module: hr
#: model:hr.job,website_description:hr.job_cto
#: model:hr.job,website_description:hr.job_developer
#: model:hr.job,website_description:hr.job_trainee
msgid "Contributions to open source projects"
msgstr ""

#. module: hr
#: model:ir.actions.act_window,name:hr.view_department_form_installer
msgid "Create Your Departments"
msgstr ""

#. module: hr
#: model:ir.model.fields,field_description:hr.field_hr_department_create_uid
#: model:ir.model.fields,field_description:hr.field_hr_employee_category_create_uid
#: model:ir.model.fields,field_description:hr.field_hr_employee_create_uid
#: model:ir.model.fields,field_description:hr.field_hr_job_create_uid
msgid "Created by"
msgstr "Creado por"

#. module: hr
#: model:ir.model.fields,field_description:hr.field_hr_department_create_date
#: model:ir.model.fields,field_description:hr.field_hr_employee_category_create_date
#: model:ir.model.fields,field_description:hr.field_hr_employee_create_date
#: model:ir.model.fields,field_description:hr.field_hr_job_create_date
msgid "Created on"
msgstr "Creado en"

#. module: hr
#: model:ir.model.fields,field_description:hr.field_hr_job_no_of_employee
msgid "Current Number of Employees"
msgstr ""

#. module: hr
#: model:ir.model.fields,field_description:hr.field_hr_employee_birthday
msgid "Date of Birth"
msgstr "Fecha de nacimiento"

#. module: hr
#: model:ir.model.fields,help:hr.field_hr_department_message_last_post
#: model:ir.model.fields,help:hr.field_hr_employee_message_last_post
#: model:ir.model.fields,help:hr.field_hr_job_message_last_post
msgid "Date of the last message posted on the record."
msgstr ""

#. module: hr
#: model:hr.job,website_description:hr.job_ceo
#: model:hr.job,website_description:hr.job_hrm
#: model:hr.job,website_description:hr.job_marketing
msgid "Define a clear communication strategy"
msgstr ""

#. module: hr
#: model:ir.model.fields,help:hr.field_hr_employee_calendar_id
msgid "Define the schedule of resource"
msgstr "Define el horario del recurso."

#. module: hr
#: model:hr.job,website_description:hr.job_consultant
msgid "Deliver generic Odoo functional training sessions"
msgstr ""

#. module: hr
#: model:ir.model.fields,field_description:hr.field_hr_employee_department_id
#: model:ir.model.fields,field_description:hr.field_hr_job_department_id
#: model:ir.ui.view,arch_db:hr.view_department_filter
#: model:ir.ui.view,arch_db:hr.view_employee_filter
#: model:ir.ui.view,arch_db:hr.view_job_filter
msgid "Department"
msgstr "Departamento"

#. module: hr
#: model:ir.model.fields,field_description:hr.field_hr_department_name
msgid "Department Name"
msgstr "Nombre de departamento"

#. module: hr
#: model:ir.actions.act_window,name:hr.open_module_tree_department
#: model:ir.ui.menu,name:hr.menu_hr_department_tree
#: model:ir.ui.view,arch_db:hr.view_department_filter
msgid "Departments"
msgstr "Departamentos"

#. module: hr
#: model:ir.model.fields,field_description:hr.field_hr_department_display_name
#: model:ir.model.fields,field_description:hr.field_hr_employee_category_display_name
#: model:ir.model.fields,field_description:hr.field_hr_employee_display_name
#: model:ir.model.fields,field_description:hr.field_hr_job_display_name
msgid "Display Name"
msgstr "Nombre desplegado"

#. module: hr
#: selection:hr.employee,marital:0
msgid "Divorced"
msgstr "Divorciado"

#. module: hr
#: model:ir.model.fields,field_description:hr.field_hr_employee_time_efficiency
msgid "Efficiency Factor"
msgstr "Factor de eficiciencia"

#. module: hr
#: model:ir.model,name:hr.model_hr_employee
#: model:ir.ui.view,arch_db:hr.view_employee_form
msgid "Employee"
msgstr "Empleado"

#. module: hr
#: model:ir.model,name:hr.model_hr_employee_category
msgid "Employee Category"
msgstr "Categoría de empleado"

#. module: hr
#: model:ir.model.fields,field_description:hr.field_hr_employee_category_name
msgid "Employee Tag"
msgstr ""

#. module: hr
#: model:ir.actions.act_window,name:hr.open_view_categ_form
#: model:ir.ui.menu,name:hr.menu_view_employee_category_form
#: model:ir.ui.view,arch_db:hr.view_employee_category_form
msgid "Employee Tags"
msgstr ""

#. module: hr
#: model:ir.model.fields,help:hr.field_hr_employee_bank_account_id
msgid "Employee bank salary account"
msgstr "Cuenta bancaria de salario del empleado."

#. module: hr
#: model:ir.ui.view,arch_db:hr.view_employee_form
msgid "Employee's Name"
msgstr "Nombre del empleado"

#. module: hr
#: model:ir.actions.act_window,name:hr.act_employee_from_department
#: model:ir.actions.act_window,name:hr.open_view_employee_list
#: model:ir.actions.act_window,name:hr.open_view_employee_list_my
#: model:ir.model.fields,field_description:hr.field_hr_employee_category_employee_ids
#: model:ir.model.fields,field_description:hr.field_hr_job_employee_ids
#: model:ir.ui.menu,name:hr.menu_hr_root
#: model:ir.ui.menu,name:hr.menu_open_view_employee_list_my
#: model:ir.ui.view,arch_db:hr.hr_department_view_kanban
#: model:ir.ui.view,arch_db:hr.view_employee_filter
#: model:ir.ui.view,arch_db:hr.view_employee_tree
#: model:ir.ui.view,arch_db:hr.view_partner_tree2
msgid "Employees"
msgstr "Empleados"

#. module: hr
#: model:ir.actions.act_window,name:hr.open_view_employee_tree
msgid "Employees Structure"
msgstr "Estructura de empleados"

#. module: hr
#: model:ir.ui.view,arch_db:hr.view_employee_category_list
msgid "Employees Tags"
msgstr ""

#. module: hr
#: code:addons/hr/hr.py:299 constraint:hr.department:0
#, python-format
msgid "Error! You cannot create recursive departments."
msgstr ""

#. module: hr
#: code:addons/hr/hr.py:269 constraint:hr.employee:0
#, python-format
msgid "Error! You cannot create recursive hierarchy of Employee(s)."
msgstr ""

#. module: hr
#: model:ir.model.fields,field_description:hr.field_hr_job_no_of_recruitment
msgid "Expected New Employees"
msgstr ""

#. module: hr
#: model:ir.model.fields,help:hr.field_hr_job_expected_employees
msgid ""
"Expected number of employees for this job position after new recruitment."
msgstr ""

#. module: hr
#: model:hr.job,name:hr.job_developer
msgid "Experienced Developer"
msgstr ""

#. module: hr
#: selection:hr.employee,gender:0
msgid "Female"
msgstr "Mujer"

#. module: hr
#: model:ir.ui.view,arch_db:hr.hr_kanban_view_employees
msgid "Follow"
msgstr ""

#. module: hr
#: model:hr.job,website_description:hr.job_consultant
msgid "Follow and check the development part"
msgstr ""

#. module: hr
#: model:ir.model.fields,field_description:hr.field_hr_department_message_follower_ids
#: model:ir.model.fields,field_description:hr.field_hr_employee_message_follower_ids
#: model:ir.model.fields,field_description:hr.field_hr_job_message_follower_ids
#: model:ir.ui.view,arch_db:hr.hr_kanban_view_employees
msgid "Followers"
msgstr "Seguidores"

#. module: hr
#: model:ir.model.fields,field_description:hr.field_hr_department_message_channel_ids
#: model:ir.model.fields,field_description:hr.field_hr_employee_message_channel_ids
#: model:ir.model.fields,field_description:hr.field_hr_job_message_channel_ids
msgid "Followers (Channels)"
msgstr "Seguidores"

#. module: hr
#: model:ir.model.fields,field_description:hr.field_hr_department_message_partner_ids
#: model:ir.model.fields,field_description:hr.field_hr_employee_message_partner_ids
#: model:ir.model.fields,field_description:hr.field_hr_job_message_partner_ids
msgid "Followers (Partners)"
msgstr ""

#. module: hr
#: model:ir.model.fields,field_description:hr.field_hr_employee_gender
msgid "Gender"
msgstr "Sexo"

#. module: hr
#: model:hr.job,website_description:hr.job_developer
msgid "Good knowledge of HTML and Javascript"
msgstr ""

#. module: hr
#: model:hr.job,website_description:hr.job_cto
#: model:hr.job,website_description:hr.job_developer
#: model:hr.job,website_description:hr.job_trainee
msgid "Good knowledge of object oriented programming"
msgstr ""

#. module: hr
#: model:hr.job,website_description:hr.job_cto
#: model:hr.job,website_description:hr.job_developer
#: model:hr.job,website_description:hr.job_trainee
msgid "Good knowledge of the latest web technologies"
msgstr ""

#. module: hr
#: model:hr.job,website_description:hr.job_cto
#: model:hr.job,website_description:hr.job_developer
#: model:hr.job,website_description:hr.job_trainee
msgid "Good knowledge of the programming language"
msgstr ""

#. module: hr
#: model:hr.job,website_description:hr.job_cto
#: model:hr.job,website_description:hr.job_developer
#: model:hr.job,website_description:hr.job_trainee
msgid "Good knowledge of web design"
msgstr ""

#. module: hr
#: model:hr.job,website_description:hr.job_cto
#: model:hr.job,website_description:hr.job_developer
#: model:hr.job,website_description:hr.job_trainee
msgid "Good language skills in another language"
msgstr ""

#. module: hr
#: model:ir.ui.view,arch_db:hr.view_employee_filter
#: model:ir.ui.view,arch_db:hr.view_job_filter
msgid "Group By"
msgstr "Agrupar por"

#. module: hr
#: model:ir.model,name:hr.model_hr_department
msgid "HR Department"
msgstr ""

#. module: hr
#: model:ir.ui.view,arch_db:hr.view_employee_form
msgid "HR Settings"
msgstr ""

#. module: hr
#: model:hr.job,website_description:hr.job_consultant
msgid "Help with the configuration of the software"
msgstr ""

#. module: hr
#: model:hr.job,website_description:hr.job_hrm
msgid "Hire a team of great Human Resources people"
msgstr ""

#. module: hr
#: model:hr.job,website_description:hr.job_ceo
msgid "Hire a team of great executive people"
msgstr ""

#. module: hr
#: model:hr.job,website_description:hr.job_marketing
msgid "Hire a team of great marketing people"
msgstr ""

#. module: hr
#: model:ir.model.fields,field_description:hr.field_hr_job_no_of_hired_employee
msgid "Hired Employees"
msgstr ""

#. module: hr
#: model:ir.model.fields,field_description:hr.field_hr_employee_address_home_id
msgid "Home Address"
msgstr "Dirección particular"

#. module: hr
#: model:ir.ui.menu,name:hr.menu_hr_main
msgid "Human Resources"
msgstr "Recursos humanos"

#. module: hr
#: model:hr.job,name:hr.job_hrm
msgid "Human Resources Manager"
msgstr ""

#. module: hr
#: model:ir.model.fields,field_description:hr.field_hr_department_id
#: model:ir.model.fields,field_description:hr.field_hr_employee_category_id
#: model:ir.model.fields,field_description:hr.field_hr_employee_id
#: model:ir.model.fields,field_description:hr.field_hr_job_id
msgid "ID"
msgstr "ID"

#. module: hr
#: model:ir.model.fields,field_description:hr.field_hr_employee_identification_id
msgid "Identification No"
msgstr "Nº identificación"

#. module: hr
#: model:ir.model.fields,help:hr.field_hr_department_message_unread
#: model:ir.model.fields,help:hr.field_hr_employee_message_unread
#: model:ir.model.fields,help:hr.field_hr_job_message_unread
msgid "If checked new messages require your attention."
msgstr "Si se marca, los nuevos mensajes requieren su atención"

#. module: hr
#: model:ir.model.fields,help:hr.field_hr_department_message_needaction
#: model:ir.model.fields,help:hr.field_hr_employee_message_needaction
#: model:ir.model.fields,help:hr.field_hr_job_message_needaction
msgid "If checked, new messages require your attention."
msgstr "Si está marcado, hay nuevos mensajes que requieren su atención"

#. module: hr
#: model:ir.model.fields,help:hr.field_hr_employee_active
msgid ""
"If the active field is set to False, it will allow you to hide the resource "
"record without removing it."
msgstr "Si el campo activo se desmarca, permite ocultar el registro del recurso sin eliminarlo."

#. module: hr
#: model:ir.ui.view,arch_db:hr.hr_kanban_view_employees
#: model:ir.ui.view,arch_db:hr.view_department_filter
#: model:ir.ui.view,arch_db:hr.view_employee_filter
#: model:ir.ui.view,arch_db:hr.view_job_filter
msgid "Important Messages"
msgstr ""

#. module: hr
#: model:hr.job,website_description:hr.job_ceo
#: model:hr.job,website_description:hr.job_hrm
#: model:hr.job,website_description:hr.job_marketing
msgid "Improve our communication to customers"
msgstr ""

#. module: hr
#: model:ir.ui.view,arch_db:hr.view_job_filter
msgid "In Position"
msgstr "Ocupado"

#. module: hr
#: model:ir.ui.view,arch_db:hr.view_job_filter
msgid "In Recruitment"
msgstr "En selección"

#. module: hr
#: model:hr.job,website_description:hr.job_ceo
#: model:hr.job,website_description:hr.job_hrm
#: model:hr.job,website_description:hr.job_marketing
msgid "Increase opportunities"
msgstr ""

#. module: hr
#: model:hr.job,website_description:hr.job_ceo
#: model:hr.job,website_description:hr.job_hrm
#: model:hr.job,website_description:hr.job_marketing
msgid "Increase the visibility of the product"
msgstr ""

#. module: hr
#: model:ir.model.fields,field_description:hr.field_hr_department_message_is_follower
#: model:ir.model.fields,field_description:hr.field_hr_employee_message_is_follower
#: model:ir.model.fields,field_description:hr.field_hr_job_message_is_follower
msgid "Is Follower"
msgstr "Es un Seguidor"

#. module: hr
#: model:ir.ui.view,arch_db:hr.view_employee_filter
#: model:ir.ui.view,arch_db:hr.view_hr_job_form
#: model:ir.ui.view,arch_db:hr.view_hr_job_tree
#: model:ir.ui.view,arch_db:hr.view_job_filter
msgid "Job"
msgstr "Trabajo"

#. module: hr
#: model:ir.model.fields,field_description:hr.field_hr_job_description
msgid "Job Description"
msgstr "Descripción del trabajo"

#. module: hr
#: model:ir.model.fields,field_description:hr.field_hr_job_name
msgid "Job Name"
msgstr "Nombre del trabajo"

#. module: hr
#: model:ir.model,name:hr.model_hr_job
msgid "Job Position"
msgstr "Cargo"

#. module: hr
#: model:ir.ui.view,arch_db:hr.view_hr_job_form
msgid "Job Position Name"
msgstr ""

#. module: hr
#: model:ir.actions.act_window,name:hr.action_hr_job
#: model:ir.ui.menu,name:hr.menu_hr_job_position
#: model:ir.ui.menu,name:hr.menu_hr_job_position_config
msgid "Job Positions"
msgstr "Puestos de trabajo"

#. module: hr
#: model:ir.actions.act_window,help:hr.action_hr_job
msgid ""
"Job Positions are used to define jobs and their requirements.\n"
"                You can keep track of the number of employees you have per job\n"
"                position and follow the evolution according to what you planned\n"
"                for the future."
msgstr ""

#. module: hr
#: model:ir.model.fields,field_description:hr.field_hr_employee_job_id
msgid "Job Title"
msgstr "Título del trabajo"

#. module: hr
#: model:ir.model.fields,field_description:hr.field_hr_department_jobs_ids
#: model:ir.ui.view,arch_db:hr.view_job_filter
msgid "Jobs"
msgstr "Trabajos"

#. module: hr
#: model:ir.model.fields,field_description:hr.field_hr_department_message_last_post
#: model:ir.model.fields,field_description:hr.field_hr_employee_message_last_post
#: model:ir.model.fields,field_description:hr.field_hr_job_message_last_post
msgid "Last Message Date"
msgstr ""

#. module: hr
#: model:ir.model.fields,field_description:hr.field_hr_department___last_update
#: model:ir.model.fields,field_description:hr.field_hr_employee___last_update
#: model:ir.model.fields,field_description:hr.field_hr_employee_category___last_update
#: model:ir.model.fields,field_description:hr.field_hr_job___last_update
msgid "Last Modified on"
msgstr "Ultima modificacion realizada"

#. module: hr
#: model:ir.model.fields,field_description:hr.field_hr_department_write_uid
#: model:ir.model.fields,field_description:hr.field_hr_employee_category_write_uid
#: model:ir.model.fields,field_description:hr.field_hr_employee_write_uid
#: model:ir.model.fields,field_description:hr.field_hr_job_write_uid
msgid "Last Updated by"
msgstr "Ultima actualizacion por"

#. module: hr
#: model:ir.model.fields,field_description:hr.field_hr_department_write_date
#: model:ir.model.fields,field_description:hr.field_hr_employee_category_write_date
#: model:ir.model.fields,field_description:hr.field_hr_employee_write_date
msgid "Last Updated on"
msgstr "Ultima actualización realizada"

#. module: hr
#: model:ir.model.fields,field_description:hr.field_hr_employee_last_login
msgid "Latest Connection"
msgstr ""

#. module: hr
#: model:ir.ui.view,arch_db:hr.view_hr_job_form
msgid "Launch Recruitment"
msgstr ""

#. module: hr
#: model:hr.job,website_description:hr.job_marketing
msgid "Launch new marketing campaigns and offers"
msgstr ""

#. module: hr
#: model:hr.job,website_description:hr.job_hrm
msgid "Launch new products, Human Resources campaigns and offers"
msgstr ""

#. module: hr
#: model:hr.job,website_description:hr.job_ceo
msgid "Launch new products, marketing campaigns and offers"
msgstr ""

#. module: hr
#: model:ir.model.fields,field_description:hr.field_hr_employee_login
msgid "Login"
msgstr "Iniciar sesión"

#. module: hr
#: selection:hr.employee,gender:0
msgid "Male"
msgstr "Hombre"

#. module: hr
#: model:ir.model.fields,field_description:hr.field_hr_department_manager_id
#: model:ir.model.fields,field_description:hr.field_hr_employee_parent_id
#: model:ir.ui.view,arch_db:hr.view_employee_filter
msgid "Manager"
msgstr "Responsable"

#. module: hr
#: model:ir.model.fields,field_description:hr.field_hr_employee_marital
msgid "Marital Status"
msgstr "Estado civil"

#. module: hr
#: model:hr.job,name:hr.job_marketing
msgid "Marketing and Community Manager"
msgstr ""

#. module: hr
#: selection:hr.employee,marital:0
msgid "Married"
msgstr "Casado (a)"

#. module: hr
#: model:hr.job,website_description:hr.job_cto
#: model:hr.job,website_description:hr.job_developer
#: model:hr.job,website_description:hr.job_trainee
msgid "Master or engineer in computer science"
msgstr ""

#. module: hr
#: model:ir.model.fields,field_description:hr.field_hr_employee_image_medium
msgid "Medium-sized photo"
msgstr ""

#. module: hr
#: model:ir.model.fields,help:hr.field_hr_employee_image_medium
msgid ""
"Medium-sized photo of the employee. It is automatically resized as a "
"128x128px image, with aspect ratio preserved. Use this field in form views "
"or some kanban views."
msgstr ""

#. module: hr
#: model:ir.model.fields,field_description:hr.field_hr_department_member_ids
msgid "Members"
msgstr "Socios"

#. module: hr
#: model:ir.model.fields,field_description:hr.field_hr_department_message_ids
#: model:ir.model.fields,field_description:hr.field_hr_employee_message_ids
#: model:ir.model.fields,field_description:hr.field_hr_job_message_ids
#: model:ir.ui.view,arch_db:hr.hr_kanban_view_employees
msgid "Messages"
msgstr "Mensajes"

#. module: hr
#: model:ir.model.fields,help:hr.field_hr_department_message_ids
#: model:ir.model.fields,help:hr.field_hr_employee_message_ids
#: model:ir.model.fields,help:hr.field_hr_job_message_ids
msgid "Messages and communication history"
msgstr "Mensajes e historial de comunicación"

#. module: hr
#: model:ir.ui.view,arch_db:hr.hr_department_view_kanban
msgid "More <i class=\"fa fa-caret-down\"/>"
msgstr ""

#. module: hr
#: model:hr.job,website_description:hr.job_ceo
#: model:hr.job,website_description:hr.job_consultant
#: model:hr.job,website_description:hr.job_cto
#: model:hr.job,website_description:hr.job_developer
#: model:hr.job,website_description:hr.job_hrm
#: model:hr.job,website_description:hr.job_marketing
#: model:hr.job,website_description:hr.job_trainee
msgid "Must have ..."
msgstr ""

#. module: hr
#: model:ir.model.fields,field_description:hr.field_hr_department_complete_name
#: model:ir.model.fields,field_description:hr.field_hr_employee_name
#: model:ir.model.fields,field_description:hr.field_hr_employee_name_related
msgid "Name"
msgstr "Nombre"

#. module: hr
#: model:ir.model.fields,field_description:hr.field_hr_employee_country_id
msgid "Nationality (Country)"
msgstr ""

#. module: hr
#: model:hr.job,website_description:hr.job_ceo
#: model:hr.job,website_description:hr.job_consultant
#: model:hr.job,website_description:hr.job_cto
#: model:hr.job,website_description:hr.job_developer
#: model:hr.job,website_description:hr.job_hrm
#: model:hr.job,website_description:hr.job_marketing
#: model:hr.job,website_description:hr.job_trainee
msgid "Nice to have"
msgstr ""

#. module: hr
#: model:ir.model.fields,field_description:hr.field_hr_department_note
msgid "Note"
msgstr "Nota"

#. module: hr
#: model:ir.model.fields,field_description:hr.field_hr_employee_notes
msgid "Notes"
msgstr "Notas"

#. module: hr
#: model:ir.model.fields,field_description:hr.field_hr_department_message_needaction_counter
#: model:ir.model.fields,field_description:hr.field_hr_employee_message_needaction_counter
#: model:ir.model.fields,field_description:hr.field_hr_job_message_needaction_counter
msgid "Number of Actions"
msgstr ""

#. module: hr
#: model:ir.model.fields,help:hr.field_hr_job_no_of_employee
msgid "Number of employees currently occupying this job position."
msgstr ""

#. module: hr
#: model:ir.model.fields,help:hr.field_hr_job_no_of_hired_employee
msgid ""
"Number of hired employees for this job position during recruitment phase."
msgstr ""

#. module: hr
#: model:ir.model.fields,help:hr.field_hr_department_message_needaction_counter
#: model:ir.model.fields,help:hr.field_hr_employee_message_needaction_counter
#: model:ir.model.fields,help:hr.field_hr_job_message_needaction_counter
msgid "Number of messages which requires an action"
msgstr ""

#. module: hr
#: model:ir.model.fields,help:hr.field_hr_job_no_of_recruitment
msgid "Number of new employees you expect to recruit."
msgstr ""

#. module: hr
#: model:ir.model.fields,help:hr.field_hr_department_message_unread_counter
#: model:ir.model.fields,help:hr.field_hr_employee_message_unread_counter
#: model:ir.model.fields,help:hr.field_hr_job_message_unread_counter
msgid "Number of unread messages"
msgstr ""

#. module: hr
#: model:ir.actions.act_window,help:hr.open_module_tree_department
msgid ""
"Odoo's department structure is used to manage all documents\n"
"                related to employees by departments: expenses, timesheets,\n"
"                leaves and holidays, recruitments, etc."
msgstr ""

#. module: hr
#: model:ir.actions.client,name:hr.action_client_hr_menu
msgid "Open HR Menu"
msgstr ""

#. module: hr
#: selection:hr.employee,gender:0
msgid "Other"
msgstr "Otro"

#. module: hr
#: model:ir.ui.view,arch_db:hr.view_employee_form
msgid "Other Information ..."
msgstr ""

#. module: hr
#: model:hr.job,website_description:hr.job_ceo
#: model:hr.job,website_description:hr.job_consultant
#: model:hr.job,website_description:hr.job_cto
#: model:hr.job,website_description:hr.job_developer
#: model:hr.job,website_description:hr.job_hrm
#: model:hr.job,website_description:hr.job_marketing
#: model:hr.job,website_description:hr.job_trainee
msgid "Our staff at work"
msgstr ""

#. module: hr
#: model:ir.model.fields,field_description:hr.field_hr_department_parent_id
msgid "Parent Department"
msgstr "Departamento padre"

#. module: hr
#: model:hr.job,website_description:hr.job_developer
msgid "Passion for the Internet and its culture"
msgstr ""

#. module: hr
#: model:ir.model.fields,field_description:hr.field_hr_employee_passport_id
msgid "Passport No"
msgstr "Nº Pasaporte"

#. module: hr
#: model:ir.ui.view,arch_db:hr.view_employee_form
msgid "Personal Information"
msgstr "Información personal"

#. module: hr
#: model:ir.model.fields,field_description:hr.field_hr_employee_image
msgid "Photo"
msgstr "Foto"

#. module: hr
#: model:hr.job,website_description:hr.job_ceo
#: model:hr.job,website_description:hr.job_consultant
#: model:hr.job,website_description:hr.job_cto
#: model:hr.job,website_description:hr.job_developer
#: model:hr.job,website_description:hr.job_hrm
#: model:hr.job,website_description:hr.job_marketing
#: model:hr.job,website_description:hr.job_trainee
msgid "Pictures of smart and enthusiastic people"
msgstr ""

#. module: hr
#: model:ir.ui.view,arch_db:hr.view_employee_form
msgid "Position"
msgstr "Cargo"

#. module: hr
#: model:hr.job,website_description:hr.job_cto
#: model:hr.job,website_description:hr.job_developer
#: model:hr.job,website_description:hr.job_trainee
msgid "Preferably 1 year of experience"
msgstr ""

#. module: hr
#: model:ir.ui.view,arch_db:hr.view_employee_form
msgid "Public Information"
msgstr ""

#. module: hr
#: model:hr.job,website_description:hr.job_consultant
msgid "Quantify and negotiate the resources required"
msgstr ""

#. module: hr
#: model:hr.job,website_description:hr.job_developer
msgid "Quick and autonomous learner"
msgstr ""

#. module: hr
#: selection:hr.job,state:0
msgid "Recruitment Closed"
msgstr ""

#. module: hr
#: selection:hr.job,state:0
msgid "Recruitment in Progress"
msgstr ""

#. module: hr
#: model:ir.ui.view,arch_db:hr.view_employee_form
msgid "Related User"
msgstr ""

#. module: hr
#: model:ir.model.fields,field_description:hr.field_res_users_employee_ids
msgid "Related employees"
msgstr ""

#. module: hr
#: model:ir.model.fields,help:hr.field_hr_employee_user_id
msgid "Related user name for the resource to manage its access."
msgstr "Usuario relacionado con el recurso para gestionar su acceso."

#. module: hr
#: model:ir.ui.menu,name:hr.menu_hr_reporting_timesheet
msgid "Reports"
msgstr ""

#. module: hr
#: model:ir.model.fields,field_description:hr.field_hr_job_requirements
msgid "Requirements"
msgstr "Requerimientos"

#. module: hr
#: model:ir.model.fields,field_description:hr.field_hr_employee_resource_id
msgid "Resource"
msgstr "Recurso"

#. module: hr
#: model:ir.model.fields,field_description:hr.field_hr_employee_resource_type
msgid "Resource Type"
msgstr "Tipo de recurso"

#. module: hr
#: model:hr.job,website_description:hr.job_ceo
#: model:hr.job,website_description:hr.job_consultant
#: model:hr.job,website_description:hr.job_cto
#: model:hr.job,website_description:hr.job_developer
#: model:hr.job,website_description:hr.job_hrm
#: model:hr.job,website_description:hr.job_marketing
#: model:hr.job,website_description:hr.job_trainee
msgid "Responsibilities"
msgstr "Responsabilidades"

#. module: hr
#: model:ir.model.fields,field_description:hr.field_hr_employee_sinid
msgid "SIN No"
msgstr "Nº Mutua"

#. module: hr
#: model:ir.model.fields,field_description:hr.field_hr_employee_ssnid
msgid "SSN No"
msgstr "Nº Seguridad Social"

#. module: hr
#: model:hr.job,website_description:hr.job_ceo
#: model:hr.job,website_description:hr.job_hrm
#: model:hr.job,website_description:hr.job_marketing
msgid "Scale our events organization all around the world"
msgstr ""

#. module: hr
#: model:ir.model.fields,help:hr.field_hr_job_state
msgid ""
"Set whether the recruitment process is open or closed for this job position."
msgstr ""

#. module: hr
#: model:ir.ui.view,arch_db:hr.hr_department_view_kanban
msgid "Settings"
msgstr "Configuración"

#. module: hr
#: selection:hr.employee,marital:0
msgid "Single"
msgstr "Soltero(a)"

#. module: hr
#: model:hr.job,website_description:hr.job_ceo
#: model:hr.job,website_description:hr.job_consultant
#: model:hr.job,website_description:hr.job_cto
#: model:hr.job,website_description:hr.job_developer
#: model:hr.job,website_description:hr.job_hrm
#: model:hr.job,website_description:hr.job_marketing
#: model:hr.job,website_description:hr.job_trainee
msgid "Skills"
msgstr ""

#. module: hr
#: model:ir.model.fields,field_description:hr.field_hr_employee_image_small
msgid "Small-sized photo"
msgstr ""

#. module: hr
#: model:ir.model.fields,help:hr.field_hr_employee_image_small
msgid ""
"Small-sized photo of the employee. It is automatically resized as a 64x64px "
"image, with aspect ratio preserved. Use this field anywhere a small image is"
" required."
msgstr ""

#. module: hr
#: model:ir.model.fields,help:hr.field_hr_employee_sinid
msgid "Social Insurance Number"
msgstr "Número de la mutua laboral."

#. module: hr
#: model:ir.model.fields,help:hr.field_hr_employee_ssnid
msgid "Social Security Number"
msgstr "Número de la Seguridad Social."

#. module: hr
#: model:ir.model.fields,field_description:hr.field_hr_job_state
#: model:ir.ui.view,arch_db:hr.view_employee_form
#: model:ir.ui.view,arch_db:hr.view_job_filter
msgid "Status"
msgstr "Status"

#. module: hr
#: model:ir.ui.view,arch_db:hr.view_hr_job_form
msgid "Stop Recruitment"
msgstr ""

#. module: hr
#: model:ir.actions.act_window,name:hr.hr_employee_action_subordinate_hierachy
msgid "Subordinate Hierarchy"
msgstr ""

#. module: hr
#: model:ir.model.fields,field_description:hr.field_hr_employee_child_ids
msgid "Subordinates"
msgstr "Subordinados"

#. module: hr
#: sql_constraint:hr.employee.category:0
msgid "Tag name already exists !"
msgstr ""

#. module: hr
#: model:ir.model.fields,field_description:hr.field_hr_employee_category_ids
msgid "Tags"
msgstr "Etiquetas"

#. module: hr
#: model:hr.job,website_description:hr.job_consultant
msgid "Take part in the consulting services"
msgstr ""

#. module: hr
#: model:hr.job,website_description:hr.job_developer
msgid "Team spirit and good communication"
msgstr ""

#. module: hr
#: sql_constraint:hr.job:0
msgid "The name of the job position must be unique per department in company!"
msgstr ""

#. module: hr
#: model:ir.model.fields,help:hr.field_hr_employee_time_efficiency
msgid ""
"This field depict the efficiency of the resource to complete tasks. e.g  "
"resource put alone on a phase of 5 days with 5 tasks assigned to him, will "
"show a load of 100% for this phase by default, but if we put a efficiency of"
" 200%, then his load will only be 50%."
msgstr ""

#. module: hr
#: model:ir.model.fields,help:hr.field_hr_employee_image
msgid ""
"This field holds the image used as photo for the employee, limited to "
"1024x1024px."
msgstr ""

#. module: hr
#: model:ir.model.fields,field_description:hr.field_hr_job_expected_employees
msgid "Total Forecasted Employees"
msgstr ""

#. module: hr
#: model:hr.job,name:hr.job_trainee
msgid "Trainee"
msgstr ""

#. module: hr
#: model:hr.job,website_description:hr.job_marketing
msgid "Transform our product into a suite of well positioned business Apps"
msgstr ""

#. module: hr
#: model:ir.model.fields,field_description:hr.field_hr_department_message_unread
#: model:ir.model.fields,field_description:hr.field_hr_employee_message_unread
#: model:ir.model.fields,field_description:hr.field_hr_job_message_unread
msgid "Unread Messages"
msgstr "Mensajes sin leer"

#. module: hr
#: model:ir.model.fields,field_description:hr.field_hr_department_message_unread_counter
#: model:ir.model.fields,field_description:hr.field_hr_employee_message_unread_counter
#: model:ir.model.fields,field_description:hr.field_hr_job_message_unread_counter
msgid "Unread Messages Counter"
msgstr ""

#. module: hr
#: model:ir.model.fields,field_description:hr.field_hr_job_write_date
msgid "Update Date"
msgstr "Actualizar fecha"

#. module: hr
#: model:ir.model.fields,field_description:hr.field_hr_employee_user_id
msgid "User"
msgstr "Usuario"

#. module: hr
#: model:ir.model,name:hr.model_res_users
msgid "Users"
msgstr "Usuarios"

#. module: hr
#: model:hr.job,website_description:hr.job_consultant
msgid ""
"We are looking for a motivated and results-driven Functional Consultant! You"
" will take part in the consulting services we provide to our partners and "
"customers, on the functional side. Your job start from the quotation to the "
"customer to the delivery to the customer. You listen the customer and try to"
" give him the best service. You report to the head of consulting service and"
" will be coached by a senior consultant."
msgstr ""

#. module: hr
#: model:hr.job,website_description:hr.job_hrm
msgid ""
"We are looking for a passionated Human Resources Manager to help us make "
"products people love to use. We need someone who is ambitious, passionated, "
"and ..... not afraid to start new things, a lot of new things and scale "
"them."
msgstr ""

#. module: hr
#: model:hr.job,website_description:hr.job_ceo
msgid ""
"We are looking for a passionated executive manager to help us make products "
"people love to use. We need someone who is ambitious, passionated, and ....."
" not afraid to start new things, a lot of new things and scale them."
msgstr ""

#. module: hr
#: model:hr.job,website_description:hr.job_marketing
msgid ""
"We are looking for a passionated marketer manager to help us make products "
"people love to use. We need someone who is ambitious, passionated, and ....."
" not afraid to start new things, a lot of new things and scale them."
msgstr ""

#. module: hr
#: model:hr.job,website_description:hr.job_ceo
#: model:hr.job,website_description:hr.job_consultant
#: model:hr.job,website_description:hr.job_cto
#: model:hr.job,website_description:hr.job_developer
#: model:hr.job,website_description:hr.job_hrm
#: model:hr.job,website_description:hr.job_marketing
#: model:hr.job,website_description:hr.job_trainee
msgid "What we offer"
msgstr ""

#. module: hr
#: model:hr.job,website_description:hr.job_ceo
#: model:hr.job,website_description:hr.job_consultant
#: model:hr.job,website_description:hr.job_cto
#: model:hr.job,website_description:hr.job_developer
#: model:hr.job,website_description:hr.job_hrm
#: model:hr.job,website_description:hr.job_marketing
#: model:hr.job,website_description:hr.job_trainee
msgid "What you will do ..."
msgstr ""

#. module: hr
#: selection:hr.employee,marital:0
msgid "Widower"
msgstr "Viudo(a)"

#. module: hr
#: model:hr.job,website_description:hr.job_consultant
msgid "Will report to the Head of Professional Services"
msgstr ""

#. module: hr
#: model:ir.actions.act_window,help:hr.act_employee_from_department
#: model:ir.actions.act_window,help:hr.open_view_employee_list_my
msgid ""
"With just a quick glance on the Odoo employee screen, you\n"
"                can easily find all the information you need for each person;\n"
"                contact data, job position, availability, etc."
msgstr ""

#. module: hr
#: model:hr.job,website_description:hr.job_ceo
#: model:hr.job,website_description:hr.job_consultant
#: model:hr.job,website_description:hr.job_cto
#: model:hr.job,website_description:hr.job_developer
#: model:hr.job,website_description:hr.job_hrm
#: model:hr.job,website_description:hr.job_marketing
#: model:hr.job,website_description:hr.job_trainee
msgid ""
"With our product, which is a suite of 3000 business apps. It is fully open "
"source, full featured and it’s online offer is 3 times cheaper than "
"traditional competitors. We have 2.000.000 users, and we're growing fast."
msgstr ""

#. module: hr
#: model:ir.model.fields,field_description:hr.field_hr_employee_work_email
msgid "Work Email"
msgstr ""

#. module: hr
#: model:ir.model.fields,field_description:hr.field_hr_employee_work_location
msgid "Work Location"
msgstr ""

#. module: hr
#: model:ir.model.fields,field_description:hr.field_hr_employee_mobile_phone
msgid "Work Mobile"
msgstr ""

#. module: hr
#: model:ir.model.fields,field_description:hr.field_hr_employee_work_phone
msgid "Work Phone"
msgstr "Teléfono trabajo"

#. module: hr
#: model:ir.model.fields,field_description:hr.field_hr_employee_address_id
msgid "Working Address"
msgstr "Dirección de trabajo"

#. module: hr
#: model:ir.model.fields,field_description:hr.field_hr_employee_calendar_id
msgid "Working Time"
msgstr "Horario de trabajo"

#. module: hr
#: model:hr.job,website_description:hr.job_marketing
msgid "Write attractive content"
msgstr ""

#. module: hr
#: model:hr.job,website_description:hr.job_hrm
msgid "Write attractive content and build up Human Resources materials"
msgstr ""

#. module: hr
#: model:hr.job,website_description:hr.job_ceo
msgid "Write attractive content and build up executive materials"
msgstr ""

#. module: hr
#: model:hr.job,website_description:hr.job_consultant
msgid "You are a quick and autonomous learner"
msgstr ""

#. module: hr
#: model:hr.job,website_description:hr.job_consultant
msgid "You are an excellent communicator and negotiator"
msgstr ""

#. module: hr
#: model:hr.job,website_description:hr.job_ceo
#: model:hr.job,website_description:hr.job_hrm
#: model:hr.job,website_description:hr.job_marketing
msgid "You are approachable, honest and fun team player"
msgstr ""

#. module: hr
#: model:hr.job,website_description:hr.job_consultant
msgid "You are available immediately"
msgstr ""

#. module: hr
#: model:hr.job,website_description:hr.job_ceo
#: model:hr.job,website_description:hr.job_hrm
#: model:hr.job,website_description:hr.job_marketing
msgid "You are creative"
msgstr ""

#. module: hr
#: model:hr.job,website_description:hr.job_consultant
msgid "You are ready to travel in US"
msgstr ""

#. module: hr
#: model:hr.job,website_description:hr.job_ceo
#: model:hr.job,website_description:hr.job_hrm
#: model:hr.job,website_description:hr.job_marketing
msgid "You are ready to work in a dynamic company"
msgstr ""

#. module: hr
#: model:ir.actions.act_window,help:hr.action_hr_job
msgid ""
"You can attach a survey to a job position. It will be used in\n"
"                the recruitment process to evaluate the applicants for this job\n"
"                position."
msgstr ""

#. module: hr
#: model:hr.job,website_description:hr.job_consultant
msgid "You have 2 or 3 years of experience"
msgstr ""

#. module: hr
#: model:hr.job,website_description:hr.job_consultant
msgid "You have a Master degree in Business Management"
msgstr ""

#. module: hr
#: model:hr.job,website_description:hr.job_consultant
#: model:hr.job,website_description:hr.job_marketing
msgid "You have an affinity with the IT world"
msgstr ""

#. module: hr
#: model:hr.job,website_description:hr.job_ceo
#: model:hr.job,website_description:hr.job_hrm
#: model:hr.job,website_description:hr.job_marketing
msgid "You have an affinity with the product"
msgstr ""

#. module: hr
#: model:hr.job,website_description:hr.job_consultant
msgid "You have good knowledge in accounting"
msgstr ""

#. module: hr
#: model:hr.job,website_description:hr.job_consultant
msgid "You speak a third language"
msgstr ""

#. module: hr
#: model:hr.job,website_description:hr.job_consultant
msgid "You speak fluently French and English"
msgstr ""

#. module: hr
#: model:hr.job,website_description:hr.job_cto
#: model:hr.job,website_description:hr.job_trainee
msgid ""
"You will be responsible for developing and improving applications, such as "
"the You will work autonomously as well as                     coordinate and"
" supervise small distributed development teams for specific projects. You "
"will become a technical                 expert of the product."
msgstr ""

#. module: hr
#: model:hr.job,website_description:hr.job_developer
msgid ""
"You will be responsible for developing and improving applications, such as "
"the You will work autonomously as well as coordinate and supervise small "
"distributed development teams for specific projects. You will become a "
"technical expert of the product."
msgstr ""

#. module: hr
#: model:hr.job,website_description:hr.job_ceo
#: model:hr.job,website_description:hr.job_hrm
#: model:hr.job,website_description:hr.job_marketing
msgid ""
"You will be responsible for developing and improving product communication. "
"You will work autonomously as well as coordinate and supervise small "
"distributed development teams for specific projects. You will become a "
"techinical expert of the product."
msgstr ""

#. module: hr
#: model:hr.job,website_description:hr.job_cto
#: model:hr.job,website_description:hr.job_developer
#: model:hr.job,website_description:hr.job_trainee
msgid "You will become a technical expert of the product."
msgstr ""

#. module: hr
#: model:hr.job,website_description:hr.job_developer
msgid "You will initially be coached by senior developers"
msgstr ""

#. module: hr
#: model:hr.job,website_description:hr.job_cto
msgid "You will initially be coached by senior technical officer"
msgstr ""

#. module: hr
#: model:hr.job,website_description:hr.job_trainee
msgid "You will initially be coached by senior trainees"
msgstr ""

#. module: hr
#: model:hr.job,website_description:hr.job_cto
#: model:hr.job,website_description:hr.job_developer
#: model:hr.job,website_description:hr.job_trainee
msgid "You will report to the head of R&amp;D"
msgstr ""

#. module: hr
#: model:hr.job,website_description:hr.job_developer
msgid "You will work closely with all developers"
msgstr ""

#. module: hr
#: model:hr.job,website_description:hr.job_cto
msgid "You will work closely with all technical officer"
msgstr ""

#. module: hr
#: model:hr.job,website_description:hr.job_trainee
msgid "You will work closely with all trainees"
msgstr ""

#. module: hr
#: model:ir.actions.act_window,help:hr.view_department_form_installer
msgid ""
"Your departments structure is used to manage all documents\n"
"                related to employees by departments: expenses and timesheets,\n"
"                leaves and holidays, recruitments, etc."
msgstr ""

#. module: hr
#: model:ir.ui.view,arch_db:hr.view_department_form
msgid "department"
msgstr "departamento"

#. module: hr
#: model:ir.ui.view,arch_db:hr.view_employee_form
msgid "e.g. Part Time"
msgstr ""<|MERGE_RESOLUTION|>--- conflicted
+++ resolved
@@ -8,11 +8,7 @@
 "Project-Id-Version: Odoo 9.0\n"
 "Report-Msgid-Bugs-To: \n"
 "POT-Creation-Date: 2015-09-18 08:11+0000\n"
-<<<<<<< HEAD
-"PO-Revision-Date: 2015-10-20 19:48+0000\n"
-=======
 "PO-Revision-Date: 2015-11-14 20:24+0000\n"
->>>>>>> b2939537
 "Last-Translator: Martin Trigaux\n"
 "Language-Team: Spanish (Mexico) (http://www.transifex.com/odoo/odoo-9/language/es_MX/)\n"
 "MIME-Version: 1.0\n"
@@ -1224,7 +1220,7 @@
 "resource put alone on a phase of 5 days with 5 tasks assigned to him, will "
 "show a load of 100% for this phase by default, but if we put a efficiency of"
 " 200%, then his load will only be 50%."
-msgstr ""
+msgstr "Este campo representa la eficiencia del recurso para ejecutar tareas. Ex: Un recurso aislado se asignó para concluir una fase de 5 tareas en 5 días, y reflejará una carga predefinida de trabajo de 100%, si seleccionamos una eficiencia de 200%, esta carga de trabajo representará solamente el 50%."
 
 #. module: hr
 #: model:ir.model.fields,help:hr.field_hr_employee_image
