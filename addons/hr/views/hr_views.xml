<?xml version="1.0" encoding="utf-8"?>
<odoo>
    <data>

        <!-- Top menu item -->
        <menuitem
            id="menu_hr_root"
            name="Employees"
            groups="group_hr_manager,group_hr_user,base.group_user"
            web_icon="hr,static/description/icon.png"
            sequence="75"/>

        <menuitem
            id="menu_hr_main"
            name="Human Resources"
            parent="menu_hr_root"
            sequence="0"/>

        <menuitem
            id="menu_hr_reporting_timesheet"
            name="Reports"
            parent="menu_hr_root"
            groups="group_hr_manager,group_hr_user"
            sequence="99"/>

        <menuitem
            id="menu_human_resources_configuration"
            name="Configuration"
            parent="menu_hr_root"
            groups="group_hr_manager"
            sequence="100"/>

        <!-- Employee -->
        <record id="view_employee_form" model="ir.ui.view">
            <field name="name">hr.employee.form</field>
            <field name="model">hr.employee</field>
            <field name="arch" type="xml">
                <form string="Employee">
                    <sheet>
                        <div class="oe_button_box" name="button_box">
                            <button name="toggle_active" type="object" groups="hr.group_hr_user"
                                    class="oe_stat_button" icon="fa-archive">
                                <field name="active" widget="boolean_button"
                                    options='{"terminology": "archive"}'/>
                            </button>
                        </div>
                        <field name="image" widget='image' class="oe_avatar" options='{"preview_image":"image_medium"}'/>
                        <div class="oe_title">
                            <label for="name" class="oe_edit_only"/>
                            <h1>
                                <field name="name" placeholder="Employee's Name"/>
                            </h1>
                        </div>
                        <field name="category_ids" widget="many2many_tags" placeholder="e.g. Part Time" options="{'no_create_edit': True}" groups="hr.group_hr_user"/>
                        <notebook>
                            <page name="public" string="Public Information">
                                <group>
                                    <group string="Contact Information">
                                        <field name="address_id"
                                            context="{'show_address': 1}"
                                            options='{"always_reload": True, "highlight_first_line": True}'/>
                                        <field name="mobile_phone"/>
                                        <field name="work_location"/>
                                        <field name="work_email" widget="email"/>
                                        <field name="work_phone"/>
                                    </group>
                                    <group string="Position">
                                        <field name="department_id"/>
                                        <field name="job_id"/>
                                        <field name="parent_id"/>
                                        <field name="coach_id"/>
                                        <field name="calendar_id"/>
                                    </group>
                                </group>
                                <field name="notes" placeholder="Other Information ..." colspan="4"/>
                            </page>
                            <page string="Personal Information" groups="hr.group_hr_user">
                                <group>
                                    <group string="Citizenship &amp; Other Information">
                                        <field name="country_id" options='{"no_open": True, "no_create": True}'/>
<<<<<<< HEAD
                                        <field name="identification_id" groups="hr.group_hr_user"/>
                                        <field name="passport_id" groups="hr.group_hr_user"/>
                                        <field name="bank_account_id"/>
=======
                                        <field name="identification_id" groups="base.group_hr_user"/>
                                        <field name="passport_id" groups="base.group_hr_user"/>
                                        <field name="bank_account_id" context="{'default_partner_id': address_home_id}"/>
>>>>>>> e8698311
                                    </group>
                                    <group string="Contact Information">
                                        <field name="address_home_id"
                                            context="{'show_address': 1}"
                                            options='{"always_reload": True, "highlight_first_line": True}'/>
                                    </group>
                                    <group string="Status">
                                        <field name="gender"/>
                                        <field name="marital"/>
                                    </group>
                                    <group string="Birth">
                                        <field name="birthday"/>
                                    </group>
                                </group>
                            </page>
                            <page string="HR Settings" groups="hr.group_hr_user">
                                <group>
                                    <group string='Status' name="active_group">
                                        <field name="company_id" groups="base.group_multi_company"/>
                                        <field name="user_id" string="Related User"/>
                                    </group>
                                </group>
                            </page>
                        </notebook>
                    </sheet>
                    <div class="oe_chatter">
                        <field name="message_follower_ids" widget="mail_followers" groups="base.group_user"/>
                        <field name="message_ids" widget="mail_thread"/>
                    </div>
                </form>
            </field>
        </record>

        <record id="view_employee_tree" model="ir.ui.view">
            <field name="name">hr.employee.tree</field>
            <field name="model">hr.employee</field>
            <field name="arch" type="xml">
                <tree string="Employees" decoration-bf="message_needaction==True">
                    <field name="name"/>
                    <field name="work_phone"/>
                    <field name="work_email"/>
                    <field name="company_id" groups="base.group_multi_company"/>
                    <field name="department_id"/>
                    <field name="job_id"/>
                    <field name="parent_id"/>
                    <field name="coach_id" invisible="1"/>
                    <field name="message_needaction" invisible="1"/>
                </tree>
            </field>
        </record>

        <record id="view_employee_filter" model="ir.ui.view">
            <field name="name">hr.employee.search</field>
            <field name="model">hr.employee</field>
            <field name="arch" type="xml">
                <search string="Employees">
                    <field name="name" string="Employees" filter_domain="['|',('work_email','ilike',self),('name','ilike',self)]"/>
                    <field name="department_id"/>
                    <field name="category_ids" groups="hr.group_hr_user"/>
                    <field name="job_id" />
                    <filter string="Unread Messages" name="message_needaction" domain="[('message_needaction','=',True)]"/>
                    <filter string="Archived" name="inactive" domain="[('active','=',False)]"/>
                    <group expand="0" string="Group By">
                        <filter string="Manager" domain="[]" context="{'group_by':'parent_id'}"/>
                        <filter string="Coach" domain="[]" context="{'group_by':'coach_id'}"/>
                        <filter string="Department" domain="[]" context="{'group_by':'department_id'}"/>
                        <filter string="Job" domain="[]" context="{'group_by':'job_id'}"/>
                        <filter string="Company" domain="[]" context="{'group_by':'company_id'}" groups="base.group_multi_company"/>
                    </group>
                </search>
             </field>
         </record>

    <record id="hr_kanban_view_employees" model="ir.ui.view">
        <field name="name">hr.employee.kanban</field>
        <field name="model">hr.employee</field>
        <field name="priority">10</field>
        <field name="arch" type="xml">
            <kanban class="o_hr_employee_kanban">
                <field name="last_login"/>
                <field name="message_is_follower"/>
                <field name="message_follower_ids"/>
                <field name="message_ids"/>
                <field name="message_needaction_counter"/>
                <templates>
                    <t t-name="kanban-box">
                    <div class="oe_kanban_global_click">
                        <field name="category_ids"/>
                        <div class="o_kanban_image">
                            <img t-att-src="kanban_image('hr.employee', 'image_medium', record.id.value)"/>
                            <div class="o_employee_summary_icons">
                                <t t-if="record.message_needaction_counter.raw_value">
                                    <span class='oe_kanban_mail_new' title='Unread Messages'><i class='fa fa-comments'/><t t-raw="record.message_needaction_counter.raw_value"/></span>
                                </t>
                                <span title='Messages'><i class='fa fa-comments'/><t t-esc="record.message_ids.raw_value.length"/></span>
                                <span title='Followers'><i class='fa fa-users'/><t t-esc="record.message_follower_ids.raw_value.length"/></span>
                            </div>
                        </div>
                        <div class="oe_kanban_details">
                            <strong>
                                <field name="name"/>
                            </strong>
                            <ul>
                                <li id="last_login"/>
                                <li t-if="record.job_id.raw_value"><field name="job_id"/></li>
                                <li t-if="record.work_location.raw_value"><field name="work_location"/></li>
                                <li t-if="record.work_email.raw_value"><i class="fa fa-envelope"></i> <field name="work_email"/></li>
                                <li t-if="record.work_phone.raw_value"><i class="fa fa-phone"></i> <field name="work_phone"/></li>
                                <li t-if="record.mobile_phone.raw_value"><i class="fa fa-mobile"></i> <field name="mobile_phone"/></li>
                            </ul>
                            <div class="o_kanban_button">
                                <button t-if="record.message_is_follower.raw_value" name="action_unfollow" type="object" class="o_follow_btn o_following btn btn-sm btn-default">
                                    <span class="o_unfollow">Unfollow</span>
                                    <span class="o_following">Following</span>
                                </button>
                                <button t-if="!record.message_is_follower.raw_value" name="action_follow" type="object" class="o_follow_btn o_follow btn btn-sm btn-primary">Follow</button>
                            </div>
                        </div>
                    </div>
                    </t>
                </templates>
            </kanban>

        </field>
    </record>

        <record id="open_view_employee_tree" model="ir.actions.act_window">
            <field name="name">Employees Structure</field>
            <field name="res_model">hr.employee</field>
            <field name="view_type">tree</field>
            <field name="view_mode">tree,form</field>
            <field name="view_id" ref="view_employee_tree"/>
            <field name="domain">[('parent_id','=',False)]</field>
            <field name="search_view_id" ref="view_employee_filter"/>
        </record>

        <record id="open_view_employee_list" model="ir.actions.act_window">
            <field name="name">Employees</field>
            <field name="res_model">hr.employee</field>
            <field name="view_type">form</field>
            <field name="view_mode">form,tree</field>
            <field name="view_id" eval="False"/>
            <field name="search_view_id" ref="view_employee_filter"/>
        </record>

        <record id="open_view_employee_list_my" model="ir.actions.act_window">
            <field name="name">Employees</field>
            <field name="res_model">hr.employee</field>
            <field name="view_type">form</field>
            <field name="view_mode">kanban,tree,form</field>
            <field name="domain">[]</field>
            <field name="context">{}</field>
            <field name="view_id" eval="False"/>
            <field name="search_view_id" ref="view_employee_filter"/>
            <field name="help" type="html">
              <p class="oe_view_nocontent_create">
                Click to add a new employee.
              </p><p>
                With just a quick glance on the Odoo employee screen, you
                can easily find all the information you need for each person;
                contact data, job position, availability, etc.
              </p>
            </field>
        </record>

        <menuitem
            id="menu_open_view_employee_list_my"
            action="open_view_employee_list_my"
            parent="menu_hr_root"
            sequence="3"/>

        <!-- Employee tree by manager -->
        <record id="view_partner_tree2" model="ir.ui.view">
            <field name="name">hr.employee.tree</field>
            <field name="model">hr.employee</field>
            <field name="field_parent">child_ids</field>
            <field name="priority" eval="20"/>
            <field name="arch" type="xml">
                <tree string="Employees">
                    <field name="name"/>
                    <field name="work_phone"/>
                    <field name="work_email"/>
                    <field name="company_id" groups="base.group_multi_company"/>
                    <field name="department_id"/>
                    <field name="job_id"/>
                    <field name="coach_id" invisible="1"/>
                    <field name="parent_id" invisible="1"/>
                </tree>
            </field>
        </record>

        <record id="hr_employee_action_subordinate_hierachy" model="ir.actions.act_window">
            <field name="name">Subordinate Hierarchy</field>
            <field name="type">ir.actions.act_window</field>
            <field name="res_model">hr.employee</field>
            <field name="domain">[('id','in',active_ids)]</field>
            <field name="view_type">tree</field>
            <field name="view_id" ref="view_partner_tree2"/>
        </record>

        <record id="hr_employee_action_subordinate_hierachy_mutli" model="ir.values">
            <field name="name">Subordinate Hierarchy</field>
            <field name="model_id" ref="base.model_res_partner"/>
            <field name="value" eval="'ir.actions.act_window,' + str(ref('hr_employee_action_subordinate_hierachy'))"/>
            <field name="key">action</field>
            <field name="key2">client_action_multi</field>
            <field name="model">hr.employee</field>
        </record>

        <!-- Employee Category -->
       <record id="view_employee_category_form" model="ir.ui.view">
            <field name="name">hr.employee.category.form</field>
            <field name="model">hr.employee.category</field>
            <field name="arch" type="xml">
                <form string="Employee Tags">
                    <group>
                        <field name="name"/>
                    </group>
                </form>
            </field>
        </record>

        <record id="view_employee_category_list" model="ir.ui.view">
            <field name="name">hr.employee.category.list</field>
            <field name="model">hr.employee.category</field>
            <field eval="8" name="priority"/>
            <field name="arch" type="xml">
                <tree string="Employees Tags">
                    <field name="name"/>
                </tree>
            </field>
        </record>

        <record id="open_view_categ_form" model="ir.actions.act_window">
            <field name="name">Employee Tags</field>
            <field name="res_model">hr.employee.category</field>
            <field name="view_type">form</field>
            <field name="view_mode">tree,form</field>
        </record>

        <menuitem
            id="menu_view_employee_category_form"
            action="open_view_categ_form"
            parent="menu_human_resources_configuration"
            groups="base.group_no_one"
            sequence="1"/>

        <!-- hr.job -->
        <record id="view_hr_job_form" model="ir.ui.view">
            <field name="name">hr.job.form</field>
            <field name="model">hr.job</field>
            <field name="arch" type="xml">
                <form string="Job">
                    <header>
                        <button name="set_recruit" string="Launch Recruitment" states="open" type="object" class="oe_highlight" groups="base.group_user"/>
                        <button name="set_open" string="Stop Recruitment" states="recruit" type="object" groups="base.group_user"/>
                        <field name="state" widget="statusbar" statusbar_visible="recruit,open"/>
                    </header>
                    <sheet>
                        <div class="oe_button_box" name="button_box"/>
                        <div class="oe_title">
                            <label for="name" class="oe_edit_only"/>
                            <h1><field name="name" placeholder="e.g. Sales Manager"/></h1>
                        </div>
                        <group name="employee_data">
                            <group>
                                <field name="department_id"/>
                                <field name="no_of_recruitment"/>
                            </group>
                        </group>
                        <div attrs="{'invisible': [('state', '!=', 'recruit')]}">
                            <label for="description"/>
                            <field name="description"/>
                        </div>
                    </sheet>
                    <div class="oe_chatter">
                        <field name="message_follower_ids" widget="mail_followers"/>
                    </div>
                </form>
            </field>
        </record>

        <record id="view_hr_job_tree" model="ir.ui.view">
            <field name="name">hr.job.tree</field>
            <field name="model">hr.job</field>
            <field name="arch" type="xml">
                <tree string="Job" decoration-bf="message_needaction==True">
                    <field name="name"/>
                    <field name="department_id"/>
                    <field name="no_of_employee"/>
                    <field name="no_of_recruitment"/>
                    <field name="expected_employees"/>
                    <field name="no_of_hired_employee"/>
                    <field name="state"/>
                    <field name="message_needaction" invisible="1"/>
                </tree>
            </field>
        </record>

        <record id="view_job_filter" model="ir.ui.view">
            <field name="name">hr.job.search</field>
            <field name="model">hr.job</field>
            <field name="arch" type="xml">
                <search string="Jobs">
                    <field name="name" string="Job"/>
                    <filter domain="[('state','=','open')]" string="In Position"/>
                    <filter domain="[('state','=','recruit')]" string="In Recruitment" name="in_recruitment"/>
                    <field name="department_id"/>
                    <separator/>
                    <filter string="Unread Messages" name="message_needaction" domain="[('message_needaction','=',True)]"/>
                    <group expand="0" string="Group By">
                        <filter string="Department" domain="[]" context="{'group_by':'department_id'}"/>
                        <filter string="Status" domain="[]" context="{'group_by':'state'}"/>
                        <filter string="Company" domain="[]" context="{'group_by':'company_id'}" groups="base.group_multi_company"/>
                    </group>
                </search>
            </field>
        </record>

        <record id="action_hr_job" model="ir.actions.act_window">
            <field name="name">Job Positions</field>
            <field name="res_model">hr.job</field>
            <field name="view_type">form</field>
            <field name="view_mode">tree,form</field>
            <field name="search_view_id" ref="view_job_filter"/>
            <field name="context">{"search_default_Current":1}</field>
            <field name="help" type="html">
              <p class="oe_view_nocontent_create">
                Click to define a new job position.
              </p><p>
                Job Positions are used to define jobs and their requirements.
                You can keep track of the number of employees you have per job
                position and follow the evolution according to what you planned
                for the future.
              </p><p>
                You can attach a survey to a job position. It will be used in
                the recruitment process to evaluate the applicants for this job
                position.
              </p>
            </field>
        </record>

        <record id="act_employee_from_department" model="ir.actions.act_window">
            <field name="name">Employees</field>
            <field name="res_model">hr.employee</field>
            <field name="view_type">form</field>
            <field name="view_mode">kanban,form,tree</field>
            <field name="search_view_id" ref="view_employee_filter"/>
            <field name="context">{
                "search_default_department_id": [active_id],
                "default_department_id": active_id}
            </field>
            <field name="help" type="html">
              <p class="oe_view_nocontent_create">
                Click to add a new employee.
              </p><p>
                With just a quick glance on the Odoo employee screen, you
                can easily find all the information you need for each person;
                contact data, job position, availability, etc.
              </p>
            </field>
        </record>

        <!-- hr.department -->
        <record id="view_department_form" model="ir.ui.view">
            <field name="name">hr.department.form</field>
            <field name="model">hr.department</field>
            <field name="arch" type="xml">
                <form string="department">
                    <sheet>
                        <div class="oe_button_box" name="button_box">
                            <button name="toggle_active" type="object" class="oe_stat_button" icon="fa-archive">
                                <field name="active" widget="boolean_button" options='{"terminology": "archive"}'/>
                            </button>
                        </div>
                        <group col="4">
                            <field name="name"/>
                            <field name="manager_id"/>
                            <field name="parent_id"/>
                            <field name="company_id" options="{'no_create': True}" groups="base.group_multi_company"/>
                        </group>
                    </sheet>
                    <div class="oe_chatter">
                        <field name="message_follower_ids" widget="mail_followers" groups="base.group_user"/>
                        <field name="message_ids" widget="mail_thread"/>
                    </div>
                </form>
            </field>
        </record>

        <record id="view_department_tree" model="ir.ui.view">
            <field name="name">hr.department.tree</field>
            <field name="model">hr.department</field>
            <field name="field_parent">child_ids</field>
            <field name="arch" type="xml">
                <tree string="Companies">
                    <field name="display_name"/>
                    <field name="company_id" groups="base.group_multi_company"/>
                    <field name="manager_id"/>
                    <field name="parent_id"/>
                </tree>
            </field>
        </record>

        <record id="view_department_filter" model="ir.ui.view">
            <field name="name">hr.department.search</field>
            <field name="model">hr.department</field>
            <field name="arch" type="xml">
                <search string="Departments">
                    <field name="name" string="Department"/>
                    <field name="manager_id" />
                    <filter string="Unread Messages" name="message_needaction" domain="[('message_needaction','=',True)]"/>
                    <separator/>
                    <filter string="Archived" name="inactive" domain="[('active','=',False)]"/>
                </search>
             </field>
        </record>

        <record id="hr_department_view_kanban" model="ir.ui.view" >
            <field name="name">hr.department.kanban</field>
            <field name="model">hr.department</field>
            <field name="arch" type="xml">
                <kanban class="oe_background_grey o_kanban_dashboard o_hr_kanban">
                    <field name="name"/>
                    <field name="company_id"/>
                    <field name="manager_id"/>
                    <field name="color"/>
                    <templates>
                        <t t-name="kanban-box">
                            <div t-attf-class="#{kanban_color(record.color.raw_value)}">
                                <div class="o_kanban_card_header">
                                    <div class="o_kanban_card_header_title">
                                        <div class="o_primary"><field name="name"/></div>
                                        <div class="o_secondary"><field name="company_id"/></div>
                                    </div>
                                    <div class="o_kanban_manage_button_section">
                                        <a class="o_kanban_manage_toggle_button" href="#">More <i class="fa fa-caret-down"/></a>
                                    </div>
                                </div>
                                <div class="container o_kanban_card_content o_visible">
                                    <div class="row">
                                        <div class="col-xs-6 o_kanban_primary_left">
                                            <button class="btn btn-primary" name="%(act_employee_from_department)d" type="action">Employees</button>
                                        </div>
                                        <div class="col-xs-6 o_kanban_primary_right">
                                        </div>
                                    </div>
                                </div><div class="container o_kanban_card_manage_pane o_invisible">
                                    <div class="row">
                                        <div class="col-xs-4 o_kanban_card_manage_section o_kanban_manage_to_do">
                                            <div class="o_kanban_card_manage_title">
                                                <span>To Do</span>
                                            </div>
                                        </div>
                                        <div class="col-xs-4 o_kanban_card_manage_section o_kanban_manage_to_approve">
                                            <div class="o_kanban_card_manage_title">
                                                <span>To Approve</span>
                                            </div>
                                        </div>
                                        <div class="col-xs-4 o_kanban_card_manage_section o_kanban_manage_reports">
                                            <div class="o_kanban_card_manage_title">
                                                <span>Reports</span>
                                            </div>
                                        </div>
                                    </div>

                                    <div t-if="widget.editable" class="o_kanban_card_manage_settings row">
                                        <div class="col-xs-8">
                                            <ul class="oe_kanban_colorpicker" data-field="color"/>
                                        </div>
                                        <div class="col-xs-4 text-right">
                                            <a type="edit">Settings</a>
                                        </div>
                                    </div>
                                </div>

                            </div>
                        </t>
                    </templates>
                </kanban>
            </field>
        </record>

        <record id="open_module_tree_department" model="ir.actions.act_window">
            <field name="name">Departments</field>
            <field name="res_model">hr.department</field>
            <field name="view_type">form</field>
            <field name="view_mode">kanban,tree,form</field>
            <field name="search_view_id" ref="view_department_filter"/>
            <field name="help" type="html">
              <p class="oe_view_nocontent_create">
                Click to create a department.
              </p><p>
                Odoo's department structure is used to manage all documents
                related to employees by departments: expenses, timesheets,
                leaves and holidays, recruitments, etc.
              </p>
            </field>
        </record>

        <menuitem
            action="open_module_tree_department"
            id="menu_hr_department_tree"
            parent="menu_hr_root"
            sequence="90"
            groups="group_hr_user"/>

    </data>
</odoo><|MERGE_RESOLUTION|>--- conflicted
+++ resolved
@@ -78,15 +78,9 @@
                                 <group>
                                     <group string="Citizenship &amp; Other Information">
                                         <field name="country_id" options='{"no_open": True, "no_create": True}'/>
-<<<<<<< HEAD
                                         <field name="identification_id" groups="hr.group_hr_user"/>
                                         <field name="passport_id" groups="hr.group_hr_user"/>
-                                        <field name="bank_account_id"/>
-=======
-                                        <field name="identification_id" groups="base.group_hr_user"/>
-                                        <field name="passport_id" groups="base.group_hr_user"/>
                                         <field name="bank_account_id" context="{'default_partner_id': address_home_id}"/>
->>>>>>> e8698311
                                     </group>
                                     <group string="Contact Information">
                                         <field name="address_home_id"
