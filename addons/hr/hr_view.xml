<?xml version="1.0" encoding="utf-8"?>
<openerp>
    <data>

        <!-- Top menu item -->
        <menuitem name="Human Resources"
            id="menu_hr_root"
            groups="base.group_hr_manager,base.group_hr_user,base.group_user"
            sequence="110"/>
        <menuitem id="menu_hr_main" parent="menu_hr_root" name="Human Resources" sequence="0"/>
        <menuitem id="menu_hr_configuration" name="Configuration" parent="hr.menu_hr_root" groups="base.group_hr_manager" sequence="50"/>
        <menuitem id="menu_hr_management" name="Human Resources" parent="hr.menu_hr_configuration" groups="base.group_no_one" sequence="25"/>
        <menuitem id="menu_hr_reporting_timesheet" name="Reports"
            parent="menu_hr_reporting" sequence="6"/>

        <!--Employee form view -->
        <record id="view_employee_form" model="ir.ui.view">
            <field name="name">hr.employee.form</field>
            <field name="model">hr.employee</field>
            <field name="type">form</field>
            <field name="arch" type="xml">
                <form string="Employee" version="7.0">
                    <sheet>
                        <field name="photo" widget='image' class="oe_right" on_change="onchange_photo(photo)"/>
                        <div class="oe_title">
                            <label for="name" class="oe_edit_only"/>
                            <h1>
                                <field name="name" class="oe_inline"/>
                                <label class="oe_inline" string="," attrs="{'invisible': [('job_id', '=', False)]}"/>
                                <field class="oe_inline" name="job_id" domain="[('state','!=','old')]" context="{'form_view_ref': 'hr.view_hr_job_employee_form'}"/>
                                <label class="oe_inline" string="at" attrs="{'invisible': [('company_id', '=', False)]}" groups="base.group_multi_company"/>
                                <field class="oe_inline" name="company_id" groups="base.group_multi_company" on_change="onchange_company(company_id)"/>
                            </h1>
                            <label for="department_id" class="oe_edit_only"/>
                            <h2><field name="department_id" on_change="onchange_department_id(department_id)"/></h2>
                            <label for="category_ids" class="oe_edit_only"/>
                            <h3><field name="category_ids" widget="many2many_tags"/></h3>
                        </div>
                        <div class="oe_right oe_button_box" name="button_box">
                            <!-- Put here related buttons -->
                        </div>
                        <group colspan="4" col="4">
                            <field name="work_email" widget="email"/>
                            <field name="work_phone"/>
                            <field name="address_id" on_change="onchange_address_id(address_id)"/>
                            <field name="mobile_phone"/>
                        </group>
                        <notebook>
                            <page string="Information">
                                <group>
                                    <group>
                                        <field name="user_id" on_change="onchange_user(user_id)"/>
                                        <field name="parent_id"/>
                                        <field name="coach_id"/>
                                    </group>
                                    <group>
                                        <field name="identification_id" groups="base.group_hr_user"/>
                                        <field name="passport_id" groups="base.group_hr_user"/>
                                        <field name="otherid" groups="base.group_hr_user"/>
                                    </group>
                                    <group name="active_group">
                                        <field name="active"/>
                                    </group>
                                </group>
                                <field name="notes" placeholder="Other Information ..." colspan="4"/>
                            </page>
                            <page string="Personal Information" groups="base.group_hr_user">
                                <group col="4">
                                    <group>
                                        <field name="country_id"/>
                                        <field name="bank_account_id"/>
                                        <field name="address_home_id"/>
                                    </group>
                                    <group>
                                        <field name="gender"/>
                                        <field name="marital"/>
                                        <field name="birthday"/>
                                    </group>
                                </group>
                            </page>
                        </notebook>
                    </sheet>
                </form>
            </field>
        </record>

        <record id="view_employee_tree" model="ir.ui.view">
            <field name="name">hr.employee.tree</field>
            <field name="model">hr.employee</field>
            <field name="type">tree</field>
            <field name="arch" type="xml">
                <tree string="Employees">
                    <field name="name"/>
                    <field name="work_phone"/>
                    <field name="work_email"/>
                    <field name="company_id" groups="base.group_multi_company"/>
                    <field name="department_id"/>
                    <field name="job_id"/>
                    <field name="parent_id"/>
                    <field name="coach_id" invisible="1"/>
                </tree>
            </field>
        </record>

        <record id="view_employee_filter" model="ir.ui.view">
            <field name="name">Employees</field>
            <field name="model">hr.employee</field>
            <field name="type">search</field>
            <field name="arch" type="xml">
                <search string="Employees">
                    <field name="name" string="Employees"/>
                    <field name="department_id" />
                    <field name="job_id"/>
                    <field name="parent_id"/>
                    <field name="category_ids"/>
                    <group expand="0" string="Group By...">
                        <filter string="Manager" icon="terp-personal" domain="[]" context="{'group_by':'parent_id'}"/>
                        <filter string="Coach" icon="terp-personal" domain="[]" context="{'group_by':'coach_id'}"/>
                        <filter string="Department" icon="terp-personal+" domain="[]" context="{'group_by':'department_id'}"/>
                        <filter string="Job" icon="terp-gtk-select-all" domain="[]" context="{'group_by':'job_id'}"/>
                        <filter string="Company" icon="terp-go-home" domain="[]" context="{'group_by':'company_id'}" groups="base.group_multi_company"/>
                    </group>
                </search>
             </field>
         </record>
        <!-- HR Kanban View  -->

    <record model="ir.ui.view" id="hr_kanban_view_employees">
        <field name="name">HR - Employess Kanban</field>
        <field name="model">hr.employee</field>
        <field name="type">kanban</field>
        <field name="arch" type="xml">
            <kanban>
                <field name="last_login"/>
                <templates>
                    <t t-name="kanban-box">
                        <div class="oe_employee_vignette">
                            <div class="oe_employee_image">
                                <a type="edit"><img t-att-src="kanban_image('hr.employee', 'photo', record.id.value)" class="oe_employee_picture"/></a>
                            </div>
                            <div class="oe_employee_details">
                                <h4>
                                    <a type="edit"><field name="name"/><t t-if="record.login.raw_value"> (<field name="login"/>)</t></a>
                                </h4>
                                <ul>
                                    <li id="last_login">
                                        <span t-if="record.last_login.raw_value &amp;&amp; record.last_login.raw_value.is().today()" class="oe_kanban_button" style="font-size: 100%%">
                                              <t t-esc="record.last_login.raw_value.toString('HH:mm')"/>
                                        </span>
                                    </li>
                                    <li t-if="record.job_id.raw_value"><field name="job_id"/></li>
                                    <li t-if="record.work_location.raw_value"><field name="work_location"/></li>
                                    <li t-if="record.work_phone.raw_value">Tel: <field name="work_phone"/></li>
                                    <li t-if="record.mobile_phone.raw_value">Mobile: <field name="mobile_phone"/></li>
                                    <li t-if="record.work_email.raw_value"><a t-attf-href="mailto:#{record.work_email.value}"><field name="work_email"/></a></li>
                                </ul>
                            </div>
                        </div>
                        <script>
                            $('.oe_employee_picture').load(function() { if($(this).width() > $(this).height()) { $(this).addClass('oe_employee_picture_wide') } });
                        </script>
                    </t>
                </templates>
            </kanban>

        </field>
    </record>
        <record id="open_view_employee_tree" model="ir.actions.act_window">
            <field name="name">Employees Structure</field>
            <field name="res_model">hr.employee</field>
            <field name="view_type">tree</field>
            <field name="view_mode">tree,form</field>
            <field name="view_id" ref="view_employee_tree"/>
            <field name="domain">[('parent_id','=',False)]</field>
            <field name="search_view_id" ref="view_employee_filter"/>
        </record>

        <record id="open_view_employee_list" model="ir.actions.act_window">
            <field name="name">Employees</field>
            <field name="res_model">hr.employee</field>
            <field name="view_type">form</field>
            <field name="view_mode">tree,form</field>
            <field name="view_id" eval="False"/>
            <field name="search_view_id" ref="view_employee_filter"/>
        </record>

        <record id="open_view_employee_list_my" model="ir.actions.act_window">
            <field name="name">Employees</field>
            <field name="res_model">hr.employee</field>
            <field name="view_type">form</field>
            <field name="view_mode">kanban,tree,form</field>
            <field name="domain">[]</field>
            <field name="context">{}</field>
            <field name="view_id" eval="False"/>
            <field name="search_view_id" ref="view_employee_filter"/>
            <field name="help">Here you can manage your work force by creating employees and assigning them specific properties in the system. Maintain all employee related information and keep track of anything that needs to be recorded for them. The personal information tab will help you maintain their identity data. The Categories tab gives you the opportunity to assign them related employee categories depending on their position and activities within the company. A category can be a seniority level within the company or a department. The Timesheets tab allows to assign them a specific timesheet and analytic journal where they will be able to enter time through the system. In the note tab, you can enter text data that should be recorded for a specific employee.</field>
        </record>

        <record id="open_view_employee_list_my_kanban" model="ir.actions.act_window.view">
            <field name="sequence" eval="0"/>
            <field name="view_mode">kanban</field>
            <field name="act_window_id" ref="open_view_employee_list_my"/>
        </record>
        <record id="open_view_employee_list_my_tree2" model="ir.actions.act_window.view">
            <field name="sequence" eval="1"/>
            <field name="view_mode">tree</field>
            <field name="view_id" ref="view_employee_tree"/>
            <field name="act_window_id" ref="open_view_employee_list_my"/>
        </record>

        <record id="open_view_employee_list_my_form2" model="ir.actions.act_window.view">
            <field name="sequence" eval="2"/>
            <field name="view_mode">form</field>
            <field name="view_id" ref="view_employee_form"/>
            <field name="act_window_id" ref="open_view_employee_list_my"/>
        </record>

        <menuitem action="open_view_employee_list_my" id="menu_open_view_employee_list_my" sequence="3" parent="menu_hr_main"/>

        <record id="ir_ui_view_sc_employee" model="ir.ui.view_sc">
            <field name="name">Employees</field>
            <field name="resource">ir.ui.menu</field>
            <field name="user_id" ref="base.user_root"/>
            <field name="res_id" ref="hr.menu_open_view_employee_list_my"/>
        </record>

        <!-- Employee architecture -->
        <record id="view_partner_tree2" model="ir.ui.view">
            <field name="name">hr.employee.tree</field>
            <field name="model">hr.employee</field>
            <field name="type">tree</field>
            <field name="field_parent">child_ids</field>
            <field eval="20" name="priority"/>
            <field name="arch" type="xml">
                <tree string="Employees">
                    <field name="name"/>
                    <field name="work_phone"/>
                    <field name="work_email"/>
                    <field name="company_id" groups="base.group_multi_company"/>
                    <field name="department_id"/>
                    <field name="job_id"/>
                    <field name="coach_id" invisible="1"/>
                </tree>
            </field>
        </record>

        <record id="action2" model="ir.actions.act_window">
            <field name="name">Subordinate Hierarchy</field>
            <field name="type">ir.actions.act_window</field>
            <field name="res_model">hr.employee</field>
            <field name="domain">[('id','in',active_ids)]</field>
            <field name="view_type">tree</field>
            <field name="view_id" ref="view_partner_tree2"/>
        </record>

        <ir_set>
            <field eval="'action'" name="key"/>
            <field eval="'client_action_multi'" name="key2"/>
            <field eval="['hr.employee']" name="models"/>
            <field name="name">Subordinate Hierarchy</field>
            <field eval="'ir.actions.act_window,'+str(action2)" name="value"/>
            <field eval="True" name="isobject"/>
            <field eval="True" name="replace"/>
        </ir_set>

        <!-- Employee Category -->
       <record id="view_employee_category_form" model="ir.ui.view">
            <field name="name">hr.employee.category.form</field>
            <field name="model">hr.employee.category</field>
            <field name="type">form</field>
            <field name="arch" type="xml">
                <form string="Employee Category" version="7.0">
                    <group>
                        <field name="name"/>
                        <field name="parent_id"/>
                    </group>
                </form>
            </field>
        </record>

        <record id="view_employee_category_list" model="ir.ui.view">
            <field name="name">hr.employee.category.list</field>
            <field name="model">hr.employee.category</field>
            <field name="type">tree</field>
            <field eval="8" name="priority"/>
            <field name="arch" type="xml">
                <tree string="Employees Categories">
                    <field name="complete_name"/>
                </tree>
            </field>
        </record>

        <record id="view_employee_category_tree" model="ir.ui.view">
            <field name="name">hr.employee.category.tree</field>
            <field name="model">hr.employee.category</field>
            <field name="type">tree</field>
            <field name="field_parent">child_ids</field>
            <field name="arch" type="xml">
                <tree string="Employees Categories">
                    <field name="name"/>
                </tree>
            </field>
        </record>

        <record id="open_view_categ_form" model="ir.actions.act_window">
            <field name="name">Categories of Employee</field>
            <field name="res_model">hr.employee.category</field>
            <field name="view_type">form</field>
            <field name="view_mode">tree,form</field>
        </record>

        <menuitem action="open_view_categ_form" id="menu_view_employee_category_form"
            parent="hr.menu_hr_configuration" sequence="1" groups="base.group_no_one"/>

        <record id="open_view_categ_tree" model="ir.actions.act_window">
            <field name="name">Categories Structure</field>
            <field name="res_model">hr.employee.category</field>
            <field name="view_type">tree</field>
            <field name="view_id" ref="view_employee_category_tree"/>
            <field name="domain">[('parent_id','=',False)]</field>
        </record>

        <record id="hr_employee_normal_action_tree" model="ir.actions.act_window">
            <field name="name">Employees</field>
            <field name="type">ir.actions.act_window</field>
            <field name="res_model">hr.employee</field>
            <field name="view_type">form</field>
            <field name="view_mode">tree,form</field>
            <field name="domain">[('category_ids','=', active_ids)]</field>
        </record>

        <record id="hr_employee_category_open" model="ir.values">
            <field eval="'tree_but_open'" name="key2"/>
            <field eval="'hr.employee.category'" name="model"/>
            <field name="name">Employees by Categories</field>
            <field eval="'ir.actions.act_window,%d'%hr_employee_normal_action_tree" name="value"/>
        </record>

        <menuitem action="open_view_categ_tree"
            id="menu_view_employee_category_tree" parent="menu_hr_management" groups="base.group_no_one" sequence="2"/>

        <record id="view_hr_job_form" model="ir.ui.view">
            <field name="name">hr.job.form</field>
            <field name="model">hr.job</field>
            <field name="type">form</field>
            <field name="arch" type="xml">
                <form string="Job" version="7.0">
                    <header>
                        <span groups="base.group_user">
                            <button name="job_recruitement" string="In Recruitement" states="open" type="object" class="oe_highlight"/>
                            <button name="job_open" string="Recruitment Done" states="recruit" type="object" class="oe_highlight"/>
                        </span>
                        <field name="state" widget="statusbar" statusbar_visible="recruit,open"/>
                    </header>
                    <sheet>
                        <label for="name" class="oe_edit_only"/>
                        <h1>
                            <field name="name" class="oe_inline"/>
                            <label class="oe_inline" string="(" attrs="{'invisible': [('department_id', '=', False)]}"/>
                            <field name="department_id" class="oe_inline"/>
                            <label class="oe_inline" string=")" attrs="{'invisible': [('department_id', '=', False)]}"/>
                        </h1>
                        <group>
                            <group>
                                <field name="no_of_employee" groups="base.group_user"/>
                                <field name="expected_employees" groups="base.group_user"/>
                                <field name="no_of_recruitment" on_change="on_change_expected_employee(no_of_recruitment,no_of_employee)"/>
                            </group>
                            <group>
                                <field name="company_id" widget="selection" groups="base.group_multi_company"/>
                            </group>
                        </group>
                        <notebook>
                            <page string="Description">
                                <label for="description"/>
                                <field name="description"/>
                                <label for="requirements"/>
                                <field name="requirements"/>
                            </page>
                        </notebook>
                    </sheet>
                </form>
            </field>
        </record>

        <record id="view_hr_job_tree" model="ir.ui.view">
            <field name="name">hr.job.tree</field>
            <field name="model">hr.job</field>
            <field name="type">tree</field>
            <field name="arch" type="xml">
                <tree string="Job">
                    <field name="name"/>
                    <field name="department_id"/>
                    <field name="company_id" groups="base.group_multi_company"/>
                    <field name="expected_employees"/>
                    <field name="no_of_employee"/>
                    <field name="no_of_recruitment"/>
                    <field name="state"/>
                </tree>
            </field>
        </record>

        <record id="view_job_filter" model="ir.ui.view">
            <field name="name">Job</field>
            <field name="model">hr.job</field>
            <field name="type">search</field>
            <field name="arch" type="xml">
                <search string="Jobs">
                    <field name="name" string="Job"/>
<<<<<<< HEAD
                    <separator orientation="vertical"/>
                    <filter icon="terp-camera_test"
                            domain="[('state','=','open')]"
                            string="In Position"
                            help="In Position"/>
                    <filter icon="terp-personal+"  domain="[('state','=','recruit')]" string="In Recruitment"
                        help="In Recruitment"/>
                    <separator orientation="vertical"/>
                    <field name="department_id" widget="selection"/>
                    <newline/>
=======
                    <filter icon="terp-camera_test" domain="[('state','=','open')]" string="In Position" help="In Position"/>
                    <filter icon="terp-personal+"  domain="[('state','=','recruit')]" string="In Recruitment" help="In Recruitment"/>
                    <field name="department_id"/>
>>>>>>> e1c34a9a
                    <group expand="0" string="Group By...">
                        <filter string="Department" icon="terp-personal+" domain="[]" context="{'group_by':'department_id'}"/>
                        <filter string="Status" icon="terp-stock_effects-object-colorize" domain="[]" context="{'group_by':'state'}"/>
                        <filter string="Company" icon="terp-go-home" domain="[]" context="{'group_by':'company_id'}"  groups="base.group_multi_company"/>
                    </group>
                </search>
            </field>
        </record>

        <record id="view_hr_job_employee_form" model="ir.ui.view">
            <field name="name">hr.job.employee.form</field>
            <field name="model">hr.job</field>
            <field name="type">form</field>
            <field name="priority">20</field>
            <field name="arch" type="xml">
                <form string="Job" version="7.0">
                    <group col="4">
                        <field name="name"/>
                        <field name="department_id"/>
                    </group>
                    <label for="description"/>
                    <field name="description"/>
                </form>
            </field>
        </record>

        <record model="ir.actions.act_window" id="action_hr_job">
            <field name="name">Job Positions</field>
            <field name="res_model">hr.job</field>
            <field name="view_type">form</field>
            <field name="view_mode">tree,form</field>
            <field name="search_view_id" ref="view_job_filter"/>
            <field name="context">{"search_default_Current":1}</field>
            <field name="help">Job Positions are used to define jobs and their requirements. You can keep track of the number of employees you have per job position and how many you expect in the future. You can also attach a survey to a job position that will be used in the recruitment process to evaluate the applicants for this job position.</field>
        </record>

        <menuitem name="Recruitment" id="base.menu_crm_case_job_req_main" parent="menu_hr_root" groups="base.group_hr_user"/>
        <menuitem parent="hr.menu_hr_configuration" id="menu_hr_job" action="action_hr_job" sequence="6"/>

    </data>
</openerp><|MERGE_RESOLUTION|>--- conflicted
+++ resolved
@@ -407,22 +407,9 @@
             <field name="arch" type="xml">
                 <search string="Jobs">
                     <field name="name" string="Job"/>
-<<<<<<< HEAD
-                    <separator orientation="vertical"/>
-                    <filter icon="terp-camera_test"
-                            domain="[('state','=','open')]"
-                            string="In Position"
-                            help="In Position"/>
-                    <filter icon="terp-personal+"  domain="[('state','=','recruit')]" string="In Recruitment"
-                        help="In Recruitment"/>
-                    <separator orientation="vertical"/>
-                    <field name="department_id" widget="selection"/>
-                    <newline/>
-=======
                     <filter icon="terp-camera_test" domain="[('state','=','open')]" string="In Position" help="In Position"/>
                     <filter icon="terp-personal+"  domain="[('state','=','recruit')]" string="In Recruitment" help="In Recruitment"/>
                     <field name="department_id"/>
->>>>>>> e1c34a9a
                     <group expand="0" string="Group By...">
                         <filter string="Department" icon="terp-personal+" domain="[]" context="{'group_by':'department_id'}"/>
                         <filter string="Status" icon="terp-stock_effects-object-colorize" domain="[]" context="{'group_by':'state'}"/>
