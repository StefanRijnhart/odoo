# -*- coding: utf-8 -*-
##############################################################################
#
#    OpenERP, Open Source Management Solution
#    Copyright (C) 2004-2010 Tiny SPRL (<http://tiny.be>).
#
#    This program is free software: you can redistribute it and/or modify
#    it under the terms of the GNU Affero General Public License as
#    published by the Free Software Foundation, either version 3 of the
#    License, or (at your option) any later version.
#
#    This program is distributed in the hope that it will be useful,
#    but WITHOUT ANY WARRANTY; without even the implied warranty of
#    MERCHANTABILITY or FITNESS FOR A PARTICULAR PURPOSE.  See the
#    GNU Affero General Public License for more details.
#
#    You should have received a copy of the GNU Affero General Public License
#    along with this program.  If not, see <http://www.gnu.org/licenses/>.
#
##############################################################################

from osv import fields,osv
import netsvc
from datetime import datetime
from dateutil.relativedelta import relativedelta
from tools.translate import _
import decimal_precision as dp

class mrp_repair(osv.osv):
    _name = 'mrp.repair'
    _inherit = 'mail.thread'
    _description = 'Repair Order'

    def _amount_untaxed(self, cr, uid, ids, field_name, arg, context=None):
        """ Calculates untaxed amount.
        @param self: The object pointer
        @param cr: The current row, from the database cursor,
        @param uid: The current user ID for security checks
        @param ids: List of selected IDs
        @param field_name: Name of field.
        @param arg: Argument
        @param context: A standard dictionary for contextual values
        @return: Dictionary of values.
        """
        res = {}
        cur_obj = self.pool.get('res.currency')

        for repair in self.browse(cr, uid, ids, context=context):
            res[repair.id] = 0.0
            for line in repair.operations:
                res[repair.id] += line.price_subtotal
            for line in repair.fees_lines:
                res[repair.id] += line.price_subtotal
            cur = repair.pricelist_id.currency_id
            res[repair.id] = cur_obj.round(cr, uid, cur, res[repair.id])
        return res

    def _amount_tax(self, cr, uid, ids, field_name, arg, context=None):
        """ Calculates taxed amount.
        @param field_name: Name of field.
        @param arg: Argument
        @return: Dictionary of values.
        """
        res = {}
        #return {}.fromkeys(ids, 0)
        cur_obj = self.pool.get('res.currency')
        tax_obj = self.pool.get('account.tax')
        for repair in self.browse(cr, uid, ids, context=context):
            val = 0.0
            cur = repair.pricelist_id.currency_id
            for line in repair.operations:
                #manage prices with tax included use compute_all instead of compute
                if line.to_invoice:
                    tax_calculate = tax_obj.compute_all(cr, uid, line.tax_id, line.price_unit, line.product_uom_qty, line.product_id, repair.partner_id)
                    for c in tax_calculate['taxes']:
                        val += c['amount']
            for line in repair.fees_lines:
                if line.to_invoice:
                    tax_calculate = tax_obj.compute_all(cr, uid, line.tax_id, line.price_unit, line.product_uom_qty,  line.product_id, repair.partner_id)
                    for c in tax_calculate['taxes']:
                        val += c['amount']
            res[repair.id] = cur_obj.round(cr, uid, cur, val)
        return res

    def _amount_total(self, cr, uid, ids, field_name, arg, context=None):
        """ Calculates total amount.
        @param field_name: Name of field.
        @param arg: Argument
        @return: Dictionary of values.
        """
        res = {}
        untax = self._amount_untaxed(cr, uid, ids, field_name, arg, context=context)
        tax = self._amount_tax(cr, uid, ids, field_name, arg, context=context)
        cur_obj = self.pool.get('res.currency')
        for id in ids:
            repair = self.browse(cr, uid, id, context=context)
            cur = repair.pricelist_id.currency_id
            res[id] = cur_obj.round(cr, uid, cur, untax.get(id, 0.0) + tax.get(id, 0.0))
        return res

    def _get_default_address(self, cr, uid, ids, field_name, arg, context=None):
        res = {}
        partner_obj = self.pool.get('res.partner')
        for data in self.browse(cr, uid, ids, context=context):
            adr_id = False
            if data.partner_id:
                adr_id = partner_obj.address_get(cr, uid, [data.partner_id.id], ['default'])['default']
            res[data.id] = adr_id
        return res

    def _get_lines(self, cr, uid, ids, context=None):
        result = {}
        for line in self.pool.get('mrp.repair.line').browse(cr, uid, ids, context=context):
            result[line.repair_id.id] = True
        return result.keys()

    _columns = {
        'name': fields.char('Repair Reference',size=24, required=True),
        'product_id': fields.many2one('product.product', string='Product to Repair', required=True, readonly=True, states={'draft':[('readonly',False)]}),
        'partner_id' : fields.many2one('res.partner', 'Partner', select=True, help='Choose partner for whom the order will be invoiced and delivered.'),
        'address_id': fields.many2one('res.partner', 'Delivery Address', domain="[('parent_id','=',partner_id)]"),
        'default_address_id': fields.function(_get_default_address, type="many2one", relation="res.partner"),
        'prodlot_id': fields.many2one('stock.production.lot', 'Lot Number', select=True, states={'draft':[('readonly',False)]},domain="[('product_id','=',product_id)]"),
        'state': fields.selection([
            ('draft','Quotation'),
            ('cancel','Cancelled'),
            ('confirmed','Confirmed'),
            ('under_repair','Under Repair'),
            ('ready','Ready to Repair'),
            ('2binvoiced','To be Invoiced'),
            ('invoice_except','Invoice Exception'),
            ('done','Repaired')
            ], 'Status', readonly=True,
            help=' * The \'Draft\' state is used when a user is encoding a new and unconfirmed repair order. \
            \n* The \'Confirmed\' state is used when a user confirms the repair order. \
            \n* The \'Ready to Repair\' state is used to start to repairing, user can start repairing only after repair order is confirmed. \
            \n* The \'To be Invoiced\' state is used to generate the invoice before or after repairing done. \
            \n* The \'Done\' state is set when repairing is completed.\
            \n* The \'Cancelled\' state is used when user cancel repair order.'),
        'location_id': fields.many2one('stock.location', 'Current Location', select=True, readonly=True, states={'draft':[('readonly',False)]}),
        'location_dest_id': fields.many2one('stock.location', 'Delivery Location', readonly=True, states={'draft':[('readonly',False)]}),
        'move_id': fields.many2one('stock.move', 'Move',required=True, domain="[('product_id','=',product_id)]", readonly=True, states={'draft':[('readonly',False)]}),
        'guarantee_limit': fields.date('Guarantee limit', help="The guarantee limit is computed as: last move date + warranty defined on selected product. If the current date is below the guarantee limit, each operation and fee you will add will be set as 'not to invoiced' by default. Note that you can change manually afterwards."),
        'operations' : fields.one2many('mrp.repair.line', 'repair_id', 'Operation Lines', readonly=True, states={'draft':[('readonly',False)]}),
        'pricelist_id': fields.many2one('product.pricelist', 'Pricelist', help='Pricelist of the selected partner.'),
        'partner_invoice_id':fields.many2one('res.partner', 'Invoicing Address'),
        'invoice_method':fields.selection([
            ("none","No Invoice"),
            ("b4repair","Before Repair"),
            ("after_repair","After Repair")
           ], "Invoice Method",
            select=True, required=True, states={'draft':[('readonly',False)]}, readonly=True, help='Selecting \'Before Repair\' or \'After Repair\' will allow you to generate invoice before or after the repair is done respectively. \'No invoice\' means you don\'t want to generate invoice for this repair order.'),
        'invoice_id': fields.many2one('account.invoice', 'Invoice', readonly=True),
        'picking_id': fields.many2one('stock.picking', 'Picking',readonly=True),
        'fees_lines': fields.one2many('mrp.repair.fee', 'repair_id', 'Fees Lines', readonly=True, states={'draft':[('readonly',False)]}),
        'internal_notes': fields.text('Internal Notes'),
        'quotation_notes': fields.text('Quotation Notes'),
        'company_id': fields.many2one('res.company', 'Company'),
        'deliver_bool': fields.boolean('Deliver', help="Check this box if you want to manage the delivery once the product is repaired and create a picking with selected product. Note that you can select the locations in the Info tab, if you have the extended view."),
        'invoiced': fields.boolean('Invoiced', readonly=True),
        'repaired': fields.boolean('Repaired', readonly=True),
        'amount_untaxed': fields.function(_amount_untaxed, string='Untaxed Amount',
            store={
                'mrp.repair': (lambda self, cr, uid, ids, c={}: ids, ['operations'], 10),
                'mrp.repair.line': (_get_lines, ['price_unit', 'price_subtotal', 'product_id', 'tax_id', 'product_uom_qty', 'product_uom'], 10),
            }),
        'amount_tax': fields.function(_amount_tax, string='Taxes',
            store={
                'mrp.repair': (lambda self, cr, uid, ids, c={}: ids, ['operations'], 10),
                'mrp.repair.line': (_get_lines, ['price_unit', 'price_subtotal', 'product_id', 'tax_id', 'product_uom_qty', 'product_uom'], 10),
            }),
        'amount_total': fields.function(_amount_total, string='Total',
            store={
                'mrp.repair': (lambda self, cr, uid, ids, c={}: ids, ['operations'], 10),
                'mrp.repair.line': (_get_lines, ['price_unit', 'price_subtotal', 'product_id', 'tax_id', 'product_uom_qty', 'product_uom'], 10),
            }),
    }

    _defaults = {
        'state': lambda *a: 'draft',
        'deliver_bool': lambda *a: True,
        'name': lambda obj, cr, uid, context: obj.pool.get('ir.sequence').get(cr, uid, 'mrp.repair'),
        'invoice_method': lambda *a: 'none',
        'company_id': lambda self, cr, uid, context: self.pool.get('res.company')._company_default_get(cr, uid, 'mrp.repair', context=context),
        'pricelist_id': lambda self, cr, uid,context : self.pool.get('product.pricelist').search(cr, uid, [('type','=','sale')])[0]
    }

    def copy(self, cr, uid, id, default=None, context=None):
        if not default:
            default = {}
        default.update({
            'state':'draft',
            'repaired':False,
            'invoiced':False,
            'invoice_id': False,
            'picking_id': False,
            'name': self.pool.get('ir.sequence').get(cr, uid, 'mrp.repair'),
        })
        return super(mrp_repair, self).copy(cr, uid, id, default, context)

    def onchange_product_id(self, cr, uid, ids, product_id=None):
        """ On change of product sets some values.
        @param product_id: Changed product
        @return: Dictionary of values.
        """
        return {'value': {
                    'prodlot_id': False,
                    'move_id': False,
                    'guarantee_limit' :False,
                    'location_id':  False,
                    'location_dest_id': False,
                }
        }

    def onchange_move_id(self, cr, uid, ids, prod_id=False, move_id=False):
        """ On change of move id sets values of guarantee limit, source location,
        destination location, partner and partner address.
        @param prod_id: Id of product in current record.
        @param move_id: Changed move.
        @return: Dictionary of values.
        """
        data = {}
        data['value'] = {'guarantee_limit': False, 'location_id': False, 'prodlot_id': False, 'partner_id': False}
        if not prod_id:
            return data
        if move_id:
            move =  self.pool.get('stock.move').browse(cr, uid, move_id)
            product = self.pool.get('product.product').browse(cr, uid, prod_id)
            limit = datetime.strptime(move.date_expected, '%Y-%m-%d %H:%M:%S') + relativedelta(months=int(product.warranty))
            data['value']['guarantee_limit'] = limit.strftime('%Y-%m-%d')
            data['value']['location_id'] = move.location_dest_id.id
            data['value']['location_dest_id'] = move.location_dest_id.id
            data['value']['prodlot_id'] = move.prodlot_id.id
            if move.partner_id:
                data['value']['partner_id'] = move.partner_id.id
            else:
                data['value']['partner_id'] = False
            d = self.onchange_partner_id(cr, uid, ids, data['value']['partner_id'], data['value']['partner_id'])
            data['value'].update(d['value'])
        return data

    def button_dummy(self, cr, uid, ids, context=None):
        return True

    def onchange_partner_id(self, cr, uid, ids, part, address_id):
        """ On change of partner sets the values of partner address,
        partner invoice address and pricelist.
        @param part: Changed id of partner.
        @param address_id: Address id from current record.
        @return: Dictionary of values.
        """
        part_obj = self.pool.get('res.partner')
        pricelist_obj = self.pool.get('product.pricelist')
        if not part:
            return {'value': {
                        'address_id': False,
                        'partner_invoice_id': False,
                        'pricelist_id': pricelist_obj.search(cr, uid, [('type','=','sale')])[0]
                    }
            }
        addr = part_obj.address_get(cr, uid, [part], ['delivery', 'invoice', 'default'])
        partner = part_obj.browse(cr, uid, part)
        pricelist = partner.property_product_pricelist and partner.property_product_pricelist.id or False
        return {'value': {
                    'address_id': addr['delivery'] or addr['default'],
                    'partner_invoice_id': addr['invoice'],
                    'pricelist_id': pricelist
                }
        }

    def onchange_lot_id(self, cr, uid, ids, lot, product_id):
        """ On change of Serial Number sets the values of source location,
        destination location, move and guarantee limit.
        @param lot: Changed id of Serial Number.
        @param product_id: Product id from current record.
        @return: Dictionary of values.
        """
        move_obj = self.pool.get('stock.move')
        data = {}
        data['value'] = {
            'location_id': False,
            'location_dest_id': False,
            'move_id': False,
            'guarantee_limit': False
        }

        if not lot:
            return data
        move_ids = move_obj.search(cr, uid, [('prodlot_id', '=', lot)])

        if not len(move_ids):
            return data

        def get_last_move(lst_move):
            while lst_move.move_dest_id and lst_move.move_dest_id.state == 'done':
                lst_move = lst_move.move_dest_id
            return lst_move

        move_id = move_ids[0]
        move = get_last_move(move_obj.browse(cr, uid, move_id))
        data['value']['move_id'] = move.id
        d = self.onchange_move_id(cr, uid, ids, product_id, move.id)
        data['value'].update(d['value'])
        return data

    def action_cancel_draft(self, cr, uid, ids, *args):
        """ Cancels repair order when it is in 'Draft' state.
        @param *arg: Arguments
        @return: True
        """
        if not len(ids):
            return False
        mrp_line_obj = self.pool.get('mrp.repair.line')
        for repair in self.browse(cr, uid, ids):
            mrp_line_obj.write(cr, uid, [l.id for l in repair.operations], {'state': 'draft'})
        self.write(cr, uid, ids, {'state':'draft'})
        wf_service = netsvc.LocalService("workflow")
        for id in ids:
            wf_service.trg_create(uid, 'mrp.repair', id, cr)
        return True

    def action_confirm(self, cr, uid, ids, *args):
        """ Repair order state is set to 'To be invoiced' when invoice method
        is 'Before repair' else state becomes 'Confirmed'.
        @param *arg: Arguments
        @return: True
        """
        mrp_line_obj = self.pool.get('mrp.repair.line')
        for o in self.browse(cr, uid, ids):
            if (o.invoice_method == 'b4repair'):
                self.write(cr, uid, [o.id], {'state': '2binvoiced'})
            else:
                self.write(cr, uid, [o.id], {'state': 'confirmed'})
                for line in o.operations:
                    if line.product_id.track_production and not line.prodlot_id:
                        raise osv.except_osv(_('Warning!'), _("Serial number is required for operation line with product '%s'") % (line.product_id.name))
                mrp_line_obj.write(cr, uid, [l.id for l in o.operations], {'state': 'confirmed'})
        self.set_confirm_send_note(cr, uid, ids)
        return True

    def action_cancel(self, cr, uid, ids, context=None):
        """ Cancels repair order.
        @return: True
        """
        mrp_line_obj = self.pool.get('mrp.repair.line')
        for repair in self.browse(cr, uid, ids, context=context):
            if not repair.invoiced:
                mrp_line_obj.write(cr, uid, [l.id for l in repair.operations], {'state': 'cancel'}, context=context)
            else:
                raise osv.except_osv(_('Warning!'),_('Repair order is already invoiced.'))
        self.write(cr,uid,ids,{'state':'cancel'})
        self.set_cancel_send_note(cr, uid, ids, context)
        return True

    def wkf_invoice_create(self, cr, uid, ids, *args):
        self.action_invoice_create(cr, uid, ids)
        self.set_toinvoiced_send_note(cr, uid, ids)
        return True

    def action_invoice_create(self, cr, uid, ids, group=False, context=None):
        """ Creates invoice(s) for repair order.
        @param group: It is set to true when group invoice is to be generated.
        @return: Invoice Ids.
        """
        res = {}
        invoices_group = {}
        inv_line_obj = self.pool.get('account.invoice.line')
        inv_obj = self.pool.get('account.invoice')
        repair_line_obj = self.pool.get('mrp.repair.line')
        repair_fee_obj = self.pool.get('mrp.repair.fee')
        for repair in self.browse(cr, uid, ids, context=context):
            res[repair.id] = False
            if repair.state in ('draft','cancel') or repair.invoice_id:
                continue
            if not (repair.partner_id.id and repair.partner_invoice_id.id):
                raise osv.except_osv(_('No partner !'),_('You have to select a Partner Invoice Address in the repair form !'))
            comment = repair.quotation_notes
            if (repair.invoice_method != 'none'):
                if group and repair.partner_invoice_id.id in invoices_group:
                    inv_id = invoices_group[repair.partner_invoice_id.id]
                    invoice = inv_obj.browse(cr, uid, inv_id)
                    invoice_vals = {
                        'name': invoice.name +', '+repair.name,
                        'origin': invoice.origin+', '+repair.name,
                        'comment':(comment and (invoice.comment and invoice.comment+"\n"+comment or comment)) or (invoice.comment and invoice.comment or ''),
                    }
                    inv_obj.write(cr, uid, [inv_id], invoice_vals, context=context)
                else:
                    if not repair.partner_id.property_account_receivable:
                        raise osv.except_osv(_('Error!'), _('No account defined for partner "%s".') % repair.partner_id.name )
                    account_id = repair.partner_id.property_account_receivable.id
                    inv = {
                        'name': repair.name,
                        'origin':repair.name,
                        'type': 'out_invoice',
                        'account_id': account_id,
                        'partner_id': repair.partner_id.id,
                        'currency_id': repair.pricelist_id.currency_id.id,
                        'comment': repair.quotation_notes,
                        'fiscal_position': repair.partner_id.property_account_position.id
                    }
                    inv_id = inv_obj.create(cr, uid, inv)
                    invoices_group[repair.partner_invoice_id.id] = inv_id
                self.write(cr, uid, repair.id, {'invoiced': True, 'invoice_id': inv_id})

                for operation in repair.operations:
                    if operation.to_invoice == True:
                        if group:
                            name = repair.name + '-' + operation.name
                        else:
                            name = operation.name

                        if operation.product_id.property_account_income:
                            account_id = operation.product_id.property_account_income.id
                        elif operation.product_id.categ_id.property_account_income_categ:
                            account_id = operation.product_id.categ_id.property_account_income_categ.id
                        else:
                            raise osv.except_osv(_('Error!'), _('No account defined for product "%s".') % operation.product_id.name )

                        invoice_line_id = inv_line_obj.create(cr, uid, {
                            'invoice_id': inv_id,
                            'name': name,
                            'origin': repair.name,
                            'account_id': account_id,
                            'quantity': operation.product_uom_qty,
                            'invoice_line_tax_id': [(6,0,[x.id for x in operation.tax_id])],
                            'uos_id': operation.product_uom.id,
                            'price_unit': operation.price_unit,
                            'price_subtotal': operation.product_uom_qty*operation.price_unit,
                            'product_id': operation.product_id and operation.product_id.id or False
                        })
                        repair_line_obj.write(cr, uid, [operation.id], {'invoiced': True, 'invoice_line_id': invoice_line_id})
                for fee in repair.fees_lines:
                    if fee.to_invoice == True:
                        if group:
                            name = repair.name + '-' + fee.name
                        else:
                            name = fee.name
                        if not fee.product_id:
                            raise osv.except_osv(_('Warning!'), _('No product defined on Fees!'))

                        if fee.product_id.property_account_income:
                            account_id = fee.product_id.property_account_income.id
                        elif fee.product_id.categ_id.property_account_income_categ:
                            account_id = fee.product_id.categ_id.property_account_income_categ.id
                        else:
                            raise osv.except_osv(_('Error!'), _('No account defined for product "%s".') % fee.product_id.name)

                        invoice_fee_id = inv_line_obj.create(cr, uid, {
                            'invoice_id': inv_id,
                            'name': name,
                            'origin': repair.name,
                            'account_id': account_id,
                            'quantity': fee.product_uom_qty,
                            'invoice_line_tax_id': [(6,0,[x.id for x in fee.tax_id])],
                            'uos_id': fee.product_uom.id,
                            'product_id': fee.product_id and fee.product_id.id or False,
                            'price_unit': fee.price_unit,
                            'price_subtotal': fee.product_uom_qty*fee.price_unit
                        })
                        repair_fee_obj.write(cr, uid, [fee.id], {'invoiced': True, 'invoice_line_id': invoice_fee_id})
                res[repair.id] = inv_id
        return res

    def action_repair_ready(self, cr, uid, ids, context=None):
        """ Writes repair order state to 'Ready'
        @return: True
        """
        for repair in self.browse(cr, uid, ids, context=context):
            self.pool.get('mrp.repair.line').write(cr, uid, [l.id for
                    l in repair.operations], {'state': 'confirmed'}, context=context)
            self.write(cr, uid, [repair.id], {'state': 'ready'})
        self.set_ready_send_note(cr, uid, ids, context)
        return True

    def action_repair_start(self, cr, uid, ids, context=None):
        """ Writes repair order state to 'Under Repair'
        @return: True
        """
        repair_line = self.pool.get('mrp.repair.line')
        for repair in self.browse(cr, uid, ids, context=context):
            repair_line.write(cr, uid, [l.id for
                    l in repair.operations], {'state': 'confirmed'}, context=context)
            repair.write({'state': 'under_repair'})
        self.set_start_send_note(cr, uid, ids, context)
        return True

    def action_repair_end(self, cr, uid, ids, context=None):
        """ Writes repair order state to 'To be invoiced' if invoice method is
        After repair else state is set to 'Ready'.
        @return: True
        """
        for order in self.browse(cr, uid, ids, context=context):
            val = {}
            val['repaired'] = True
            if (not order.invoiced and order.invoice_method=='after_repair'):
                val['state'] = '2binvoiced'
            elif (not order.invoiced and order.invoice_method=='b4repair'):
                val['state'] = 'ready'
            else:
                pass
            self.write(cr, uid, [order.id], val)
        return True

    def wkf_repair_done(self, cr, uid, ids, *args):
        self.action_repair_done(cr, uid, ids)
        return True

    def action_repair_done(self, cr, uid, ids, context=None):
        """ Creates stock move and picking for repair order.
        @return: Picking ids.
        """
        res = {}
        move_obj = self.pool.get('stock.move')
        wf_service = netsvc.LocalService("workflow")
        repair_line_obj = self.pool.get('mrp.repair.line')
        seq_obj = self.pool.get('ir.sequence')
        pick_obj = self.pool.get('stock.picking')
        for repair in self.browse(cr, uid, ids, context=context):
            for move in repair.operations:
                move_id = move_obj.create(cr, uid, {
                    'name': move.name,
                    'product_id': move.product_id.id,
                    'product_qty': move.product_uom_qty,
                    'product_uom': move.product_uom.id,
                    'partner_id': repair.address_id and repair.address_id.id or False,
                    'location_id': move.location_id.id,
                    'location_dest_id': move.location_dest_id.id,
                    'tracking_id': False,
                    'prodlot_id': move.prodlot_id and move.prodlot_id.id or False,
                    'state': 'done',
                })
                repair_line_obj.write(cr, uid, [move.id], {'move_id': move_id, 'state': 'done'}, context=context)
            if repair.deliver_bool:
                pick_name = seq_obj.get(cr, uid, 'stock.picking.out')
                picking = pick_obj.create(cr, uid, {
                    'name': pick_name,
                    'origin': repair.name,
                    'state': 'draft',
                    'move_type': 'one',
                    'partner_id': repair.address_id and repair.address_id.id or False,
                    'note': repair.internal_notes,
                    'invoice_state': 'none',
                    'type': 'out',
                })
                move_id = move_obj.create(cr, uid, {
                    'name': repair.name,
                    'picking_id': picking,
                    'product_id': repair.product_id.id,
                    'product_uom': repair.product_id.uom_id.id,
                    'prodlot_id': repair.prodlot_id and repair.prodlot_id.id or False,
                    'partner_id': repair.address_id and repair.address_id.id or False,
                    'location_id': repair.location_id.id,
                    'location_dest_id': repair.location_dest_id.id,
                    'tracking_id': False,
                    'state': 'assigned',
                })
                wf_service.trg_validate(uid, 'stock.picking', picking, 'button_confirm', cr)
                self.write(cr, uid, [repair.id], {'state': 'done', 'picking_id': picking})
                res[repair.id] = picking
            else:
                self.write(cr, uid, [repair.id], {'state': 'done'})
            self.set_done_send_note(cr, uid, [repair.id], context)
        return res

    def create(self, cr, uid, vals, context=None):
        repair_id = super(mrp_repair, self).create(cr, uid, vals, context=context)
        self.create_send_note(cr, uid, [repair_id], context=context)
        return repair_id

    def create_send_note(self, cr, uid, ids, context=None):
        for repair in self.browse(cr, uid, ids, context):
            message = _("Repair Order for <em>%s</em> has been <b>created</b>." % (repair.product_id.name))
            self.message_append_note(cr, uid, [repair.id], body=message, context=context)
        return True

    def set_start_send_note(self, cr, uid, ids, context=None):
        for repair in self.browse(cr, uid, ids, context):
            message = _("Repair Order for <em>%s</em> has been <b>started</b>." % (repair.product_id.name))
            self.message_append_note(cr, uid, [repair.id], body=message, context=context)
        return True

    def set_toinvoiced_send_note(self, cr, uid, ids, context=None):
        for repair in self.browse(cr, uid, ids, context):
            message = _("Draft Invoice of %s %s <b>waiting for validation</b>.") % (repair.invoice_id.amount_total, repair.invoice_id.currency_id.symbol)
            self.message_append_note(cr, uid, [repair.id], body=message, context=context)
        return True

    def set_confirm_send_note(self, cr, uid, ids, context=None):
        for repair in self.browse(cr, uid, ids, context):
            message = _( "Repair Order for <em>%s</em> has been <b>accepted</b>." % (repair.product_id.name))
            self.message_append_note(cr, uid, [repair.id], body=message, context=context)
        return True

    def set_cancel_send_note(self, cr, uid, ids, context=None):
        message = _("Repair has been <b>cancelled</b>.")
        self.message_append_note(cr, uid, ids, body=message, context=context)
        return True

    def set_ready_send_note(self, cr, uid, ids, context=None):
        message = _("Repair Order is now <b>ready</b> to repair.")
        self.message_append_note(cr, uid, ids, body=message, context=context)
        return True

    def set_done_send_note(self, cr, uid, ids, context=None):
        message = _("Repair Order is <b>closed</b>.")
        self.message_append_note(cr, uid, ids, body=message, context=context)
        return True

mrp_repair()


class ProductChangeMixin(object):
    def product_id_change(self, cr, uid, ids, pricelist, product, uom=False,
                          product_uom_qty=0, partner_id=False, guarantee_limit=False):
        """ On change of product it sets product quantity, tax account, name,
        uom of product, unit price and price subtotal.
        @param pricelist: Pricelist of current record.
        @param product: Changed id of product.
        @param uom: UoM of current record.
        @param product_uom_qty: Quantity of current record.
        @param partner_id: Partner of current record.
        @param guarantee_limit: Guarantee limit of current record.
        @return: Dictionary of values and warning message.
        """
        result = {}
        warning = {}

        if not product_uom_qty:
            product_uom_qty = 1
        result['product_uom_qty'] = product_uom_qty

        if product:
            product_obj = self.pool.get('product.product').browse(cr, uid, product)
            if partner_id:
                partner = self.pool.get('res.partner').browse(cr, uid, partner_id)
                result['tax_id'] = self.pool.get('account.fiscal.position').map_tax(cr, uid, partner.property_account_position, product_obj.taxes_id)

            result['name'] = product_obj.partner_ref
            result['product_uom'] = product_obj.uom_id and product_obj.uom_id.id or False
            if not pricelist:
                warning = {
                    'title':'No Pricelist !',
                    'message':
                        'You have to select a pricelist in the Repair form !\n'
                        'Please set one before choosing a product.'
                }
            else:
                price = self.pool.get('product.pricelist').price_get(cr, uid, [pricelist],
                            product, product_uom_qty, partner_id, {'uom': uom,})[pricelist]

                if price is False:
                     warning = {
                        'title':'No valid pricelist line found !',
                        'message':
                            "Couldn't find a pricelist line matching this product and quantity.\n"
                            "You have to change either the product, the quantity or the pricelist."
                     }
                else:
                    result.update({'price_unit': price, 'price_subtotal': price*product_uom_qty})

        return {'value': result, 'warning': warning}


class mrp_repair_line(osv.osv, ProductChangeMixin):
    _name = 'mrp.repair.line'
    _description = 'Repair Line'

    def copy_data(self, cr, uid, id, default=None, context=None):
        if not default: default = {}
        default.update( {'invoice_line_id': False, 'move_id': False, 'invoiced': False, 'state': 'draft'})
        return super(mrp_repair_line, self).copy_data(cr, uid, id, default, context)

    def _amount_line(self, cr, uid, ids, field_name, arg, context=None):
        """ Calculates amount.
        @param field_name: Name of field.
        @param arg: Argument
        @return: Dictionary of values.
        """
        res = {}
        cur_obj=self.pool.get('res.currency')
        for line in self.browse(cr, uid, ids, context=context):
            res[line.id] = line.to_invoice and line.price_unit * line.product_uom_qty or 0
            cur = line.repair_id.pricelist_id.currency_id
            res[line.id] = cur_obj.round(cr, uid, cur, res[line.id])
        return res

    _columns = {
        'name' : fields.char('Description',size=64,required=True),
        'repair_id': fields.many2one('mrp.repair', 'Repair Order Reference',ondelete='cascade', select=True),
        'type': fields.selection([('add','Add'),('remove','Remove')],'Type', required=True),
        'to_invoice': fields.boolean('To Invoice'),
        'product_id': fields.many2one('product.product', 'Product', domain=[('sale_ok','=',True)], required=True),
        'invoiced': fields.boolean('Invoiced',readonly=True),
        'price_unit': fields.float('Unit Price', required=True, digits_compute= dp.get_precision('Product Price')),
        'price_subtotal': fields.function(_amount_line, string='Subtotal',digits_compute= dp.get_precision('Account')),
        'tax_id': fields.many2many('account.tax', 'repair_operation_line_tax', 'repair_operation_line_id', 'tax_id', 'Taxes'),
<<<<<<< HEAD
        'product_uom_qty': fields.float('Quantity', digits_compute= dp.get_precision('Product UoS'), required=True),
=======
        'product_uom_qty': fields.float('Quantity (Unit of Measure)', digits_compute= dp.get_precision('Product Unit of Measure'), required=True),
>>>>>>> b18ed241
        'product_uom': fields.many2one('product.uom', 'Product Unit of Measure', required=True),
        'prodlot_id': fields.many2one('stock.production.lot', 'Lot Number',domain="[('product_id','=',product_id)]"),
        'invoice_line_id': fields.many2one('account.invoice.line', 'Invoice Line', readonly=True),
        'location_id': fields.many2one('stock.location', 'Source Location', required=True, select=True),
        'location_dest_id': fields.many2one('stock.location', 'Dest. Location', required=True, select=True),
        'move_id': fields.many2one('stock.move', 'Inventory Move', readonly=True),
        'state': fields.selection([
                    ('draft','Draft'),
                    ('confirmed','Confirmed'),
                    ('done','Done'),
                    ('cancel','Cancelled')], 'Status', required=True, readonly=True,
                    help=' * The \'Draft\' state is set automatically as draft when repair order in draft state. \
                        \n* The \'Confirmed\' state is set automatically as confirm when repair order in confirm state. \
                        \n* The \'Done\' state is set automatically when repair order is completed.\
                        \n* The \'Cancelled\' state is set automatically when user cancel repair order.'),
    }
    _defaults = {
     'state': lambda *a: 'draft',
     'product_uom_qty': lambda *a: 1,
    }

    def onchange_operation_type(self, cr, uid, ids, type, guarantee_limit, company_id=False, context=None):
        """ On change of operation type it sets source location, destination location
        and to invoice field.
        @param product: Changed operation type.
        @param guarantee_limit: Guarantee limit of current record.
        @return: Dictionary of values.
        """
        if not type:
            return {'value': {
                'location_id': False,
                'location_dest_id': False
                }}
        warehouse_obj = self.pool.get('stock.warehouse')
        location_id = self.pool.get('stock.location').search(cr, uid, [('usage','=','production')], context=context)
        location_id = location_id and location_id[0] or False

        if type == 'add':
            # TOCHECK: Find stock location for user's company warehouse or
            # repair order's company's warehouse (company_id field is added in fix of lp:831583)
            args = company_id and [('company_id', '=', company_id)] or []
            warehouse_ids = warehouse_obj.search(cr, uid, args, context=context)
            stock_id = False
            if warehouse_ids:
                stock_id = warehouse_obj.browse(cr, uid, warehouse_ids[0], context=context).lot_stock_id.id
            to_invoice = (guarantee_limit and datetime.strptime(guarantee_limit, '%Y-%m-%d') < datetime.now())

            return {'value': {
                'to_invoice': to_invoice,
                'location_id': stock_id,
                'location_dest_id': location_id
                }}

        return {'value': {
                'to_invoice': False,
                'location_id': location_id,
                'location_dest_id': False
                }}

mrp_repair_line()

class mrp_repair_fee(osv.osv, ProductChangeMixin):
    _name = 'mrp.repair.fee'
    _description = 'Repair Fees Line'

    def copy_data(self, cr, uid, id, default=None, context=None):
        if not default: default = {}
        default.update({'invoice_line_id': False, 'invoiced': False})
        return super(mrp_repair_fee, self).copy_data(cr, uid, id, default, context)

    def _amount_line(self, cr, uid, ids, field_name, arg, context=None):
        """ Calculates amount.
        @param field_name: Name of field.
        @param arg: Argument
        @return: Dictionary of values.
        """
        res = {}
        cur_obj = self.pool.get('res.currency')
        for line in self.browse(cr, uid, ids, context=context):
            res[line.id] = line.to_invoice and line.price_unit * line.product_uom_qty or 0
            cur = line.repair_id.pricelist_id.currency_id
            res[line.id] = cur_obj.round(cr, uid, cur, res[line.id])
        return res

    _columns = {
        'repair_id': fields.many2one('mrp.repair', 'Repair Order Reference', required=True, ondelete='cascade', select=True),
        'name': fields.char('Description', size=64, select=True,required=True),
        'product_id': fields.many2one('product.product', 'Product'),
        'product_uom_qty': fields.float('Quantity', digits_compute= dp.get_precision('Product Unit of Measure'), required=True),
        'price_unit': fields.float('Unit Price', required=True),
        'product_uom': fields.many2one('product.uom', 'Product Unit of Measure', required=True),
        'price_subtotal': fields.function(_amount_line, string='Subtotal',digits_compute= dp.get_precision('Account')),
        'tax_id': fields.many2many('account.tax', 'repair_fee_line_tax', 'repair_fee_line_id', 'tax_id', 'Taxes'),
        'invoice_line_id': fields.many2one('account.invoice.line', 'Invoice Line', readonly=True),
        'to_invoice': fields.boolean('To Invoice'),
        'invoiced': fields.boolean('Invoiced',readonly=True),
    }
    _defaults = {
        'to_invoice': lambda *a: True,
    }

mrp_repair_fee()
# vim:expandtab:smartindent:tabstop=4:softtabstop=4:shiftwidth=4:<|MERGE_RESOLUTION|>--- conflicted
+++ resolved
@@ -695,11 +695,7 @@
         'price_unit': fields.float('Unit Price', required=True, digits_compute= dp.get_precision('Product Price')),
         'price_subtotal': fields.function(_amount_line, string='Subtotal',digits_compute= dp.get_precision('Account')),
         'tax_id': fields.many2many('account.tax', 'repair_operation_line_tax', 'repair_operation_line_id', 'tax_id', 'Taxes'),
-<<<<<<< HEAD
-        'product_uom_qty': fields.float('Quantity', digits_compute= dp.get_precision('Product UoS'), required=True),
-=======
-        'product_uom_qty': fields.float('Quantity (Unit of Measure)', digits_compute= dp.get_precision('Product Unit of Measure'), required=True),
->>>>>>> b18ed241
+        'product_uom_qty': fields.float('Quantity', digits_compute= dp.get_precision('Product Unit of Measure'), required=True),
         'product_uom': fields.many2one('product.uom', 'Product Unit of Measure', required=True),
         'prodlot_id': fields.many2one('stock.production.lot', 'Lot Number',domain="[('product_id','=',product_id)]"),
         'invoice_line_id': fields.many2one('account.invoice.line', 'Invoice Line', readonly=True),
