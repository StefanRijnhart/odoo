--- conflicted
+++ resolved
@@ -660,13 +660,9 @@
     @http.route('/web/database/duplicate', type='http', auth="none", methods=['POST'], csrf=False)
     def duplicate(self, master_pwd, name, new_name):
         try:
-<<<<<<< HEAD
-            dispatch_rpc('db', 'duplicate_database', [master_pwd, name, new_name])
-=======
             if not re.match('^[a-zA-Z][a-zA-Z0-9_]+$', new_name):
                 raise Exception(_('Invalid database name. Only alphanumerical characters and underscore are allowed.'))
-            request.session.proxy("db").duplicate_database(master_pwd, name, new_name)
->>>>>>> f830c7c3
+            dispatch_rpc('db', 'duplicate_database', [master_pwd, name, new_name])
             return http.local_redirect('/web/database/manager')
         except Exception, e:
             error = "Database duplication error: %s" % e
