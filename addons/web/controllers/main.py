--- conflicted
+++ resolved
@@ -623,18 +623,11 @@
 
     def _render_template(self, **d):
         d.setdefault('manage',True)
-<<<<<<< HEAD
         d['insecure'] = odoo.tools.config['admin_passwd'] == 'admin'
         d['list_db'] = odoo.tools.config['list_db']
         d['langs'] = odoo.service.db.exp_list_lang()
         d['countries'] = odoo.service.db.exp_list_countries()
-=======
-        d['insecure'] = openerp.tools.config['admin_passwd'] == 'admin'
-        d['list_db'] = openerp.tools.config['list_db']
-        d['langs'] = openerp.service.db.exp_list_lang()
-        d['countries'] = openerp.service.db.exp_list_countries()
         d['pattern'] = DBNAME_PATTERN
->>>>>>> b5b82398
         # databases list
         d['databases'] = []
         try:
@@ -670,13 +663,9 @@
     @http.route('/web/database/duplicate', type='http', auth="none", methods=['POST'], csrf=False)
     def duplicate(self, master_pwd, name, new_name):
         try:
-<<<<<<< HEAD
-            dispatch_rpc('db', 'duplicate_database', [master_pwd, name, new_name])
-=======
             if not re.match(DBNAME_PATTERN, new_name):
                 raise Exception(_('Invalid database name. Only alphanumerical characters, underscore, hyphen and dot are allowed.'))
-            request.session.proxy("db").duplicate_database(master_pwd, name, new_name)
->>>>>>> b5b82398
+            dispatch_rpc('db', 'duplicate_database', [master_pwd, name, new_name])
             return http.local_redirect('/web/database/manager')
         except Exception, e:
             error = "Database duplication error: %s" % e
