
.o_list_view {
    position: relative;

    .o_list_table {
        position: relative;
        cursor: pointer;
        background-color: $o-view-background-color;
        margin-bottom: 0px;

        // Don't understand why but without those, the list view appears broken
        // in both form views and standalone list views.
        border-collapse: initial;
        border-spacing: 0;

        thead {
            color: $o-main-text-color;
            border-bottom: 1px solid #cacaca;
            > tr > th:not(.o_list_record_selector) {
                border-left: 1px solid #dfdfdf;
                @include o-text-overflow(table-cell);
                &:not(.o_column_sortable):hover {
                    cursor: default;
                }
            }
        }
        tbody > tr > td:not(.o_list_record_selector) {
            @include o-text-overflow(table-cell);

            &.o_list_number {
                text-align: right;
            }
            &.o_list_text {
                white-space: pre-wrap;
            }
        }

<<<<<<< HEAD
        tfoot {
            cursor: default;
            color: $o-list-footer-color;
            background-color: $o-list-footer-bg-color;
            font-weight: $o-list-footer-font-weight;
            border-top: 2px solid #cacaca;
            border-bottom: 1px solid #cacaca;
        }
=======
    tfoot {
        cursor: default;
        color: $o-list-footer-color;
        background-color: $o-list-footer-bg-color;
        font-weight: $o-list-footer-font-weight;
        border-top: 2px solid #cacaca;
        border-bottom: 1px solid #cacaca;

        .o_list_number {
            text-align: right;
        }
    }
>>>>>>> 40967986

        .o_column_sortable {
            position: relative;
            user-select: none;  // Prevent unwanted selection while sorting

            &::after {
                font-family: FontAwesome;
                content: "\f0d7";
                opacity: 0;
            }
            &:not(:empty)::after {
                margin-left: 6px;
            }
            &.o-sort-up {
                cursor: n-resize;
                &::after {
                    content: "\f0d7";
                }
            }
            &.o-sort-down {
                cursor: s-resize;
                &::after {
                    content: "\f0d8";
                }
            }
            &:hover::after {
                opacity: 0.3;
            }
            &.o-sort-up, &.o-sort-down {
                color: $headings-color;
                &::after {
                    opacity: 1;
                }
            }
        }

        .o_list_record_selector, .o_list_record_remove, .o_handle_cell {
            width: 1px;  // to prevent the column to expand
        }

        .o_list_record_remove button {
            padding: 0px;
            background: none;
            border-style: none;
            display: table-cell;
            cursor: pointer;
        }

        // Contextual classes
        @each $color, $value in $theme-colors {
            $safe: saturate(theme-color-level($color, 2), 10%);
            @include text-emphasis-variant(".text-#{$color}", $safe);
        }

        // Grouped list views
        tbody > tr.o_group_header {
            > th, > td {
                vertical-align: middle;
                padding-top: ($table-cell-padding-sm*2);
                padding-bottom: ($table-cell-padding-sm*2);
            }
            .o_group_name {
                white-space: nowrap;
            }
            .o_group_buttons {
                display: inline-block;
                margin-left: 10px;

                > button {
                    @include o-hover-text-color($o-brand-primary, darken($o-brand-primary, 20%));
                    background-color: transparent;
                    border: none;
                    padding-top: 0;
                    padding-bottom: 0;
                }
            }
            .o_group_pager {
                position: relative;

                .o_pager {
                    @include o-position-absolute(0, 16px);
                    cursor: text;
                    user-select: none;
                    padding-top: 3px !important;
                    padding-bottom: 0 !important;
                }
                .o_pager_previous, .o_pager_next {
                    max-height: 30px;
                    background-color: $o-list-group-header-color;
                    &:hover {
                        background-color: darken($o-list-group-header-color, 10%);
                    }
                }
            }
        }
        tbody + tbody {
            border-top: none;  // Override bootstrap for grouped list views
        }

        &, &.table-striped {
            tr:focus-within {
                background-color: lighten($o-form-lightsecondary, 10%);
            }
        }
        thead th:focus-within, tbody td:focus-within {
            background-color: $o-form-lightsecondary;
            outline: none;
        }

        .o_data_cell.o_text_overflow,
        .o_data_cell.o_invisible_modifier {
            // Override display: none to keep table cells aligned. Note: cannot use
            // 'initial' as it will force them to 'inline', not 'table-cell'.
            display: table-cell!important;
        }

        //--------------------------------------------------------------------------
        // Edition
        //--------------------------------------------------------------------------

        &.o_editable_list {
            table-layout: fixed;

            .o_list_record_selector {
                width: 40px;
            }
            .o_list_record_remove_header, .o_handle_cell {
                width: 32px;
            }

            // checkboxes in editable lists should be clickable and activate the row
            .o_data_row:not(.o_selected_row) .o_data_cell {
                .custom-checkbox:not(.o_readonly_modifier) {
                    pointer-events: none;
                }
            }

            .o_data_row.o_selected_row > .o_data_cell:not(.o_readonly_modifier) {
                position: relative; // for o_field_translate
                background-color: white;

                .o_input {
                    border: none;
                    padding: 0;
                }
                > .o_field_text {
                    vertical-align: top;
                }
                > .o_field_widget {
                    width: 100%;
                    > .o_external_button {
                        padding: 0;
                        border: none;
                        background-color: inherit;
                        margin-left: 5px;
                        font-size: 12px;
                    }
                }
                > .o_field_monetary input {
                    width: 0; // override width: 100px and let flex makes this input grow
                    margin: 0 4px;
                }
                > .o_field_many2manytags > .o_field_many2one {
                    // reduce basis to prevent many2one input from going to the next line to often
                    flex-basis: 40px;
                }
                .o_input_dropdown, .o_datepicker {
                    > .o_input {
                        padding-right: 15px; // to prevent caret overlapping
                    }
                    > .o_dropdown_button, .o_datepicker_button {
                        @include o-position-absolute(0, 0);
                    }
                }
                > .o_field_translate {
                    @include o-position-absolute(0, 5px);
                    width: 16px; // to have some space on the right
                }
                > .o_row_handle {
                    visibility: hidden; // hide sequence when editing
                }
            }
        }

        .o_field_x2many_list_row_add, .o_group_field_row_add {
            a:focus, a:active {
                color: $link-hover-color;
                outline: none;
            }
        }
    }

    // Optional fields
    &.o_list_optional_columns {
        th:last-child {
            padding-right: 15px;
        }
    }

    .o_optional_columns_dropdown_toggle,.o_optional_columns {
        @include o-position-absolute($top: 0, $right: 0);
    }

    .o_optional_columns_dropdown_toggle {
        width: 10px;
        text-align: center;
        line-height: 30px;
    }

    .o_optional_columns {
        .o_optional_columns_dropdown {
            margin-top: 30px;
            user-select: none;
            .dropdown-item {
                label {
                    padding-left: 10px;
                }
            }
        }
    }
}

// Buttons in ControlPanel
.o_list_buttons {
    .o_list_button_save, .o_list_button_discard {
        display: none;
    }
    &.o-editing { // for list view editable
        .o_list_button_add {
            display: none
        }
        .o_list_button_save, .o_list_button_discard {
            display: inline-block
        }
    }
}<|MERGE_RESOLUTION|>--- conflicted
+++ resolved
@@ -35,7 +35,6 @@
             }
         }
 
-<<<<<<< HEAD
         tfoot {
             cursor: default;
             color: $o-list-footer-color;
@@ -43,21 +42,11 @@
             font-weight: $o-list-footer-font-weight;
             border-top: 2px solid #cacaca;
             border-bottom: 1px solid #cacaca;
-        }
-=======
-    tfoot {
-        cursor: default;
-        color: $o-list-footer-color;
-        background-color: $o-list-footer-bg-color;
-        font-weight: $o-list-footer-font-weight;
-        border-top: 2px solid #cacaca;
-        border-bottom: 1px solid #cacaca;
 
         .o_list_number {
             text-align: right;
         }
-    }
->>>>>>> 40967986
+        }
 
         .o_column_sortable {
             position: relative;
