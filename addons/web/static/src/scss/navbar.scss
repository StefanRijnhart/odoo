--- conflicted
+++ resolved
@@ -38,11 +38,7 @@
         font-weight: 500;
         line-height: $o-navbar-height;
 
-<<<<<<< HEAD
-        @include media-breakpoint-down(md) {
-=======
-        @media (max-width: $screen-xs-max) {
->>>>>>> edd58600
+        @include media-breakpoint-down(xs) {
             float: none;
             margin: 0;
             border-bottom: 1px solid $o-navbar-inverse-link-hover-bg;
@@ -151,13 +147,8 @@
         }
     }
 
-<<<<<<< HEAD
-    @include media-breakpoint-down(md) {
+    @include media-breakpoint-down(xs) {
         transition: height 200ms linear 0s;
-=======
-    @media (max-width: $screen-xs-max) {
-        @include o-transition(height, 200ms, linear);
->>>>>>> edd58600
 
         position: relative;
         height: $o-navbar-height;
@@ -216,11 +207,7 @@
     }
 }
 
-<<<<<<< HEAD
-@include media-breakpoint-down(md) {
-=======
-@media (max-width: $screen-xs-max) {
->>>>>>> edd58600
+@include media-breakpoint-down(xs) {
     body.o_mobile_menu_opened {
         overflow: hidden;
         height: 100%;
@@ -233,22 +220,11 @@
     }
 }
 
-<<<<<<< HEAD
-@include media-breakpoint-down(md) {
+@include media-breakpoint-down(xs) {
     .o_switch_company_menu > .dropdown-menu {
         padding-top: 0px;
         .bg-info {
             padding: 10px;
         }
     }
-}
-=======
-@media (max-width: $screen-xs-max) {
-     .o_switch_company_menu > .dropdown-menu {
-         padding-top: 0px;
-         li.bg-info {
-             padding: 10px;
-         }
-     }
- }
->>>>>>> edd58600
+}