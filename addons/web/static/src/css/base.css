@charset "utf-8";
@font-face {
  font-family: "mnmliconsRegular";
  src: url("/web/static/src/font/mnmliconsv21-webfont.eot") format("eot");
  src: url("/web/static/src/font/mnmliconsv21-webfont.woff") format("woff");
  src: url("/web/static/src/font/mnmliconsv21-webfont.ttf") format("truetype");
  src: url("/web/static/src/font/mnmliconsv21-webfont.svg") format("svg") active;
  font-weight: normal;
  font-style: normal;
}

.openerp.openerp-web-client-container {
  height: 100%;
  position: relative;
}

.openerp {
  padding: 0;
  margin: 0;
  font-family: "Lucida Grande", Helvetica, Verdana, Arial, sans-serif;
  color: #4c4c4c;
  font-size: 13px;
  background: white;
}
.openerp a {
  text-decoration: none;
}

.openerp {
  /* http://www.quirksmode.org/dom/inputfile.html
   * http://stackoverflow.com/questions/2855589/replace-input-type-file-by-an-image
   */
}
.openerp table {
  padding: 0;
  font-size: 13px;
  border-collapse: collapse;
}
.openerp thead {
  font-weight: bold;
  background-color: #f0f0f0;
}
.openerp thead th {
  border-right: 1px dotted #afafb6;
}
.openerp thead th:last-child {
  border-right: none;
}
.openerp th, .openerp td {
  padding: 0;
  line-height: 18px;
  text-align: left;
}
.openerp th {
  font-weight: bold;
  vertical-align: middle;
}
.openerp td {
  vertical-align: top;
}
.openerp .zebra tbody tr:nth-child(odd) td {
  background-color: #f0f0fa;
  background-color: #f0f0fa;
  background-image: -webkit-gradient(linear, left top, left bottom, from(#f0f0fa), to(#eeeef6));
  background-image: -webkit-linear-gradient(top, #f0f0fa, #eeeef6);
  background-image: -moz-linear-gradient(top, #f0f0fa, #eeeef6);
  background-image: -ms-linear-gradient(top, #f0f0fa, #eeeef6);
  background-image: -o-linear-gradient(top, #f0f0fa, #eeeef6);
  background-image: linear-gradient(to bottom, #f0f0fa, #eeeef6);
}
.openerp .zebra tbody tr:hover td {
  background-color: #eeeeee;
  background-image: -webkit-gradient(linear, left top, left bottom, from(#eeeeee), to(#dedede));
  background-image: -webkit-linear-gradient(top, #eeeeee, #dedede);
  background-image: -moz-linear-gradient(top, #eeeeee, #dedede);
  background-image: -ms-linear-gradient(top, #eeeeee, #dedede);
  background-image: -o-linear-gradient(top, #eeeeee, #dedede);
  background-image: linear-gradient(to bottom, #eeeeee, #dedede);
}
.openerp .numeric {
  text-align: right;
  width: 82px;
}
.openerp .numeric input {
  text-align: right;
}
.openerp ul, .openerp li, .openerp ol {
  margin: 0;
  padding: 0;
}
.openerp li {
  list-style-type: none;
}
.openerp .oe_i {
  font-family: "mnmliconsRegular" !important;
  font-size: 21px;
  font-weight: 300 !important;
}
.openerp .oe_left {
  float: left;
  margin-right: 8px;
}
.openerp .oe_right {
  float: right;
  margin-left: 8px;
}
.openerp .oe_clear {
  clear: both;
}
.openerp .oe_wait {
  cursor: wait;
}
.openerp a.button:link, .openerp a.button:visited, .openerp button, .openerp input[type='submit'] {
  display: inline-block;
  border: 1px solid #ababab;
  color: #404040;
  margin: 0;
  padding: 4px 12px;
  font-size: 13px;
  text-align: center;
  background-color: #efefef;
  background-image: -webkit-gradient(linear, left top, left bottom, from(#efefef), to(#d8d8d8));
  background-image: -webkit-linear-gradient(top, #efefef, #d8d8d8);
  background-image: -moz-linear-gradient(top, #efefef, #d8d8d8);
  background-image: -ms-linear-gradient(top, #efefef, #d8d8d8);
  background-image: -o-linear-gradient(top, #efefef, #d8d8d8);
  background-image: linear-gradient(to bottom, #efefef, #d8d8d8);
  -moz-border-radius: 3px;
  -webkit-border-radius: 3px;
  border-radius: 3px;
  -moz-box-shadow: 0 1px 2px rgba(0, 0, 0, 0.1), 0 1px 1px rgba(255, 255, 255, 0.8) inset;
  -webkit-box-shadow: 0 1px 2px rgba(0, 0, 0, 0.1), 0 1px 1px rgba(255, 255, 255, 0.8) inset;
  -box-shadow: 0 1px 2px rgba(0, 0, 0, 0.1), 0 1px 1px rgba(255, 255, 255, 0.8) inset;
  text-shadow: 0 1px 1px rgba(255, 255, 255, 0.5);
  -webkit-font-smoothing: antialiased;
  outline: none;
}
.openerp a.button:hover, .openerp button:hover, .openerp input[type='submit']:hover {
  background-color: #f6f6f6;
  background-image: -webkit-gradient(linear, left top, left bottom, from(#f6f6f6), to(#e3e3e3));
  background-image: -webkit-linear-gradient(top, #f6f6f6, #e3e3e3);
  background-image: -moz-linear-gradient(top, #f6f6f6, #e3e3e3);
  background-image: -ms-linear-gradient(top, #f6f6f6, #e3e3e3);
  background-image: -o-linear-gradient(top, #f6f6f6, #e3e3e3);
  background-image: linear-gradient(to bottom, #f6f6f6, #e3e3e3);
  cursor: pointer;
}
.openerp a.button:focus, .openerp button:focus, .openerp input[type='submit']:focus {
  border: 1px solid #80bfff;
  background-color: #f6f6f6;
  background-image: -webkit-gradient(linear, left top, left bottom, from(#f6f6f6), to(#e3e3e3));
  background-image: -webkit-linear-gradient(top, #f6f6f6, #e3e3e3);
  background-image: -moz-linear-gradient(top, #f6f6f6, #e3e3e3);
  background-image: -ms-linear-gradient(top, #f6f6f6, #e3e3e3);
  background-image: -o-linear-gradient(top, #f6f6f6, #e3e3e3);
  background-image: linear-gradient(to bottom, #f6f6f6, #e3e3e3);
  -moz-box-shadow: 0 0 3px #80bfff, 0 1px 1px rgba(255, 255, 255, 0.8) inset;
  -webkit-box-shadow: 0 0 3px #80bfff, 0 1px 1px rgba(255, 255, 255, 0.8) inset;
  -box-shadow: 0 0 3px #80bfff, 0 1px 1px rgba(255, 255, 255, 0.8) inset;
}
.openerp a.button:active, .openerp a.button.active, .openerp button:active, .openerp button.active, .openerp input[type='submit']:active, .openerp input[type='submit'].active {
  background: #e3e3e3;
  background: -moz-linear-gradient(top, #e3e3e3, #f6f6f6) #1b468f;
  background: -webkit-gradient(linear, left top, left bottom, from(#e3e3e3), to(#f6f6f6)) #1b468f;
  background: linear-gradient(top, #e3e3e3, #f6f6f6) #1b468f;
  -moz-box-shadow: none;
  -webkit-box-shadow: none;
  -box-shadow: none;
}
.openerp a.button.disabled, .openerp button:disabled, .openerp input[type='submit']:disabled {
  background: #efefef !important;
  border: 1px solid #d1d1d1 !important;
  -moz-box-shadow: none !important;
  -webkit-box-shadow: none !important;
  -box-shadow: none !important;
  color: #aaaaaa !important;
  cursor: default;
  text-shadow: 0 1px 1px white !important;
}
.openerp button.primary {
  color: white;
  background-color: #dc5f59;
  background-image: -webkit-gradient(linear, left top, left bottom, from(#dc5f59), to(#b33630));
  background-image: -webkit-linear-gradient(top, #dc5f59, #b33630);
  background-image: -moz-linear-gradient(top, #dc5f59, #b33630);
  background-image: -ms-linear-gradient(top, #dc5f59, #b33630);
  background-image: -o-linear-gradient(top, #dc5f59, #b33630);
  background-image: linear-gradient(to bottom, #dc5f59, #b33630);
  -moz-box-shadow: none;
  -webkit-box-shadow: none;
  -box-shadow: none;
}
.openerp button.primary:hover {
  background-color: #df6b66;
  background-image: -webkit-gradient(linear, left top, left bottom, from(#df6b66), to(#bf3a33));
  background-image: -webkit-linear-gradient(top, #df6b66, #bf3a33);
  background-image: -moz-linear-gradient(top, #df6b66, #bf3a33);
  background-image: -ms-linear-gradient(top, #df6b66, #bf3a33);
  background-image: -o-linear-gradient(top, #df6b66, #bf3a33);
  background-image: linear-gradient(to bottom, #df6b66, #bf3a33);
  -moz-box-shadow: 0 0 1px rgba(0, 0, 0, 0.2);
  -webkit-box-shadow: 0 0 1px rgba(0, 0, 0, 0.2);
  -box-shadow: 0 0 1px rgba(0, 0, 0, 0.2);
}
.openerp button.primary:active {
  background-color: #b33630;
  background-image: -webkit-gradient(linear, left top, left bottom, from(#b33630), to(#dc5f59));
  background-image: -webkit-linear-gradient(top, #b33630, #dc5f59);
  background-image: -moz-linear-gradient(top, #b33630, #dc5f59);
  background-image: -ms-linear-gradient(top, #b33630, #dc5f59);
  background-image: -o-linear-gradient(top, #b33630, #dc5f59);
  background-image: linear-gradient(to bottom, #b33630, #dc5f59);
  -moz-box-shadow: none;
  -webkit-box-shadow: none;
  -box-shadow: none;
}
.openerp button.following {
  color: white;
  width: 120px;
  background-color: #8a89ba;
  background-image: -webkit-gradient(linear, left top, left bottom, from(#8a89ba), to(#807fb4));
  background-image: -webkit-linear-gradient(top, #8a89ba, #807fb4);
  background-image: -moz-linear-gradient(top, #8a89ba, #807fb4);
  background-image: -ms-linear-gradient(top, #8a89ba, #807fb4);
  background-image: -o-linear-gradient(top, #8a89ba, #807fb4);
  background-image: linear-gradient(to bottom, #8a89ba, #807fb4);
}
.openerp button.unfollow {
  display: none;
  color: white;
  width: 120px;
  background-color: #dc5f59;
  background-image: -webkit-gradient(linear, left top, left bottom, from(#dc5f59), to(#b33630));
  background-image: -webkit-linear-gradient(top, #dc5f59, #b33630);
  background-image: -moz-linear-gradient(top, #dc5f59, #b33630);
  background-image: -ms-linear-gradient(top, #dc5f59, #b33630);
  background-image: -o-linear-gradient(top, #dc5f59, #b33630);
  background-image: linear-gradient(to bottom, #dc5f59, #b33630);
}
.openerp .oe_loading {
  display: none;
  z-index: 100;
  position: fixed;
  top: 0;
  right: 50%;
  padding: 4px 12px;
  background: #a61300;
  color: white;
  text-align: center;
  border: 1px solid #990000;
  border-top: none;
  -moz-border-radius-bottomright: 8px;
  -moz-border-radius-bottomleft: 8px;
  border-bottom-right-radius: 8px;
  border-bottom-left-radius: 8px;
}
.openerp .oe_notification {
  z-index: 1050;
}
.openerp .oe_login {
  background: url("/web/static/src/img/pattern.png") repeat;
  text-align: center;
  font-size: 14px;
  height: 100%;
}
.openerp .oe_login li {
  list-style-type: none;
  padding-bottom: 4px;
}
.openerp .oe_login button {
  float: right;
  display: inline-block;
  cursor: pointer;
  padding: 6px 16px;
  border: 1px solid #222222;
  color: white;
  margin: 0;
  background-color: #b92020;
  background-image: -webkit-gradient(linear, left top, left bottom, from(#b92020), to(#600606));
  background-image: -webkit-linear-gradient(top, #b92020, #600606);
  background-image: -moz-linear-gradient(top, #b92020, #600606);
  background-image: -ms-linear-gradient(top, #b92020, #600606);
  background-image: -o-linear-gradient(top, #b92020, #600606);
  background-image: linear-gradient(to bottom, #b92020, #600606);
  -moz-border-radius: 4px;
  -webkit-border-radius: 4px;
  border-radius: 4px;
  -moz-box-shadow: 0 1px 2px rgba(0, 0, 0, 0.1), 0 1px 1px rgba(155, 155, 155, 0.4) inset;
  -webkit-box-shadow: 0 1px 2px rgba(0, 0, 0, 0.1), 0 1px 1px rgba(155, 155, 155, 0.4) inset;
  -box-shadow: 0 1px 2px rgba(0, 0, 0, 0.1), 0 1px 1px rgba(155, 155, 155, 0.4) inset;
}
.openerp .oe_login input, .openerp .oe_login select {
  width: 252px;
  font-family: "Lucida Grande", Helvetica, Verdana, Arial;
  border: 1px solid #999999;
  background: whitesmoke;
  -moz-box-shadow: inset 0 1px 4px rgba(0, 0, 0, 0.3);
  -webkit-box-shadow: inset 0 1px 4px rgba(0, 0, 0, 0.3);
  -box-shadow: inset 0 1px 4px rgba(0, 0, 0, 0.3);
  -moz-border-radius: 3px;
  -webkit-border-radius: 3px;
  border-radius: 3px;
}
.openerp .oe_login input {
  margin-bottom: 9px;
  padding: 5px 6px;
}
.openerp .oe_login select {
  padding: 1px;
}
.openerp .oe_login .oe_login_dbpane {
  position: fixed;
  top: 0;
  right: 8px;
  padding: 5px 10px;
  color: #eeeeee;
  border: solid 1px #333333;
  background: #1e1e1e;
  background: rgba(30, 30, 30, 0.94);
  -moz-border-radius: 0 0 8px 8px;
  -webkit-border-radius: 0 0 8px 8px;
  border-radius: 0 0 8px 8px;
}
.openerp .oe_login .oe_login_dbpane input {
  padding: 2px 4px;
  margin: 4px 0;
}
.openerp .oe_login .oe_login_bottom {
  position: absolute;
  top: 50%;
  left: 0;
  right: 0;
  bottom: 0;
  text-shadow: 0 1px 1px #999999;
  background-color: #b41616;
  background-image: -webkit-gradient(linear, left top, left bottom, from(#b41616), to(#600606));
  background-image: -webkit-linear-gradient(top, #b41616, #600606);
  background-image: -moz-linear-gradient(top, #b41616, #600606);
  background-image: -ms-linear-gradient(top, #b41616, #600606);
  background-image: -o-linear-gradient(top, #b41616, #600606);
  background-image: linear-gradient(to bottom, #b41616, #600606);
}
.openerp .oe_login .oe_login_pane {
  position: absolute;
  top: 50%;
  left: 50%;
  margin: -160px -166px;
  border: solid 1px #333333;
  background: #1e1e1e;
  background: rgba(30, 30, 30, 0.94);
  padding: 22px 32px;
  color: #eeeeee;
  text-align: left;
  -moz-border-radius: 8px;
  -webkit-border-radius: 8px;
  border-radius: 8px;
  -moz-box-shadow: 0 0 18px rgba(0, 0, 0, 0.9);
  -webkit-box-shadow: 0 0 18px rgba(0, 0, 0, 0.9);
  -box-shadow: 0 0 18px rgba(0, 0, 0, 0.9);
}
.openerp .oe_login .oe_login_pane h2 {
  margin-top: 0;
  font-size: 18px;
}
.openerp .oe_login .oe_login_logo {
  position: absolute;
  top: -70px;
  left: 0;
  width: 100%;
  margin: 0 auto;
  text-align: center;
}
.openerp .oe_login .oe_login_footer {
  position: absolute;
  bottom: -40px;
  left: 0;
  width: 100%;
  text-align: center;
}
.openerp .oe_login .oe_login_footer a {
  color: #eeeeee;
  margin: 0 8px;
}
.openerp .oe_login .oe_login_footer a:hover {
  text-decoration: underline;
}
.openerp .oe_login .oe_login_footer span {
  font-weight: bold;
  font-size: 16px;
}
.openerp .oe_login .oe_login_error_message {
  display: none;
  background-color: #b41616;
  color: #eeeeee;
  padding: 14px 18px;
  margin-top: 15px;
  text-align: center;
  -moz-border-radius: 4px;
  -webkit-border-radius: 4px;
  border-radius: 4px;
  -moz-box-shadow: 0 1px 4px rgba(0, 0, 0, 0.8);
  -webkit-box-shadow: 0 1px 4px rgba(0, 0, 0, 0.8);
  -box-shadow: 0 1px 4px rgba(0, 0, 0, 0.8);
}
.openerp .oe_login_invalid .oe_login_error_message {
  display: inline-block;
}
.openerp .oe_database_manager {
  background: white;
  color: black;
  text-align: left;
}
.openerp .oe_database_manager .oe_database_manager_menu {
  color: black;
}
.openerp .oe_webclient {
  width: 100%;
  height: 100%;
  border-spacing: 0px;
}
.openerp .oe_content_full_screen .oe_application {
  top: 0;
  left: 0;
}
.openerp .oe_content_full_screen .oe_topbar, .openerp .oe_content_full_screen .oe_leftbar {
  display: none;
}
.openerp .oe_topbar {
  width: 100%;
  height: 31px;
  border-top: solid 1px #d3d3d3;
  border-bottom: solid 1px black;
  background-color: #646060;
  background-image: -webkit-gradient(linear, left top, left bottom, from(#646060), to(#262626));
  background-image: -webkit-linear-gradient(top, #646060, #262626);
  background-image: -moz-linear-gradient(top, #646060, #262626);
  background-image: -ms-linear-gradient(top, #646060, #262626);
  background-image: -o-linear-gradient(top, #646060, #262626);
  background-image: linear-gradient(to bottom, #646060, #262626);
}
.openerp .oe_topbar .oe_systray {
  float: right;
}
.openerp .oe_topbar .oe_systray > div {
  float: left;
  padding: 0 4px 0 4px;
}
.openerp .oe_topbar .oe_topbar_item li {
  float: left;
}
.openerp .oe_topbar .oe_topbar_item li a {
  display: block;
  padding: 5px 10px 7px;
  line-height: 20px;
  height: 20px;
  color: #eeeeee;
  vertical-align: top;
  text-shadow: 0 1px 1px rgba(0, 0, 0, 0.2);
}
.openerp .oe_topbar .oe_topbar_item li a:hover {
  background: #303030;
  color: white;
  -moz-box-shadow: 0 1px 2px rgba(255, 255, 255, 0.3) inset;
  -webkit-box-shadow: 0 1px 2px rgba(255, 255, 255, 0.3) inset;
  -box-shadow: 0 1px 2px rgba(255, 255, 255, 0.3) inset;
}
.openerp .oe_topbar .oe_topbar_item .oe_active {
  background: #303030;
  font-weight: bold;
  color: white;
  -moz-box-shadow: 0 1px 2px rgba(255, 255, 255, 0.3) inset;
  -webkit-box-shadow: 0 1px 2px rgba(255, 255, 255, 0.3) inset;
  -box-shadow: 0 1px 2px rgba(255, 255, 255, 0.3) inset;
}
.openerp .oe_topbar .oe_topbar_avatar {
  width: 24px;
  height: 24px;
  margin: -2px 2px 0 0;
  -moz-border-radius: 4px;
  -webkit-border-radius: 4px;
  border-radius: 4px;
}
.openerp .oe_topbar .oe_topbar_avatar {
  vertical-align: top;
}
.openerp .oe_topbar .oe_dropdown_toggle:after {
  width: 0;
  height: 0;
  display: inline-block;
  content: "&darr";
  text-indent: -99999px;
  vertical-align: top;
  margin-top: 8px;
  margin-left: 4px;
  border-left: 4px solid transparent;
  border-right: 4px solid transparent;
  border-top: 4px solid white;
  filter: alpha(opacity=50);
  opacity: 0.5;
}
.openerp .oe_leftbar {
  width: 220px;
  background: #f0eeee;
  border-right: 1px solid #afafb6;
  text-shadow: 0 1px 1px white;
}
.openerp a.oe_logo {
  width: 220px;
  display: block;
  text-align: center;
  height: 70px;
  line-height: 70px;
}
.openerp a.oe_logo img {
  height: 40px;
  width: 157px;
  margin: 14px 0;
}
.openerp .oe_footer {
  position: fixed;
  bottom: 0;
  padding: 4px 0;
  background: #f0eeee;
  width: 220px;
  text-align: center;
}
.openerp .oe_footer a {
  font-weight: 800;
  font-family: serif;
  font-size: 16px;
  color: black;
}
.openerp .oe_footer a span {
  color: #c81010;
  font-style: italic;
}
.openerp .oe_user_menu {
  float: right;
  padding: 0;
  margin: 0;
}
.openerp .oe_user_menu li {
  list-style-type: none;
  float: left;
}
.openerp .oe_user_menu .oe_dropdown {
  position: relative;
}
.openerp .oe_user_menu .oe_dropdown_options {
  float: left;
  background: #333333;
  background: rgba(37, 37, 37, 0.9);
  display: none;
  position: absolute;
  top: 32px;
  right: -1px;
  border: 0;
  z-index: 900;
  margin-left: 0;
  margin-right: 0;
  padding: 6px 0;
  zoom: 1;
  border-color: #999999;
  border-color: rgba(0, 0, 0, 0.2);
  border-style: solid;
  border-width: 0 1px 1px;
  -moz-border-radius: 0 0 6px 6px;
  -webkit-border-radius: 0 0 6px 6px;
  border-radius: 0 0 6px 6px;
  -moz-box-shadow: 0 1px 4px rgba(0, 0, 0, 0.3);
  -webkit-box-shadow: 0 1px 4px rgba(0, 0, 0, 0.3);
  -box-shadow: 0 1px 4px rgba(0, 0, 0, 0.3);
  -webkit-background-clip: padding-box;
  -moz-background-clip: padding-box;
  background-clip: padding-box;
}
.openerp .oe_user_menu .oe_dropdown_options li {
  float: none;
  display: block;
  background-color: none;
}
.openerp .oe_user_menu .oe_dropdown_options li a {
  display: block;
  padding: 4px 15px;
  clear: both;
  font-weight: normal;
  line-height: 18px;
  color: #eeeeee;
}
.openerp .oe_user_menu .oe_dropdown_options li a:hover {
  background-color: #292929;
  background-image: -webkit-gradient(linear, left top, left bottom, from(#292929), to(#191919));
  background-image: -webkit-linear-gradient(top, #292929, #191919);
  background-image: -moz-linear-gradient(top, #292929, #191919);
  background-image: -ms-linear-gradient(top, #292929, #191919);
  background-image: -o-linear-gradient(top, #292929, #191919);
  background-image: linear-gradient(to bottom, #292929, #191919);
  -moz-box-shadow: none;
  -webkit-box-shadow: none;
  -box-shadow: none;
}
.openerp .oe_menu {
  float: left;
  padding: 0;
  margin: 0;
}
.openerp .oe_menu li {
  float: left;
}
.openerp .oe_menu a {
  display: block;
  padding: 5px 10px 7px;
  line-height: 20px;
  height: 20px;
  color: #eeeeee;
  vertical-align: top;
  text-shadow: 0 1px 1px rgba(0, 0, 0, 0.2);
}
.openerp .oe_menu a:hover {
  background: #303030;
  color: white;
  -moz-box-shadow: 0 1px 2px rgba(255, 255, 255, 0.3) inset;
  -webkit-box-shadow: 0 1px 2px rgba(255, 255, 255, 0.3) inset;
  -box-shadow: 0 1px 2px rgba(255, 255, 255, 0.3) inset;
}
.openerp .oe_menu .oe_active {
  background: #303030;
  font-weight: bold;
  color: white;
  -moz-box-shadow: 0 1px 2px rgba(255, 255, 255, 0.3) inset;
  -webkit-box-shadow: 0 1px 2px rgba(255, 255, 255, 0.3) inset;
  -box-shadow: 0 1px 2px rgba(255, 255, 255, 0.3) inset;
}
.openerp .oe_menu_more_container {
  position: relative;
}
.openerp .oe_menu_more_container .oe_menu_more {
  position: absolute;
  padding: 0;
  background-color: #646060;
  z-index: 1;
  border: 1px solid black;
  border-bottom-left-radius: 5px;
  border-bottom-right-radius: 5px;
}
.openerp .oe_menu_more_container .oe_menu_more li {
  float: none;
}
.openerp .oe_menu_more_container .oe_menu_more li a {
  white-space: nowrap;
}
.openerp .oe_secondary_menu_section {
  font-weight: bold;
  margin-left: 8px;
  color: #8a89ba;
}
.openerp .oe_secondary_submenu {
  padding: 2px 0 8px 0;
  margin: 0;
  width: 100%;
  display: inline-block;
}
.openerp .oe_secondary_submenu li {
  position: relative;
  padding: 1px 0 1px 16px;
}
.openerp .oe_secondary_submenu li a {
  display: block;
  color: #4c4c4c;
  padding: 2px 4px 2px 0;
}
.openerp .oe_secondary_submenu li .oe_menu_label {
  position: absolute;
  top: 1px;
  right: 1px;
  font-size: 10px;
  background: #8a89ba;
  color: white;
  padding: 2px 4px;
  margin: 1px 6px 0 0;
  border: 1px solid lightGray;
  text-shadow: 0 1px 1px rgba(0, 0, 0, 0.2);
  -moz-border-radius: 4px;
  -webkit-border-radius: 4px;
  border-radius: 4px;
  -moz-box-shadow: inset 0 1px 1px rgba(0, 0, 0, 0.2);
  -webkit-box-shadow: inset 0 1px 1px rgba(0, 0, 0, 0.2);
  -box-shadow: inset 0 1px 1px rgba(0, 0, 0, 0.2);
}
.openerp .oe_secondary_submenu .oe_menu_counter {
  float: right;
  background: #8a89ba;
  color: #eeeeee;
  font-size: 12px;
  border: 1px solid lightgray;
  padding: 0px 4px 0px 4px;
  text-shadow: 0 1px 1px rgba(0, 0, 0, 0.2);
  margin: 0px;
  -moz-border-radius: 4px;
  -webkit-border-radius: 4px;
  border-radius: 4px;
}
.openerp .oe_secondary_submenu .oe_active {
  background: #8a89ba;
  border-top: 1px solid lightGray;
  border-bottom: 1px solid lightGray;
  text-shadow: 0 1px 1px rgba(0, 0, 0, 0.2);
  -moz-box-shadow: inset 0 1px 1px rgba(0, 0, 0, 0.2);
  -webkit-box-shadow: inset 0 1px 1px rgba(0, 0, 0, 0.2);
  -box-shadow: inset 0 1px 1px rgba(0, 0, 0, 0.2);
}
.openerp .oe_secondary_submenu .oe_active a {
  color: white;
}
.openerp .oe_secondary_submenu .oe_active .oe_menu_label {
  background: #eeeeee;
  color: #8a89ba;
  text-shadow: 0 1px 1px white;
  -moz-box-shadow: 0 1px 1px rgba(0, 0, 0, 0.2);
  -webkit-box-shadow: 0 1px 1px rgba(0, 0, 0, 0.2);
  -box-shadow: 0 1px 1px rgba(0, 0, 0, 0.2);
}
.openerp .oe_secondary_submenu .oe_active .oe_menu_counter {
  background: #eeeeee;
  color: #8a89ba;
}
.openerp .oe_secondary_submenu .oe_menu_toggler:before {
  width: 0;
  height: 0;
  display: inline-block;
  content: "&darr";
  text-indent: -99999px;
  vertical-align: top;
  margin-left: -8px;
  margin-top: 4px;
  margin-right: 4px;
  border-top: 4px solid transparent;
  border-bottom: 4px solid transparent;
  border-left: 4px solid #4c4c4c;
  filter: alpha(opacity=50);
  opacity: 0.5;
}
.openerp .oe_secondary_submenu .oe_menu_opened:before {
  margin-top: 6px;
  margin-left: -12px;
  margin-right: 4px;
  border-left: 4px solid transparent;
  border-right: 4px solid transparent;
  border-top: 4px solid #4c4c4c;
}
.openerp .oe_application {
  width: 100%;
}
.openerp .oe_application a {
  color: #8a89ba;
}
.openerp .oe_application a:hover {
  text-decoration: underline;
}
.openerp .oe-view-manager-header {
  border-top: 1px solid #cacaca;
  border-bottom: 1px solid #cacaca;
  background-color: #fcfcfc;
  background-image: -webkit-gradient(linear, left top, left bottom, from(#fcfcfc), to(#dedede));
  background-image: -webkit-linear-gradient(top, #fcfcfc, #dedede);
  background-image: -moz-linear-gradient(top, #fcfcfc, #dedede);
  background-image: -ms-linear-gradient(top, #fcfcfc, #dedede);
  background-image: -o-linear-gradient(top, #fcfcfc, #dedede);
  background-image: linear-gradient(to bottom, #fcfcfc, #dedede);
  -moz-box-shadow: 0 1px 0 rgba(255, 255, 255, 0.4), 0 0 9px rgba(0, 0, 0, 0.1);
  -webkit-box-shadow: 0 1px 0 rgba(255, 255, 255, 0.4), 0 0 9px rgba(0, 0, 0, 0.1);
  -box-shadow: 0 1px 0 rgba(255, 255, 255, 0.4), 0 0 9px rgba(0, 0, 0, 0.1);
}
.openerp .oe-view-manager-header h2 {
  float: left;
  font-size: 18px;
  margin: 1px 0;
}
.openerp .oe-view-manager-header h2 a {
  color: #8a89ba;
}
.openerp .oe-view-manager-header .buttons {
  padding-right: 8px;
}
.openerp .oe-view-manager-header .buttons li {
  float: left;
  margin-right: 12px;
}
.openerp .oe-view-manager-header .filter {
  vertical-align: top;
}
.openerp .oe-view-manager-header .filter li {
  height: 24px;
  line-height: 24px;
  padding: 0 8px;
}
.openerp .oe-view-manager-header .header-row {
  height: 26px;
  line-height: 26px;
  margin: 8px;
  clear: both;
  text-shadow: 0 1px 1px white;
}
.openerp .oe-view-manager-header .header-row .dropdown-toggle:after {
  margin-top: 7px;
  margin-left: 6px;
  border-top-color: #404040;
}
.openerp .oe-view-manager-header .oe_vm_switch li {
  padding-left: 1px;
  text-align: center;
  width: 24px;
  height: 24px;
  line-height: 24px;
}
.openerp .oe-view-manager-header .pagination li {
  height: 24px;
  line-height: 24px;
  padding: 0 8px;
}
.openerp .oe-view-manager-header .button-group {
  display: inline-block;
  border: 1px solid #ababab;
  -moz-border-radius: 5px;
  -webkit-border-radius: 5px;
  border-radius: 5px;
}
.openerp .oe-view-manager-header .button-group li {
  float: left;
  border-right: 1px solid #ababab;
}
.openerp .oe-view-manager-header .button-group li:last-child {
  border: none;
}
.openerp .oe-view-manager-header .button-group a {
  color: #4c4c4c;
}
.openerp .oe-view-manager-header .button-group a:hover {
  text-decoration: none;
}
.openerp .oe-view-manager-header .button-group .active {
  width: 100%;
  background: #999999;
  -moz-box-shadow: 0 1px 4px rgba(0, 0, 0, 0.3) inset;
  -webkit-box-shadow: 0 1px 4px rgba(0, 0, 0, 0.3) inset;
  -box-shadow: 0 1px 4px rgba(0, 0, 0, 0.3) inset;
  color: white;
  text-shadow: 0 1px 2px rgba(0, 0, 0, 0.4);
}
.openerp .oe_view_manager_header2 {
  width: 100%;
  border-top: 1px solid #cacaca;
  border-bottom: 1px solid #cacaca;
  background-color: #fcfcfc;
  background-image: -webkit-gradient(linear, left top, left bottom, from(#fcfcfc), to(#dedede));
  background-image: -webkit-linear-gradient(top, #fcfcfc, #dedede);
  background-image: -moz-linear-gradient(top, #fcfcfc, #dedede);
  background-image: -ms-linear-gradient(top, #fcfcfc, #dedede);
  background-image: -o-linear-gradient(top, #fcfcfc, #dedede);
  background-image: linear-gradient(to bottom, #fcfcfc, #dedede);
  -moz-box-shadow: 0 1px 0 rgba(255, 255, 255, 0.4), 0 0 9px rgba(0, 0, 0, 0.1);
  -webkit-box-shadow: 0 1px 0 rgba(255, 255, 255, 0.4), 0 0 9px rgba(0, 0, 0, 0.1);
  -box-shadow: 0 1px 0 rgba(255, 255, 255, 0.4), 0 0 9px rgba(0, 0, 0, 0.1);
}
.openerp .oe_view_manager_header2 h2 {
  float: left;
  font-size: 18px;
  margin: 1px 0;
}
.openerp .oe_view_manager_header2 h2 a {
  color: #8a89ba;
}
.openerp .oe_view_manager_header2 td {
  padding: 4px 8px;
  line-height: 26px;
}
.openerp .oe_view_manager_header2 .oe_button_group {
  display: inline-block;
  border: 1px solid #ababab;
  -moz-border-radius: 5px;
  -webkit-border-radius: 5px;
  border-radius: 5px;
}
.openerp .oe_view_manager_header2 .oe_button_group li {
  float: left;
  border-right: 1px solid #ababab;
}
.openerp .oe_view_manager_header2 .oe_button_group li:last-child {
  border: none;
}
.openerp .oe_view_manager_header2 .oe_button_group a {
  color: #4c4c4c;
}
.openerp .oe_view_manager_header2 .oe_button_group a:hover {
  text-decoration: none;
}
.openerp .oe_view_manager_header2 .oe_button_group .active {
  background: #999999;
  -moz-box-shadow: 0 1px 4px rgba(0, 0, 0, 0.3) inset;
  -webkit-box-shadow: 0 1px 4px rgba(0, 0, 0, 0.3) inset;
  -box-shadow: 0 1px 4px rgba(0, 0, 0, 0.3) inset;
}
.openerp .oe_view_manager_header2 .oe_button_group .active a {
  color: white;
  text-shadow: 0 1px 2px rgba(0, 0, 0, 0.4);
}
.openerp .oe_view_manager_header2 .oe_view_manager_buttons {
  white-space: nowrap;
}
.openerp .oe_view_manager_body h4 {
  margin: 8px 0;
}
.openerp .oe_pager_value {
  float: left;
  margin-right: 8px;
}
.openerp .oe_pager_group {
  float: left;
  height: 24px;
  line-height: 24px;
  display: inline-block;
  border: 1px solid #ababab;
  cursor: pointer;
  -moz-border-radius: 5px;
  -webkit-border-radius: 5px;
  border-radius: 5px;
}
.openerp .oe_pager_group li {
  height: 24px;
  line-height: 24px;
  padding: 0;
  float: left;
  border-right: 1px solid #ababab;
}
.openerp .oe_pager_group li:last-child {
  border: none;
}
.openerp .oe_pager_group a {
  color: #4c4c4c;
  padding: 0 8px;
}
.openerp .oe_pager_group a:hover {
  text-decoration: none;
}
.openerp .oe_pager_group .active {
  background: #999999;
  -moz-box-shadow: 0 1px 4px rgba(0, 0, 0, 0.3) inset;
  -webkit-box-shadow: 0 1px 4px rgba(0, 0, 0, 0.3) inset;
  -box-shadow: 0 1px 4px rgba(0, 0, 0, 0.3) inset;
}
.openerp .oe_pager_group .active a {
  color: white;
  text-shadow: 0 1px 2px rgba(0, 0, 0, 0.4);
}
.openerp .oe_view_manager_switch li {
  padding-left: 1px;
  text-align: center;
  width: 24px;
  height: 24px;
  line-height: 24px;
}
.openerp .oe_view_manager_switch .oe_vm_switch_list:after, .openerp .oe_view_manager_switch .oe_vm_switch_tree:after {
  content: "ö";
}
.openerp .oe_view_manager_switch .oe_vm_switch_graph:after {
  content: "ó";
}
.openerp .oe_view_manager_switch .oe_vm_switch_gantt:after {
  content: "y";
}
.openerp .oe_view_manager_switch .oe_vm_switch_calendar:after {
  content: "b";
}
.openerp .oe_view_manager_switch .oe_vm_switch_kanban:after {
  content: "ó";
}
.openerp .oe_view_manager_switch .oe_vm_switch_diagram:after {
  content: "}";
}
.openerp .oe_form_dropdown_section {
  position: relative;
  display: inline-block;
  margin-right: 4px;
}
.openerp .oe_dropdown_toggle:after {
  width: 0;
  height: 0;
  display: inline-block;
  content: "&darr";
  text-indent: -99999px;
  vertical-align: top;
  border-left: 4px solid transparent;
  border-right: 4px solid transparent;
  border-top: 4px solid white;
  filter: alpha(opacity=50);
  opacity: 0.5;
  margin-top: 7px;
  margin-left: 6px;
  border-top-color: #404040;
}
.openerp .oe_dropdown_menu {
  display: none;
  position: absolute;
  top: 28px;
  left: 0px;
  padding: 8px;
  border: 1px solid #afafb6;
  width: 120px;
  overflow-x: hidden;
  z-index: 900;
  text-align: left;
  background: white;
  -moz-border-radius: 3px;
  -webkit-border-radius: 3px;
  border-radius: 3px;
  -moz-box-shadow: 0 1px 4px rgba(0, 0, 0, 0.3);
  -webkit-box-shadow: 0 1px 4px rgba(0, 0, 0, 0.3);
  -box-shadow: 0 1px 4px rgba(0, 0, 0, 0.3);
}
.openerp .oe_dropdown_menu li {
  list-style-type: none;
  float: none;
  display: block;
  background-color: none;
}
.openerp .oe_dropdown_menu li a {
  display: block;
  padding: 3px 6px;
  clear: both;
  font-weight: normal;
  line-height: 14px;
  color: #4c4c4c;
  text-decoration: none;
}
.openerp .oe_dropdown_menu li a:hover {
  text-decoration: none;
  background-color: #f0f0fa;
  background-image: -webkit-gradient(linear, left top, left bottom, from(#f0f0fa), to(#eeeef6));
  background-image: -webkit-linear-gradient(top, #f0f0fa, #eeeef6);
  background-image: -moz-linear-gradient(top, #f0f0fa, #eeeef6);
  background-image: -ms-linear-gradient(top, #f0f0fa, #eeeef6);
  background-image: -o-linear-gradient(top, #f0f0fa, #eeeef6);
  background-image: linear-gradient(to bottom, #f0f0fa, #eeeef6);
  -moz-box-shadow: none;
  -webkit-box-shadow: none;
  -box-shadow: none;
}
.openerp .oe_sidebar {
  white-space: nowrap;
}
.openerp .oe_searchview {
  position: relative;
  float: right;
}
.openerp .oe_searchview .VS-search .VS-search-box {
  min-height: 0;
  border-width: 1px;
  padding: 0;
  width: 410px;
}
.openerp .oe_searchview .VS-search .VS-icon {
  top: 5px;
}
.openerp .oe_searchview .VS-search .VS-icon-search {
  left: 5px;
}
.openerp .oe_searchview .VS-search .VS-search-inner {
  margin: 0 40px 0 17px;
  font-size: 13px;
}
.openerp .oe_searchview .VS-search .VS-search-inner input {
  font-size: inherit;
  line-height: inherit;
  height: auto;
  padding: 0;
}
.openerp .oe_searchview .VS-search .VS-search-inner .VS-input-width-tester {
  font-size: inherit;
  padding: 0;
}
.openerp .oe_searchview .VS-search .VS-search-inner .search_input {
  margin-left: 0;
  height: 22px;
}
.openerp .oe_searchview .VS-search .VS-search-inner .search_input input, .openerp .oe_searchview .VS-search .VS-search-inner .search_input .VS-input-width-tester {
  padding: 0 2px;
  height: inherit;
  margin: 0;
}
.openerp .oe_searchview .VS-search .VS-search-inner .search_facet {
  padding: 0;
  margin: 1px 0;
  border: 1px solid #afafb6;
  -moz-border-radius: 3px;
  -webkit-border-radius: 3px;
  border-radius: 3px;
  background: #f0f0fa;
  height: 18px;
}
.openerp .oe_searchview .VS-search .VS-search-inner .search_facet.is_selected {
  border-color: #a6a6fe;
  -moz-box-shadow: 0 0 3px 1px #a6a6fe;
  -webkit-box-shadow: 0 0 3px 1px #a6a6fe;
  -box-shadow: 0 0 3px 1px #a6a6fe;
}
.openerp .oe_searchview .VS-search .VS-search-inner .search_facet.is_selected .category {
  margin-left: 0;
}
.openerp .oe_searchview .VS-search .VS-search-inner .search_facet.is_selected .VS-icon-cancel {
  filter: alpha(opacity=100);
  opacity: 1;
  background-position: center 0;
}
.openerp .oe_searchview .VS-search .VS-search-inner .search_facet .category {
  padding: 0 4px 0 14px;
  color: white;
  background: #8786b7;
  text-shadow: 0 1px 1px rgba(0, 0, 0, 0.4);
  font-weight: normal;
  text-transform: none;
  height: 18px;
  line-height: 18px;
  font-size: inherit;
}
.openerp .oe_searchview .VS-search .VS-search-inner .search_facet .search_facet_input_container {
  border-left: 1px solid #afafb6;
  height: 18px;
  line-height: 18px;
  padding: 0 4px;
  cursor: pointer;
}
.openerp .oe_searchview .VS-search .VS-search-inner .search_facet .search_facet_remove {
  left: 1px;
  top: 3px;
}
.openerp .oe_searchview .VS-search .VS-icon-cancel {
  right: 24px;
}
.openerp .oe_searchview .VS-search .oe_vs_unfold_drawer {
  position: absolute;
  top: 0;
  right: 0;
  height: 100%;
  line-height: 23px;
  padding: 0 7px 0 4px;
  color: #cccccc;
  cursor: pointer;
}
.openerp .oe_searchview .VS-search .oe_vs_unfold_drawer:before {
  content: "▾";
}
.openerp .oe_searchview.oe_searchview_open_drawer .oe_searchview_drawer {
  display: block;
}
.openerp .oe_searchview .oe_searchview_drawer {
  position: absolute;
  z-index: 1;
  top: 100%;
  right: 0;
  background-color: white;
  width: 410px;
  display: none;
  border: 1px solid #cccccc;
  text-align: left;
}
.openerp .oe_searchview .oe_searchview_drawer .oe_searchview_filters {
  display: table;
  width: 100%;
}
.openerp .oe_searchview .oe_searchview_drawer .oe_searchview_filters > div {
  -moz-box-sizing: border-box;
  -webkit-box-sizing: border-box;
  box-sizing: border-box;
  display: table-cell;
  width: 50%;
}
.openerp .oe_searchview .oe_searchview_drawer .oe_searchview_filters h3 {
  margin: 2px 4px 2px 8px;
  color: #8786b7;
}
.openerp .oe_searchview .oe_searchview_drawer .oe_searchview_filters ul {
  margin: 0 12px 3px;
  padding: 0;
  list-style: none;
}
.openerp .oe_searchview .oe_searchview_drawer .oe_searchview_filters li {
  list-style: none;
  padding: 3px 6px;
  height: 14px;
  color: inherit;
  cursor: pointer;
}
.openerp .oe_searchview .oe_searchview_drawer .oe_searchview_filters li:hover {
  background-color: #f0f0fa;
}
.openerp .oe_searchview .oe_searchview_drawer .oe_searchview_advanced h4 {
  border-top: 1px solid #cccccc;
  margin: 5px 0 3px;
  cursor: pointer;
}
.openerp .oe_searchview .oe_searchview_drawer .oe_searchview_advanced h4:before {
  content: "▸ ";
}
.openerp .oe_searchview .oe_searchview_drawer .oe_searchview_advanced div {
  display: none;
}
.openerp .oe_searchview .oe_searchview_drawer .oe_searchview_advanced button.oe_add_condition:before {
  content: "⊞ ";
}
.openerp .oe_searchview .oe_searchview_drawer .oe_searchview_advanced button.oe_apply:before {
  content: "⚡ ";
}
.openerp .oe_searchview .oe_searchview_drawer .oe_searchview_advanced ul {
  list-style: none;
  padding: 0;
}
.openerp .oe_searchview .oe_searchview_drawer .oe_searchview_advanced li {
  list-style: none;
  margin: 0;
}
.openerp .oe_searchview .oe_searchview_drawer .oe_searchview_advanced.oe_opened h4:before {
  content: "▾ ";
}
.openerp .oe_searchview .oe_searchview_drawer .oe_searchview_advanced.oe_opened div {
  display: block;
}
.openerp .oe_view_topbar {
  border-bottom: 1px solid #cacaca;
  background-color: #fcfcfc;
  background-image: -webkit-gradient(linear, left top, left bottom, from(#fcfcfc), to(#dedede));
  background-image: -webkit-linear-gradient(top, #fcfcfc, #dedede);
  background-image: -moz-linear-gradient(top, #fcfcfc, #dedede);
  background-image: -ms-linear-gradient(top, #fcfcfc, #dedede);
  background-image: -o-linear-gradient(top, #fcfcfc, #dedede);
  background-image: linear-gradient(to bottom, #fcfcfc, #dedede);
  padding: 0 8px;
  line-height: 30px;
}
.openerp .oe_formview {
  background: white;
}
.openerp .oe_form_header {
  padding: 8px;
}
.openerp .oe_form_invalid input, .openerp .oe_form_invalid select, .openerp .oe_form_invalid textarea {
  background-color: #ff6666 !important;
  border: 1px solid #dd0000 !important;
}
.openerp .oe_form_button_save_dirty {
  color: white;
  background: #dc5f59;
  background: -moz-linear-gradient(#dc5f59, #b33630);
  background: -webkit-gradient(linear, left top, left bottom, from(#dc5f59), to(#b33630));
  background: -webkit-linear-gradient(#dc5f59, #b33630);
  -moz-box-shadow: none;
  -webkit-box-shadow: none;
  -box-shadow: none;
<<<<<<< HEAD
  font-weight: bold;
}
.openerp .oe_form_button_save_dirty:hover {
  background: #ed6f6a;
}
.openerp .oe_form_topbar {
  border-bottom: 1px solid #cacaca;
  background-color: #fcfcfc;
  background-image: -webkit-gradient(linear, left top, left bottom, from(#fcfcfc), to(#dedede));
  background-image: -webkit-linear-gradient(top, #fcfcfc, #dedede);
  background-image: -moz-linear-gradient(top, #fcfcfc, #dedede);
  background-image: -ms-linear-gradient(top, #fcfcfc, #dedede);
  background-image: -o-linear-gradient(top, #fcfcfc, #dedede);
  background-image: linear-gradient(to bottom, #fcfcfc, #dedede);
  padding: 0 8px;
  line-height: 30px;
}
.openerp .oe_form_topbar button {
  font-size: 12px;
  height: 24px;
  line-height: 24px;
  vertical-align: top;
  padding: 0 10px;
  margin: 3px 0;
}
.openerp .oe_form_topbar button span.i {
  line-height: 20px;
  height: 24px;
}
.openerp .oe_form_topbar ul {
  height: 30px;
  padding: 0;
  margin: 0;
  text-shadow: 0 1px 1px white;
  border-left: 1px solid #cacaca;
  border-right: 1px solid #cacaca;
}
.openerp .oe_form_topbar ul li {
  padding: 0;
  margin: 0;
  float: left;
  vertical-align: top;
  border-right: 1px solid #cacaca;
  height: 30px;
  padding: 0 12px;
}
.openerp .oe_form_topbar ul li:first-child {
  border-left: 1px solid #cacaca;
}
.openerp .oe_form_topbar ul li a {
  color: #4c4c4c;
}
.openerp .oe_form_topbar ul li a:hover {
  color: black;
}
.openerp .oe_form_topbar .oe_form_steps img {
  margin: 0 8px;
  vertical-align: top;
}
.openerp .oe_form_topbar .oe_form_steps li {
  border-right: none;
  padding: 0;
}
.openerp .oe_form_topbar .oe_form_steps li:first-child {
  margin-left: 12px;
  border-left: none;
}
.openerp .oe_form_topbar .oe_form_steps li:last-child {
  margin-right: 12px;
}
.openerp .oe_form_topbar .oe_form_steps_active {
  font-weight: bold;
  color: #b33630;
}
.openerp .oe_application .oe_form_sheetbg {
  background: url(/web/static/src/img/form_sheetbg.png);
  padding: 8px;
  border-bottom: 1px solid #dddddd;
}
.openerp .oe_application .oe_form_sheet_width {
  min-width: 650px;
  max-width: 980px;
  margin: 0 auto;
}
.openerp .oe_application .oe_form_sheet {
  padding: 8px 8px 8px 8px;
  background: white;
  min-height: 420px;
  border: 1px solid #afafb6;
  -moz-box-shadow: 0 0 10px rgba(0, 0, 0, 0.3);
  -webkit-box-shadow: 0 0 10px rgba(0, 0, 0, 0.3);
  -box-shadow: 0 0 10px rgba(0, 0, 0, 0.3);
}
.openerp .oe_form_autolayout .oe_button {
  height: 22px;
}
.openerp .oe_form_autolayout .oe_form_group_cell {
  line-height: 18px;
  padding: 2px;
  height: 25px;
}
.openerp .oe_form_autolayout .oe_form_group_cell .oe_form_button {
  width: 100%;
  white-space: nowrap;
}
.openerp .oe_form_autolayout .oe_form_group_cell > .oe_form_field_many2one,
.openerp .oe_form_autolayout .oe_form_group_cell > .oe_form_field_many2one input,
.openerp .oe_form_autolayout .oe_form_group_cell > .oe_form_field_char input,
.openerp .oe_form_autolayout .oe_form_group_cell > .oe_form_field_text textarea,
.openerp .oe_form_autolayout .oe_form_group_cell > .oe_form_field_email,
.openerp .oe_form_autolayout .oe_form_group_cell > .oe_form_field_email input,
.openerp .oe_form_autolayout .oe_form_group_cell > .oe_form_field_url,
.openerp .oe_form_autolayout .oe_form_group_cell > .oe_form_field_url input,
.openerp .oe_form_autolayout .oe_form_group_cell > .oe_form_field_date input,
.openerp .oe_form_autolayout .oe_form_group_cell > .oe_form_field_float input,
.openerp .oe_form_autolayout .oe_form_group_cell > .oe_form_field_selection select,
.openerp .oe_form_autolayout .oe_form_group_cell > .oe_datepicker_root {
  width: 100%;
}
.openerp .oe_form_autolayout .oe_form_button.oe_button {
  color: #4c4c4c;
  white-space: nowrap;
  min-width: 100%;
  width: 100%;
  height: 22px;
}
.openerp .oe_form_autolayout .oe_form_button.oe_button span {
  position: relative;
  vertical-align: top;
}
.openerp .oe_form_autolayout .oe_form_group_cell.oe_form_group_nested {
  padding: 0;
}
.openerp .oe_form label {
  font-weight: bold;
}
.openerp .oe_form_label_help[for], .openerp .oe_form_label[for] {
  white-space: nowrap;
}
.openerp .oe_form textarea {
  resize: vertical;
}
.openerp .oe_form input[type="text"],
.openerp .oe_form input[type="password"],
.openerp .oe_form input[type="file"],
.openerp .oe_form select {
  height: 22px;
  padding-top: 2px;
}
.openerp .oe_form input[type="text"],
.openerp .oe_form input[type="password"],
.openerp .oe_form input[type="file"],
.openerp .oe_form select,
.openerp .oe_form textarea {
  -moz-box-sizing: border-box;
  -webkit-box-sizing: border-box;
  -ms-box-sizing: border-box;
  box-sizing: border-box;
  padding: 0 2px;
  margin: 0 2px;
  border: 1px solid #999999;
  -moz-border-radius: 3px;
  -webkit-border-radius: 3px;
  border-radius: 3px;
  background: white;
  min-width: 90px;
  color: #1f1f1f;
}
.openerp .oe_form input[readonly],
.openerp .oe_form select[readonly],
.openerp .oe_form textarea[readonly],
.openerp .oe_form input[disabled],
.openerp .oe_form select[disabled],
.openerp .oe_form textarea[disabled] {
  background: #e5e5e5 !important;
  color: #666666;
}
.openerp .oe_form .oe_form_field_many2one input,
.openerp .oe_form .oe_form_field_binary input,
.openerp .oe_form .oe_form_field_binary input,
.openerp .oe_form .oe_form_field_email input,
.openerp .oe_form .oe_form_field_url input {
  border-right: none;
  -webkit-border-top-right-radius: 0px;
  -webkit-border-bottom-right-radius: 0px;
  -moz-border-radius-topright: 0px;
  -moz-border-radius-bottomright: 0px;
  border-top-right-radius: 0px;
  border-bottom-right-radius: 0px;
}
.openerp .oe_form .oe_form_field_email button img,
.openerp .oe_form .oe_form_field_url button img {
  vertical-align: top;
}
.openerp .oe_form .oe_form_field_translatable,
.openerp .oe_form .oe_form_field_many2one,
.openerp .oe_form .oe_form_field_date,
.openerp .oe_form .oe_form_field_datetime {
  white-space: nowrap;
}
.openerp .oe_form .oe_form_field_boolean {
  padding-top: 4px;
}
.openerp .oe_form .oe_form_field_datetime input {
  min-width: 11em;
}
.openerp .oe_form .oe_datepicker_container {
  display: none;
}
.openerp .oe_form .oe_datepicker_root {
  display: inline-block;
}
.openerp .oe_form .oe_form_required input, .openerp .oe_form .oe_form_required select, .openerp .oe_form .oe_form_required textarea {
  background-color: #d2d2ff !important;
}
.openerp .oe_form .oe_form_invalid input, .openerp .oe_form .oe_form_invalid select, .openerp .oe_form .oe_form_invalid textarea {
  background-color: #ff6666 !important;
  border: 1px solid #dd0000 !important;
}
.openerp .oe_form .oe_button.oe_field_button {
  -webkit-border-top-left-radius: 0px;
  -webkit-border-bottom-left-radius: 0px;
  -moz-border-radius-topleft: 0px;
  -moz-border-radius-bottomleft: 0px;
  border-top-left-radius: 0px;
  border-bottom-left-radius: 0px;
  margin-right: -1px;
  height: 22px;
}
.openerp .oe_form .oe_input_icon {
  cursor: pointer;
  margin: 3px 0 0 -21px;
  vertical-align: top;
}
.openerp .oe_form .oe_input_icon_disabled {
  position: absolute;
  cursor: default;
  opacity: 0.5;
  filter: alpha(opacity=50);
  right: 5px;
  top: 3px;
}
.openerp .oe_form .oe-binary-file-set {
  overflow: hidden;
  position: relative;
  width: 45px;
  height: 30px;
}
.openerp .oe_form input.oe-binary-file {
  z-index: 0;
  line-height: 0;
  font-size: 12px;
  position: absolute;
  top: 1px;
  right: 10px;
  opacity: 0;
  filter: alpha(opacity=0);
  -ms-filter: "alpha(opacity=0)";
  margin: 0;
  padding: 0;
}
.openerp .oe_horizontal_separator {
  font-weight: bold;
  border: 0 solid #666666;
  border-bottom-width: 1px;
  margin: 3px 4px 3px 1px;
  height: 17px;
}
.openerp .oe_horizontal_separator:empty {
  height: 5px;
}
.openerp .oe_vertical_separator {
  border-left: 1px solid #666666;
  padding: 0 4px 0 4px;
}
.openerp .oe_form_notebook {
  margin: 8px 0;
  padding: 0 8px;
  list-style: none;
  zoom: 1;
}
.openerp .oe_form_notebook:before, .openerp .oe_form_notebook:after {
  display: table;
  content: "";
  zoom: 1;
}
.openerp .oe_form_notebook:after {
  clear: both;
}
.openerp .oe_form_notebook > li {
  float: left;
}
.openerp .oe_form_notebook > li > a {
  display: block;
  color: #4c4c4c;
}
.openerp .oe_form_notebook {
  border-color: #dddddd;
  border-style: solid;
  border-width: 0 0 1px;
}
.openerp .oe_form_notebook > li {
  position: relative;
  margin-bottom: -1px;
}
.openerp .oe_form_notebook > li > a {
  padding: 0 12px;
  margin-right: 2px;
  line-height: 30px;
  border: 1px solid transparent;
  -moz-border-radius: 4px 4px 0 0;
  -webkit-border-radius: 4px 4px 0 0;
  border-radius: 4px 4px 0 0;
}
.openerp .oe_form_notebook > li > a:hover {
  text-decoration: none;
  background-color: #eeeeee;
  border-color: #eeeeee #eeeeee #dddddd;
}
.openerp .oe_form_notebook > li.ui-state-active > a, .openerp .oe_form_notebook > li.ui-state-active > a:hover {
  background-color: white;
  border: 1px solid #dddddd;
  border-bottom-color: transparent;
  cursor: default;
}
.openerp .ui-tabs-hide {
  display: none;
}
.openerp .oe_form .oe_form_field_progressbar.ui-progressbar {
  height: 22px;
  font-size: 10px;
  -moz-box-sizing: border-box;
  -webkit-box-sizing: border-box;
  -ms-box-sizing: border-box;
  box-sizing: border-box;
  border: 1px solid #999999;
  -moz-border-radius: 3px;
  -webkit-border-radius: 3px;
  border-radius: 3px;
  background: white;
  min-width: 90px;
}
.openerp .oe_form .oe_form_field_progressbar.ui-progressbar span {
  position: absolute;
  margin-left: 10px;
  font-weight: bold;
}
.openerp .oe_form .oe_form_field_progressbar.ui-progressbar .ui-widget-header {
  background: #cccccc url(/web/static/lib/jquery.ui/css/smoothness/images/ui-bg_highlight-soft_75_cccccc_1x100.png) 50% 50% repeat-x;
}
.openerp .oe_form .oe_view_manager_header2 td {
  padding: 0px 8px;
  line-height: 16px;
}
.openerp .oe_form .oe_view_manager_header2 td .oe_i {
  font-size: 13px;
}
.openerp .oe_form .oe_view_manager_header2 td .oe_pager_group {
  height: auto;
  line-height: 16px;
}
.openerp .oe_form .oe_view_manager_header2 td .oe_pager_group li {
  height: auto;
  line-height: 16px;
}
.openerp .oe-listview-content {
  width: 100%;
}
.openerp .oe-listview-content thead, .openerp .oe-listview-content tfoot {
  border-bottom: 1px solid #cacaca;
  background: #eeeeee;
}
.openerp .oe-listview-content tfoot {
  border-bottom: 1px solid #cacaca;
  font-weight: bold;
}
.openerp .oe-listview-content tbody {
  cursor: pointer;
  background: white;
}
.openerp .oe-listview-content thead {
  vertical-align: top;
}
.openerp .oe-listview-content td.oe_list_checkbox:first-child, .openerp .oe-listview-content th.oe_list_checkbox:first-child {
  width: 17px;
}
.openerp .oe-listview-content td.oe_list_checkbox:first-child:after, .openerp .oe-listview-content th.oe_list_checkbox:first-child:after {
  border-width: 0;
}
.openerp .oe-listview-content tbody tr:nth-child(odd) td, .openerp .oe-listview-content tbody tr:nth-child(odd) th {
  background-color: #f0f0fa;
  background-color: #f0f0fa;
  background-image: -webkit-gradient(linear, left top, left bottom, from(#f0f0fa), to(#eeeef6));
  background-image: -webkit-linear-gradient(top, #f0f0fa, #eeeef6);
  background-image: -moz-linear-gradient(top, #f0f0fa, #eeeef6);
  background-image: -ms-linear-gradient(top, #f0f0fa, #eeeef6);
  background-image: -o-linear-gradient(top, #f0f0fa, #eeeef6);
  background-image: linear-gradient(to bottom, #f0f0fa, #eeeef6);
}
.openerp .oe-listview-content tbody tr:hover td, .openerp .oe-listview-content tbody tr:hover th {
  background-color: #eeeeee;
  background-image: -webkit-gradient(linear, left top, left bottom, from(#eeeeee), to(#dedede));
  background-image: -webkit-linear-gradient(top, #eeeeee, #dedede);
  background-image: -moz-linear-gradient(top, #eeeeee, #dedede);
  background-image: -ms-linear-gradient(top, #eeeeee, #dedede);
  background-image: -o-linear-gradient(top, #eeeeee, #dedede);
  background-image: linear-gradient(to bottom, #eeeeee, #dedede);
}
.openerp .oe-listview-content td, .openerp .oe-listview-content th {
  padding: 3px 6px;
  line-height: 18px;
}
.openerp .oe-listview-content td button, .openerp .oe-listview-content th button {
  border: none;
  background: transparent;
  padding: 0;
  -moz-box-shadow: none;
  -webkit-box-shadow: none;
  -box-shadow: none;
}
.openerp .oe-listview-content .numeric {
  text-align: right;
  width: 82px;
}
.openerp .oe-listview-content .numeric input {
  text-align: right;
}
.openerp .oe-listview-content table .sortdown:after, .openerp .oe-listview-content table .sortdown:hover:after {
  visibility: visible;
  filter: alpha(opacity=60);
  opacity: 0.6;
}
.openerp .oe-listview-content table .sortup:after {
  border-bottom: none;
  border-left: 4px solid transparent;
  border-right: 4px solid transparent;
  border-top: 4px solid black;
  visibility: visible;
  -moz-box-shadow: none;
  -webkit-box-shadow: none;
  -box-shadow: none;
  filter: alpha(opacity=60);
  opacity: 0.6;
}
.openerp .oe_kanban_group_title {
  margin: 1px 1px 4px;
  font-size: 15px;
  font-weight: bold;
  text-shadow: 0 1px 0 white;
}
.openerp .oe_kanban_column, .openerp .oe_kanban_group_header {
  width: 240px;
  vertical-align: top;
  padding: 6px 7px 6px 6px;
  background: #f0eeee;
  border-left: 1px solid #f0f8f8;
  border-right: 1px solid #b9b9b9;
}
.openerp .oe_kanban_record {
  position: relative;
  display: block;
  min-height: 50px;
  margin: 6px 0;
  display: block;
  -moz-border-radius: 4px;
  -webkit-border-radius: 4px;
  border-radius: 4px;
}
.openerp .oe_kanban_record:last-child {
  margin-bottom: 0;
}
.openerp .oe_kanban_record .oe_kanban_title {
  font-weight: bold;
  margin: 2px 4px;
}
.openerp .oe_kanban_gravatar {
  width: 20px;
  height: 20px;
  -moz-border-radius: 3px;
  -webkit-border-radius: 3px;
  border-radius: 3px;
  -moz-box-shadow: 0 1px 2px rgba(0, 0, 0, 0.2);
  -webkit-box-shadow: 0 1px 2px rgba(0, 0, 0, 0.2);
  -box-shadow: 0 1px 2px rgba(0, 0, 0, 0.2);
}
.openerp .oe_kanban_avatar_toto {
  height: 40px;
  width: 40px;
  border: 1px solid;
  border-color: #e5e5e5 #dbdbdb #d2d2d2;
  -moz-border-radius: 3px;
  -webkit-border-radius: 3px;
  border-radius: 3px;
  -moz-box-shadow: 0 1px 2px rgba(0, 0, 0, 0.2);
  -webkit-box-shadow: 0 1px 2px rgba(0, 0, 0, 0.2);
  -box-shadow: 0 1px 2px rgba(0, 0, 0, 0.2);
}
.openerp .oe_trad_field.touched {
  border: 1px solid green !important;
}
.openerp.oe_tooltip {
  font-size: 12px;
}
.openerp.oe_tooltip .oe_tooltip_string {
  color: #ffdd55;
  font-weight: bold;
  font-size: 13px;
}
.openerp.oe_tooltip .oe_tooltip_help {
  white-space: pre-wrap;
}
.openerp.oe_tooltip .oe_tooltip_technical {
  padding: 0 0 4px 0;
  margin: 5px 0 0 15px;
}
.openerp.oe_tooltip .oe_tooltip_technical li {
  list-style: circle;
}
.openerp.oe_tooltip .oe_tooltip_technical_title {
  font-weight: bold;
}
.openerp .oe_layout_debugging .oe_form_group {
  outline: 2px dashed red;
}
.openerp .oe_layout_debugging .oe_form_group_cell {
  outline: 1px solid blue;
}
.openerp .oe_debug_view {
  float: left;
}
.openerp .oe_debug_view_log {
  font-size: 95%;
}
.openerp .oe_debug_view_log label {
  display: block;
  width: 49%;
  text-align: right;
  float: left;
  font-weight: bold;
  color: #000099;
}
.openerp .oe_debug_view_log span {
  display: block;
  width: 49%;
  float: right;
  color: #333333;
}

.openerp .oe_form_field_many2one td:first-child {
  position: relative;
}
.openerp .oe_form_field_many2one span.oe-m2o-drop-down-button {
  position: absolute;
  top: 3px;
  right: 2px;
=======
}
.openerp2 .oe-listview .oe_listview_nocontent > img {
  float: left;
  margin-right: 1.5em;
}
.openerp2 .oe-listview .oe_listview_nocontent > div {
  overflow: hidden;
  font-size: 150%;
  width: 60ex;
>>>>>>> e8dfda49
}<|MERGE_RESOLUTION|>--- conflicted
+++ resolved
@@ -21,15 +21,12 @@
   color: #4c4c4c;
   font-size: 13px;
   background: white;
-}
-.openerp a {
-  text-decoration: none;
-}
-
-.openerp {
   /* http://www.quirksmode.org/dom/inputfile.html
    * http://stackoverflow.com/questions/2855589/replace-input-type-file-by-an-image
    */
+}
+.openerp a {
+  text-decoration: none;
 }
 .openerp table {
   padding: 0;
@@ -1255,7 +1252,6 @@
   -moz-box-shadow: none;
   -webkit-box-shadow: none;
   -box-shadow: none;
-<<<<<<< HEAD
   font-weight: bold;
 }
 .openerp .oe_form_button_save_dirty:hover {
@@ -1621,6 +1617,15 @@
   height: auto;
   line-height: 16px;
 }
+.openerp .oe_listview_nocontent > img {
+  float: left;
+  margin-right: 1.5em;
+}
+.openerp .oe_listview_nocontent > div {
+  overflow: hidden;
+  padding: 6px;
+  font-size: 125%;
+}
 .openerp .oe-listview-content {
   width: 100%;
 }
@@ -1811,15 +1816,4 @@
   position: absolute;
   top: 3px;
   right: 2px;
-=======
-}
-.openerp2 .oe-listview .oe_listview_nocontent > img {
-  float: left;
-  margin-right: 1.5em;
-}
-.openerp2 .oe-listview .oe_listview_nocontent > div {
-  overflow: hidden;
-  font-size: 150%;
-  width: 60ex;
->>>>>>> e8dfda49
 }