--- conflicted
+++ resolved
@@ -1501,17 +1501,9 @@
         .oe_form .oe_form_field_date
             width: auto
     .oe_form_nosheet
-<<<<<<< HEAD
-        margin: 8px
-    .oe_form_nosheet > header
-        margin-top: -8px
-        margin-left: -8px
-        margin-right: -8px
-=======
         margin: 16px
         > header
             margin: -16px -16px 0 -16px
->>>>>>> 332b118e
     // }}}
     // FormView.custom tags and classes {{{
     .oe_form
