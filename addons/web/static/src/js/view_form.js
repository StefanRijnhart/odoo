--- conflicted
+++ resolved
@@ -2430,13 +2430,8 @@
     initialize_content: function() {
         if (!this.get("effective_readonly")) {
             this.datewidget = this.build_widget();
-<<<<<<< HEAD
-            this.datewidget.on_change.add_last(_.bind(function() {
+            this.datewidget.on('datetime_changed', this, _.bind(function() {
                 this.internal_set_value(this.datewidget.get_value());
-=======
-            this.datewidget.on('datetime_changed', this, _.bind(function() {
-                this.set({'value': this.datewidget.get_value()});
->>>>>>> 40d2a376
             }, this));
             this.datewidget.appendTo(this.$el);
             this.setupFocus(this.datewidget.$input);
