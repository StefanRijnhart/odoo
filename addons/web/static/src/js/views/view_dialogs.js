--- conflicted
+++ resolved
@@ -408,12 +408,8 @@
                 self.on_selected([record.res_id]);
             },
         })).open();
-<<<<<<< HEAD
         dialog.on('closed', this, this.close);
-=======
-        dialog.on('closed', this, this.close.bind(this));
         return dialog;
->>>>>>> 877e7098
     },
 });
 
