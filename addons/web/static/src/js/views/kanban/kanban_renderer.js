--- conflicted
+++ resolved
@@ -409,7 +409,6 @@
         } else {
             this._renderUngrouped(fragment);
         }
-<<<<<<< HEAD
         delete this.defs;
 
         return this._super.apply(this, arguments).then(function () {
@@ -424,21 +423,6 @@
                     _.invoke(self.widgets, 'on_attach_callback');
                 }
             });
-=======
-        var defs = this.defs;
-        delete this.defs;
-        defs.push(this._super.apply(this, arguments));
-        return $.when.apply($, defs).then(function () {
-            _.invoke(oldWidgets, 'destroy');
-            self.$el.empty();
-            self.$el.toggleClass('o_kanban_grouped', isGrouped);
-            self.$el.toggleClass('o_kanban_ungrouped', !isGrouped);
-            self.$el.append(fragment);
-            self._toggleNoContentHelper();
-            if (self._isInDom) {
-                _.invoke(self.widgets, 'on_attach_callback');
-            }
->>>>>>> c9f832d9
         });
     },
     /**
