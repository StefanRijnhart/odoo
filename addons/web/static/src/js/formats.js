--- conflicted
+++ resolved
@@ -330,7 +330,6 @@
     return instance.web.round_precision(value, Math.pow(10,-decimals));
 };
 
-<<<<<<< HEAD
 /**
  * Convert Python strftime to escaped moment.js format.
  *
@@ -390,11 +389,10 @@
     'X': 'HH:mm:ss'
 };
 var _normalize_format_cache = {};
-=======
+
 instance.web.float_is_zero = function(value, decimals){
     epsilon = Math.pow(10, -decimals);
     return Math.abs(instance.web.round_precision(value, epsilon)) < epsilon;
 };
->>>>>>> 4af53de3
 
 })();