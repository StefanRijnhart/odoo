openerp.web.view_editor = function(openerp) {
var QWeb = openerp.web.qweb;
openerp.web.ViewEditor =   openerp.web.Widget.extend({
    init: function(parent, element_id, dataset, view, options) {
        this._super(parent);
        this.element_id = element_id
        this.parent = parent
        this.dataset = new openerp.web.DataSetSearch(this, 'ir.ui.view', null, null);
        this.model = dataset.model;
        this.xml_element_id = 0;
        this.property = openerp.web.ViewEditor.property_widget;
    },
    start: function() {
        this.init_view_editor();
    },
    init_view_editor: function() {
        var self = this;
        var action = {
            name: _.sprintf("Manage Views (%s)", this.model),
            context: this.session.user_context,
            domain: [["model", "=", this.model]],
            res_model: 'ir.ui.view',
            views: [[false, 'list']],
            type: 'ir.actions.act_window',
            target: "current",
            limit: this.dataset.limit || 80,
            auto_search: true,
            flags: {
                sidebar: false,
                deletable: false,
                views_switcher: false,
                action_buttons: false,
                search_view: false,
                pager: false,
                radio: true
            },
        };
        this.view_edit_dialog = new openerp.web.Dialog(this, {
            modal: true,
            title: 'ViewEditor',
            width: 750,
            height: 500,
            buttons: {
                "Create": function(){
                    //to do
                },
                "Edit": function(){
                    self.xml_element_id = 0;
                    self.get_arch();
                },
                "Close": function(){
                    self.view_edit_dialog.close();
                }
            },
        }).start().open();
        var action_manager = new openerp.web.ActionManager(this);
        action_manager.appendTo(this.view_edit_dialog);
        $.when(action_manager.do_action(action)).then(function() {
            var viewmanager = action_manager.inner_viewmanager,
                controller = viewmanager.views[viewmanager.active_view].controller;
            controller.on_loaded.add_last(function(){
                $(controller.groups).bind({
                    'selected': function(e, ids, records) {
                        self.main_view_id = ids[0];
                    }
                })
            });
        });
    },
    add_node_name : function(node) {
        if(node.tagName.toLowerCase() == "button" || node.tagName.toLowerCase() == "field"){
            return (node.getAttribute('name'))?
                _.sprintf( "<%s name='%s'>",node.tagName.toLowerCase(), node.getAttribute('name')):
                _.sprintf( "<%s>",node.tagName.toLowerCase());
        }else if(node.tagName.toLowerCase() == "group"){
            return (node.getAttribute('string'))?
                _.sprintf( "<%s>",node.getAttribute('string')):
                _.sprintf( "<%s>",node.tagName.toLowerCase());
        }else{
            return (node.getAttribute('string'))?
                _.sprintf( "<%s string='%s'>",node.tagName.toLowerCase(), node.getAttribute('string')):
                _.sprintf( "<%s>",node.tagName.toLowerCase());
        }
    },

    create_View_Node: function(node){
        var self = this;
        ViewNode = {
            'level': ($(node).parents()).length + 1,
            'id': self.xml_element_id += 1,
            'att_list': [],
            'name': self.add_node_name(node),
            'child_id': []
        }
        ViewNode.att_list.push(node.tagName.toLowerCase());
        _.each(node.attributes ,function(att){
           ViewNode.att_list.push([att.nodeName,att.nodeValue]);
       });
        return ViewNode;
    },

    append_child_object: function(main_object, parent_id, child_obj_list) {
        var self = this;
            if(main_object.id == parent_id){
                var pare
                main_object.child_id = child_obj_list;
                return main_object;
            }else{
                _.each(main_object.child_id ,function(child_object){
                    self.append_child_object(child_object, parent_id, child_obj_list);
                });
            }
    },

    convert_arch_to_obj: function(xml_Node, main_object, parent_id){
        var self = this;
        var child_obj_list = [];
<<<<<<< HEAD
        _.each(xml_Node,function(element){
           child_obj_list.push(self.create_View_Node(element)) ;
        });
        this.append_child_object(main_object, parent_id, child_obj_list);
        var obj_xml_list = _.zip(xml_Node,child_obj_list);
        _.each(obj_xml_list, function(node){
            if(node[0].children.length != 0){
            self.convert_arch_to_obj(node[0].children, main_object, node[1].id);}
        });
=======
        var children_list = $(xml).children();
        var parents = $(children_list[0]).parents().get();
        _.each(children_list, function(child_node) {
            child_obj_list.push(self.convert_tag_to_obj(child_node, parents.length));
        });
        if (children_list.length != 0) {
            if (parents.length <= parent_list.length) { parent_list.splice(parents.length - 1);}
            parent_list.push(parent_id);
            self.append_child_object(main_object[0], parent_list.slice(1), child_obj_list);
        }
        for (var i = 0; i < children_list.length; i++) {
            self.convert_arch_to_obj(children_list[i], parent_list, child_obj_list[i].id, main_object);
        }
>>>>>>> eed4414d
        return main_object;
    },

    parse_xml: function(arch, view_id) {
        main_object = {
            'level': 0,
            'id': this.xml_element_id +=1,
            'att_list': [],
            'name': _.sprintf("<view view_id = %s>", view_id),
            'child_id': []
        };
        var xml_arch = QWeb.load_xml(arch);
        return [this.convert_arch_to_obj(xml_arch.childNodes, main_object, this.xml_element_id)];
    },

    get_arch: function() {
        var self = this;
        var view_arch_list = [];
        this.dataset.read_ids([parseInt(self.main_view_id)], ['arch', 'type'], function(arch) {
            var arch_object = self.parse_xml(arch[0].arch, self.main_view_id);
            self.main_view_type = arch[0].type
            view_arch_list.push({"view_id": self.main_view_id, "arch": arch[0].arch});
            self.dataset.read_slice([], {domain: [['inherit_id','=', parseInt(self.main_view_id)]]}, function(result) {
                _.each(result, function(res) {
                    view_arch_list.push({"view_id": res.id, "arch": res.arch});
                    self.inherit_view(arch_object, res);
                });
                return self.edit_view({"main_object": arch_object,
                    "parent_child_id": self.parent_child_list(arch_object, []),
                    "arch": view_arch_list});
            });
        });
    },
    parent_child_list : function(one_object, parent_list) {
        var self = this;
        _.each(one_object , function(element) {
            if (element.child_id.length != 0) {
                parent_list.push({"key": element.id, "value": _.pluck(element.child_id, 'id')});
                self.parent_child_list(element.child_id, parent_list);
            }
        });
        return parent_list;
    },

    inherit_view : function(arch_object, result) {
        var self = this;
        var xml_list = [];
        var xml_arch = QWeb.load_xml(result.arch);
        (xml_arch.childNodes[0].tagName == "data")
            ? xml_list = xml_arch.childNodes[0].children 
                : xml_list.push(xml_arch.childNodes[0]);
        _.each(xml_list, function(xml) {
            var expr_to_list = [];
            var xpath_arch_object = self.parse_xml(QWeb.tools.xml_node_to_string(xml), result.id);
            if(xml.tagName == "xpath"){
                var part_expr = _.without(xml.getAttribute('expr').split("/"), "");
                _.each(part_expr, function(part) {
                    expr_to_list.push(_.without($.trim(part.replace(/[^a-zA-Z 0-9 _]+/g,'!')).split("!"), ""));
                });
            }else{
                var temp = _.reject(xpath_arch_object[0].child_id[0].att_list, function(list) {
                    return _.include(list, "position")
                });
                expr_to_list = [_.flatten(temp)];
            }
            self.inherit_apply(expr_to_list, arch_object ,xpath_arch_object);
        });
    },
    inherit_apply: function(expr_list ,arch_object ,xpath_arch_object) {
        var self = this;
        if (xpath_arch_object.length) {
            var check = expr_list[0];
            var obj;
            switch (check.length) {
                case 2:
                    if (parseInt(check[1])) {
                        //for field[3]
                        var temp_list = _.select(arch_object, function(element) {
                            return _.include(_.flatten(element.att_list), check[0]);
                        });
                        obj = arch_object[_.indexOf(arch_object, temp_list[parseInt(check[1]) - 1])];
                    } else {
                        //for notebook[last()]
                        obj = _.detect(arch_object, function(element) {
                            return _.include(_.flatten(element.att_list), check[0]);
                        });
                    }
                    break;
                case 3:
                    //for field[@name='type']
                    obj = _.detect(arch_object, function(element){
                        if ((_.intersection(_.flatten(element.att_list), _.uniq(check))).length == check.length) {
                            return element;
                        }
                    });
                    break;
                case 1:
                    //for /form/notebook
                    var temp_list = _.select(arch_object, function(element) {
                        return _.include(_.flatten(element.att_list), check[0]);
                    });
                    if (temp_list.length != 0) {
                        expr_list.length == 1 ? obj = temp_list[0] : expr_list.shift();
                    }
                    break;
            }
            if (obj) {
                expr_list.shift();
                if (expr_list.length) {
                    self.inherit_apply(expr_list, obj.child_id, xpath_arch_object);
                } else {
                    self.increase_level(xpath_arch_object[0], obj.level + 1);
                    obj.child_id.push(xpath_arch_object[0]);
                    xpath_arch_object.pop();
                }
            } else {
                _.each(arch_object, function(element) {
                    self.inherit_apply(expr_list, element.child_id, xpath_arch_object);
                });
            }
        }
    },
    increase_level: function(val, level) {
        var self = this;
        val.level = level;
        _.each(val.child_id, function(val, key) {
            self.increase_level(val, level + 1);
        });
    },
    edit_view: function(one_object) {
        var self = this;
        this.edit_xml_dialog = new openerp.web.Dialog(this, {
            modal: true,
            title: _.sprintf("View Editor %d - %s", self.main_view_id, self.model),
            width: 750,
            height: 500,
            buttons: {
                "Inherited View": function() {
                    //todo
                },
                "Preview": function() {
                    var action = {
                        context: self.session.user_context,
                        res_model: self.model,
                        views: [[self.main_view_id, self.main_view_type]],
                        type: 'ir.actions.act_window',
                        target: "new",
                        flags: {
                            sidebar: false,
                            views_switcher: false,
                            action_buttons: false,
                            search_view: false,
                            pager: false,
                        },
                    };
                    var action_manager = new openerp.web.ActionManager(self);
                    action_manager.do_action(action);
                },
                "Close": function(){
                    self.edit_xml_dialog.close();
                }
            }
        }).start().open();
        this.edit_xml_dialog.$element.html(QWeb.render('view_editor', {'data': one_object['main_object']}));
        this.edit_xml_dialog.$element.find("tr[id^='viewedit-']").click(function() {
            self.edit_xml_dialog.$element.find("tr[id^='viewedit-']").removeClass('ui-selected');
            $(this).addClass('ui-selected');
        });
        this.edit_xml_dialog.$element.find("img[id^='parentimg-']").click(function() {
            if ($(this).attr('src') == '/web/static/src/img/collapse.gif') {
                $(this).attr('src', '/web/static/src/img/expand.gif');
                self.on_expand(this);
            } else {
                $(this).attr('src', '/web/static/src/img/collapse.gif');
                var id = this.id.split('-')[1];
                self.on_collapse(this,one_object['parent_child_id'], one_object['main_object']);
            }
        });
        this.edit_xml_dialog.$element.find("img[id^='side-']").click(function() {
            var side = $(this).closest("tr[id^='viewedit-']");
            var clicked_tr_id = (side.attr('id')).split('-')[1];
            var img = side.find("img[id='parentimg-" + clicked_tr_id + "']").attr('src');
            var clicked_tr_level = parseInt(side.attr('level'));
            var cur_tr = side;
            var last_tr;
            var next_tr;
            var tr_to_move = [];
            tr_to_move.push(side);
            var view_id;
            var view_xml_id;
            var view_find = side;
            while (1) {
                view_find = view_find.prev();
                if ((self.edit_xml_dialog.$element.find(view_find).find('a').text()).search("view_id") != -1
                        && parseInt(view_find.attr('level')) < clicked_tr_level) {
                    view_id = parseInt(($(view_find).find('a').text()).replace(/[^0-9]+/g, ''));
                    view_xml_id = (view_find.attr('id')).split('-')[1];
                    break;
                }
            }
            switch (this.id) {
                case "side-add":
                    break;
                case "side-remove":
                    break;
                case "side-edit":
                    var tr = $(this).closest("tr[id^='viewedit-']").find('a').text();
                    var tag = _.detect(_.keys(_PROPERTIES),function(res){
                        return _.includes(tr, res);
                    });
                    var properties = _PROPERTIES[tag];
                    self.on_edit_node(properties, clicked_tr_id, one_object, view_id, view_xml_id, clicked_tr_level);
                    break;
                case "side-up":
                    while (1) {
                        var prev_tr = cur_tr.prev();
                        if (clicked_tr_level >= parseInt(prev_tr.attr('level')) || prev_tr.length == 0) {
                           last_tr = prev_tr;
                           break;
                        }
                        cur_tr = prev_tr;
                    }
                    if (img) {
                    self.edit_xml_dialog.$element.find("img[id='parentimg-" + clicked_tr_id + "']").
                            attr('src', '/web/static/src/img/expand.gif');
                        while (1) {
                            next_tr = side.next();
                            if (parseInt(next_tr.attr('level')) <= clicked_tr_level || next_tr.length == 0) {
                                break;
                            } else {
                                next_tr.hide();
                                tr_to_move.push(next_tr);
                                side = next_tr;
                            }
                        }
                    }
                    if (last_tr.length != 0 && parseInt(last_tr.attr('level')) == clicked_tr_level &&
                            (self.edit_xml_dialog.$element.find(last_tr).find('a').text()).search("view_id") == -1) {
                        _.each(tr_to_move, function(rec) {
                             $(last_tr).before(rec);
                        });
                        self.do_save_update_arch(one_object, view_id, view_xml_id, clicked_tr_id, clicked_tr_level, "up");
                    }
                break;
            case "side-down":
                if (img) {
                    while (1) {
                        next_tr = cur_tr.next();
                        if ( parseInt(next_tr.attr('level')) <= clicked_tr_level || next_tr.length == 0) {
                            last_tr = next_tr;
                            break;
                        } else {
                            tr_to_move.push(next_tr);
                            cur_tr = next_tr;
                        }
                   }
                } else {
                    last_tr = cur_tr.next();
                }

                if ((self.edit_xml_dialog.$element.find(last_tr).find('a').text()).search("view_id") != -1) {
                    return;
                }
                if (last_tr.length != 0 &&  parseInt(last_tr.attr('level')) == clicked_tr_level) {
                    var last_tr_id = (last_tr.attr('id')).split('-')[1];
                    img = last_tr.find("img[id='parentimg-" + last_tr_id + "']").attr('src');
                    if (img) {
                        self.edit_xml_dialog.$element.find("img[id='parentimg-" + last_tr_id + "']").
                                                        attr('src', '/web/static/src/img/expand.gif');
                        while (1) {
                            var next_tr = last_tr.next();
                            if (next_tr.attr('level') <= clicked_tr_level || next_tr.length == 0) break;
                            next_tr.hide();
                            last_tr = next_tr;
                        }
                    }
                    tr_to_move.reverse();
                    _.each(tr_to_move, function(rec) {
                       $(last_tr).after(rec);
                    });
                    self.do_save_update_arch(one_object, view_id, view_xml_id, clicked_tr_id, clicked_tr_level, "down");
                }
                break;
            }
        });
    },
    do_save_update_arch: function(one_object, view_id, view_xml_id, clicked_tr_id, clicked_tr_level, move_direct, update_values) {
        var self = this;
        var arch = _.detect(one_object['arch'], function(element) {return element.view_id == view_id;});
        var obj = self.get_object_by_id(view_xml_id, one_object['main_object'], []);
         //for finding xpath tag from inherit view
        var xml_arch = QWeb.load_xml(arch.arch);
        if (xml_arch.childNodes[0].tagName == "data") {
            var check_list = _.flatten(obj[0].child_id[0].att_list);
            arch.arch = _.detect(xml_arch.childNodes[0].children, function(xml_child){
                var temp_obj = self.create_View_Node(xml_child);
                var insert = _.intersection(_.flatten(temp_obj.att_list),_.uniq(check_list));
                if (insert.length == check_list.length ) {return xml_child;}
            });
        }
        return self.do_save_xml(arch.arch, obj[0].child_id[0], parseInt(clicked_tr_id), [], parseInt(clicked_tr_level),
                        parseInt(view_id), arch, move_direct, update_values);
    },
    get_object_by_id: function(view_xml_id, one_object, result) {
        var self = this;
        if (result.length == 0 ) {
            var check = _.detect(one_object , function(obj) {
                return view_xml_id == obj.id;
            });
            if (check) {result.push(check);};
            _.each(one_object, function(obj) {
               self.get_object_by_id(view_xml_id, obj.child_id, result);
            });
        }
        return result;
    },
<<<<<<< HEAD

    save_arch: function(arch1, obj, id, child_list, level, view_id, arch, move_direct){
=======
    do_save_xml: function(arch1, obj, id, child_list, level, view_id, arch, move_direct, update_values){
>>>>>>> eed4414d
        var self = this;
        var children_list =  $(arch1).children();
        var list_obj_xml = _.zip(children_list,obj.child_id);
        if (id) {
            if (obj.id == id) {
                var id;
                var parent = $(arch1).parents();
                var index = _.indexOf(child_list, obj);
                if (move_direct == "down") {
                    var next = $(arch1).next();
                    $(next).after(arch1);
                    var re_insert_obj = child_list.splice(index, 1);
                    child_list.splice(index+1, 0, re_insert_obj[0]);
                } else if (move_direct == "up") {
                    var prev = $(arch1).prev();
                    $(prev).before(arch1);
                    var re_insert_obj = child_list.splice(index, 1);
                    child_list.splice(index-1, 0, re_insert_obj[0]);
                } else if (move_direct == "update_node") {
                    _.each(update_values, function(val){
                        $(arch1).attr(val[0],val[1]);
                    });
                    var new_obj = self.convert_tag_to_obj(arch1, obj.level - 1);
                    new_obj.id = obj.id;
                    new_obj.child_id = obj.child_id;
                    self.edit_xml_dialog.$element.find("tr[id='viewedit-"+id+"']").find('a').text(new_obj.name);
                    child_list.splice(index, 1, new_obj);
                }
                var convert_to_utf = QWeb.tools.xml_node_to_string(parent[parent.length-1]);
                convert_to_utf = convert_to_utf.replace('xmlns="http://www.w3.org/1999/xhtml"', "");
                convert_to_utf = '<?xml version="1.0"?>' + convert_to_utf;
                arch.arch = convert_to_utf;
                this.dataset.write(parseInt(view_id),{"arch":convert_to_utf}, function(r) {
                });
            }
            if (obj.level <= level) {
                _.each(list_obj_xml, function(child_node) {
                    self.do_save_xml(child_node[0], child_node[1], id, obj.child_id, level, view_id, arch, move_direct, update_values);
                });
            }
        }
    }, 
    on_expand: function(expand_img){
        var level = parseInt($(expand_img).closest("tr[id^='viewedit-']").attr('level'));
        var cur_tr = $(expand_img).closest("tr[id^='viewedit-']");
        while (1) {
            var nxt_tr = cur_tr.next();
            if (parseInt(nxt_tr.attr('level')) > level) {
                cur_tr = nxt_tr;
                nxt_tr.hide();
            } else return nxt_tr;
        }
    },
    on_collapse: function(collapse_img, parent_child_id, id, main_object) {
        var self = this;
        var id = collapse_img.id.split('-')[1];
        var datas = _.detect(parent_child_id, function(res) {
            return res.key == id;
        });
        _.each(datas.value, function (rec) {
            var tr = self.edit_xml_dialog.$element.find("tr[id='viewedit-" + rec + "']");
            tr.find("img[id='parentimg-" + rec + "']").attr('src', '/web/static/src/img/expand.gif');
            tr.show();
        });
    },
    on_edit_node:function(properties, clicked_tr_id, obj, view_id, view_xml_id, clicked_tr_level){
        var self = this;
        this.edit_node_dialog = new openerp.web.Dialog(this,{
            modal: true,
            title: 'Properties',
            width: 500,
            height: 400,
            buttons: {
                    "Update": function(){
                        var update_values = [];
                        _.each(self.edit_widget, function(widget) {
                            var value = widget.get_value();
                            if (value) {
                                update_values.push(value);
                            }
                        });
                        self.do_save_update_arch(obj, view_id, view_xml_id, clicked_tr_id, clicked_tr_level, "update_node", update_values);
                        self.edit_node_dialog.close();
                    },
                    "Cancel": function(){
                        self.edit_node_dialog.close();
                    }
                }
        });
        this.edit_node_dialog.start().open();
        var widget = _.keys(self.property.map);
        var arch_val = self.get_object_by_id(clicked_tr_id,obj['main_object'], []);
        this.edit_node_dialog.$element.append('<table id="rec_table"  style="width:400px" class="oe_forms"></table>');
        this.edit_widget = [];
        _.each(properties, function(record) {
            var id = record,
            type_widget;
            self.ready  = $.when(self.on_groups(id)).then(function () {
                if (_.include(widget,id)){
                    type_widget =  new (self.property.get_any(['undefined' , id, arch_val[0]['att_list'][0]])) (self.edit_node_dialog, arch_val, id);
                } else {
                    type_widget = new openerp.web.ViewEditor.FieldChar (self.edit_node_dialog,arch_val, id);
                }
                self.edit_widget.push(type_widget);
                self.edit_node_dialog.$element.find('table[id=rec_table]').append('<tr><td align="right">'+id+':</td><td>'+type_widget.render()+'</td></tr>');
                var view_val = _.detect(arch_val[0]['att_list'],function(res) {
                    return _.include(res, id);
                });
                var value = null;
                id == 'groups'? type_widget.set_value(self.groups, view_val): type_widget.set_value(value, view_val);
                type_widget.start();
            });
        });
    },
     //for getting groups
    on_groups: function(id){
        var self = this,
        def = $.Deferred();
        if (id != 'groups') {
            self.groups = false;
            return false;
        }
        var group_ids = [],
        group_names = {},
        groups = [];
        var res_groups = new openerp.web.DataSetSearch(this,'res.groups', null, null),
            model_data = new openerp.web.DataSetSearch(self,'ir.model.data', null, null);
            res_groups
            .read_slice([], {})
            .done(function(res_grp) {
                _.each(res_grp,function(res){
                    var key = res.id;
                    group_names[key]=res.name;
                    group_ids.push(res.id);
                });
            model_data
                .read_slice([],{domain:[['res_id', 'in', group_ids],['model','=','res.groups']]})
                .done(function(model_grp) {
                    _.each(model_grp,function(res_group){
                        groups.push([res_group.name,group_names[res_group.res_id]]);
                    });
                    self.groups = groups;
                    def.resolve();
                });
            })
        return def.promise();
    }
});
openerp.web.ViewEditor.Field = openerp.web.Class.extend({
    init: function(view, node, id) {
        this.$element = view.$element;
        this.node = node;
        this.dirty = false;
        this.name = id;
    },
    on_ui_change: function() {
        this.dirty = true;
    },
    render: function() {
        return QWeb.render(this.template, {widget: this});
    },
});
openerp.web.ViewEditor.FieldBoolean = openerp.web.ViewEditor.Field.extend({
    template : "vieweditor_boolean",
    start: function() {
        var self = this;
        this.$element.find("input[id="+ self.name+"]").change(function() {
            self.on_ui_change();
        });
    },
    set_value: function(value,view_val) {
        if (view_val) {
            this.$element.find("input[id=" + this.name+ "]").attr('checked', view_val[1]);
        }
    },
    get_value: function() {
        if (!this.dirty) {
            return false;
        }
        var value = this.$element.find("input[id=" + this.name + "]").is(':checked');
        return value ? [this.name, value] : [this.name, null];
    }
});
openerp.web.ViewEditor.FieldChar = openerp.web.ViewEditor.Field.extend({
    template : "vieweditor_char",
    start: function () {
        var self = this;
        this.$element.find("input[id="+ this.name+"]").css('width','100%').change(function() {
            self.on_ui_change();
        });
    },
    set_value: function(value,view_val) {
        view_val ? this.$element.find("input[id=" + this.name + "]").val(view_val[1]): this.$element.find("tr[id=" + this.name + "] input").val();
    },
    get_value: function() {
        if (!this.dirty) {
            return false;
        }
        var value= this.$element.find("input[id=" + this.name + "]").val();
        return value ? [this.name, value] : [this.name, ""];
    }
});
openerp.web.ViewEditor.FieldSelect = openerp.web.ViewEditor.Field.extend({
    template : "vieweditor_selection",
    start: function () {
        var self = this;
        this.$element.find("select[id=" + this.name + "]").css('width', '100%').change(function() {
            self.on_ui_change();
        });
    },
    set_value: function(value, view_val) {
        var self = this;
        _.each(value, function(item) {
            var select_val = view_val? (view_val[1] == ((typeof(item) == 'string')? item:item[0])?true: false): false;
            self.$element.find("select[id=" + self.name + "]").append($("<option/>", {
                    value: (typeof(item) == 'string') ? item: item[0],
                    text: (typeof(item) == 'string')? item: item[1],
                    selected:select_val
            }));
        });
    },
    get_value: function() {
        if (!this.dirty) {
            return false;
        }
        var value = this.$element.find("select[id=" + this.name + "]").find("option:selected").val();
        return  value ? [this.name, value] : [this.name, ""];
    }
});
openerp.web.ViewEditor.WidgetProperty = openerp.web.ViewEditor.FieldSelect.extend({
    init: function(view, node, id) {
        this._super(view, node, id);
        this.registry = openerp.web.form.widgets;
    },
    set_value: function(value, view_val) {
        value = _.keys(this.registry.map);
        value.push('');
        value.sort();
        this._super.apply(this,[value, view_val]);
    }
});
openerp.web.ViewEditor.IconProperty = openerp.web.ViewEditor.FieldSelect.extend({
    set_value: function(value, view_val) {
        this._super.apply(this,[icons, view_val]);
    }
});
openerp.web.ViewEditor.ButtonTargetProperty = openerp.web.ViewEditor.FieldSelect.extend({
    set_value: function(value, view_val) {
        value = [['', ''], ['new', 'New Window']];
        this._super.apply(this,[value, view_val]);
    }
});
openerp.web.ViewEditor.ButtonTypeProperty = openerp.web.ViewEditor.FieldSelect.extend({
    set_value: function(value, view_val) {
        value = [['', ''], ['action', 'Action'], ['object', 'Object'], ['workflow', 'Workflow'], ['server_action', 'Server Action']];
        this._super.apply(this,[value, view_val]);
    }
});
openerp.web.ViewEditor.AlignProperty = openerp.web.ViewEditor.FieldSelect.extend({
    set_value: function(value, view_val) {
        value = [['', ''], ['0.0', 'Left'], ['0.5', 'Center'], ['1.0', 'Right']];
        this._super.apply(this,[value, view_val]);
    }
});
openerp.web.ViewEditor.ButtonSpecialProperty = openerp.web.ViewEditor.FieldSelect.extend({
    set_value: function(value, view_val) {
        value = [['',''],['save', 'Save Button'], ['cancel', 'Cancel Button'], ['open', 'Open Button']];
        this._super.apply(this,[value, view_val]);
    }
});
openerp.web.ViewEditor.PositionProperty = openerp.web.ViewEditor.FieldSelect.extend({
    set_value: function(value, view_val) {
        value = [['',''],['after', 'After'],['before', 'Before'],['inside', 'Inside'],['replace', 'Replace']];
        this._super.apply(this,[value, view_val]);
    }
});
openerp.web.ViewEditor.GroupsProperty = openerp.web.ViewEditor.FieldSelect.extend({
    set_value: function(value, view_val) {
        this.$element.find("select[id="+ this.name +"]").attr('multiple', true).css('height','100px');
        this._super.apply(this,[value, view_val]);
    }
});
var _PROPERTIES = {
    'field' : ['name', 'string', 'required', 'readonly', 'domain', 'context', 'nolabel', 'completion',
               'colspan', 'widget', 'eval', 'ref', 'on_change', 'groups', 'attrs'],
    'form' : ['string', 'col', 'link'],
    'notebook' : ['colspan', 'position', 'groups'],
    'page' : ['string', 'states', 'attrs', 'groups'],
    'group' : ['string', 'col', 'colspan', 'states', 'attrs', 'groups'],
    'image' : ['filename', 'width', 'height', 'groups'],
    'separator' : ['string', 'colspan', 'groups'],
    'label': ['string', 'align', 'colspan', 'groups'],
    'button': ['name', 'string', 'icon', 'type', 'states', 'readonly', 'special', 'target', 'confirm', 'context', 'attrs', 'groups','colspan'],
    'newline' : [],
    'hpaned': ['position', 'groups'],
    'vpaned': ['position', 'groups'],
    'child1' : ['groups'],
    'child2' : ['groups'],
    'action' : ['name', 'string', 'colspan', 'groups'],
    'tree' : ['string', 'colors', 'editable', 'link', 'limit', 'min_rows'],
    'graph' : ['string', 'type'],
    'calendar' : ['string', 'date_start', 'date_stop', 'date_delay', 'day_length', 'color', 'mode'],
    'view' : [],
};
var icons = ['','STOCK_ABOUT', 'STOCK_ADD', 'STOCK_APPLY', 'STOCK_BOLD',
            'STOCK_CANCEL', 'STOCK_CDROM', 'STOCK_CLEAR', 'STOCK_CLOSE', 'STOCK_COLOR_PICKER',
            'STOCK_CONNECT', 'STOCK_CONVERT', 'STOCK_COPY', 'STOCK_CUT', 'STOCK_DELETE',
            'STOCK_DIALOG_AUTHENTICATION', 'STOCK_DIALOG_ERROR', 'STOCK_DIALOG_INFO',
            'STOCK_DIALOG_QUESTION', 'STOCK_DIALOG_WARNING', 'STOCK_DIRECTORY', 'STOCK_DISCONNECT',
            'STOCK_DND', 'STOCK_DND_MULTIPLE', 'STOCK_EDIT', 'STOCK_EXECUTE', 'STOCK_FILE',
            'STOCK_FIND', 'STOCK_FIND_AND_REPLACE', 'STOCK_FLOPPY', 'STOCK_GOTO_BOTTOM',
            'STOCK_GOTO_FIRST', 'STOCK_GOTO_LAST', 'STOCK_GOTO_TOP', 'STOCK_GO_BACK',
            'STOCK_GO_DOWN', 'STOCK_GO_FORWARD', 'STOCK_GO_UP', 'STOCK_HARDDISK',
            'STOCK_HELP', 'STOCK_HOME', 'STOCK_INDENT', 'STOCK_INDEX', 'STOCK_ITALIC',
            'STOCK_JUMP_TO', 'STOCK_JUSTIFY_CENTER', 'STOCK_JUSTIFY_FILL',
            'STOCK_JUSTIFY_LEFT', 'STOCK_JUSTIFY_RIGHT', 'STOCK_MEDIA_FORWARD',
            'STOCK_MEDIA_NEXT', 'STOCK_MEDIA_PAUSE', 'STOCK_MEDIA_PLAY',
            'STOCK_MEDIA_PREVIOUS', 'STOCK_MEDIA_RECORD', 'STOCK_MEDIA_REWIND',
            'STOCK_MEDIA_STOP', 'STOCK_MISSING_IMAGE', 'STOCK_NETWORK', 'STOCK_NEW',
            'STOCK_NO', 'STOCK_OK', 'STOCK_OPEN', 'STOCK_PASTE', 'STOCK_PREFERENCES',
            'STOCK_PRINT', 'STOCK_PRINT_PREVIEW', 'STOCK_PROPERTIES', 'STOCK_QUIT',
            'STOCK_REDO', 'STOCK_REFRESH', 'STOCK_REMOVE', 'STOCK_REVERT_TO_SAVED',
            'STOCK_SAVE', 'STOCK_SAVE_AS', 'STOCK_SELECT_COLOR', 'STOCK_SELECT_FONT',
            'STOCK_SORT_ASCENDING', 'STOCK_SORT_DESCENDING', 'STOCK_SPELL_CHECK',
            'STOCK_STOP', 'STOCK_STRIKETHROUGH', 'STOCK_UNDELETE', 'STOCK_UNDERLINE',
            'STOCK_UNDO', 'STOCK_UNINDENT', 'STOCK_YES', 'STOCK_ZOOM_100',
            'STOCK_ZOOM_FIT', 'STOCK_ZOOM_IN', 'STOCK_ZOOM_OUT',
            'terp-account', 'terp-crm', 'terp-mrp', 'terp-product', 'terp-purchase',
            'terp-sale', 'terp-tools', 'terp-administration', 'terp-hr', 'terp-partner',
            'terp-project', 'terp-report', 'terp-stock', 'terp-calendar', 'terp-graph'
];
openerp.web.ViewEditor.property_widget = new openerp.web.Registry({
    'required' : 'openerp.web.ViewEditor.FieldBoolean',
    'readonly' : 'openerp.web.ViewEditor.FieldBoolean',
    'nolabel' : 'openerp.web.ViewEditor.FieldBoolean',
    'completion' : 'openerp.web.ViewEditor.FieldBoolean',
    'widget' : 'openerp.web.ViewEditor.WidgetProperty',
    'groups' : 'openerp.web.ViewEditor.GroupsProperty',
    'position': 'openerp.web.ViewEditor.PositionProperty',
    'icon': 'openerp.web.ViewEditor.IconProperty',
    'align': 'openerp.web.ViewEditor.AlignProperty',
    'special': 'openerp.web.ViewEditor.ButtonSpecialProperty',
    'type': 'openerp.web.ViewEditor.ButtonTypeProperty',
    'target': 'openerp.web.ViewEditor.ButtonTargetProperty'
});
};<|MERGE_RESOLUTION|>--- conflicted
+++ resolved
@@ -115,7 +115,6 @@
     convert_arch_to_obj: function(xml_Node, main_object, parent_id){
         var self = this;
         var child_obj_list = [];
-<<<<<<< HEAD
         _.each(xml_Node,function(element){
            child_obj_list.push(self.create_View_Node(element)) ;
         });
@@ -125,21 +124,6 @@
             if(node[0].children.length != 0){
             self.convert_arch_to_obj(node[0].children, main_object, node[1].id);}
         });
-=======
-        var children_list = $(xml).children();
-        var parents = $(children_list[0]).parents().get();
-        _.each(children_list, function(child_node) {
-            child_obj_list.push(self.convert_tag_to_obj(child_node, parents.length));
-        });
-        if (children_list.length != 0) {
-            if (parents.length <= parent_list.length) { parent_list.splice(parents.length - 1);}
-            parent_list.push(parent_id);
-            self.append_child_object(main_object[0], parent_list.slice(1), child_obj_list);
-        }
-        for (var i = 0; i < children_list.length; i++) {
-            self.convert_arch_to_obj(children_list[i], parent_list, child_obj_list[i].id, main_object);
-        }
->>>>>>> eed4414d
         return main_object;
     },
 
@@ -331,13 +315,17 @@
             var view_id;
             var view_xml_id;
             var view_find = side;
+            var min_level = clicked_tr_level;
             while (1) {
                 view_find = view_find.prev();
                 if ((self.edit_xml_dialog.$element.find(view_find).find('a').text()).search("view_id") != -1
-                        && parseInt(view_find.attr('level')) < clicked_tr_level) {
+                        && parseInt(view_find.attr('level')) < min_level ) {
                     view_id = parseInt(($(view_find).find('a').text()).replace(/[^0-9]+/g, ''));
                     view_xml_id = (view_find.attr('id')).split('-')[1];
                     break;
+                }
+                if(view_find.attr('level') < min_level){
+                    min_level = parseInt(view_find.attr('level'));
                 }
             }
             switch (this.id) {
@@ -429,7 +417,9 @@
     do_save_update_arch: function(one_object, view_id, view_xml_id, clicked_tr_id, clicked_tr_level, move_direct, update_values) {
         var self = this;
         var arch = _.detect(one_object['arch'], function(element) {return element.view_id == view_id;});
+        console.log(arch);
         var obj = self.get_object_by_id(view_xml_id, one_object['main_object'], []);
+        console.log(obj);
          //for finding xpath tag from inherit view
         var xml_arch = QWeb.load_xml(arch.arch);
         if (xml_arch.childNodes[0].tagName == "data") {
@@ -456,19 +446,13 @@
         }
         return result;
     },
-<<<<<<< HEAD
-
-    save_arch: function(arch1, obj, id, child_list, level, view_id, arch, move_direct){
-=======
     do_save_xml: function(arch1, obj, id, child_list, level, view_id, arch, move_direct, update_values){
->>>>>>> eed4414d
         var self = this;
         var children_list =  $(arch1).children();
-        var list_obj_xml = _.zip(children_list,obj.child_id);
+        var list_obj_xml = _.zip(children_list, obj.child_id);
         if (id) {
             if (obj.id == id) {
                 var id;
-                var parent = $(arch1).parents();
                 var index = _.indexOf(child_list, obj);
                 if (move_direct == "down") {
                     var next = $(arch1).next();
@@ -484,12 +468,12 @@
                     _.each(update_values, function(val){
                         $(arch1).attr(val[0],val[1]);
                     });
-                    var new_obj = self.convert_tag_to_obj(arch1, obj.level - 1);
-                    new_obj.id = obj.id;
-                    new_obj.child_id = obj.child_id;
+                    var new_obj = self.create_View_Node(arch1);
+                    new_obj.id = obj.id,new_obj.child_id = obj.child_id;
                     self.edit_xml_dialog.$element.find("tr[id='viewedit-"+id+"']").find('a').text(new_obj.name);
                     child_list.splice(index, 1, new_obj);
                 }
+                var parent = $(arch1).parents();
                 var convert_to_utf = QWeb.tools.xml_node_to_string(parent[parent.length-1]);
                 convert_to_utf = convert_to_utf.replace('xmlns="http://www.w3.org/1999/xhtml"', "");
                 convert_to_utf = '<?xml version="1.0"?>' + convert_to_utf;
