<?xml version="1.0" encoding="UTF-8"?>
<!-- vim:fdl=1:
-->
<templates id="template" xml:space="preserve">
<t t-name="Notification">
    <div class="oe_notification">
        <div id="oe_notification_default">
            <a class="ui-notify-cross ui-notify-close" href="#">x</a>
            <h1>#{title}</h1>
            <p>#{text}</p>
        </div>
        <div id="oe_notification_alert" class="ui-state-error">
            <a class="ui-notify-cross ui-notify-close" href="#">x</a>
            <span style="float:left; margin:2px 5px 0 0;" class="ui-icon ui-icon-alert"></span>
            <h1>#{title}</h1>
            <p>#{text}</p>
        </div>
    </div>
</t>
<t t-name="Interface">
    <div id="oe_loading"></div>
    <table border="0" cellpadding="0" cellspacing="0" width="100%" height="100%" class="main_table">
    <tr>
        <td colspan="2" valign="top">
            <div id="oe_header" class="header"></div>
            <div id="oe_menu" class="menu"></div>
        </td>
    </tr>
    <tr>
        <td valign="top" class="login-container" colspan="2">
            <div id="oe_login" class="login"></div>
        </td>
    </tr>
    <tr class="db_options_row">
        <td valign="top" class="db_container">
            <div id="oe_database" class="database"></div>
        </td>
        <td valign="top">
        	<div id="oe_db_options"></div>
        </td>
    </tr>
    <tr>
        <td colspan="2" valign="top" height="100%">
            <table cellspacing="0" cellpadding="0" border="0" height="100%" width="100%">
            <tr>
                <td valign="top" id="oe_secondary_menu" class="secondary_menu">
                </td>
                <td valign="top" class="oe-application-container">
                    <div id="oe_app" class="oe-application">
                    </div>
                </td>
            </tr>
            </table>
        </td>
    </tr>
    <tr>
        <td colspan="2">
            <div id="oe_footer" class="oe_footer">
                <p class="oe_footer_powered">Powered by <a href="http://www.openerp.com">openerp.com</a>.</p>
            </div>
        </td>
    </tr>
    </table>
</t>
<t t-name="Loading">
    <div class="loading">
    Loading...
    </div>
</t>
<t t-name="Database">
    <ul class="db_options" style="padding: 0px; display: inline;">
        <li id="db-create">Create</li>
        <li id="db-drop">Drop</li>
        <li id="db-backup">Backup</li>
        <li id="db-restore">Restore</li>
        <li id="db-change-password">Password</li>
        <li id="back-to-login">Back to Login</li>
    </ul>
</t>
<t t-name="Database.CreateDB">
    <form name="create_db_form" class="oe_forms" method="POST">
        <table width="100%">
            <tr>
                <td class="option_string">
                    CREATE DATABASE
                </td>
            </tr>
        </table>
        <table align="center" class="db_option_table">
            <tr>
                <td><label for="super_admin_pwd">Master password:</label></td>
                <td><input type="password" name="super_admin_pwd" class="required" value="admin"/></td>
            </tr>
            <tr>
                <td><label for="db_name">New database name:</label></td>
                <td><input type="text" name="db_name" class="required"/></td>
            </tr>
            <tr>
                <td><label for="demo_data">Load Demonstration data:</label></td>
                <td><input type="checkbox" name="demo_data"/></td>
            </tr>
            <tr>
                <td><label for="db_lang">Default language:</label></td>
                <td>
                    <select name="db_lang" t-if="lang_list">
                        <t t-foreach="lang_list" t-as="lang">
                            <option t-att-value="lang[0]" t-att-selected="lang[0] === 'en_US' ? 'selected' : undefined"><t t-esc="lang[1]"/></option>
                        </t>
                    </select>
                </td>
            </tr>
            <tr>
                <td><label for="create_admin_pwd">Admin password:</label></td>
                <td><input type="password" name="create_admin_pwd" class="required"/></td>
            </tr>
            <tr>
                <td><label for="create_confirm_pwd">Confirm password:</label></td>
                <td><input type="password" name="create_confirm_pwd" class="required"
                           equalTo="input[name=create_admin_pwd]"/></td>
            </tr>
            <tr>
                <td colspan="2" align="right"><input type="submit" value="Create"/></td>
            </tr>
        </table>
    </form>
</t>
<t t-name="DropDB">
    <form name="drop_db_form" class="oe_forms" method="POST">
        <table width="100%">
            <tr>
                <td class="option_string">
                    DROP DATABASE
                </td>
            </tr>
        </table>
        <table align="center" class="db_option_table">
            <tr>
                <td><label for="drop_db">Database:</label></td>
                <td>
                    <select t-if="db_list" name="drop_db" autofocus="autofocus">
                        <t t-foreach="db_list" t-as="db">
                            <option t-att-value="db"><t t-esc="db"/></option>
                        </t>
                    </select>
                </td>
            </tr>
            <tr>
                <td><label for="drop_password">Master Password:</label></td>
                <td><input type="password" name="drop_pwd" class="required"/></td>
            </tr>
            <tr>
                <td colspan="2" align="right"><input type="submit" value="Drop"/></td>
            </tr>
        </table>
    </form>
</t>
<t t-name="BackupDB">
    <form name="backup_db_form" class="oe_forms" method="POST" target="backup-target"
          action="/web/database/backup">
        <input type="hidden" name="token"/>
        <table width="100%">
            <tr>
                <td class="option_string">
                    BACKUP DATABASE
                </td>
            </tr>
        </table>
        <table align="center" class="db_option_table">
            <tr>
                <td><label for="backup_db">Database:</label></td>
                <td>
                    <select t-if="db_list" name="backup_db" autofocus="autofocus">
                        <t t-foreach="db_list" t-as="db">
                            <option t-att-value="db"><t t-esc="db"/></option>
                        </t>
                    </select>
                </td>
            </tr>
            <tr>
                <td><label for="backup_pwd">Master Password:</label></td>
                <td><input type="password" name="backup_pwd" class="required"/></td>
            </tr>
            <tr>
                <td colspan="2" align="right"><input type="submit" value="Backup"/></td>
            </tr>
        </table>
    </form>
</t>
<t t-name="RestoreDB">
    <form name="restore_db_form" class="oe_forms" method="POST">
        <table width="100%">
            <tr>
                <td class="option_string">
                    RESTORE DATABASE
                </td>
            </tr>
        </table>
        <table align="center" class="db_option_table">
            <tr>
                <td><label for="restore_db">File:</label></td>
                <td><input type="file" name="db_file" class="required"
                         autofocus="autofocus"/></td>
            </tr>
            <tr>
                <td><label for="restore_pwd">Master Password:</label></td>
                <td><input type="password" name="restore_pwd" class="required"/></td>
            </tr>
        <tr>
                <td><label for="new_db">New database name:</label></td>
                <td><input type="text" name="new_db" class="required"/></td>
            </tr>
        <tr>
            <td colspan="2" align="right"><input type="submit" value="Restore"/></td>
            </tr>
        </table>
    </form>
</t>
<t t-name="Change_DB_Pwd">
    <form name="change_pwd_form" class="oe_forms" method="POST">
        <table width="100%">
            <tr>
                <td class="option_string">
                    CHANGE MASTER PASSWORD
                </td>
            </tr>
        </table>
        <table align="center" class="db_option_table">
            <tr>
                <td><label for="old_pwd">Master password:</label></td>
                <td><input type="password" name="old_pwd" class="required"
                           minlength="1" autofocus="autofocus"/></td>
            </tr>
            <tr>
            <td><label for="new_pwd">New master password:</label></td>
       	    <td><input type="password" name="new_pwd" class="required"
                       minlength="1"/></td>
            </tr>
   	    <tr>
                <td><label for="confirm_pwd">Confirm new master password:</label></td>
                <td><input type="password" name="confirm_pwd" class="required"
                           equalTo="input[name=new_pwd]" minlength="1"/></td>
            </tr>
            <tr>
                <td colspan="2" align="right"><input type="submit" value="Change Password"/></td>
            </tr>
        </table>
    </form>
</t>

<t t-name="Login_dblist">
    <select name="db">
        <t t-foreach="db_list" t-as="db">
            <t t-if="selected_db === db">
                <option t-att-value="db" selected="true">
                    <t t-esc="db"/></option>
            </t>
            <t t-if="selected_db !== db">
                <option t-att-value="db"><t t-esc="db"/></option>
            </t>
        </t>
    </select>
</t>

<t t-name="Login">
    <div>
    <form class="oe_forms">
        <fieldset>
            <legend style="">
                <img t-att-src='widget.session.server + "/web/static/src/img/stock_person.png"' alt="" />
            </legend>
            <div class="oe_box2">
                <table align="center" cellspacing="2px" cellpadding="0">
                    <tr>
                        <td><label for="db">Database:</label></td>
                        <td>
                            <input type="text" name="db" t-att-value="widget.selected_db || ''" autofocus="true"/>
                        </td>
                    </tr>
                    <tr>
                        <td><label for="login">User:</label></td>
                        <td><input type="text" name="login"
                            t-att-value="widget.selected_login || ''" autofocus="true"/></td>
                    </tr>
                    <tr>
                        <td><label for="password">Password:</label></td>
                        <td><input type="password" name="password"
                                t-att-value="widget.selected_password || ''"/></td>
                    </tr>
                    <tr>
                        <td></td>
                        <td>
                        	<button type="button" id="oe-db-config">Database</button>
                            <button type="submit" name="submit">Login</button>
                        </td>
                    </tr>
                </table>
            </div>
        </fieldset>
        <div class="login_error_message">Bad username or password</div>
    </form>
    <div class="oe_login_right_pane">
        <p>We think that daily job activities can be more intuitive, efficient, automated, .. and even fun.</p>
        <h3>OpenERP's vision to be:</h3>

        <table cellpadding="0" cellspacing="0" width="100%" style="border:none;">
            <tbody>
            <tr>
                <td>
                    <img t-att-src='widget.session.server + "/web/static/src/img/product.png"'/>
                </td>
                <td>
                    <strong>Full featured</strong><br />
                    Today's enterprise challenges are multiple. We provide one module for each need.
                </td>
            </tr>
            <tr>
                <td>
                    <img t-att-src='widget.session.server + "/web/static/src/img/accessories-archiver.png"'/>
                </td>
                <td>
                    <strong>Open Source</strong><br />
                    To Build a great product, we rely on the knowledge of thousands of contributors.
                </td>
            </tr>
            <tr>
                <td>
                    <img t-att-src='widget.session.server + "/web/static/src/img/partner.png"' />
                </td>
                <td>
                    <strong>User Friendly</strong><br />
                    In order to be productive, people need clean and easy to use interface.
                </td>
            </tr>
            </tbody>
        </table>

    </div>
    </div>
</t>
<t t-name="Header">
    <div>
        <a t-att-href="'/' + widget.qs" class="company_logo_link">
            <div class="company_logo" />
        </a>
    </div>
</t>
<t t-name="Header-content">
    <h1 class="header_title">
        <t t-esc="user.company_id[1]"/> (<t t-esc="widget.session.db"/>)<br/>
        <small class="username"><t t-esc="user.name"/></small>
    </h1>
    <div class="header_corner">
        <ul class="block">
            <li>
                <a t-att-href="'/' + widget.qs" title="Home" class="home"><img t-att-src='widget.session.server + "/web/static/src/img/header-home.png"' width="16" height="16" border="0"/></a>
            </li>
            <li class="preferences">
                <a href="javascript:void(0)" title="Preferences" class="preferences"><img t-att-src='widget.session.server + "/web/static/src/img/header-preferences.png"' width="16" height="16" border="0"/></a>
            </li>
            <li>
                <a href="javascript:void(0)" title="About" class="about"><img t-att-src='widget.session.server + "/web/static/src/img/header-about.png"' width="16" height="16" border="0"/></a>
            </li>
        </ul>
        <div class="block">
            <a href="#logout" class="logout">LOGOUT</a>
        </div>

    </div>
    <div class="oe-shortcuts"> </div>
</t>
<ul t-name="Shortcuts">
    <li t-foreach="shortcuts" t-as="shortcut"
            t-att-data-id="shortcut.res_id"
            t-att-data-shortcut-id="shortcut.id"
        ><t t-esc="shortcut.name"/></li>
</ul>
<t t-name="Menu">
    <table align="center">
    <tr>
        <td t-foreach="widget.data.data.children" t-as="menu">
            <a href="#" t-att-data-menu="menu.id">
                <t t-esc="menu.name"/>
            </a>
        </td>
    </tr>
    </table>
</t>
<t t-name="Menu.secondary">
    <div t-attf-class="oe_toggle_secondary_menu">
        <span class="oe_menu_fold" title="Fold menu">&amp;laquo;</span>
        <span class="oe_menu_unfold" title="Unfold menu">&amp;raquo;</span>
    </div>
    <div t-foreach="widget.data.data.children" t-as="menu" style="display: none" class="oe_secondary_menu" t-att-data-menu-parent="menu.id">
        <t t-foreach="menu.children" t-as="menu">
            <t t-set="classname">oe_secondary_menu_item</t>
            <t t-set="level" t-value="0"/>
            <t t-call="Menu.secondary.children"/>
        </t>
    </div>
</t>
<t t-name="Menu.secondary.children">
    <t t-set="level" t-value="level + 1"/>
    <a href="#" t-att-id="menu.children.length ? 'menu_' + menu.id : undefined"
        t-att-class="classname + (menu.children.length ? ' submenu' : ' leaf') + (menu_first and level == 1 ? ' opened' : '')"
        t-att-data-menu="menu.children.length ? undefined : menu.id">
        <span t-attf-style="padding-left: #{(level - 2) * 20}px"> <t t-esc="menu.name"/></span>
    </a>
    <div t-attf-class="oe_secondary_submenu" t-if="menu.children.length" t-att-style="menu_first and level == 1 ? undefined : 'display: none'">
        <t t-foreach="menu.children" t-as="menu">
            <t t-set="classname">oe_secondary_submenu_item</t>
            <t t-call="Menu.secondary.children"/>
        </t>
    </div>
</t>
<t t-name="ViewManager">
    <table class="view-manager-main-table">
    <tbody>
    <tr>
        <td class="view-manager-main-content">
            <div class="oe-view-manager-header">
                <h2 class="oe_view_title" t-if="self.flags.display_title !== false">
                    <span class="oe_view_title_text"><t t-esc="self.display_title()"/></span>
                </h2>
                <div class="oe_vm_switch">
                    <t t-if="views.length != 1" t-foreach="views" t-as="view">
                        <button type="button" t-att-data-view-type="view.view_type">
                            <t t-esc="view.view_type"/>
                        </button>
                    </t>
                </div>
            </div>
            <div t-attf-id="#{prefix}_search" t-opentag="true"/>
            <t t-foreach="views" t-as="view">
                <div t-attf-id="#{prefix}_view_#{view.view_type}"/>
            </t>
        </td>
        <td class="view-manager-main-sidebar" height="100%">
            <t t-foreach="views" t-as="view">
                <div t-attf-id="#{prefix}_sidebar_#{view.view_type}" class="sidebar-main-div closed-sidebar" style="display: none"/>
            </t>
        </td>
    </tr>
    </tbody>
    </table>
</t>

<t t-extend="ViewManager" t-name="ViewManagerAction">
    <t t-jquery=".view-manager-main-table tbody" t-operation="prepend">
        <tr>
            <td class="oe_view_manager_menu_tips" colspan="2">
                <blockquote t-if="self.action.help and !self.flags.low_profile
                                 and !(self.action.id in self.session.hidden_menutips)">
                    <p><t t-esc="self.action.help"/></p>
                    <div>
                        <button type="button" name="hide">Hide this tip</button>
                        <button type="button" name="disable">Disable all tips</button>
                    </div>
                </blockquote>
            </td>
        </tr>
    </t>
    <t t-jquery="h2.oe_view_title" t-operation="prepend">
        <a t-if="self.flags.display_title !== false" class="oe-shortcut-toggle" title="Add / Remove Shortcut..."
            href="javascript: void(0)"> </a>
    </t>
    <t t-jquery="h2.oe_view_title" t-operation="after">
        <button t-if="self.session.debug and self.flags.display_title !== false" class="oe_get_xml_view">
            View#<span></span>
        </button>
    </t>
    <t t-jquery=".oe-view-manager-header" t-operation="after">
        <div class="oe-view-manager-logs oe-folded">
            <ul></ul>
            <a class="oe-more-logs" href="#">More…</a>
            <a class="oe-remove-everything ui-icon ui-icon-closethick"/>
        </div>
    </t>
</t>

<t t-name="Sidebar">
    <a class="toggle-sidebar"></a>
    <div class="sidebar-content">
        <div class="sidebar-actions">
        </div>
    </div>
</t>
<t t-name="Sidebar.section">
    <div t-att-id="section_id" t-att-class="classname">
        <h2><t t-esc="name"/></h2>
    </div>
</t>
<t t-name="Sidebar.section.items">
            <li t-foreach="items" t-as="item" t-att-class="item.classname">
                <a class="oe_sidebar_action_a" t-att-id="item.element_id" t-att-title="item.title" href="#">
                    <t t-esc="item.label"/>
                </a>
            </li>
</t>

<t t-name="TranslateDialog">
    <table t-if="widget.view.translatable_fields" class="oe_frame oe_forms oe_translation_form" border="0" cellpadding="0" cellspacing="0" width="100%">
    <tr>
        <td class="oe_form_separator" width="1%" nowrap="nowrap">
            <div class="separator horizontal">Field</div>
        </td>
        <th t-foreach="widget.languages" align="left">
            <div class="separator horizontal"><t t-esc="name"/></div>
        </th>
    </tr>
    <tr t-foreach="widget.view.translatable_fields" t-as="field" t-att-data-field="field.name">
        <td class="oe_form_frame_cell" width="1%" nowrap="nowrap">
            <label class="oe_label"><t t-esc="field.string"/>:</label>
        </td>
        <td t-foreach="widget.languages" t-as="lg" class="oe_form_frame_cell">
            <input t-if="field.type == 'char'" type="text" t-attf-name="#{lg.code}-#{field.name}" value="" data-value="" class="oe_trad_field" style="width: 100%"/>
            <textarea t-if="field.type == 'text'" t-attf-name="#{lg.code}-#{field.name}" data-value="" class="oe_trad_field" style="width: 100%"></textarea>
        </td>
    </tr>
    </table>
</t>
<t t-name="TreeView">
    <select t-if="toolbar" style="width: 30%">
    </select>
    <table class="oe-treeview-table">
        <thead>
            <tr>
                <th t-foreach="fields_view" t-as="field"
                    t-if="!field.attrs.modifiers.tree_invisible"
                    class="treeview-header">
                    <t t-esc="fields[field.attrs.name].string" />
                </th>
            </tr>
        </thead>
        <tbody>
        </tbody>
    </table>
</t>
<tr t-name="TreeView.rows"
        t-foreach="records" t-as="record"
        t-att-id="'treerow_' + record.id"
        t-att-data-id="record.id" t-att-data-level="level + 1">
    <t t-set="children" t-value="record[children_field]"/>
    <t t-set="class" t-value="children and children.length ? 'treeview-tr' : 'treeview-td'"/>

    <td t-foreach="fields_view" t-as="field"
        t-if="!field.attrs.modifiers.tree_invisible"
        t-att-data-id="record.id"
        t-att-style="color_for(record) + (!field_index ? 'background-position: ' + 19*level + 'px; padding-left: ' + 19*level + 'px;' : '')"
        t-att-class="class">
        <span t-if="!field.attrs.modifiers.invisible">
            <t t-esc="render(record[field.attrs.name], fields[field.attrs.name])" />
        </span>
        <t t-set="class" t-value="'treeview-td'"/>
    </td>
</tr>

<table t-name="ListView" class="oe-listview-content">
    <t t-set="columns_count" t-value="visible_columns.length + (options.selectable ? 1 : 0) + (options.deletable ? 1 : 0)"/>
    <thead class="ui-widget-header">
        <tr t-if="options.action_buttons !== false or options.pager !== false">
            <th t-att-colspan="columns_count">
                <table>
                    <tr>
                        <td t-if="options.action_buttons !== false" class="oe-actions">
                            <button type="button" class="oe-list-add"
                                    t-if="options.addable">
                                <t t-esc="options.addable"/>
                            </button>
                            <button type="button" class="oe-list-delete"
                                    t-if="options.selectable and options.deletable">
                                Delete
                            </button>
                        </td>
                        <t t-call="Listview.navigation.button"/>
                    </tr>
                </table>
            </th>
        </tr>
        <tr t-if="options.header" class="oe-listview-header-columns">
            <t t-foreach="columns" t-as="column">
                <th t-if="column.meta">
                    <t t-esc="column.string"/>
                </th>
            </t>
            <th t-if="options.selectable" width="1"  >
                <input type="checkbox" class="all-record-selector"/> </th>
            <t t-foreach="columns" t-as="column">
                <th t-if="!column.meta and column.invisible !== '1'" t-att-data-id="column.id"
                    t-att-class="((options.sortable and column.tag !== 'button') ? 'oe-sortable' : null)">
                    <t t-if="column.tag !== 'button'"
                        ><t t-esc="column.string"/></t>
                </th>
            </t>
            <th t-if="options.deletable" width="1"/>
        </tr>
    </thead>
    <tfoot class="ui-widget-header">
        <tr>
            <td t-if="options.selectable"/>
            <td t-foreach="aggregate_columns" t-as="column" class="oe-list-footer oe-number"
                t-att-data-field="column.id" t-att-title="column.label">
            </td>
            <td t-if="options.deletable"/>
        </tr>
        <tr>
            <t t-call="Listview.navigation.button"/>
        </tr>
    </tfoot>
</table>
<th t-name="Listview.navigation.button" t-if="options.pager !== false"
        class="oe-list-pager" t-att-colspan="columns_count">
    <button type="button" disabled="disabled"
            data-pager-action="first">First</button>
    <button type="button" disabled="disabled"
            data-pager-action="previous">&lt;</button>

    <span class="oe-pager-state">
    </span>

    <button type="button" disabled="disabled"
            data-pager-action="next">&gt;</button>
    <button type="button" disabled="disabled"
            data-pager-action="last">Last</button>
</th>
<t t-name="ListView.rows" t-foreach="records.length" t-as="index">
    <t t-call="ListView.row">
        <t t-set="record" t-value="records.at(index)"/>
        <t t-set="row_parity" t-value="index_parity"/>
    </t>
</t>
<tr t-name="ListView.row" t-att-class="row_parity"
        t-att-data-id="record.get('id')"
        t-att-style="view.color_for(record)">
    <t t-foreach="columns" t-as="column">
        <td t-if="column.meta">

        </td>
    </t>
    <th t-if="options.selectable" class="oe-record-selector" width="1">
        <input t-att-type="options.radio? 'radio': 'checkbox'" name ="radiogroup" t-att-checked="options.select_view_id == record.get('id')? true: null"/>
    </th>
    <t t-foreach="columns" t-as="column">
        <t t-set="align" t-value="column.type === 'integer' or column.type == 'float'"/>
        <td t-if="!column.meta and column.invisible !== '1'" t-att-title="column.help"
            t-att-class="'oe-field-cell' + (align ? ' oe-number' : '')
                         + (column.tag === 'button' ? ' oe-button' : '')"
            t-att-data-field="column.id">
            <t t-raw="render_cell(record, column)"/>
        </td>
    </t>
    <td t-if="options.deletable" class='oe-record-delete' width="1">
        <button type="button" name="delete"></button>
    </td>
</tr>
<t t-name="ListView.row.form">
    <t t-raw="frame.render()"/>
</t>

<t t-name="FormView">
    <div class="oe_form_header">
        <div class="oe_form_buttons" t-if="widget.options.action_buttons !== false">
            <button type="button" class="oe_form_button_save">Save</button>
            <button type="button" class="oe_form_button_cancel">Cancel</button>
        </div>
        <div class="oe_form_pager" t-if="widget.options.pager !== false">
            <button type="button" data-pager-action="first">First</button>
            <button type="button" data-pager-action="previous">&lt;&lt;</button>

            <span class="oe_pager_index">0</span> / <span class="oe_pager_count">0</span>

            <button type="button" data-pager-action="next">&gt;&gt;</button>
            <button type="button" data-pager-action="last">Last</button>
        </div>
    </div>
    <t t-raw="frame.render()"/>
</t>
<t t-name="PageView" t-extend="FormView">
    <t t-jquery=".oe_form_buttons" t-operation="inner">
        <button type="button" class="oe_form_button_edit">Edit</button>
        <button type="button" class="oe_form_button_create">Create</button>
        <button type="button" class="oe_form_button_duplicate">Duplicate</button>
        <button type="button" class="oe_form_button_delete">Delete</button>
    </t>
</t>
<t t-name="FormView.sidebar.attachments">
    <div class="oe-sidebar-attachments-toolbar">
        <div class="oe-binary-file-set" style="float: right">
            <form class="oe-binary-form" t-attf-target="#{element_id}_iframe"
                method="post" enctype="multipart/form-data" action="/web/binary/upload_attachment">
                <input type="hidden" name="session_id" t-att-value="session.session_id"/>
                <input type="hidden" name="callback" t-attf-value="#{element_id}_iframe"/>
                <input type="hidden" name="model" t-att-value="view.dataset.model"/>
                <input type="hidden" name="id" t-att-value="view.datarecord.id"/>
                <button class="button" type="button">
                    <img t-att-src='session.server + "/web/static/src/img/throbber.gif"' width="16" height="16" style="display: none"/>
                    <span>Add</span>
                </button>
                <input type="file" class="oe-binary-file" name="ufile" title="Add attachment"
                    t-att-onclick="view.datarecord.id ? null : 'alert(\'No record selected ! You can only attach to existing record.\'); return false;'"/>
            </form>
            <iframe t-attf-id="#{element_id}_iframe" t-attf-name="#{element_id}_iframe" style="display: none"> </iframe>
        </div>
    </div>
    <br style="clear: both"/>
    <ul class="oe-sidebar-attachments-items">
        <li t-foreach="attachments" t-as="attachment">
            <t t-if="attachment.type == 'binary'" t-set="attachment.url" t-value="session.server + '/web/binary/saveas?session_id='
                + session.session_id + '&amp;model=ir.attachment&amp;id=' + attachment.id
                + '&amp;field=datas&amp;fieldname=name&amp;t=' + (new Date().getTime())"/>
            <a class="oe-sidebar-attachments-link" t-att-href="attachment.url" target="_blank">
                <t t-esc="attachment.name"/>
            </a>
            <a href="#" class="oe-sidebar-attachment-delete" t-att-data-id="attachment.id" t-attf-title="Delete the attachment #{attachment.name}">
                <img t-att-src='session.server + "/web/static/src/img/attachments-close.png"' width="15" height="15" border="0"/>
            </a>
        </li>
    </ul>
</t>
<t t-name="Widget">
    Unhandled widget
    <t t-js="dict">console.warn('Unhandled widget', dict.widget);</t>
</t>
<t t-name="WidgetFrame">
    <table border="0" width="100%" cellpadding="0" cellspacing="0" class="oe_frame oe_forms">
    <tr t-foreach="widget.table" t-as="row">
        <t t-foreach="row" t-as="td">
            <td t-att-colspan="td.colspan gt 1 ? td.colspan : undefined"
                t-att-width="td.width"
                t-att-valign="td.table ? 'top' : undefined"
                t-attf-class="oe_form_frame_cell #{td.classname} #{td.element_class}"
            >
                <t t-raw="td.render()"/>
            </td>
        </t>
    </tr>
    </table>
</t>
<t t-name="WidgetFrame.readonly" t-extend="WidgetFrame">
    <t t-jquery="&gt;table">
        this.attr('class', this.attr('class')+' oe_form_readonly');
    </t>
</t>
<t t-name="WidgetGroup">
    <t t-if="widget.string">
    <fieldset class="oe_group_box">
        <legend><t t-esc="widget.string"/></legend>
        <t t-call="WidgetFrame"/>
    </fieldset>
    </t>
    <t t-if="!widget.string">
        <t t-call="WidgetFrame"/>
    </t>
</t>
<t t-name="WidgetNotebook">
    <ul>
        <li t-foreach="widget.pages" t-as="page">
            <a href="#">
                <t t-esc="page.string"/>
            </a>
        </li>
    </ul>
    <t t-foreach="widget.pages" t-as="page">
        <t t-raw="page.render()"/>
    </t>
</t>
<t t-name="WidgetNotebook.tooltip">
    <t t-foreach="widget.pages" t-as="page">
        <div class="oe_tooltip_string">
            Notebook Page "<t t-esc="page.string"/>"
        </div>
        <ul class="oe_tooltip_technical">
            <li data-item="modifiers">
                <span class="oe_tooltip_technical_title">Modifiers:</span>
                <t t-esc="page.node.attrs.modifiers"/>
            </li>
        </ul>
    </t>
</t>
<t t-name="WidgetNotebookPage">
    <div>
        <t t-call="WidgetFrame"/>
    </div>
</t>
<t t-name="WidgetSeparator">
    <div t-if="widget.orientation !== 'vertical'" t-att-class="'separator ' + widget.orientation">
        <t t-esc="widget.string"/>
    </div>
</t>
<t t-name="WidgetLabel">
    <label t-att-for="widget.element_id"
           t-attf-class="oe_label#{widget.help ? '_help' : ''} oe_align_#{widget.align}">
        <t t-esc="widget.string"/>
        <span t-if="widget.help">?</span>
        <t t-if="widget.string and widget.node.tag != 'label'">:</t>
    </label>
</t>
<t t-name="WidgetLabel.tooltip">
    <div class="oe_tooltip_string" t-if="widget.string">
        <t t-esc="widget.string"/> <t t-if="debug and widget.nolabel">(nolabel)</t>
    </div>
    <p t-if="widget.help" class="oe_tooltip_help">
        <t t-esc="widget.help"/>
    </p>
    <ul t-if="debug" class="oe_tooltip_technical">
        <li data-item="field" t-if="widget.name">
            <span class="oe_tooltip_technical_title">Field:</span>
            <t t-esc="widget.name"/>
        </li>
        <li data-item="object" t-if="widget.view and widget.view.fields_view">
            <span class="oe_tooltip_technical_title">Object:</span>
            <t t-esc="widget.view.fields_view.model"/>
        </li>
        <li data-item="type" t-if="widget.field">
            <span class="oe_tooltip_technical_title">Type:</span>
            <t t-esc="widget.field.type"/>
        </li>
        <li t-if="widget.node.attrs.widget" data-item="widget">
            <span class="oe_tooltip_technical_title">Widget:</span>
            <t t-esc="widget.node.attrs.widget"/>
        </li>
        <li t-if="widget.node.attrs.size || (widget.field and widget.field.size)" data-item="size">
            <span class="oe_tooltip_technical_title">Size:</span>
            <t t-esc="widget.node.attrs.size || widget.field.size"/>
        </li>
        <li t-if="widget.node.attrs.context" data-item="context">
            <span class="oe_tooltip_technical_title">Context:</span>
            <t t-esc="widget.node.attrs.context_string"/>
        </li>
        <li t-if="widget.node.attrs.domain" data-item="domain">
            <span class="oe_tooltip_technical_title">Domain:</span>
            <t t-esc="widget.node.attrs.domain_string"/>
        </li>
        <li t-if="widget.node.attrs.modifiers and widget.node.attrs.modifiers != '{}'" data-item="modifiers">
            <span class="oe_tooltip_technical_title">Modifiers:</span>
            <t t-esc="widget.node.attrs.modifiers"/>
        </li>
        <li t-if="widget.node.attrs.on_change" data-item="on_change">
            <span class="oe_tooltip_technical_title">On change:</span>
            <t t-esc="widget.node.attrs.on_change"/>
        </li>
        <li t-if="widget.field and widget.field.relation" data-item="relation">
            <span class="oe_tooltip_technical_title">Relation:</span>
            <t t-esc="widget.field.relation"/>
        </li>
        <li t-if="widget.field and widget.field.selection" data-item="selection">
            <span class="oe_tooltip_technical_title">Selection:</span>
            <ul>
                <li t-foreach="widget.field.selection" t-as="option">
                    [<t t-esc="option[0]"/>]
                    <t t-if="option[1]"> - </t>
                    <t t-esc="option[1]"/>
                </li>
            </ul>
        </li>
    </ul>
</t>
<t t-name="WidgetParagraph">
    <p t-attf-class="oe_form_paragraph oe_align_#{widget.align}"><t t-esc="widget.string"/></p>
</t>
<t t-name="FieldChar">
    <input t-att-type="widget.password ? 'password' : 'text'" size="1"
        t-att-name="widget.name"
        t-att-id="widget.element_id"
        t-attf-class="field_#{widget.type} #{_(['integer', 'float', 'float_time']).contains(widget.type) ? 'oe-number' : ''}"
        style="width: 100%"
    />
<<<<<<< HEAD
    <img class="oe_field_translate" t-if="widget.field.translate" t-att-src='widget.session.server + "/web/static/src/img/icons/terp-translate.png"' width="16" height="16" border="0"/>
=======
    <img class="oe_field_translate oe_input_icon" t-if="widget.field.translate" src="/web/static/src/img/icons/terp-translate.png" width="16" height="16" border="0"/>
>>>>>>> 54f3f389
</t>
<t t-name="FieldChar.readonly">
    <div
        t-att-id="widget.element_id"
        t-attf-class="field_#{widget.type} #{_(['integer', 'float', 'float_time']).contains(widget.type) ? 'oe-number' : ''}"
        style="width: 100%">
    </div>
</t>
<t t-name="FieldURI.readonly">
    <a href="#">#</a>
</t>
<t t-name="FieldEmail">
    <table cellpadding="0" cellspacing="0" border="0" width="100%">
    <tr>
        <td width="100%" style="position: relative">
            <t t-call="FieldChar"/>
        </td>
        <td width="16">
            <button type="button" class="button" title="Send an e-mail with your default e-mail client">
                <img t-att-src='widget.session.server + "/web/static/src/img/icons/terp-mail-message-new.png"'/>
            </button>
        </td>
    </tr>
    </table>
</t>
<t t-name="FieldUrl">
    <table cellpadding="0" cellspacing="0" border="0" width="100%">
    <tr>
        <td width="100%" style="position: relative">
            <t t-call="FieldChar"/>
        </td>
        <td width="16">
            <button type="button" class="button" title="Open this resource">
                <img t-att-src='widget.session.server + "/web/static/src/img/icons/gtk-ok.png"'/>
            </button>
        </td>
    </tr>
    </table>
</t>
<t t-name="FieldText">
    <textarea rows="6"
        t-att-name="widget.name"
        t-att-id="widget.element_id"
        t-attf-class="field_#{widget.type}"
        style="width: 100%"
    ></textarea>
<<<<<<< HEAD
    <img class="oe_field_translate" t-if="widget.field.translate" t-att-src='widget.session.server + "/web/static/src/img/icons/terp-translate.png"' width="16" height="16" border="0"/>
=======
    <img class="oe_field_translate oe_input_icon" t-if="widget.field.translate" src="/web/static/src/img/icons/terp-translate.png" width="16" height="16" border="0"/>
>>>>>>> 54f3f389
</t>
<t t-name="web.datetimepicker">
    <div class="oe_datepicker_root">
        <input type="text" size="1" style="width: 100%"
            t-att-name="widget.name"
            t-attf-class="oe_datepicker_master field_#{widget.type_of_date}"
        />
        <img class="oe_input_icon oe_datepicker_trigger" t-att-src='widget.session.server + "/web/static/src/img/ui/field_calendar.png"'
             title="Select date" width="16" height="16" border="0"/>
        <input type="text" size="1" class="oe_datepicker_container" disabled="disabled"/>
    </div>
</t>
<t t-name="FieldSelection">
    <select
        t-att-name="widget.name"
        t-att-id="widget.element_id"
        t-attf-class="field_#{widget.type}"
        style="width: 100%">
            <t t-foreach="widget.values" t-as="option">
                <option><t t-esc="option[1]"/></option>
            </t>
    </select>
</t>
<t t-name="FieldMany2One">
    <div class="oe-m2o">
        <input type="text" size="1" style="width: 100%;"
                t-att-id="widget.element_id"/>
        <span class="oe-m2o-drop-down-button">
            <img t-att-src='widget.session.server + "/web/static/src/img/down-arrow.png"' /></span>
        <span class="oe-m2o-cm-button" t-att-id="widget.name + '_open'">
            <img t-att-src='widget.session.server + "/web/static/src/img/icons/gtk-index.png"'/></span>
        <div t-att-id="widget.cm_id" class="contextMenu" style="display:none">
        </div>
    </div>
</t>
<t t-name="FieldMany2One.context_menu">
    <ul>
        <li t-att-id="widget.cm_id + '_open'" style="color:grey" class="oe_m2o_menu_item_mandatory">Open...</li>
        <li t-att-id="widget.cm_id + '_create'" class="oe_m2o_menu_item_noreadonly">Create...</li>
        <li t-att-id="widget.cm_id + '_search'" class="oe_m2o_menu_item_noreadonly">Search...</li>
        <t t-set="i" t-value="0"/>
        <t t-foreach="widget.related_entries" t-as="entry">
            <li t-att-id="widget.cm_id + '_related_' + i" style="color:grey" class="oe_m2o_menu_item_mandatory">
                ... <t t-esc="(entry[2] || {})['name'] || ''"/>
            </li>
            <t t-set="i" t-value="i+1"/>
        </t>
    </ul>
</t>
<t t-name="FieldOne2Many">
</t>
<t t-name="FieldMany2Many">
    <div t-att-id="widget.list_id"></div>
</t>
<t t-name="FieldReference">
    <table border="0" width="100%" cellpadding="0" cellspacing="0" class="oe_frame oe_forms">
    <tr>
        <td t-attf-class="oe_form_frame_cell oe_form_selection #{widget.selection.element_class}">
            <t t-raw="widget.selection.render()"/>
        </td>
        <td t-attf-class="oe_form_frame_cell oe_form_many2one #{widget.m2o.element_class}" nowrap="true" style="display: none">
            <t t-raw="widget.m2o.render()"/>
        </td>
    </tr>
    </table>
</t>
<t t-name="FieldBoolean">
    <input type="checkbox"
        t-att-name="widget.name"
        t-att-id="widget.element_id"
        t-attf-class="field_#{widget.type}"/>
</t>
<t t-name="FieldProgressBar">
    <div t-opentag="true" class="oe-progressbar">
        <span></span>
    </div>
</t>
<t t-name="FieldBinaryImage">
    <table cellpadding="0" cellspacing="0" border="0">
    <tr>
        <td align="center">
            <img t-att-src='widget.session.server + "/web/static/src/img/placeholder.png"' class="oe-binary-image"
                t-att-border="widget.readonly ? 0 : 1"
                t-att-id="widget.element_id + '_field'"
                t-att-name="widget.name"
                t-attf-class="field_#{widget.type}"
                t-att-width="widget.node.attrs.img_width || widget.node.attrs.width"
                t-att-height="widget.node.attrs.img_height || widget.node.attrs.height"
            />
        </td>
    </tr>
    <tr>
        <td align="center" valign="bottom" height="25">
            <div class="oe-binary">
                <table cellspacing="0" cellpadding="0" border="0">
                <tr>
                    <td>
                        <div class="oe-binary-file-set" style="width: 40px; height:22px;">
                            <form class="oe-binary-form" t-att-target="widget.iframe"
                                method="post" enctype="multipart/form-data" action="/web/binary/upload">
                                <input type="hidden" name="session_id" value=""/>
                                <input type="hidden" name="callback" t-att-value="widget.iframe"/>
                                <button class="button" type="button" title="Set Image">
                                    <img t-att-src='widget.session.server + "/web/static/src/img/icons/STOCK_DIRECTORY.png"'/>
                                </button>
                                <input type="file" class="oe-binary-file" name="ufile"/>
                            </form>
                        </div>
                    </td>
                    <td>
                        <button class="button oe-binary-file-clear" type="button" title="Clear">
                            <img t-att-src='widget.session.server + "/web/static/src/img/icons/STOCK_MISSING_IMAGE.png"'/>
                        </button>
                    </td>
                </tr>
                </table>
            </div>
            <div class="oe-binary-progress" style="display: none">
                <img t-att-src='widget.session.server + "/web/static/src/img/throbber.gif"' width="16" height="16"/>
                <b>Uploading ...</b>
            </div>
            <iframe t-att-id="widget.iframe" t-att-name="widget.iframe" style="display: none"> </iframe>
        </td>
    </tr>
    </table>
</t>
<t t-name="FieldBinaryFile">
    <table cellpadding="0" cellspacing="0" border="0" width="100%">
    <tr>
        <td width="100%">
            <input type="text" size="1"
                t-att-name="widget.name"
                t-att-id="widget.element_id + '_field'"
                t-attf-class="field_#{widget.type}" style="width: 100%"
            />
        </td>
        <td class="oe-binary" nowrap="true">
            <table cellspacing="0" cellpadding="0" border="0">
            <tr>
                <td>
                    <div class="oe-binary-file-set" style="width: 80px; height:22px;">
                        <form class="oe-binary-form" t-att-target="widget.iframe"
                            method="post" enctype="multipart/form-data" action="/web/binary/upload">
                            <input type="hidden" name="session_id" value=""/>
                            <input type="hidden" name="callback" t-att-value="widget.iframe"/>
                            <button class="button" type="button" title="Set Image">
                                <img t-att-src='widget.session.server + "/web/static/src/img/icons/STOCK_DIRECTORY.png"'/>
                                <span>Select</span>
                            </button>
                            <input type="file" class="oe-binary-file" name="ufile"/>
                        </form>
                    </div>
                </td>
                <td>
                    <button class="button oe-binary-file-save" type="button" title="Save As">
                        <img t-att-src='widget.session.server + "/web/static/src/img/icons/gtk-save.png"'/>
                        <span>Save As</span>
                    </button>
                </td>
                <td>
                    <button class="button oe-binary-file-clear" type="button" title="Clear">
                        <img t-att-src='widget.session.server + "/web/static/src/img/icons/STOCK_MISSING_IMAGE.png"'/>
                        <span>Clear</span>
                    </button>
                </td>
            </tr>
            </table>
        </td>
        <td class="oe-binary-progress" style="display: none" nowrap="true">
            <img t-att-src='widget.session.server + "/web/static/src/img/throbber.gif"' width="16" height="16"/>
            <b>Uploading ...</b>
            <iframe t-att-id="widget.iframe" t-att-name="widget.iframe" style="display: none"> </iframe>
        </td>
    </tr>
    </table>
</t>
<t t-name="WidgetButton">
    <button type="button" class="oe_button">
        <img t-if="widget.node.attrs.icon" t-att-src="widget.session.server + '/web/static/src/img/icons/' + widget.node.attrs.icon + '.png'" width="16" height="16"/>
        <span t-if="widget.string"><t t-esc="widget.string"/></span>
    </button>
</t>
<t t-name="WidgetButton.tooltip" t-extend="WidgetLabel.tooltip">
    <t t-jquery="div.oe_tooltip_string" t-operation="replace">
        <div class="oe_tooltip_string" t-if="debug || widget.string">
            <t t-if="debug">
                Button
                <t t-if="widget.string">: </t>
                <t t-if="!widget.string"> (no string)</t>
            </t>
            <t t-esc="widget.string"/>
        </div>
    </t>
    <t t-jquery="ul.oe_tooltip_technical" t-operation="append">
        <li t-if="widget.node.attrs.special" data-item="special">
            <span class="oe_tooltip_technical_title">Special:</span>
            <t t-esc="widget.node.attrs.special"/>
        </li>
        <t t-set="button_type" t-value="widget.node.attrs.type"/>
        <li t-if="button_type" data-item="button_type">
            <span class="oe_tooltip_technical_title">Button Type:</span>
            <t t-esc="button_type"/>
        </li>
        <li t-if="button_type === 'object'" data-item="button_method">
            <span class="oe_tooltip_technical_title">Method:</span>
            <t t-esc="widget.node.attrs.name"/>
        </li>
        <li t-if="button_type === 'action'" data-item="button_action">
            <span class="oe_tooltip_technical_title">Action ID:</span>
            <t t-esc="widget.node.attrs.name"/>
        </li>
    </t>
</t>

<t t-name="SearchView">
    <form class="oe_forms">
        <t t-call="SearchView.render_lines"/>
        <div class="oe_search-view-buttons">
            <input type="submit" value="Search"/>
            <input type="reset" value="Clear"/>
            <button class="oe_search-view-custom-filter-btn"><span>Advanced Filter</span></button>
            <select class="oe_search-view-filters-management">
            </select>
        </div>
    </form>
</t>
<t t-name="SearchView.managed-filters">
    <option/>
    <optgroup label="-- Filters --">
        <t t-foreach="filters" t-as="filter">
            <option t-attf-value="get:#{filter_index}"><t t-esc="filter.name"/></option>
        </t>
    </optgroup>
    <optgroup label="-- Actions --">
        <option value="save_filter">Save Filter</option>
        <option value="add_to_dashboard">Add to Dashboard</option>
        <option value="manage_filters">Manage Filters</option>
    </optgroup>
</t>
<t t-name="SearchView.managed-filters.add">
    <div>
        <p>Filter Name:</p>
        <input type="text"/>
        <p>(Any existing filter with the same name will be replaced)</p>
    </div>
</t>
<t t-name="SearchView.add_to_dashboard">
    <div class="oe_forms">
        <p><b>Select Dashboard to add this filter to:</b></p>
        <select style="width: 100%; margin-right: 1em;">
            <option t-foreach="dashboards" t-as="menu" t-att-value="menu.id" t-att-selected="(menu.id == selected_menu_id) || undefined"><t t-esc="menu.name"/></option>
        </select>
        <p><b>Title of new Dashboard item:</b></p>
        <input type="text" style="width: 100%; margin-right: 1em;"/>
    </div>
</t>
<t t-name="SearchView.render_lines">
    <table class="oe-searchview-render-line" border="0" cellspacing="0" cellpadding="0"
           t-foreach="lines" t-as="line">
        <tr>
            <td t-foreach="line" t-as="widget">
                <t t-raw="widget.render(defaults)"/>
            </td>
        </tr>
    </table>
</t>
<button t-name="SearchView.filter" type="button"
        t-att-id="element_id"
        t-att-title="attrs.help"
        t-att-class="classes.join(' ')"
        t-att-autofocus="attrs.default_focus === '1' ? 'autofocus' : undefined">
    <img t-att-src="widget.session.server + '/web/static/src/img/icons/' + (attrs.icon || 'gtk-home') + '.png'" width="16" height="16"/>
    <br t-if="attrs.string"/>
    <t t-esc="attrs.string"/>
</button>
<span t-name="SearchView.filters" class="filter_label_group"
    ><t t-foreach="filters" t-as="filter"
        ><t t-raw="filter.render(defaults)"/></t
></span>
<t t-name="SearchView.field">
    <label t-att-class="'oe_label' + (attrs.help ? '_help' : '')"
           t-att-title="attrs.help"
           t-att-for="element_id">
        <t t-esc="attrs.string || attrs.name"/>
        <span t-if="attrs.help">?</span>
    </label>
    <div style="white-space: nowrap;">
        <input type="text" size="15" t-att-name="attrs.name"
               t-att-autofocus="attrs.default_focus === '1' ? 'autofocus' : undefined"
               t-att-id="element_id"
               t-att-value="defaults[attrs.name] || ''"/>
        <t t-if="filters.length" t-raw="filters.render(defaults)"/>
    </div>
</t>
<t t-name="SearchView.date">
    <label t-att-class="'oe_label' + (attrs.help ? '_help' : '')"
           t-att-title="attrs.help"
           t-att-for="element_id">
        <t t-esc="attrs.string || attrs.name"/>
        <span t-if="attrs.help">?</span>
    </label>
    <div style="white-space: nowrap;">
        <span t-att-id="element_id"></span>
        <t t-if="filters.length" t-raw="filters.render(defaults)"/>
    </div>
</t>
<t t-name="SearchView.field.selection">
    <label t-att-title="attrs.help"
           t-att-class="'oe_label' + (attrs.help ? '_help' : '')"
           t-att-for="element_id">
        <t t-esc="attrs.string || attrs.name"/>
        <span t-if="attrs.help">?</span>
    </label>
    <div style="white-space: nowrap;">
        <select t-att-name="attrs.name" t-att-id="element_id"
                t-att-autofocus="attrs.default_focus === '1' || undefined">
            <option t-if="prepend_empty"/>
            <t t-foreach="attrs.selection" t-as="option">
                <t t-set="selected" t-value="defaults[attrs.name] === option[0]"/>
                <option t-if="selected"
                        t-att-value="option_index" selected="selected">
                    <t t-esc="option[1]"/>
                </option>
                <option t-if="!selected" t-att-value="option_index">
                    <t t-esc="option[1]"/>
                </option>
            </t>
        </select>
        <t t-if="filters.length" t-raw="filters.render(defaults)"/>
    </div>
</t>
<t t-name="SearchView.util.expand">
    <div t-att-class="'searchview_group ' + (expand == '0' ? 'folded' : 'expanded')"
         t-att-id="element_id">
        <a t-if="label" class="searchview_group_string" href="#">
            <t t-esc="label"/>
        </a>
        <div class="searchview_group_content">
            <t t-raw="content"/>
        </div>
    </div>
</t>
<t t-name="SearchView.group">
    <t t-call="SearchView.util.expand">
        <t t-set="expand" t-value="attrs.expand"/>
        <t t-set="label" t-value="attrs.string"/>
        <t t-set="content">
            <t t-call="SearchView.render_lines"/>
        </t>
    </t>
</t>
<t t-name="SearchView.extended_search">
    <t t-call="SearchView.util.expand">
        <t t-set="expand" t-value="false"/>
        <t t-set="label" t-value="'Advanced Filters'"/>
        <t t-set="content">
            <div class="searchview_extended_groups_list">
            </div>
        </t>
    </t>
</t>
<t t-name="SearchView.extended_search.group">
    <div t-att-id="element_id" class="searchview_extended_group">
        <select class="searchview_extended_group_choice">
            <option value="any">Any of the following conditions must match</option>
            <option value="all">All the following conditions must match</option>
            <option value="none">None of the following conditions must match</option>
        </select>
        <a class="searchview_extended_delete_group"
                href="javascript:void(0)"><span></span></a>
        <div class="searchview_extended_propositions_list">
        </div>
        <a class="searchview_extended_add_proposition" href="javascript:void(0)">
            <span>Add condition</span></a>
        <div class="oe_adv_filters_and"><span>and</span></div>
    </div>
</t>
<t t-name="SearchView.extended_search.proposition">
    <div t-att-id="element_id">
        <select class="searchview_extended_prop_field">
            <t t-foreach="attrs.fields" t-as="field">
                <option t-if="typeof field.store === 'undefined' || field.store || field.fnct_search"
                        t-att="{'selected': field === attrs.selected ? 'selected' : null}"
                        t-att-value="field.name">
                    <t t-esc="field.string"/>
                </option>
            </t>
        </select>
        <select class="searchview_extended_prop_op"/>
        <span class="searchview_extended_prop_value"/>
        <a class="searchview_extended_delete_prop"
                href="javascript:void(0)"><span> </span></a>
    </div>
</t>
<t t-name="SearchView.extended_search.proposition.char">
    <input t-att-id="element_id" class="field_char"/>
</t>
<t t-name="SearchView.extended_search.proposition.empty">
    <span t-att-id="element_id"></span>
</t>
<t t-name="SearchView.extended_search.proposition.integer">
    <input type="number" t-att-id="element_id" class="field_integer" step="1"/>
</t>
<t t-name="SearchView.extended_search.proposition.float">
    <input type="number" t-att-id="element_id" class="field_float" step="0.01"/>
</t>
<t t-name="SearchView.extended_search.proposition.boolean">
</t>
<t t-name="SearchView.extended_search.proposition.selection">
    <select t-att-id="element_id">
        <t t-foreach="field.selection" t-as="element">
        <option t-att-value="element[0]"><t t-esc="element[1]"/></option>
        </t>
    </select>
</t>
<t t-name="DialogWarning">
    <table cellspacing="0" cellpadding="0" border="0" class="oe-dialog-warning">
    <tr>
        <td><img t-att-src='widget.session.server + "/web/static/src/img/warning.png"' class="oe-dialog-icon"/></td>
        <td>
            <p>
                <t t-js="d">
                    var message = d.message ? d.message : d.error.data.fault_code;
                    d.html_error = context.engine.tools.html_escape(message)
                        .replace(/\n/g, '<br/>');
                </t>
                <t t-raw="html_error"/>
            </p>
        </td>
    </tr>
    </table>
</t>
<t t-name="DialogTraceback">
    <pre><t t-esc="error.message"/></pre>
    <hr/>
    <pre><t t-esc="error.data.debug"/></pre>
</t>
<t t-name="SelectCreatePopup">
    <div t-att-id="element_id">
        <table style="width:100%">
            <tr style="width:100%">
                <td style="width:100%">
                    <div t-att-id="element_id + '_search'" style="width:100%"></div>
                </td>
            </tr>
            <tr style="width:100%">
                <td style="width:100%">
                    <div t-att-id="element_id + '_view_list'" style="width:100%"></div>
                </td>
            </tr>
        </table>
        <div t-att-id="element_id + '_view_form'" style="width:100%"></div>
    </div>
</t>
<t t-name="SelectCreatePopup.search.buttons">
    <button type="button" class="oe_selectcreatepopup-search-select" disabled="disabled">Select</button>
    <button type="button" class="oe_selectcreatepopup-search-close">Cancel</button>
</t>
<t t-name="SelectCreatePopup.form.buttons">
    <t t-if="widget.options.disable_multiple_selection">
        <button type="button" class="oe_selectcreatepopup-form-save">Save</button>
    </t>
    <t t-if="! widget.options.disable_multiple_selection">
        <button type="button" class="oe_selectcreatepopup-form-save-new">Save &amp; New</button>
        <button type="button" class="oe_selectcreatepopup-form-save">Save &amp; Close</button>
    </t>
    <button type="button" class="oe_selectcreatepopup-form-close">Cancel</button>
</t>
<t t-name="FormOpenPopup">
    <div t-att-id="element_id">
        <div t-att-id="element_id + '_view_form'" style="width:100%"></div>
    </div>
</t>
<t t-name="FormOpenPopup.form.buttons">
    <button type="button" class="oe_formopenpopup-form-save">Save</button>
    <button type="button" class="oe_formopenpopup-form-close">Cancel</button>
</t>
<t t-extend="ListView.row">
    <!-- adds front & back padding to row being rendered after edition, if
         necessary (if not selectable add front padding and if not deletable
         add back padding), otherwise the row being added is missing columns
     -->
    <t t-jquery="&gt; :first" t-operation="before">
        <td t-if="edited and !options.selectable" class="oe-listview-padding"/>
    </t>
    <t t-jquery="&gt; :last" t-operation="after">
        <td t-if="edited and !options.deletable" class="oe-listview-padding"/>
    </t>
</t>
<t t-name="ListView.row.frame" t-extend="WidgetFrame">
    <t t-jquery="tr">
        $(document.createElement('t'))
            .append(this.contents())
            .attr({
                't-foreach': this.attr('t-foreach'),
                't-as': this.attr('t-as')
            })
            .replaceAll(this)
            .after($(document.createElement('td')).append(
                $(document.createElement('button')).attr({
                    'class': 'oe-edit-row-save', 'type': 'button'})
                  .html(' ')))
            .unwrap();
    </t>
</t>
<t t-name="view_editor">
    <table class="oe_view_editor">
        <t t-call="view_editor.row"/>
    </table>
</t>
<<<<<<< HEAD
<tr t-name="view_editor.row"  class="oe_view_editor_row" t-att-id="'viewedit-' + rec.id"  t-att-level="rec.level" t-foreach="data" t-as="rec">
    <td class="oe_view_editor_colum"  width="85%">
        <table class="oe_view_editor_tree_grid">
            <tr>
                <td width="16px" t-att-style="'background-position: ' + 20*rec.level + 'px; padding-left: ' + 20*rec.level + 'px'">
                    <img t-if="rec.child_id.length" t-att-id="'parentimg-' + rec.id"
                        t-att-src='widget.session.server + "/web/static/src/img/collapse.gif"' width="16" height="16" border="0"/>
                </td>
                <td style="cursor: pointer;">
                    <a style="text-decoration:none" href="javascript:void(0);"> <t t-esc="rec.name"/> </a>
                </td>
            </tr>
        </table>
    </td>
    <td align="left" class="oe_view_editor_colum"  width="15%">
        <table  width="100%">
            <tr>
                <td width="20%">
                    <img t-if="rec.att_list.length"
                        id="side-add" t-att-src='widget.session.server + "/web/static/src/img/icons/gtk-add.png"' style="cursor: pointer;"/>
                </td>
                <td width="20%">
                    <img  id="side-remove" t-att-src='widget.session.server + "/web/static/src/img/icons/gtk-remove.png"' style="cursor: pointer;"/>
                </td>
                <td width="20%">
                    <img t-if="rec.att_list.length"
                        id="side-edit" t-att-src='widget.session.server + "/web/static/src/img/icons/gtk-edit.png"' style="cursor: pointer;"/>
                </td>
                <td width="20%">
                    <img t-if="rec.att_list.length"
                        id="side-up" t-att-src='widget.session.server + "/web/static/src/img/icons/gtk-go-up.png"' style="cursor: pointer;"/>
                </td>
                <td width="20%">
                    <img t-if="rec.att_list.length"
                        id="side-down" t-att-src='widget.session.server + "/web/static/src/img/icons/gtk-go-down.png"' style="cursor: pointer;"/>
                </td>
            </tr>
        </table>
    </td>
    <t t-if="rec.child_id.length">
        <t t-set="data" t-value="rec.child_id"/>
        <t t-call="view_editor.row"/>
    </t>
</tr>

=======
<t t-name="view_editor.row">
    <tr  class="oe_view_editor_row" t-att-id="'viewedit-' + rec.id"  t-att-level="rec.level" t-foreach="data" t-as="rec">
        <td class="oe_view_editor_colum"  width="85%">
            <table class="oe_view_editor_tree_grid">
                <tr>
                    <td width="16px" t-att-style="'background-position: ' + 20*rec.level + 'px; padding-left: ' + 20*rec.level + 'px'">
                        <img t-if="rec.child_id.length" t-att-id="'parentimg-' + rec.id"
                            src="/web/static/src/img/collapse.gif" width="16" height="16" border="0"/>
                    </td>
                    <td style="cursor: pointer;">
                        <a style="text-decoration:none" href="javascript:void(0);">
                            <t t-esc="rec.name"/>
                        </a>
                    </td>
                </tr>
            </table>
        </td>
        <td align="left" class="oe_view_editor_colum"  width="15%">
            <table width="100%">
                <tr>
                    <td width="20%">
                        <img t-if="rec.att_list.length"
                            id="side-add" src="/web/static/src/img/icons/gtk-add.png" style="cursor: pointer;"/>
                    </td>
                    <td width="20%">
                        <img  id="side-remove" src="/web/static/src/img/icons/gtk-remove.png" style="cursor: pointer;"/>
                    </td>
                    <td width="20%">
                        <img t-if="rec.att_list.length and !_.include(no_properties, rec.att_list[0])"
                            id="side-edit" src="/web/static/src/img/icons/gtk-edit.png" style="cursor: pointer;"/>
                    </td>
                    <td width="20%">
                        <img t-if="rec.att_list.length"
                            id="side-up" src="/web/static/src/img/icons/gtk-go-up.png" style="cursor: pointer;"/>
                    </td>
                    <td width="20%">
                        <img t-if="rec.att_list.length"
                            id="side-down" src="/web/static/src/img/icons/gtk-go-down.png" style="cursor: pointer;"/>
                    </td>
                </tr>
            </table>
        </td>
        <t t-if="rec.child_id.length">
            <t t-set="data" t-value="rec.child_id"/>
            <t t-call="view_editor.row"/>
        </t>
    </tr>
</t>
<t t-name="vieweditor_char">
    <input type="text" t-att-id="widget.name" class="field_char" size="50"/>
</t>
<t t-name="vieweditor_selection">
    <select t-att-id="widget.name" >
        <t t-if="widget.selection" t-foreach="widget.selection" t-as="option">
            <option
                t-att-value="typeof option === 'object' ? option[0] : option">
                <t t-esc="typeof option === 'object' ? option[1] : option"/>
            </option>
        </t>
    </select>
</t>
<t t-name="vieweditor_boolean">
    <input type="checkbox" t-att-id="widget.name"/>
</t>
>>>>>>> 54f3f389
<t t-name="ExportView">
    <a id="exportview" href="javascript: void(0)" style="text-decoration: none;color: #3D3D3D;">Export</a>
</t>
<table t-name="ExportTreeView" class="oe-export"
       style="background-color: #F3F3F3;">
    <tr>
        <td colspan="3">
            This wizard will export all data that matches the current search criteria to a CSV file.
            You can export all data or only the fields that can be reimported after modification.
        </td>
    </tr>
    <tr>
        <td colspan="3">
            <label for="import_compat">Export Type:</label>
            <select id="import_compat" name="import_compat">
                <option value="yes">Import Compatible Export</option>
                <option value="">Export all Data</option>
            </select>

            <label for="export_format">Export Formats</label>
            <select id="export_format" name="export_format"></select>
        </td>
    </tr>

    <tr>
        <th>Available fields</th>
        <th/>
        <th>
            Fields to export
            <a style="color: blue; text-decoration: none;" href="#" id="export_new_list">Save fields list</a>
            <div id="savenewlist"></div>
            <div id="ExistsExportList"></div>
        </th>
    </tr>
    <tr style="height: 400px;">
        <td class="oe_export_fields_selector_left">
            <div id="left_field_panel">
            </div>
        </td>
        <td class="oe_export_fields_selector_center">
            <button id="add_field">Add</button>
            <button id="remove_field">Remove</button>
            <button id="remove_all_field">Remove All</button>
        </td>
        <td class="oe_export_fields_selector_right">
            <select name="fields_list" id="fields_list"
                    multiple="multiple"></select>
        </td>
    </tr>
</table>

<table t-name="ExportTreeView-Secondary"
       id="field-tree-structure" class="oe_export_fields_selector_export"
       cellspacing="0" cellpadding="0">
    <tr><th class="oe_export_tree_header"> Name </th></tr>
    <t t-call="ExportTreeView-Secondary.children"/>
</table>
<tr t-name="ExportTreeView-Secondary.children"
    t-foreach="fields" t-as="field"
    t-att-id="'treerow-' + field.id" class="oe_export_row">
    <td>
        <table class="tree_grid" border="0">
            <tr class="oe_export_row">
                <t t-foreach="(field.id).split('/')" t-as="level" >
                    <t t-if="(field.id).split('/')[0] != level">
                        <td width="18">&amp;nbsp;</td>
                    </t>
                </t>
                <td valign="top" align="left" style="cursor: pointer;" width="18">
                    <t t-if="field.children">
                        <t t-if="(field.id).split('/').length != 3">
                            <img t-att-id="'parentimg-' + field.id" t-att-src='widget.session.server + "/web/static/src/img/expand.gif"' width="16" height="16" border="0"/>
                        </t>
                    </t>
                </td>
                <td id="tree-column" valign="middle" align="left" style="cursor: pointer;">
                    <a t-att-id="'export-' + field.id"  t-att-string="field.string" href="javascript: void(0);" style="text-decoration: none;">
                        <t t-esc="field.string"/>
                    </a>
                </td>
            </tr>
        </table>
    </td>
</tr>

<t t-name="ExportNewList">
    <tr>
        <th><label>Save as:</label></th>
        <td><input size="10" type="text" id="savelist_name"/></td>
        <td><button class="oe_export_button_export" id="add_export_list">Ok</button></td>
    </tr>
</t>

<t t-name="Exists.ExportList">
    <label for="saved_export_list">Saved exports:</label>

    <select id="saved_export_list">
        <option></option>
        <t t-foreach="existing_exports" t-as="export">
            <option t-att-value="export.id"><t t-esc="export.name"/></option>
        </t>
    </select>
    <button class="oe_export_button_export" id="delete_export_list" type="button">Delete</button>
</t>
<t t-name="Change_Pwd">
    <form name="change_password_form" class="oe_forms" method="POST">
        <table align="center">
            <tr>
                <td><label for="old_pwd">Old Password:</label></td>
                <td><input type="password" name="old_pwd"
                           minlength="1" autofocus="autofocus"/></td>
            </tr>
            <tr>
            <td><label for="new_password">New Password:</label></td>
            <td><input type="password" name="new_password"
                       minlength="1" autofocus="autofocus"/></td>
            </tr>
            <tr>
                <td><label for="confirm_pwd">Confirm Password:</label></td>
                <td><input type="password" name="confirm_pwd"
                             minlength="1"/></td>
            </tr>
            <tr>
                <td colspan="2" align="right"><input type="submit" value="Change Password"/></td>
            </tr>
        </table>
    </form>
</t>

<t t-name="ImportView">
    <a id="importview" href="javascript: void(0)" style="text-decoration: none;color: #3D3D3D;">Import</a>
</t>
<t t-name="ImportDataView">
<form name="import_data" id="import_data" action="" method="post" enctype="multipart/form-data"
        class="oe-import oe-import-no-result">
    <input type="hidden" name="session_id" t-att-value="session.session_id"/>
    <h2 class="separator horizontal">1. Import a .CSV file</h2>
    <p>Select a .CSV file to import. If you need a sample of file to import,
       you should use the export tool with the "Import Compatible" option.
    </p>
    <p>
        <label for="csvfile">CSV File:</label>
        <input type="file" id="csvfile" size="50" name="csvfile"/>
    </p>
    <h2 class="separator horizontal oe-import-result">2. Check your file format</h2>
    <div id="result" class="oe-import-result"></div>
    <fieldset class="oe-closed oe-import-result">
        <legend>Import Options</legend>
        <table>
            <tr>
                <td colspan="4">
                    <label for="file_has_headers">Does your file have titles?</label>
                    <input type="checkbox" checked="checked"
                           id="file_has_headers"/>
                </td>
            </tr>
            <tr>
                <td><label for="csv_separator">Separator:</label></td>
                <td><input type="text" name="csvsep" id="csv_separator" value=","/></td>
                <td><label for="csv_delimiter">Delimiter:</label></td>
                <td><input type="text" name="csvdel" id="csv_delimiter" value='"'/></td>
            </tr>
            <tr>
                <td><label for="csv_encoding">Encoding:</label></td>
                <td>
                    <select name="csvcode" id="csv_encoding">
                        <option value="utf-8">UTF-8</option>
                        <option value="latin1">Latin 1</option>
                    </select>
                </td>
                <td><label for="csv_skip" title="For use if CSV files have titles on multiple lines, skips more than a single line during import">
                    Lines to skip<sup>?</sup>:</label></td>
                <td><input type="number" id="csv_skip" value="0" min="0"/></td>
            </tr>
        </table>
    </fieldset>
</form>
</t>
<t t-name="ImportView.result">
    <table class="oe_import_grid" width="100%" style="margin: 5px 0;">
        <tr t-if="headers" class="oe_import_grid-header">
            <td t-foreach="headers" t-as="header" class="oe_import_grid-cell">
                <t t-esc="header"/></td>
        </tr>
        <tr>
            <td t-foreach="records[0]" t-as="column">
                <input class="sel_fields" placeholder="--- Don't Import ---"/><span class="oe-m2o-drop-down-button">
                        <img t-att-src='widget.session.server + "/web/static/src/img/down-arrow.png"' /></span>
            </td>
        </tr>
        <tr t-foreach="records" t-as="record" class="oe_import_grid-row">
            <td t-foreach="record" t-as="cell" class="oe_import_grid-cell">
                <t t-esc="cell"/></td>
        </tr>
    </table>
</t>
<t t-name="ImportView.error">
    <p style="white-space:pre;">The import failed due to:<t t-esc="error.message"/></p>
    <t t-if="error.preview">
        <p>Here is a preview of the file we could not import:</p>
        <pre><t t-esc="error.preview"/></pre>
    </t>
</t>

<t t-name="About-Page">
    <div>
        <h1>OpenERP Web</h1>
        <h3 style="padding:0 5px 5px">Version <t t-esc="version_info.version"/></h3>
        <p>
            Copyright © 2011-TODAY OpenERP SA. All Rights Reserved.<br />
            OpenERP is a trademark of the <a target="_blank" href="http://openerp.com/" style="text-decoration: underline;">OpenERP SA Company</a>.
        </p>
        <p>
            Licenced under the terms of <a target="_blank" href="http://www.gnu.org/licenses/agpl.html" style="text-decoration: underline;">GNU Affero General Public License</a>
        </p>
        <br />
        <h1>About OpenERP</h1>
        <p>
            <a target="_blank" href="http://openerp.com/" style="text-decoration: underline;">OpenERP</a> is a free enterprise-scale software system that is designed to boost
            productivity and profit through data integration. It connects, improves and
            manages business processes in areas such as sales, finance, supply chain,
            project management, production, services, CRM, etc...
        </p>
        <p>
            The system is platform-independent, and can be installed on Windows, Mac OS X,
            and various Linux and other Unix-based distributions. Its architecture enables
            new functionality to be rapidly created, modifications to be made to a
            production system and migration to a new version to be straightforward.
        </p>
        <p>
            Depending on your needs, OpenERP is available through a web or application client.
        </p>
    </div>
</t>
<t t-name="FieldStatus.content">
    <ul class="oe-arrow-list">
        <t t-set="size" t-value="widget.to_show.length"/>
        <t t-foreach="_.range(size)" t-as="i">
            <li t-att-class="widget.to_show[i][0] === widget.selected_value ? 'oe-arrow-list-selected' : ''">
                <span class="oe-arrow-list-before" t-if="i &gt; 0"></span><span><t t-esc="widget.to_show[i][1]"/></span><span class="oe-arrow-list-after" t-if="i &lt; size - 1"></span>
            </li>
        </t>
    </ul>
</t>
<t t-name="EmptyComponent">
    <div></div>
</t>
</templates><|MERGE_RESOLUTION|>--- conflicted
+++ resolved
@@ -864,11 +864,7 @@
         t-attf-class="field_#{widget.type} #{_(['integer', 'float', 'float_time']).contains(widget.type) ? 'oe-number' : ''}"
         style="width: 100%"
     />
-<<<<<<< HEAD
-    <img class="oe_field_translate" t-if="widget.field.translate" t-att-src='widget.session.server + "/web/static/src/img/icons/terp-translate.png"' width="16" height="16" border="0"/>
-=======
-    <img class="oe_field_translate oe_input_icon" t-if="widget.field.translate" src="/web/static/src/img/icons/terp-translate.png" width="16" height="16" border="0"/>
->>>>>>> 54f3f389
+    <img class="oe_field_translate oe_input_icon" t-if="widget.field.translate" t-att-src='widget.session.server + "/web/static/src/img/icons/terp-translate.png"' width="16" height="16" border="0"/>
 </t>
 <t t-name="FieldChar.readonly">
     <div
@@ -915,11 +911,7 @@
         t-attf-class="field_#{widget.type}"
         style="width: 100%"
     ></textarea>
-<<<<<<< HEAD
-    <img class="oe_field_translate" t-if="widget.field.translate" t-att-src='widget.session.server + "/web/static/src/img/icons/terp-translate.png"' width="16" height="16" border="0"/>
-=======
-    <img class="oe_field_translate oe_input_icon" t-if="widget.field.translate" src="/web/static/src/img/icons/terp-translate.png" width="16" height="16" border="0"/>
->>>>>>> 54f3f389
+    <img class="oe_field_translate oe_input_icon" t-if="widget.field.translate" t-att-src='widget.session.server + "/web/static/src/img/icons/terp-translate.png"' width="16" height="16" border="0"/>
 </t>
 <t t-name="web.datetimepicker">
     <div class="oe_datepicker_root">
@@ -1430,53 +1422,6 @@
         <t t-call="view_editor.row"/>
     </table>
 </t>
-<<<<<<< HEAD
-<tr t-name="view_editor.row"  class="oe_view_editor_row" t-att-id="'viewedit-' + rec.id"  t-att-level="rec.level" t-foreach="data" t-as="rec">
-    <td class="oe_view_editor_colum"  width="85%">
-        <table class="oe_view_editor_tree_grid">
-            <tr>
-                <td width="16px" t-att-style="'background-position: ' + 20*rec.level + 'px; padding-left: ' + 20*rec.level + 'px'">
-                    <img t-if="rec.child_id.length" t-att-id="'parentimg-' + rec.id"
-                        t-att-src='widget.session.server + "/web/static/src/img/collapse.gif"' width="16" height="16" border="0"/>
-                </td>
-                <td style="cursor: pointer;">
-                    <a style="text-decoration:none" href="javascript:void(0);"> <t t-esc="rec.name"/> </a>
-                </td>
-            </tr>
-        </table>
-    </td>
-    <td align="left" class="oe_view_editor_colum"  width="15%">
-        <table  width="100%">
-            <tr>
-                <td width="20%">
-                    <img t-if="rec.att_list.length"
-                        id="side-add" t-att-src='widget.session.server + "/web/static/src/img/icons/gtk-add.png"' style="cursor: pointer;"/>
-                </td>
-                <td width="20%">
-                    <img  id="side-remove" t-att-src='widget.session.server + "/web/static/src/img/icons/gtk-remove.png"' style="cursor: pointer;"/>
-                </td>
-                <td width="20%">
-                    <img t-if="rec.att_list.length"
-                        id="side-edit" t-att-src='widget.session.server + "/web/static/src/img/icons/gtk-edit.png"' style="cursor: pointer;"/>
-                </td>
-                <td width="20%">
-                    <img t-if="rec.att_list.length"
-                        id="side-up" t-att-src='widget.session.server + "/web/static/src/img/icons/gtk-go-up.png"' style="cursor: pointer;"/>
-                </td>
-                <td width="20%">
-                    <img t-if="rec.att_list.length"
-                        id="side-down" t-att-src='widget.session.server + "/web/static/src/img/icons/gtk-go-down.png"' style="cursor: pointer;"/>
-                </td>
-            </tr>
-        </table>
-    </td>
-    <t t-if="rec.child_id.length">
-        <t t-set="data" t-value="rec.child_id"/>
-        <t t-call="view_editor.row"/>
-    </t>
-</tr>
-
-=======
 <t t-name="view_editor.row">
     <tr  class="oe_view_editor_row" t-att-id="'viewedit-' + rec.id"  t-att-level="rec.level" t-foreach="data" t-as="rec">
         <td class="oe_view_editor_colum"  width="85%">
@@ -1541,7 +1486,6 @@
 <t t-name="vieweditor_boolean">
     <input type="checkbox" t-att-id="widget.name"/>
 </t>
->>>>>>> 54f3f389
 <t t-name="ExportView">
     <a id="exportview" href="javascript: void(0)" style="text-decoration: none;color: #3D3D3D;">Export</a>
 </t>
