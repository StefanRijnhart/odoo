odoo.define('web.calendar_tests', function (require) {
"use strict";

var AbstractStorageService = require('web.AbstractStorageService');
var CalendarView = require('web.CalendarView');
var CalendarRenderer = require('web.CalendarRenderer');
var Dialog = require('web.Dialog');
var ViewDialogs = require('web.view_dialogs');
var fieldUtils = require('web.field_utils');
var mixins = require('web.mixins');
var RamStorage = require('web.RamStorage');
var testUtils = require('web.test_utils');
var session = require('web.session');

var createActionManager = testUtils.createActionManager;

CalendarRenderer.include({
    getAvatars: function () {
        var res = this._super.apply(this, arguments);
        for (var k in res) {
            res[k] = res[k].replace(/src="([^"]+)"/, 'data-src="\$1"');
        }
        return res;
    }
});


var createCalendarView = testUtils.createCalendarView;

var initialDate = new Date(2016, 11, 12, 8, 0, 0);
initialDate = new Date(initialDate.getTime() - initialDate.getTimezoneOffset()*60*1000);


QUnit.module('Views', {
    beforeEach: function () {
        session.uid = -1; // TO CHECK
        this.data = {
            event: {
                fields: {
                    id: {string: "ID", type: "integer"},
                    user_id: {string: "user", type: "many2one", relation: 'user', default: session.uid},
                    partner_id: {string: "user", type: "many2one", relation: 'partner', related: 'user_id.partner_id', default: 1},
                    name: {string: "name", type: "char"},
                    start_date: {string: "start date", type: "date"},
                    stop_date: {string: "stop date", type: "date"},
                    start: {string: "start datetime", type: "datetime"},
                    stop: {string: "stop datetime", type: "datetime"},
                    delay: {string: "delay", type: "float"},
                    allday: {string: "allday", type: "boolean"},
                    partner_ids: {string: "attendees", type: "one2many", relation: 'partner', default: [[6, 0, [1]]]},
                    type: {string: "type", type: "integer"},
                },
                records: [
                    {id: 1, user_id: session.uid, partner_id: 1, name: "event 1", start: "2016-12-11 00:00:00", stop: "2016-12-11 00:00:00", allday: false, partner_ids: [1,2,3], type: 1},
                    {id: 2, user_id: session.uid, partner_id: 1, name: "event 2", start: "2016-12-12 10:55:05", stop: "2016-12-12 14:55:05", allday: false, partner_ids: [1,2], type: 3},
                    {id: 3, user_id: 4, partner_id: 4, name: "event 3", start: "2016-12-12 15:55:05", stop: "2016-12-12 16:55:05", allday: false, partner_ids: [1], type: 2},
                    {id: 4, user_id: session.uid, partner_id: 1, name: "event 4", start: "2016-12-14 15:55:05", stop: "2016-12-14 18:55:05", allday: true, partner_ids: [1], type: 2},
                    {id: 5, user_id: 4, partner_id: 4, name: "event 5", start: "2016-12-13 15:55:05", stop: "2016-12-20 18:55:05", allday: false, partner_ids: [2,3], type: 2},
                    {id: 6, user_id: session.uid, partner_id: 1, name: "event 6", start: "2016-12-18 08:00:00", stop: "2016-12-18 09:00:00", allday: false, partner_ids: [3], type: 3}
                ],
                check_access_rights: function () {
                    return Promise.resolve(true);
                }
            },
            user: {
                fields: {
                    id: {string: "ID", type: "integer"},
                    display_name: {string: "Displayed name", type: "char"},
                    partner_id: {string: "partner", type: "many2one", relation: 'partner'},
                    image: {string: "image", type: "integer"},
                },
                records: [
                    {id: session.uid, display_name: "user 1", partner_id: 1},
                    {id: 4, display_name: "user 4", partner_id: 4},
                ]
            },
            partner: {
                fields: {
                    id: {string: "ID", type: "integer"},
                    display_name: {string: "Displayed name", type: "char"},
                    image: {string: "image", type: "integer"},
                },
                records: [
                    {id: 1, display_name: "partner 1", image: 'AAA'},
                    {id: 2, display_name: "partner 2", image: 'BBB'},
                    {id: 3, display_name: "partner 3", image: 'CCC'},
                    {id: 4, display_name: "partner 4", image: 'DDD'}
                ]
            },
            filter_partner: {
                fields: {
                    id: {string: "ID", type: "integer"},
                    user_id: {string: "user", type: "many2one", relation: 'user'},
                    partner_id: {string: "partner", type: "many2one", relation: 'partner'},
                },
                records: [
                    {id: 1, user_id: session.uid, partner_id: 1},
                    {id: 2, user_id: session.uid, partner_id: 2},
                    {id: 3, user_id: 4, partner_id: 3}
                ]
            },
        };
    },
}, function () {

    QUnit.module('CalendarView');

    var archs = {
        "event,false,form":
            '<form>'+
                '<field name="name"/>'+
                '<field name="allday"/>'+
                '<group attrs=\'{"invisible": [["allday","=",True]]}\' >'+
                    '<field name="start"/>'+
                    '<field name="stop"/>'+
                '</group>'+
                '<group attrs=\'{"invisible": [["allday","=",False]]}\' >'+
                    '<field name="start_date"/>'+
                    '<field name="stop_date"/>'+
                '</group>'+
            '</form>',
        "event,1,form":
            '<form>' +
                '<field name="allday" invisible="1"/>' +
                '<field name="start" attrs=\'{"invisible": [["allday","=",false]]}\'/>' +
                '<field name="stop" attrs=\'{"invisible": [["allday","=",true]]}\'/>' +
            '</form>',
    };

    QUnit.test('simple calendar rendering', async function (assert) {
        assert.expect(24);

        this.data.event.records.push({
            id: 7,
            user_id: session.uid,
            partner_id: false,
            name: "event 7",
            start: "2016-12-18 09:00:00",
            stop: "2016-12-18 10:00:00",
            allday: false,
            partner_ids: [2],
            type: 1
        });

        var calendar = await createCalendarView({
            View: CalendarView,
            model: 'event',
            data: this.data,
            arch:
            '<calendar class="o_calendar_test" '+
                'event_open_popup="true" '+
                'date_start="start" '+
                'date_stop="stop" '+
                'all_day="allday" '+
                'mode="week" '+
                'attendee="partner_ids" '+
                'color="partner_id">'+
                    '<field name="name"/>'+
                    '<filter name="user_id" avatar_field="image"/>'+
                    '<field name="partner_ids" write_model="filter_partner" write_field="partner_id"/>'+
            '</calendar>',
            archs: archs,
            viewOptions: {
                initialDate: initialDate,
            },
        });

        assert.ok(calendar.$('.o_calendar_view').find('.fc-view-container').length,
            "should instance of fullcalendar");

        var $sidebar = calendar.$('.o_calendar_sidebar');

        // test view scales
        assert.containsN(calendar, '.fc-event', 9,
            "should display 9 events on the week (4 event + 5 days event)");
        assert.containsN($sidebar, '.o_selected_range', 7,
            "week scale should highlight 7 days in mini calendar");

        await testUtils.dom.click(calendar.$buttons.find('.o_calendar_button_day')); // display only one day
        assert.containsN(calendar, '.fc-event', 2, "should display 2 events on the day");
        assert.containsOnce($sidebar, '.o_selected_range',
            "should highlight the target day in mini calendar");

        await testUtils.dom.click(calendar.$buttons.find('.o_calendar_button_month')); // display all the month
        assert.containsN(calendar, '.fc-event', 7,
            "should display 7 events on the month (5 events + 2 week event - 1 'event 6' is filtered + 1 'Undefined event')");
        assert.containsN($sidebar, '.o_selected_range', 31,
            "month scale should highlight all days in mini calendar");

        // test filters
        assert.containsN($sidebar, '.o_calendar_filter', 2, "should display 2 filters");

        var $typeFilter =  $sidebar.find('.o_calendar_filter:has(h3:contains(user))');
        assert.ok($typeFilter.length, "should display 'user' filter");
        assert.containsN($typeFilter, '.o_calendar_filter_item', 3, "should display 3 filter items for 'user'");

        // filters which has no value should show with string "Undefined", should not have any user image and should show at the last
        assert.strictEqual($typeFilter.find('.o_calendar_filter_item:last').data('value'), false, "filters having false value should be displayed at last in filter items");
        assert.strictEqual($typeFilter.find('.o_calendar_filter_item:last span').text(), "Undefined", "filters having false value should display 'Undefined' string");
        assert.strictEqual($typeFilter.find('.o_calendar_filter_item:last label img').length, 0, "filters having false value should not have any user image");

        var $attendeesFilter =  $sidebar.find('.o_calendar_filter:has(h3:contains(attendees))');
        assert.ok($attendeesFilter.length, "should display 'attendees' filter");
        assert.containsN($attendeesFilter, '.o_calendar_filter_item', 3, "should display 3 filter items for 'attendees' who use write_model (2 saved + Everything)");
        assert.ok($attendeesFilter.find('.o_field_many2one').length, "should display one2many search bar for 'attendees' filter");

        assert.containsN(calendar, '.fc-event', 7,
            "should display 7 events ('event 5' counts for 2 because it spans two weeks and thus generate two fc-event elements)");
        await testUtils.dom.click(calendar.$('.o_calendar_filter .custom-checkbox input').first());
        assert.containsN(calendar, '.fc-event', 4, "should now only display 4 event");
        await testUtils.dom.click(calendar.$('.o_calendar_filter .custom-checkbox input').eq(1));
        assert.containsNone(calendar, '.fc-event', "should not display any event anymore");

        // test search bar in filter
        await testUtils.dom.click($sidebar.find('input[type="text"]'));
        assert.strictEqual($('ul.ui-autocomplete li:not(.o_m2o_dropdown_option)').length, 2,"should display 2 choices in one2many autocomplete"); // TODO: remove :not(.o_m2o_dropdown_option) because can't have "create & edit" choice
        await testUtils.dom.click($('ul.ui-autocomplete li:first'));
        assert.containsN($sidebar, '.o_calendar_filter:has(h3:contains(attendees)) .o_calendar_filter_item', 4, "should display 4 filter items for 'attendees'");
        await testUtils.dom.click($sidebar.find('input[type="text"]'));
        assert.strictEqual($('ul.ui-autocomplete li:not(.o_m2o_dropdown_option)').text(), "partner 4", "should display the last choice in one2many autocomplete"); // TODO: remove :not(.o_m2o_dropdown_option) because can't have "create & edit" choice
        await testUtils.dom.click($sidebar.find('.o_calendar_filter_item .o_remove').first(), {allowInvisible: true});
        assert.ok($('.modal-footer button.btn:contains(Ok)').length, "should display the confirm message");
        await testUtils.dom.click($('.modal-footer button.btn:contains(Ok)'));
        assert.containsN($sidebar, '.o_calendar_filter:has(h3:contains(attendees)) .o_calendar_filter_item', 3, "click on remove then should display 3 filter items for 'attendees'");
        calendar.destroy();
    });

    QUnit.test('breadcrumbs are updated with the displayed period', async function (assert) {
        assert.expect(3);

        var archs = {
            'event,1,calendar': '<calendar date_start="start" date_stop="stop" all_day="allday">' +
                '<field name="name"/>' +
            '</calendar>',
            'event,false,search': '<search></search>',
        };

        var actions = [{
            id: 1,
            flags: {
                initialDate: initialDate,
            },
            name: 'Meetings Test',
            res_model: 'event',
            type: 'ir.actions.act_window',
            views: [[1, 'calendar']],
        }];

        var actionManager = await createActionManager({
            actions: actions,
            archs: archs,
            data: this.data,
        });

        await actionManager.doAction(1);
        // displays month mode by default
        assert.strictEqual($('.o_control_panel .breadcrumb-item').text(),
            'Meetings Test (Dec 11 – 17, 2016)', "should display the current week");

        // switch to day mode
        await testUtils.dom.click($('.o_control_panel .o_calendar_button_day'));
        assert.strictEqual($('.o_control_panel .breadcrumb-item').text(),
            'Meetings Test (December 12, 2016)', "should display the current day");

        // switch to month mode
        await testUtils.dom.click($('.o_control_panel .o_calendar_button_month'));
        assert.strictEqual($('.o_control_panel .breadcrumb-item').text(),
            'Meetings Test (December 2016)', "should display the current month");

        actionManager.destroy();
    });

    QUnit.test('create and change events', async function (assert) {
        assert.expect(26);

        var calendar = await createCalendarView({
            View: CalendarView,
            model: 'event',
            data: this.data,
            arch:
            '<calendar class="o_calendar_test" '+
                'string="Events" ' +
                'event_open_popup="true" '+
                'date_start="start" '+
                'date_stop="stop" '+
                'all_day="allday" '+
                'mode="month" '+
                'readonly_form_view_id="1">'+
                    '<field name="name"/>'+
            '</calendar>',
            archs: archs,
            viewOptions: {
                initialDate: initialDate,
            },
        });

        assert.ok(calendar.$('.fc-month-view').length, "should display in month mode");

        // click on an existing event to open the formViewDialog

        await testUtils.dom.click(calendar.$('.fc-event:contains(event 4) .fc-content'));

        assert.ok($('.modal-body').length, "should open the form view in dialog when click on event");
        assert.ok($('.modal-footer button.btn:contains(Edit)').length, "formViewDialog should be in readonly mode");
        assert.ok($('.modal-footer button.btn:contains(Delete)').length, "formViewDialog should have a delete button");

        await testUtils.dom.click($('.modal-footer button.btn:contains(Edit)'));

        assert.ok($('.modal-body').length, "should switch the modal in edit mode");
        assert.notOk($('.modal-footer button.btn:contains(Delete)').length, "formViewDialog should not have a delete button in edit mode");

        await testUtils.fields.editInput($('.modal-body input:first'), 'event 4 modified');
        await testUtils.dom.click($('.modal-footer button.btn:contains(Save)'));

        assert.notOk($('.modal-body').length, "save button should close the modal");
        assert.ok(calendar.$('.fc-event:contains(event 4 modified)').length, "should display the updated records");

        // create a new event, quick create only

        var $cell = calendar.$('.fc-day-grid .fc-row:eq(2) .fc-day:eq(2)');

        testUtils.dom.triggerMouseEvent($cell, "mousedown");
        testUtils.dom.triggerMouseEvent($cell, "mouseup");
        await testUtils.nextTick();

        assert.ok($('.modal-sm').length, "should open the quick create dialog");

        await testUtils.fields.editInput($('.modal-body input:first'), 'new event in quick create');
        await testUtils.dom.click($('.modal-footer button.btn:contains(Create)'));

        assert.strictEqual(calendar.$('.fc-event:contains(new event in quick create)').length, 1, "should display the new record after quick create");
        assert.containsN(calendar, 'td.fc-event-container[colspan]', 2, "should the new record have only one day");

        // create a new event, quick create only (validated by pressing enter key)

        testUtils.dom.triggerMouseEvent($cell, "mousedown");
        testUtils.dom.triggerMouseEvent($cell, "mouseup");
        await testUtils.nextTick();

        assert.ok($('.modal-sm').length, "should open the quick create dialog");

        await testUtils.fields.editInput($('.modal-body input:first'),
            'new event in quick create validated by pressing enter key.');
        $('.modal-body input:first')
            .val('new event in quick create validated by pressing enter key.')
            .trigger($.Event('keyup', {keyCode: $.ui.keyCode.ENTER}))
            .trigger($.Event('keyup', {keyCode: $.ui.keyCode.ENTER}));
        await testUtils.nextTick();
        assert.containsOnce(calendar, '.fc-event:contains(new event in quick create validated by pressing enter key.)',
            "should display the new record by pressing enter key");


        // create a new event and edit it

        $cell = calendar.$('.fc-day-grid .fc-row:eq(4) .fc-day:eq(2)');

        testUtils.dom.triggerMouseEvent($cell, "mousedown");
        testUtils.dom.triggerMouseEvent($cell, "mouseup");
        await testUtils.nextTick();

        assert.strictEqual($('.modal-sm').length, 1, "should open the quick create dialog");

        testUtils.fields.editInput($('.modal-body input:first'), 'coucou');
        await testUtils.dom.click($('.modal-footer button.btn:contains(Edit)'));

        assert.strictEqual($('.modal-lg .o_form_view').length, 1, "should open the slow create dialog");
        assert.strictEqual($('.modal-lg .modal-title').text(), "Create: Events",
            "should use the string attribute as modal title");
        assert.strictEqual($('.modal-lg .o_form_view input[name="name"]').val(), "coucou",
            "should have set the name from the quick create dialog");

        await testUtils.dom.click($('.modal-lg button.btn:contains(Save)'));

        assert.strictEqual(calendar.$('.fc-event:contains(coucou)').length, 1,
            "should display the new record with string attribute");

        // create a new event with 2 days

        $cell = calendar.$('.fc-day-grid .fc-row:eq(3) .fc-day:eq(2)');

        testUtils.dom.triggerMouseEvent($cell, "mousedown");
        testUtils.dom.triggerMouseEvent($cell.next(), "mousemove");
        testUtils.dom.triggerMouseEvent($cell.next(), "mouseup");
        await testUtils.nextTick();

        testUtils.fields.editInput($('.modal-dialog input:first'), 'new event in quick create 2');
        await testUtils.dom.click($('.modal-footer button.btn:contains(Edit)'));

        assert.strictEqual($('.modal-lg input:first').val(),'new event in quick create 2',
            "should open the formViewDialog with default values");

        await testUtils.dom.click($('.modal-lg button.btn:contains(Save)'));

        assert.notOk($('.modal').length, "should close dialogs");
        var $newevent2 = calendar.$('.fc-event:contains(new event in quick create 2)');
        assert.ok($newevent2.length, "should display the 2 days new record");
        assert.hasAttrValue($newevent2.closest('.fc-event-container'),
            'colspan', "2","the new record should have 2 days");

        // delete the a record

        await testUtils.dom.click(calendar.$('.fc-event:contains(event 4) .fc-content'));
        await testUtils.dom.click($('.modal-footer button.btn:contains(Delete)'));
        assert.ok($('.modal-footer button.btn:contains(Ok)').length, "should display the confirm message");
        await testUtils.dom.click($('.modal-footer button.btn:contains(Ok)'));
        assert.notOk(calendar.$('.fc-event:contains(event 4) .fc-content').length, "the record should be deleted");

        assert.containsN(calendar, '.fc-event-container .fc-event', 10, "should display 10 events");
        // move to next month
        await testUtils.dom.click(calendar.$buttons.find('.o_calendar_button_next'));

        assert.containsNone(calendar, '.fc-event-container .fc-event', "should display 0 events");

        calendar.destroy();
    });

    QUnit.test('quickcreate switching to actual create for required fields', async function (assert) {
        assert.expect(4);

        var event = $.Event();
        var calendar = await createCalendarView({
            View: CalendarView,
            model: 'event',
            data: this.data,
            arch:
            '<calendar class="o_calendar_test" '+
                'string="Events" ' +
                'event_open_popup="true" '+
                'date_start="start" '+
                'date_stop="stop" '+
                'all_day="allday" '+
                'mode="month" '+
                'readonly_form_view_id="1">'+
                    '<field name="name"/>'+
            '</calendar>',
            archs: archs,
            viewOptions: {
                initialDate: initialDate,
            },
            mockRPC: function (route, args) {
                if (args.method === "create") {
                    return Promise.reject({
                        message: {
                            code: 200,
                            data: {},
                            message: "Odoo server error",
                        },
                        event: event
                    });
                }
                return this._super(route, args);
            },
        });

        // create a new event
        var $cell = calendar.$('.fc-day-grid .fc-row:eq(2) .fc-day:eq(2)');
        testUtils.dom.triggerMouseEvent($cell, "mousedown");
        testUtils.dom.triggerMouseEvent($cell, "mouseup");
        await testUtils.nextTick();

        assert.strictEqual($('.modal-sm .modal-title').text(), 'Create: Events',
            "should open the quick create dialog");

        await testUtils.fields.editInput($('.modal-body input:first'), 'new event in quick create');
        await testUtils.dom.click($('.modal-footer button.btn:contains(Create)'));
        await testUtils.nextTick();

        // If the event is not default-prevented, a traceback will be raised, which we do not want
        assert.ok(event.isDefaultPrevented(), "fail deferred event should have been default-prevented");

        assert.strictEqual($('.modal-lg .modal-title').text(), 'Create: Events',
            "should have switched to a bigger modal for an actual create rather than quickcreate");
        assert.strictEqual($('.modal-lg main .o_form_view.o_form_editable').length, 1,
            "should open the full event form view in a dialog");

        calendar.destroy();
    });

<<<<<<< HEAD
    QUnit.test('create event with timezone in week mode European locale', async function (assert) {
=======
    QUnit.test('open multiple event form at the same time', function (assert) {
        assert.expect(2);

        var def = $.Deferred();
        var counter = 0;
        testUtils.mock.patch(ViewDialogs.FormViewDialog, {
            open: function () {
                counter++;
                this.options = _.omit(this.options, 'fields_view');  // force loadFieldView
                return this._super.apply(this, arguments);
            },
            loadFieldView: function () {
                var self = this;
                var args = arguments;
                var _super = this._super;
                return def.then(function () {
                    return _super.apply(self, args);
                });
            },
        });

        var event = $.Event();
        var calendar = createView({
            View: CalendarView,
            model: 'event',
            data: this.data,
            arch:
            '<calendar class="o_calendar_test" '+
                'string="Events" ' +
                'event_open_popup="true" '+
                'date_start="start" '+
                'quick_add="False" '+
                'date_stop="stop" '+
                'all_day="allday" '+
                'mode="month" '+
                'readonly_form_view_id="1">'+
                    '<field name="name"/>'+
            '</calendar>',
            archs: archs,
            viewOptions: {
                initialDate: initialDate,
            },
        });

        var $cell = calendar.$('.fc-day-grid .fc-row:eq(2) .fc-day:eq(2)');
        for (var i = 0; i < 5; i++) {
            testUtils.dom.triggerMouseEvent($cell, "mousedown");
            testUtils.dom.triggerMouseEvent($cell, "mouseup");
        }
        def.resolve();
        assert.equal(counter, 5, "there should had been 5 attemps to open a modal")
        assert.containsOnce($('body'), '.modal', "there should be only one open modal");

        calendar.destroy();
    });

    QUnit.test('create event with timezone in week mode European locale', function (assert) {
>>>>>>> 9e74730a
        assert.expect(5);

        this.data.event.records = [];

        var calendar = await createCalendarView({
            View: CalendarView,
            model: 'event',
            data: this.data,
            arch:
            '<calendar class="o_calendar_test" '+
                'event_open_popup="true" '+
                'date_start="start" '+
                'date_stop="stop" '+
                'all_day="allday" '+
                'mode="week" '+
                'readonly_form_view_id="1">'+
                    '<field name="name"/>'+
                    '<field name="start"/>'+
                    '<field name="allday"/>'+
            '</calendar>',
            archs: archs,
            viewOptions: {
                initialDate: initialDate,
            },
            session: {
                getTZOffset: function () {
                    return 120;
                },
            },
            translateParameters: { // Avoid issues due to localization formats
                time_format: "%H:%M:%S",
            },
            mockRPC: function (route, args) {
                if (args.method === "create") {
                    assert.deepEqual(args.kwargs.context, {
                        "default_name": null,
                        "default_start": "2016-12-13 06:00:00",
                        "default_stop": "2016-12-13 08:00:00",
                        "default_allday": null
                    },
                    "should send the context to create events");
                }
                return this._super(route, args);
            },
        }, {positionalClicks: true});

        var top = calendar.$('.fc-axis:contains(8:00)').offset().top + 5;
        var left = calendar.$('.fc-day:eq(2)').offset().left + 5;

        try {
            testUtils.dom.triggerPositionalMouseEvent(left, top, "mousedown");
        } catch (e) {
            calendar.destroy();
            throw new Error('The test fails to simulate a click in the screen. Your screen is probably too small or your dev tools is open.');
        }

        testUtils.dom.triggerPositionalMouseEvent(left, top + 60, "mousemove");

        assert.strictEqual(calendar.$('.fc-content .fc-time').text(), "08:00 - 10:00",
            "should display the time in the calendar sticker");

        await testUtils.dom.triggerPositionalMouseEvent(left, top + 60, "mouseup");
        await testUtils.nextTick();
        await testUtils.fields.editInput($('.modal input:first'), 'new event');
        await testUtils.dom.click($('.modal button.btn:contains(Create)'));
        var $newevent = calendar.$('.fc-event:contains(new event)');

        assert.strictEqual($newevent.text().replace(/[\s\n\r]+/g, ''), "08:00-10:00newevent12/13/201608:00:00False",
            "should display the new event with time, title and additional fields");

        assert.deepEqual($newevent.data('fcSeg').event.record,
            {
                display_name: "new event",
                start: fieldUtils.parse.datetime("2016-12-13 06:00:00", this.data.event.fields.start, {isUTC: true}),
                stop: fieldUtils.parse.datetime("2016-12-13 08:00:00", this.data.event.fields.stop, {isUTC: true}),
                allday: false,
                name: "new event",
                id: 1
            },
            "the new record should have the utc datetime (quickCreate)");

        // delete record

        await testUtils.dom.click($newevent);
        await testUtils.dom.click($('.modal button.btn-secondary:contains(Delete)'));
        await testUtils.dom.click($('.modal button.btn-primary:contains(Ok)'));
        assert.containsNone(calendar, '.fc-content', "should delete the record");

        calendar.destroy();
    });

    QUnit.test('default week start (US)', function (assert) {
        // if not given any option, default week start is on Sunday
        assert.expect(1);
        var done = assert.async();

        createCalendarView({
            View: CalendarView,
            model: 'event',
            data: this.data,
            arch:
            '<calendar class="o_calendar_test" '+
                'date_start="start" '+
                'date_stop="stop" '+
                'mode="week">'+
            '</calendar>',
            archs: archs,

            viewOptions: {
                initialDate: initialDate,
            },
        }).then(function (calendar) {
            assert.strictEqual(calendar.$('.fc-day-header').first().text(), "Sun 12/11",
                "The first day of the week should be Sunday");
            calendar.destroy();
            done();
        });
    });

    QUnit.test('European week start', function (assert) {
        // the week start depends on the locale
        assert.expect(1);
        var done = assert.async();

        createCalendarView({
            View: CalendarView,
            model: 'event',
            data: this.data,
            arch:
            '<calendar class="o_calendar_test" '+
                'date_start="start" '+
                'date_stop="stop" '+
                'mode="week">'+
            '</calendar>',
            archs: archs,

            viewOptions: {
                initialDate: initialDate,
            },
            translateParameters: {
                week_start: 1,
            },
        }).then(function (calendar) {
            assert.strictEqual(calendar.$('.fc-day-header').first().text(), "Mon 12/12",
                "The first day of the week should be Monday");
            calendar.destroy();
            done();
        });
    });

    QUnit.test('week numbering', function (assert) {
        // week number depends on the week start, which depends on the locale
        // the calendar library uses numbers [0 .. 6], while Odoo uses [1 .. 7]
        // so if the modulo is not done, the week number is incorrect
        assert.expect(1);
        var done = assert.async();

        createCalendarView({
            View: CalendarView,
            model: 'event',
            data: this.data,
            arch:
            '<calendar class="o_calendar_test" '+
                'date_start="start" '+
                'date_stop="stop" '+
                'mode="week">'+
            '</calendar>',
            archs: archs,

            viewOptions: {
                initialDate: initialDate,
            },
            translateParameters: {
                week_start: 7,
            },
        }).then(function (calendar) {
            assert.strictEqual(calendar.$('.fc-week-number').text(), "W51",
                "We should be on the 51st week");
            calendar.destroy();
            done();
        });
    });

    QUnit.test('create event with timezone in week mode with formViewDialog European locale', async function (assert) {
        assert.expect(8);

        this.data.event.records = [];
        this.data.event.onchanges = {
            allday: function (obj) {
                if (obj.allday) {
                    obj.start_date = obj.start && obj.start.split(' ')[0] || obj.start_date;
                    obj.stop_date = obj.stop && obj.stop.split(' ')[0] || obj.stop_date || obj.start_date;
                } else {
                    obj.start = obj.start_date && (obj.start_date + ' 00:00:00') || obj.start;
                    obj.stop = obj.stop_date && (obj.stop_date + ' 00:00:00') || obj.stop || obj.start;
                }
            }
        };

        var calendar = await createCalendarView({
            View: CalendarView,
            model: 'event',
            data: this.data,
            arch:
            '<calendar class="o_calendar_test" '+
                'event_open_popup="true" '+
                'date_start="start" '+
                'date_stop="stop" '+
                'all_day="allday" '+
                'mode="week" '+
                'readonly_form_view_id="1">'+
                    '<field name="name"/>'+
            '</calendar>',
            archs: archs,
            viewOptions: {
                initialDate: initialDate,
            },
            session: {
                getTZOffset: function () {
                    return 120;
                },
            },
            translateParameters: { // Avoid issues due to localization formats
                time_format: "%H:%M:%S",
            },
            mockRPC: function (route, args) {
                if (args.method === "create") {
                    assert.deepEqual(args.kwargs.context, {
                        "default_name": "new event",
                        "default_start": "2016-12-13 06:00:00",
                        "default_stop": "2016-12-13 08:00:00",
                        "default_allday": null
                    },
                    "should send the context to create events");
                }
                if (args.method === "write") {
                    assert.deepEqual(args.args[1], expectedEvent,
                        "should move the event");
                }
                return this._super(route, args);
            },
        }, {positionalClicks: true});

        var top = calendar.$('.fc-axis:contains(8:00)').offset().top + 5;
        var left = calendar.$('.fc-day:eq(2)').offset().left + 5;

        try {
            testUtils.dom.triggerPositionalMouseEvent(left, top, "mousedown");
        } catch (e) {
            calendar.destroy();
            throw new Error('The test fails to simulate a click in the screen. Your screen is probably too small or your dev tools is open.');
        }
        testUtils.dom.triggerPositionalMouseEvent(left, top + 60, "mousemove");
        testUtils.dom.triggerPositionalMouseEvent(left, top + 60, "mouseup");
        await testUtils.nextTick();
        await testUtils.fields.editInput($('.modal input:first'), 'new event');
        await testUtils.dom.click($('.modal button.btn:contains(Edit)'));

        assert.strictEqual($('.o_field_widget[name="start"] input').val(),
            "12/13/2016 08:00:00", "should display the datetime");

        await testUtils.dom.click($('.modal-lg .o_field_boolean[name="allday"] input'));
        await testUtils.nextTick();
        assert.strictEqual($('input[name="start_date"]').val(),
            "12/13/2016", "should display the date");

        await testUtils.dom.click($('.modal-lg .o_field_boolean[name="allday"] input'));

        assert.strictEqual($('.o_field_widget[name="start"] input').val(),
            "12/13/2016 02:00:00", "should display the datetime from the date with the timezone");

        // use datepicker to enter a date: 12/13/2016 08:00:00
        testUtils.dom.openDatepicker($('.o_field_widget[name="start"].o_datepicker'));
        await testUtils.dom.click($('.bootstrap-datetimepicker-widget .picker-switch a[data-action="togglePicker"]'));
        await testUtils.dom.click($('.bootstrap-datetimepicker-widget .timepicker .timepicker-hour'));
        await testUtils.dom.click($('.bootstrap-datetimepicker-widget .timepicker-hours td.hour:contains(08)'));
        await testUtils.dom.click($('.bootstrap-datetimepicker-widget .picker-switch a[data-action="close"]'));

        // use datepicker to enter a date: 12/13/2016 10:00:00
        testUtils.dom.openDatepicker($('.o_field_widget[name="stop"].o_datepicker'));
        await testUtils.dom.click($('.bootstrap-datetimepicker-widget .picker-switch a[data-action="togglePicker"]'));
        await testUtils.dom.click($('.bootstrap-datetimepicker-widget .timepicker .timepicker-hour'));
        await testUtils.dom.click($('.bootstrap-datetimepicker-widget .timepicker-hours td.hour:contains(10)'));
        await testUtils.dom.click($('.bootstrap-datetimepicker-widget .picker-switch a[data-action="close"]'));

        await testUtils.dom.click($('.modal-lg button.btn:contains(Save)'));
        var $newevent = calendar.$('.fc-event:contains(new event)');

        assert.strictEqual($newevent.text().replace(/[\s\n\r]+/g, ''), "08:00-10:00newevent",
            "should display the new event with time and title");

        assert.deepEqual($newevent.data('fcSeg').event.record,
            {
                display_name: "new event",
                start: fieldUtils.parse.datetime("2016-12-13 06:00:00", this.data.event.fields.start, {isUTC: true}),
                stop: fieldUtils.parse.datetime("2016-12-13 08:00:00", this.data.event.fields.stop, {isUTC: true}),
                allday: false,
                name: "new event",
                id: 1
            },
            "the new record should have the utc datetime (formViewDialog)");

        var pos = calendar.$('.fc-content').offset();
        left = pos.left + 5;
        top = pos.top + 5;

        // Mode this event to another day
        var expectedEvent = {
          "allday": false,
          "start": "2016-12-12 06:00:00",
          "stop": "2016-12-12 08:00:00"
        };
        testUtils.dom.triggerPositionalMouseEvent(left, top, "mousedown");
        left = calendar.$('.fc-day:eq(1)').offset().left + 5;
        testUtils.dom.triggerPositionalMouseEvent(left, top, "mousemove");
        testUtils.dom.triggerPositionalMouseEvent(left, top, "mouseup");
        await testUtils.nextTick();

        // Move to "All day"
        expectedEvent = {
          "allday": true,
          "start": "2016-12-12 00:00:00",
          "stop": "2016-12-12 00:00:00"
        };
        testUtils.dom.triggerPositionalMouseEvent(left, top, "mousedown");
        top = calendar.$('.fc-day:eq(1)').offset().top + 5;
        testUtils.dom.triggerPositionalMouseEvent(left, top, "mousemove");
        testUtils.dom.triggerPositionalMouseEvent(left, top, "mouseup");
        await testUtils.nextTick();

        calendar.destroy();
    });

    QUnit.test('create event with timezone in week mode American locale', async function (assert) {
        assert.expect(5);

        this.data.event.records = [];

        var calendar = await createCalendarView({
            View: CalendarView,
            model: 'event',
            data: this.data,
            arch:
            '<calendar class="o_calendar_test" '+
                'event_open_popup="true" '+
                'date_start="start" '+
                'date_stop="stop" '+
                'all_day="allday" '+
                'mode="week" '+
                'readonly_form_view_id="1">'+
                    '<field name="name"/>'+
                    '<field name="start"/>'+
                    '<field name="allday"/>'+
            '</calendar>',
            archs: archs,
            viewOptions: {
                initialDate: initialDate,
            },
            session: {
                getTZOffset: function () {
                    return 120;
                },
            },
            translateParameters: { // Avoid issues due to localization formats
                time_format: "%I:%M:%S",
            },
            mockRPC: function (route, args) {
                if (args.method === "create") {
                    assert.deepEqual(args.kwargs.context, {
                        "default_name": null,
                        "default_start": "2016-12-13 06:00:00",
                        "default_stop": "2016-12-13 08:00:00",
                        "default_allday": null
                    },
                    "should send the context to create events");
                }
                return this._super(route, args);
            },
        }, {positionalClicks: true});

        var top = calendar.$('.fc-axis:contains(8am)').offset().top + 5;
        var left = calendar.$('.fc-day:eq(2)').offset().left + 5;

        try {
            testUtils.dom.triggerPositionalMouseEvent(left, top, "mousedown");
        } catch (e) {
            calendar.destroy();
            throw new Error('The test fails to simulate a click in the screen. Your screen is probably too small or your dev tools is open.');
        }

        testUtils.dom.triggerPositionalMouseEvent(left, top + 60, "mousemove");

        assert.strictEqual(calendar.$('.fc-content .fc-time').text(), "8:00am - 10:00am",
            "should display the time in the calendar sticker");

        testUtils.dom.triggerPositionalMouseEvent(left, top + 60, "mouseup");
        await testUtils.nextTick();
        testUtils.fields.editInput($('.modal input:first'), 'new event');
        await testUtils.dom.click($('.modal button.btn:contains(Create)'));
        var $newevent = calendar.$('.fc-event:contains(new event)');

        assert.strictEqual($newevent.text().replace(/[\s\n\r]+/g, ''), "8:00am-10:00amnewevent12/13/201608:00:00False",
            "should display the new event with time, title and additional fields");

        assert.deepEqual($newevent.data('fcSeg').event.record,
            {
                display_name: "new event",
                start: fieldUtils.parse.datetime("2016-12-13 06:00:00", this.data.event.fields.start, {isUTC: true}),
                stop: fieldUtils.parse.datetime("2016-12-13 08:00:00", this.data.event.fields.stop, {isUTC: true}),
                allday: false,
                name: "new event",
                id: 1
            },
            "the new record should have the utc datetime (quickCreate)");

        // delete record

        await testUtils.dom.click($newevent);
        await testUtils.dom.click($('.modal button.btn-secondary:contains(Delete)'));
        await testUtils.dom.click($('.modal button.btn-primary:contains(Ok)'));
        assert.containsNone(calendar, '.fc-content', "should delete the record");

        calendar.destroy();
    });

    QUnit.test('create event with timezone in week mode with formViewDialog American locale', async function (assert) {
        assert.expect(8);

        this.data.event.records = [];
        this.data.event.onchanges = {
            allday: function (obj) {
                if (obj.allday) {
                    obj.start_date = obj.start && obj.start.split(' ')[0] || obj.start_date;
                    obj.stop_date = obj.stop && obj.stop.split(' ')[0] || obj.stop_date || obj.start_date;
                } else {
                    obj.start = obj.start_date && (obj.start_date + ' 00:00:00') || obj.start;
                    obj.stop = obj.stop_date && (obj.stop_date + ' 00:00:00') || obj.stop || obj.start;
                }
            }
        };

        var calendar = await createCalendarView({
            View: CalendarView,
            model: 'event',
            data: this.data,
            arch:
            '<calendar class="o_calendar_test" '+
                'event_open_popup="true" '+
                'date_start="start" '+
                'date_stop="stop" '+
                'all_day="allday" '+
                'mode="week" '+
                'readonly_form_view_id="1">'+
                    '<field name="name"/>'+
            '</calendar>',
            archs: archs,
            viewOptions: {
                initialDate: initialDate,
            },
            session: {
                getTZOffset: function () {
                    return 120;
                },
            },
            translateParameters: { // Avoid issues due to localization formats
                time_format: "%I:%M:%S",
            },
            mockRPC: function (route, args) {
                if (args.method === "create") {
                    assert.deepEqual(args.kwargs.context, {
                        "default_name": "new event",
                        "default_start": "2016-12-13 06:00:00",
                        "default_stop": "2016-12-13 08:00:00",
                        "default_allday": null
                    },
                    "should send the context to create events");
                }
                if (args.method === "write") {
                    assert.deepEqual(args.args[1], expectedEvent,
                        "should move the event");
                }
                return this._super(route, args);
            },
        }, {positionalClicks: true});

        var top = calendar.$('.fc-axis:contains(8am)').offset().top + 5;
        var left = calendar.$('.fc-day:eq(2)').offset().left + 5;

        try {
            testUtils.dom.triggerPositionalMouseEvent(left, top, "mousedown");
        } catch (e) {
            calendar.destroy();
            throw new Error('The test fails to simulate a click in the screen. Your screen is probably too small or your dev tools is open.');
        }
        testUtils.dom.triggerPositionalMouseEvent(left, top + 60, "mousemove");
        testUtils.dom.triggerPositionalMouseEvent(left, top + 60, "mouseup");
        await testUtils.nextTick();
        testUtils.fields.editInput($('.modal input:first'), 'new event');
        await testUtils.dom.click($('.modal button.btn:contains(Edit)'));

        assert.strictEqual($('.o_field_widget[name="start"] input').val(), "12/13/2016 08:00:00",
            "should display the datetime");

        await testUtils.dom.click($('.modal-lg .o_field_boolean[name="allday"] input'));

        assert.strictEqual($('.o_field_widget[name="start_date"] input').val(), "12/13/2016",
            "should display the date");

        await testUtils.dom.click($('.modal-lg .o_field_boolean[name="allday"] input'));

        assert.strictEqual($('.o_field_widget[name="start"] input').val(), "12/13/2016 02:00:00",
            "should display the datetime from the date with the timezone");

        // use datepicker to enter a date: 12/13/2016 08:00:00
        testUtils.dom.openDatepicker($('.o_field_widget[name="start"].o_datepicker'));
        await testUtils.dom.click($('.bootstrap-datetimepicker-widget .picker-switch a[data-action="togglePicker"]'));
        await testUtils.dom.click($('.bootstrap-datetimepicker-widget .timepicker .timepicker-hour'));
        await testUtils.dom.click($('.bootstrap-datetimepicker-widget .timepicker-hours td.hour:contains(08)'));
        await testUtils.dom.click($('.bootstrap-datetimepicker-widget .picker-switch a[data-action="close"]'));

        // use datepicker to enter a date: 12/13/2016 10:00:00
        testUtils.dom.openDatepicker($('.o_field_widget[name="stop"].o_datepicker'));
        await testUtils.dom.click($('.bootstrap-datetimepicker-widget .picker-switch a[data-action="togglePicker"]'));
        await testUtils.dom.click($('.bootstrap-datetimepicker-widget .timepicker .timepicker-hour'));
        await testUtils.dom.click($('.bootstrap-datetimepicker-widget .timepicker-hours td.hour:contains(10)'));
        await testUtils.dom.click($('.bootstrap-datetimepicker-widget .picker-switch a[data-action="close"]'));

        await testUtils.dom.click($('.modal-lg button.btn:contains(Save)'));
        var $newevent = calendar.$('.fc-event:contains(new event)');

        assert.strictEqual($newevent.text().replace(/[\s\n\r]+/g, ''), "8:00am-10:00amnewevent",
            "should display the new event with time and title");

        assert.deepEqual($newevent.data('fcSeg').event.record,
            {
                display_name: "new event",
                start: fieldUtils.parse.datetime("2016-12-13 06:00:00", this.data.event.fields.start, {isUTC: true}),
                stop: fieldUtils.parse.datetime("2016-12-13 08:00:00", this.data.event.fields.stop, {isUTC: true}),
                allday: false,
                name: "new event",
                id: 1
            },
            "the new record should have the utc datetime (formViewDialog)");

        var pos = calendar.$('.fc-content').offset();
        left = pos.left + 5;
        top = pos.top + 5;

        // Mode this event to another day
        var expectedEvent = {
          "allday": false,
          "start": "2016-12-12 06:00:00",
          "stop": "2016-12-12 08:00:00"
        };
        testUtils.dom.triggerPositionalMouseEvent(left, top, "mousedown");
        left = calendar.$('.fc-day:eq(1)').offset().left + 5;
        testUtils.dom.triggerPositionalMouseEvent(left, top, "mousemove");
        testUtils.dom.triggerPositionalMouseEvent(left, top, "mouseup");
        await testUtils.nextTick();

        // Move to "All day"
        expectedEvent = {
          "allday": true,
          "start": "2016-12-12 00:00:00",
          "stop": "2016-12-12 00:00:00"
        };
        testUtils.dom.triggerPositionalMouseEvent(left, top, "mousedown");
        top = calendar.$('.fc-day:eq(1)').offset().top + 5;
        testUtils.dom.triggerPositionalMouseEvent(left, top, "mousemove");
        testUtils.dom.triggerPositionalMouseEvent(left, top, "mouseup");
        await testUtils.nextTick();

        calendar.destroy();
    });

    QUnit.test('check calendar week column timeformat and event content timeformat', async function (assert) {
        assert.expect(2);

        var calendar = await createCalendarView({
            View: CalendarView,
            model: 'event',
            data: this.data,
            arch:
            '<calendar date_start="start">'+
                    '<field name="name"/>'+
            '</calendar>',
            archs: archs,
            viewOptions: {
                initialDate: initialDate,
            },
            translateParameters: {
                time_format: "%I:%M:%S",
            },
        });

        assert.strictEqual(calendar.$('.fc-axis:contains(8am)').length, 1, "calendar should show according to timeformat");
        assert.strictEqual(calendar.$('.fc-event:first:contains(12:00am)').length, 1,
            "event time format should 12 hour");

        calendar.destroy();
    });

    QUnit.test('create all day event in week mode', async function (assert) {
        assert.expect(3);

        this.data.event.records = [];

        var calendar = await createCalendarView({
            View: CalendarView,
            model: 'event',
            data: this.data,
            arch:
            '<calendar class="o_calendar_test" '+
                'event_open_popup="true" '+
                'date_start="start" '+
                'date_stop="stop" '+
                'all_day="allday" '+
                'mode="week" '+
                'readonly_form_view_id="1">'+
                    '<field name="name"/>'+
            '</calendar>',
            archs: archs,
            viewOptions: {
                initialDate: initialDate,
            },
            session: {
                getTZOffset: function () {
                    return 120;
                },
            },
        }, {positionalClicks: true});

        var pos = calendar.$('.fc-bg td:eq(4)').offset();
        try {
            testUtils.dom.triggerPositionalMouseEvent(pos.left+15, pos.top+15, "mousedown");
        } catch (e) {
            calendar.destroy();
            throw new Error('The test fails to simulate a click in the screen. Your screen is probably too small or your dev tools is open.');
        }
        pos = calendar.$('.fc-bg td:eq(5)').offset();
        testUtils.dom.triggerPositionalMouseEvent(pos.left+15, pos.top+15, "mousemove");
        testUtils.dom.triggerPositionalMouseEvent(pos.left+15, pos.top+15, "mouseup");
        await testUtils.nextTick();

        testUtils.fields.editInput($('.modal input:first'), 'new event');
        await testUtils.dom.click($('.modal button.btn:contains(Create)'));
        var $newevent = calendar.$('.fc-event:contains(new event)');

        assert.strictEqual($newevent.text().replace(/[\s\n\r]+/g, ''), "newevent",
            "should display the new event with time and title");
        assert.hasAttrValue($newevent.parent(), 'colspan', "2",
            "should appear over two days.");

        assert.deepEqual($newevent.data('fcSeg').event.record,
            {
                display_name: "new event",
                start: fieldUtils.parse.datetime("2016-12-14 00:00:00", this.data.event.fields.start, {isUTC: true}),
                stop: fieldUtils.parse.datetime("2016-12-15 00:00:00", this.data.event.fields.stop, {isUTC: true}),
                allday: true,
                name: "new event",
                id: 1
            },
            "the new record should have the utc datetime (quickCreate)");

        calendar.destroy();
    });

    QUnit.test('create all day event in week mode (no quickCreate)', async function (assert) {
        assert.expect(1);

        this.data.event.records = [];

        var calendar = await createCalendarView({
            View: CalendarView,
            model: 'event',
            data: this.data,
            arch:
            '<calendar class="o_calendar_test" '+
                'date_start="start" '+
                'date_stop="stop" '+
                'mode="week" '+
                'quick_add="False" '+
                'readonly_form_view_id="1">'+
                    '<field name="name"/>'+
            '</calendar>',
            archs: archs,
            viewOptions: {
                initialDate: initialDate,
            },
            session: {
                getTZOffset: function () {
                    return 120;
                },
            },
            intercepts: {
                do_action: function (event) {
                    assert.deepEqual(event.data.action.context, {
                        "default_name": null,
                        "default_start": "2016-12-14 05:00:00",
                        "default_stop": "2016-12-15 17:00:00",
                    },
                    "should send the correct data to create events");
                },
            },
        }, {positionalClicks: true});

        var pos = calendar.$('.fc-bg td:eq(4)').offset();
        try {
            testUtils.dom.triggerPositionalMouseEvent(pos.left+15, pos.top+15, "mousedown");
        } catch (e) {
            calendar.destroy();
            throw new Error('The test fails to simulate a click in the screen. Your screen is probably too small or your dev tools is open.');
        }
        pos = calendar.$('.fc-bg td:eq(5)').offset();
        testUtils.dom.triggerPositionalMouseEvent(pos.left+15, pos.top+15, "mousemove");
        testUtils.dom.triggerPositionalMouseEvent(pos.left+15, pos.top+15, "mouseup");

        calendar.destroy();
    });

    QUnit.test('create event in month mode', async function (assert) {
        assert.expect(4);

        this.data.event.records = [];

        var calendar = await createCalendarView({
            View: CalendarView,
            model: 'event',
            data: this.data,
            arch:
            '<calendar class="o_calendar_test" '+
                'event_open_popup="true" '+
                'date_start="start" '+
                'date_stop="stop" '+
                'mode="month" '+
                'readonly_form_view_id="1">'+
                    '<field name="name"/>'+
            '</calendar>',
            archs: archs,
            viewOptions: {
                initialDate: initialDate,
            },
            session: {
                getTZOffset: function () {
                    return 120;
                },
            },
            mockRPC: function (route, args) {
                if (args.method === "create") {
                    assert.deepEqual(args.args[0], {
                        "name": "new event",
                        "start": "2016-12-14 05:00:00",
                        "stop": "2016-12-15 17:00:00",
                    },
                    "should send the correct data to create events");
                }
                return this._super(route, args);
            },
        }, {positionalClicks: true});

        var pos = calendar.$('.fc-bg td:eq(20)').offset();
        try {
            testUtils.dom.triggerPositionalMouseEvent(pos.left+15, pos.top+15, "mousedown");
        } catch (e) {
            calendar.destroy();
            throw new Error('The test fails to simulate a click in the screen. Your screen is probably too small or your dev tools is open.');
        }
        pos = calendar.$('.fc-bg td:eq(21)').offset();
        testUtils.dom.triggerPositionalMouseEvent(pos.left+15, pos.top+15, "mousemove");
        testUtils.dom.triggerPositionalMouseEvent(pos.left+15, pos.top+15, "mouseup");
        await testUtils.nextTick();

        testUtils.fields.editInput($('.modal input:first'), 'new event');
        await testUtils.dom.click($('.modal button.btn:contains(Create)'));
        var $newevent = calendar.$('.fc-event:contains(new event)');

        assert.strictEqual($newevent.text().replace(/[\s\n\r]+/g, ''), "newevent",
            "should display the new event with time and title");
        assert.hasAttrValue($newevent.parent(), 'colspan', "2",
            "should appear over two days.");

        assert.deepEqual($newevent.data('fcSeg').event.record, {
            display_name: "new event",
            start: fieldUtils.parse.datetime("2016-12-14 05:00:00", this.data.event.fields.start, {isUTC: true}),
            stop: fieldUtils.parse.datetime("2016-12-15 17:00:00", this.data.event.fields.stop, {isUTC: true}),
            name: "new event",
            id: 1
        }, "the new record should have the utc datetime (quickCreate)");

        calendar.destroy();
    });

    QUnit.test('use mini calendar', async function (assert) {
        assert.expect(12);

        var calendar = await createCalendarView({
            View: CalendarView,
            model: 'event',
            data: this.data,
            arch:
            '<calendar class="o_calendar_test" '+
                'event_open_popup="true" '+
                'date_start="start" '+
                'date_stop="stop" '+
                'all_day="allday" '+
                'mode="week" '+
                'readonly_form_view_id="1">'+
                    '<field name="name"/>'+
            '</calendar>',
            archs: archs,
            viewOptions: {
                initialDate: initialDate,
            },
            session: {
                getTZOffset: function () {
                    return 120;
                },
            },
        });

        assert.containsOnce(calendar, '.fc-agendaWeek-view', "should be in week mode");
        assert.containsN(calendar, '.fc-event', 9, "should display 9 events on the week (4 event + 5 days event)");
        await testUtils.dom.click(calendar.$('.o_calendar_mini a:contains(19)'));
        // Clicking on a day in another week should switch to the other week view
        assert.containsOnce(calendar, '.fc-agendaWeek-view', "should be in week mode");
        assert.containsN(calendar, '.fc-event', 4, "should display 4 events on the week (1 event + 3 days event)");
        // Clicking on a day in the same week should switch to that particular day view
        await testUtils.dom.click(calendar.$('.o_calendar_mini a:contains(18)'));
        assert.containsOnce(calendar, '.fc-agendaDay-view', "should be in day mode");
        assert.containsN(calendar, '.fc-event', 2, "should display 2 events on the day");
        // Clicking on the same day should toggle between day, month and week views
        await testUtils.dom.click(calendar.$('.o_calendar_mini a:contains(18)'));
        assert.containsOnce(calendar, '.fc-month-view', "should be in month mode");
        assert.containsN(calendar, '.fc-event', 7, "should display 7 events on the month (event 5 is on multiple weeks and generates to .fc-event)");
        await testUtils.dom.click(calendar.$('.o_calendar_mini a:contains(18)'));
        assert.containsOnce(calendar, '.fc-agendaWeek-view', "should be in week mode");
        assert.containsN(calendar, '.fc-event', 4, "should display 4 events on the week (1 event + 3 days event)");
        await testUtils.dom.click(calendar.$('.o_calendar_mini a:contains(18)'));
        assert.containsOnce(calendar, '.fc-agendaDay-view', "should be in day mode");
        assert.containsN(calendar, '.fc-event', 2, "should display 2 events on the day");

        calendar.destroy();
    });

    QUnit.test('rendering, with many2many', async function (assert) {
        assert.expect(5);

        this.data.event.fields.partner_ids.type = 'many2many';
        this.data.event.records[0].partner_ids = [1,2,3,4,5];
        this.data.partner.records.push({id: 5, display_name: "partner 5", image: 'EEE'});

        var calendar = await createCalendarView({
            View: CalendarView,
            model: 'event',
            data: this.data,
            arch:
            '<calendar class="o_calendar_test" '+
                'event_open_popup="true" '+
                'date_start="start" '+
                'date_stop="stop" '+
                'all_day="allday"> '+
                    '<field name="partner_ids" avatar_field="image" write_model="filter_partner" write_field="partner_id"/>'+
            '</calendar>',
            archs: archs,
            viewOptions: {
                initialDate: initialDate,
            },
        });

        assert.containsN(calendar, '.o_calendar_filter_items .o_cal_avatar', 3,
            "should have 3 avatars in the side bar");

        var $event1Avatars = calendar.$('.fc-event .o_calendar_avatars').first();
        assert.containsOnce($event1Avatars, 'img', "should have 1 avatar");
        assert.containsNone($event1Avatars, 'span',
            "should not have a span for more attendees since there is only one");

        var $event2Avatars = calendar.$('.fc-event:contains(All day) .o_calendar_avatars');
        assert.containsN($event2Avatars, 'img', 3, "should have 3 avatars");
        assert.strictEqual($event2Avatars.find('span').text(), '+2',
            "should indicate there are 2 more attendees that we don't show");
        calendar.destroy();
    });

    QUnit.test('open form view', async function (assert) {
        assert.expect(3);

        var calendar = await createCalendarView({
            View: CalendarView,
            model: 'event',
            data: this.data,
            arch:
            '<calendar class="o_calendar_test" '+
                'string="Events" ' +
                'date_start="start" '+
                'date_stop="stop" '+
                'all_day="allday" '+
                'mode="month" '+
                'readonly_form_view_id="1">'+
                    '<field name="name"/>'+
            '</calendar>',
            archs: archs,
            viewOptions: {
                initialDate: initialDate,
            },
            mockRPC: function (route, args) {
                if (args.method === "get_formview_id") {
                    return Promise.resolve('A view');
                }
                return this._super(route, args);
            },
        });

        // click on an existing event to open the form view

        testUtils.mock.intercept(calendar, 'do_action', function (event) {
            assert.deepEqual(event.data.action,
                {
                    type: "ir.actions.act_window",
                    res_id: 4,
                    res_model: "event",
                    views: [['A view', "form"]],
                    target: "current",
                    context: {}
                },
                "should open the form view");
        });
        await testUtils.dom.click(calendar.$('.fc-event:contains(event 4) .fc-content'));

        // create a new event and edit it

        var $cell = calendar.$('.fc-day-grid .fc-row:eq(4) .fc-day:eq(2)');
        testUtils.dom.triggerMouseEvent($cell, "mousedown");
        testUtils.dom.triggerMouseEvent($cell, "mouseup");
        await testUtils.nextTick();
        testUtils.fields.editInput($('.modal-body input:first'), 'coucou');

        testUtils.mock.intercept(calendar, 'do_action', function (event) {
            assert.deepEqual(event.data.action,
                {
                    type: "ir.actions.act_window",
                    res_model: "event",
                    views: [[false, "form"]],
                    target: "current",
                    context: {
                        "default_name": "coucou",
                        "default_start": "2016-12-27 00:00:00",
                        "default_stop": "2016-12-27 00:00:00",
                        "default_allday": true
                    }
                },
                "should open the form view with the context default values");
        });

        testUtils.dom.click($('.modal button.btn:contains(Edit)'));

        calendar.destroy();

        assert.strictEqual($('#ui-datepicker-div:empty').length, 0, "should have a clean body");
    });

    QUnit.test('create and edit event in month mode (all_day: false)', async function (assert) {
        assert.expect(2);

        var calendar = await createCalendarView({
            View: CalendarView,
            model: 'event',
            data: this.data,
            arch:
            '<calendar class="o_calendar_test" '+
                'string="Events" ' +
                'date_start="start" '+
                'date_stop="stop" '+
                'mode="month" '+
                'readonly_form_view_id="1">'+
                    '<field name="name"/>'+
            '</calendar>',
            archs: archs,
            viewOptions: {
                initialDate: initialDate,
            },
            session: {
                getTZOffset: function () {
                    return -240;
                },
            },
        });

        // create a new event and edit it
        var $cell = calendar.$('.fc-day-grid .fc-row:eq(4) .fc-day:eq(2)');
        testUtils.dom.triggerMouseEvent($cell, "mousedown");
        testUtils.dom.triggerMouseEvent($cell, "mouseup");
        await testUtils.nextTick();
        await testUtils.fields.editInput($('.modal-body input:first'), 'coucou');

        testUtils.mock.intercept(calendar, 'do_action', function (event) {
            assert.deepEqual(event.data.action,
                {
                    type: "ir.actions.act_window",
                    res_model: "event",
                    views: [[false, "form"]],
                    target: "current",
                    context: {
                        "default_name": "coucou",
                        "default_start": "2016-12-27 11:00:00", // 7:00 + 4h
                        "default_stop": "2016-12-27 23:00:00", // 19:00 + 4h
                    }
                },
                "should open the form view with the context default values");
        });

        await testUtils.dom.click($('.modal button.btn:contains(Edit)'));

        calendar.destroy();
        assert.strictEqual($('#ui-datepicker-div:empty').length, 0, "should have a clean body");
    });

    QUnit.test('readonly date_start field', async function (assert) {
        assert.expect(4);

        this.data.event.fields.start.readonly = true;

        var calendar = await createCalendarView({
            View: CalendarView,
            model: 'event',
            data: this.data,
            arch:
            '<calendar class="o_calendar_test" '+
                'string="Events" ' +
                'date_start="start" '+
                'date_stop="stop" '+
                'all_day="allday" '+
                'mode="month" '+
                'readonly_form_view_id="1">'+
                    '<field name="name"/>'+
            '</calendar>',
            archs: archs,
            viewOptions: {
                initialDate: initialDate,
            },
            mockRPC: function (route, args) {
                if (args.method === "get_formview_id") {
                    return Promise.resolve(false);
                }
                return this._super(route, args);
            },
        });

        assert.containsNone(calendar, '.fc-resizer', "should not have resize button");

        // click on an existing event to open the form view

        testUtils.mock.intercept(calendar, 'do_action', function (event) {
            assert.deepEqual(event.data.action,
                {
                    type: "ir.actions.act_window",
                    res_id: 4,
                    res_model: "event",
                    views: [[false, "form"]],
                    target: "current",
                    context: {}
                },
                "should open the form view");
        });
        await testUtils.dom.click(calendar.$('.fc-event:contains(event 4) .fc-content'));

        // create a new event and edit it

        var $cell = calendar.$('.fc-day-grid .fc-row:eq(4) .fc-day:eq(2)');
        testUtils.dom.triggerMouseEvent($cell, "mousedown");
        testUtils.dom.triggerMouseEvent($cell, "mouseup");
        await testUtils.nextTick();
        await testUtils.fields.editInput($('.modal-body input:first'), 'coucou');

        testUtils.mock.intercept(calendar, 'do_action', function (event) {
            assert.deepEqual(event.data.action,
                {
                    type: "ir.actions.act_window",
                    res_model: "event",
                    views: [[false, "form"]],
                    target: "current",
                    context: {
                        "default_name": "coucou",
                        "default_start": "2016-12-27 00:00:00",
                        "default_stop": "2016-12-27 00:00:00",
                        "default_allday": true
                    }
                },
                "should open the form view with the context default values");
        });

        await testUtils.dom.click($('.modal button.btn:contains(Edit)'));

        calendar.destroy();

        assert.strictEqual($('#ui-datepicker-div:empty').length, 0, "should have a clean body");
    });

    QUnit.test('"all" filter', async function (assert) {
        assert.expect(6);

        var interval = [
            ["start", "<=", "2016-12-17 23:59:59"],
            ["stop", ">=", "2016-12-11 00:00:00"],
        ];

        var domains = [
            interval.concat([["partner_ids", "in", [2,1]]]),
            interval.concat([["partner_ids", "in", [1]]]),
            interval,
        ];

        var i = 0;

        var calendar = await createCalendarView({
            View: CalendarView,
            model: 'event',
            data: this.data,
            arch:
            '<calendar class="o_calendar_test" '+
                'event_open_popup="true" '+
                'date_start="start" '+
                'date_stop="stop" '+
                'all_day="allday" '+
                'mode="week" '+
                'attendee="partner_ids" '+
                'color="partner_id">'+
                    '<field name="name"/>'+
                    '<filter name="user_id" avatar_field="image"/>'+
                    '<field name="partner_ids" write_model="filter_partner" write_field="partner_id"/>'+
            '</calendar>',
            viewOptions: {
                initialDate: initialDate,
            },
            mockRPC: function (route, args) {
                if (args.method === 'search_read' && args.model === 'event') {
                    assert.deepEqual(args.kwargs.domain, domains[i]);
                    i++;
                }
                return this._super.apply(this, arguments);
            },
        });

        assert.containsN(calendar, '.fc-event', 9,
            "should display 9 events on the week");

        // Select the events only associated with partner 2
        await testUtils.dom.click(calendar.$('.o_calendar_filter_item[data-id=2] input'));
        assert.containsN(calendar, '.fc-event', 4,
            "should display 4 events on the week");

        // Click on the 'all' filter to reload all events
        await testUtils.dom.click(calendar.$('.o_calendar_filter_item[data-value=all] input'));
        assert.containsN(calendar, '.fc-event', 9,
            "should display 9 events on the week");

        calendar.destroy();
    });

    QUnit.test('create event with filters', async function (assert) {
        assert.expect(7);

        this.data.event.fields.user_id.default = 5;
        this.data.event.fields.partner_id.default = 3;
        this.data.user.records.push({id: 5, display_name: "user 5", partner_id: 3});

        var calendar = await createCalendarView({
            View: CalendarView,
            model: 'event',
            data: this.data,
            arch:
            '<calendar class="o_calendar_test" '+
                'event_open_popup="true" '+
                'date_start="start" '+
                'date_stop="stop" '+
                'all_day="allday" '+
                'mode="week" '+
                'attendee="partner_ids" '+
                'color="partner_id">'+
                    '<field name="name"/>'+
                    '<filter name="user_id" avatar_field="image"/>'+
                    '<field name="partner_ids" write_model="filter_partner" write_field="partner_id"/>'+
            '</calendar>',
            viewOptions: {
                initialDate: initialDate,
            },
        }, {positionalClicks: true});

        await testUtils.dom.click(calendar.$('.o_calendar_filter_item[data-value=4] input'));

        assert.containsN(calendar, '.o_calendar_filter_item', 5, "should display 5 filter items");
        assert.containsN(calendar, '.fc-event', 3, "should display 3 events");

        // quick create a record
        var left = calendar.$('.fc-bg td:eq(4)').offset().left+15;
        var top = calendar.$('.fc-slats tr:eq(12) td:first').offset().top+15;
        try {
            testUtils.dom.triggerPositionalMouseEvent(left, top, "mousedown");
        } catch (e) {
            calendar.destroy();
            throw new Error('The test fails to simulate a click in the screen. Your screen is probably too small or your dev tools is open.');
        }
        testUtils.dom.triggerPositionalMouseEvent(left, top + 200, "mousemove");
        testUtils.dom.triggerPositionalMouseEvent(left, top + 200, "mouseup");
        await testUtils.nextTick();

        await testUtils.fields.editInput($('.modal-body input:first'), 'coucou');
        await testUtils.dom.click($('.modal-footer button.btn:contains(Create)'));

        assert.containsN(calendar, '.o_calendar_filter_item', 6, "should add the missing filter (active)");
        assert.containsN(calendar, '.fc-event', 4, "should display the created item");
        await testUtils.nextTick();

        // change default value for quick create an hide record
        this.data.event.fields.user_id.default = 4;
        this.data.event.fields.partner_id.default = 4;

        // quick create and other record
        left = calendar.$('.fc-bg td:eq(3)').offset().left+15;
        top = calendar.$('.fc-slats tr:eq(12) td:first').offset().top+15;
        testUtils.dom.triggerPositionalMouseEvent(left, top, "mousedown");
        testUtils.dom.triggerPositionalMouseEvent(left, top + 200, "mousemove");
        testUtils.dom.triggerPositionalMouseEvent(left, top + 200, "mouseup");
        await testUtils.nextTick();

        testUtils.fields.editInput($('.modal-body input:first'), 'coucou 2');
        await testUtils.dom.click($('.modal-footer button.btn:contains(Create)'));

        assert.containsN(calendar, '.o_calendar_filter_item', 6, "should have the same filters");
        assert.containsN(calendar, '.fc-event', 4, "should not display the created item");

        await testUtils.dom.click(calendar.$('.o_calendar_filter_item[data-value=4] input'));

        assert.containsN(calendar, '.fc-event', 11, "should display all records");

        calendar.destroy();
    });

    QUnit.test('create event with filters (no quickCreate)', async function (assert) {
        assert.expect(4);

        this.data.event.fields.user_id.default = 5;
        this.data.event.fields.partner_id.default = 3;
        this.data.user.records.push({
            id: 5,
            display_name: "user 5",
            partner_id: 3
        });

        var calendar = await createCalendarView({
            View: CalendarView,
            model: 'event',
            data: this.data,
            arch:
            '<calendar class="o_calendar_test" '+
                'event_open_popup="true" '+
                'date_start="start" '+
                'date_stop="stop" '+
                'all_day="allday" '+
                'mode="week" '+
                'attendee="partner_ids" '+
                'color="partner_id">'+
                    '<field name="name"/>'+
                    '<filter name="user_id" avatar_field="image"/>'+
                    '<field name="partner_ids" write_model="filter_partner" write_field="partner_id"/>'+
            '</calendar>',
            archs: {
                "event,false,form":
                    '<form>'+
                        '<group>'+
                            '<field name="name"/>'+
                            '<field name="start"/>'+
                            '<field name="stop"/>'+
                            '<field name="user_id"/>'+
                            '<field name="partner_id" invisible="1"/>'+
                        '</group>'+
                    '</form>',
            },
            viewOptions: {
                initialDate: initialDate,
            },
        }, {positionalClicks: true});

        await testUtils.dom.click(calendar.$('.o_calendar_filter_item[data-value=4] input'));

        assert.containsN(calendar, '.o_calendar_filter_item', 5, "should display 5 filter items");
        assert.containsN(calendar, '.fc-event', 3, "should display 3 events");
        await testUtils.nextTick();

        // quick create a record
        var left = calendar.$('.fc-bg td:eq(4)').offset().left+15;
        var top = calendar.$('.fc-slats tr:eq(12) td:first').offset().top+15;
        try {
            testUtils.dom.triggerPositionalMouseEvent(left, top, "mousedown");
        } catch (e) {
            calendar.destroy();
            throw new Error('The test fails to simulate a click in the screen. Your screen is probably too small or your dev tools is open.');
        }
        testUtils.dom.triggerPositionalMouseEvent(left, top + 200, "mousemove");
        testUtils.dom.triggerPositionalMouseEvent(left, top + 200, "mouseup");
        await testUtils.nextTick();

        await testUtils.fields.editInput($('.modal-body input:first'), 'coucou');

        await testUtils.dom.click($('.modal-footer button.btn:contains(Edit)'));
        await testUtils.dom.click($('.modal-footer button.btn:contains(Save)'));

        assert.containsN(calendar, '.o_calendar_filter_item', 6, "should add the missing filter (active)");
        assert.containsN(calendar, '.fc-event', 4, "should display the created item");

        calendar.destroy();
    });

    QUnit.test('Update event with filters', async function (assert) {
        assert.expect(4);

        var records = this.data.user.records;
        records.push({
            id: 5,
            display_name: "user 5",
            partner_id: 3
        });

        this.data.event.onchanges = {
            user_id: function (obj) {
                obj.partner_id = _.findWhere(records, {id:obj.user_id}).partner_id;
            }
        };

        var calendar = await createCalendarView({
            View: CalendarView,
            model: 'event',
            data: this.data,
            arch:
            '<calendar class="o_calendar_test" '+
                'event_open_popup="true" '+
                'date_start="start" '+
                'date_stop="stop" '+
                'all_day="allday" '+
                'mode="week" '+
                'attendee="partner_ids" '+
                'color="partner_id">'+
                    '<field name="name"/>'+
                    '<filter name="user_id" avatar_field="image"/>'+
                    '<field name="partner_ids" write_model="filter_partner" write_field="partner_id"/>'+
            '</calendar>',
            archs: {
                "event,false,form":
                    '<form>'+
                        '<group>'+
                            '<field name="name"/>'+
                            '<field name="start"/>'+
                            '<field name="stop"/>'+
                            '<field name="user_id"/>'+
                            '<field name="partner_ids" widget="many2many_tags"/>'+
                        '</group>'+
                    '</form>',
            },
            viewOptions: {
                initialDate: initialDate,
            },
        });

        await testUtils.dom.click(calendar.$('.o_calendar_filter_item[data-value=4] input'));

        assert.containsN(calendar, '.o_calendar_filter_item', 5, "should display 5 filter items");
        assert.containsN(calendar, '.fc-event', 3, "should display 3 events");

        await testUtils.dom.click(calendar.$('.fc-event:contains(event 2) .fc-content'));
        await testUtils.dom.click($('.modal button.btn:contains(Edit)'));
        await testUtils.dom.click($('.modal .o_field_widget[name="user_id"] input'));
        await testUtils.dom.click($('.ui-menu-item a:contains(user 5)').trigger('mouseenter'));
        await testUtils.dom.click($('.modal button.btn:contains(Save)'));

        assert.containsN(calendar, '.o_calendar_filter_item', 6, "should add the missing filter (active)");
        assert.containsN(calendar, '.fc-event', 3, "should display the updated item");

        calendar.destroy();
    });

    QUnit.test('change pager with filters', async function (assert) {
        assert.expect(3);

        this.data.user.records.push({
            id: 5,
            display_name: "user 5",
            partner_id: 3
        });
        this.data.event.records.push({
            id: 7,
            user_id: 5,
            partner_id: 3,
            name: "event 7",
            start: "2016-12-06 04:00:00",
            stop: "2016-12-06 08:00:00",
            allday: false,
            partner_ids: [1,2,3],
            type: 1
        }, {
            id: 8,
            user_id: session.uid,
            partner_id: 1,
            name: "event 8",
            start: "2016-12-07 04:00:00",
            stop: "2016-12-07 08:00:00",
            allday: false,
            partner_ids: [1,2,3],
            type: 1
        },{
            id: 9,
            user_id: 4,
            partner_id: 4,
            name: "event 9",
            start: "2016-12-08 04:00:00",
            stop: "2016-12-08 08:00:00",
            allday: false,
            partner_ids: [1,2,3],
            type: 1
        });

        var calendar = await createCalendarView({
            View: CalendarView,
            model: 'event',
            data: this.data,
            arch:
            '<calendar class="o_calendar_test" '+
                'event_open_popup="true" '+
                'date_start="start" '+
                'date_stop="stop" '+
                'all_day="allday" '+
                'mode="week" '+
                'attendee="partner_ids" '+
                'color="partner_id">'+
                    '<field name="name"/>'+
                    '<filter name="user_id" avatar_field="image"/>'+
                    '<field name="partner_ids" write_model="filter_partner" write_field="partner_id"/>'+
            '</calendar>',
            viewOptions: {
                initialDate: initialDate,
            },
        });

        await testUtils.dom.click(calendar.$('.o_calendar_filter_item[data-value=4] input'));
        await testUtils.dom.click($('.o_calendar_button_prev'));

        assert.containsN(calendar, '.o_calendar_filter_item', 6, "should display 6 filter items");
        assert.containsN(calendar, '.fc-event', 2, "should display 2 events");
        assert.strictEqual(calendar.$('.fc-event .o_field_name').text().replace(/\s/g, ''), "event7event8",
            "should display 2 events");

        calendar.destroy();
    });

    QUnit.test('ensure events are still shown if filters give an empty domain', async function (assert) {
        assert.expect(2);

        var calendar = await createCalendarView({
            View: CalendarView,
            model: 'event',
            data: this.data,
            arch: '<calendar mode="week" date_start="start">' +
                    '<field name="partner_ids" write_model="filter_partner" write_field="partner_id"/>' +
                '</calendar>',
            viewOptions: {
                initialDate: initialDate,
            },
        });

        assert.containsN(calendar, '.fc-event', 5,
            "should display 5 events");
        await testUtils.dom.click(calendar.$('.o_calendar_filter_item[data-value=all] input[type=checkbox]'));
        assert.containsN(calendar, '.fc-event', 5,
            "should display 5 events");
        calendar.destroy();
    });

    QUnit.test('events starting at midnight', async function (assert) {
        assert.expect(3);

        var calendar = await createCalendarView({
            View: CalendarView,
            model: 'event',
            data: this.data,
            arch: '<calendar mode="week" date_start="start"/>',
            viewOptions: {
                initialDate: initialDate,
            },
            translateParameters: { // Avoid issues due to localization formats
                time_format: "%H:%M:%S",
            },
        }, {positionalClicks: true});

        // Reset the scroll to 0 as we want to create an event from midnight
        assert.ok(calendar.$('.fc-scroller')[0].scrollTop > 0,
            "should scroll to 6:00 by default (this is true at least for resolutions up to 1900x1600)");
        calendar.$('.fc-scroller')[0].scrollTop = 0;

        // Click on Tuesday 12am
        var top = calendar.$('.fc-axis:contains(0:00)').offset().top + 5;
        var left = calendar.$('.fc-day:eq(2)').offset().left + 5;
        try {
            testUtils.dom.triggerPositionalMouseEvent(left, top, "mousedown");
            testUtils.dom.triggerPositionalMouseEvent(left, top, "mouseup");
            await testUtils.nextTick();
        } catch (e) {
            calendar.destroy();
            throw new Error('The test failed to simulate a click on the screen.' +
                'Your screen is probably too small or your dev tools are open.');
        }
        assert.ok($('.modal-dialog.modal-sm').length,
            "should open the quick create dialog");

        // Creating the event
        testUtils.fields.editInput($('.modal-body input:first'), 'new event in quick create');
        await testUtils.dom.click($('.modal-footer button.btn:contains(Create)'));
        assert.strictEqual(calendar.$('.fc-event:contains(new event in quick create)').length, 1,
            "should display the new record after quick create dialog");

        calendar.destroy();
    });

    QUnit.test('set event as all day when field is date', async function (assert) {
        assert.expect(2);

        this.data.event.records[0].start_date = "2016-12-14";

        var calendar = await createCalendarView({
            View: CalendarView,
            model: 'event',
            data: this.data,
            arch:
            '<calendar class="o_calendar_test" '+
                'event_open_popup="true" '+
                'date_start="start_date" '+
                'all_day="allday" '+
                'mode="week" '+
                'attendee="partner_ids" '+
                'color="partner_id">'+
                    '<field name="name"/>'+
                    '<filter name="user_id" avatar_field="image"/>'+
                    '<field name="partner_ids" write_model="filter_partner" write_field="partner_id"/>'+
            '</calendar>',
            archs: archs,
            viewOptions: {
                initialDate: initialDate,
            },
            session: {
                getTZOffset: function () {
                    return -480;
                }
            },
        });
        assert.containsOnce(calendar, '.fc-day-grid .fc-event-container',
            "should be one event in the all day row");
        assert.strictEqual(calendar.model.data.data[0].r_start.date(), 14,
            "the date should be 14");
        calendar.destroy();
    });

    QUnit.test('quickcreate avoid double event creation', async function (assert) {
        assert.expect(1);
        var createCount = 0;
        var prom = testUtils.makeTestPromise();
        var calendar = await createCalendarView({
            View: CalendarView,
            model: 'event',
            data: this.data,
            arch: '<calendar class="o_calendar_test" '+
                'string="Events" ' +
                'event_open_popup="true" '+
                'date_start="start" '+
                'date_stop="stop" '+
                'all_day="allday" '+
                'mode="month" '+
                'readonly_form_view_id="1">'+
                    '<field name="name"/>'+
            '</calendar>',
            archs: archs,
            viewOptions: {
                initialDate: initialDate,
            },
            mockRPC: function (route, args) {
                var result = this._super(route, args);
                if (args.method === "create") {
                    createCount++;
                    return prom.then(_.constant(result));
                }
                return result;
            },
        });

        // create a new event
        var $cell = calendar.$('.fc-day-grid .fc-row:eq(2) .fc-day:eq(2)');
        testUtils.dom.triggerMouseEvent($cell, "mousedown");
        testUtils.dom.triggerMouseEvent($cell, "mouseup");
        await testUtils.nextTick();

        var $input = $('.modal input:first');
        await testUtils.fields.editInput($input, 'new event in quick create');
        // Simulate ENTER pressed on Create button (after a TAB)
        $input.trigger($.Event('keyup', {
            which: $.ui.keyCode.ENTER,
            keyCode: $.ui.keyCode.ENTER,
        }));
        await testUtils.nextTick();
        await testUtils.dom.click($('.modal-footer button:first'));
        prom.resolve();
        await testUtils.nextTick();
        assert.strictEqual(createCount, 1,
            "should create only one event");

        calendar.destroy();
    });

    QUnit.test('check if the view destroys all widgets and instances', async function (assert) {
        assert.expect(1);

        var instanceNumber = 0;
        testUtils.mock.patch(mixins.ParentedMixin, {
            init: function () {
                instanceNumber++;
                return this._super.apply(this, arguments);
            },
            destroy: function () {
                if (!this.isDestroyed()) {
                    instanceNumber--;
                }
                return this._super.apply(this, arguments);
            }
        });

        var params = {
            View: CalendarView,
            model: 'event',
            data: this.data,
            arch:
            '<calendar class="o_calendar_test" '+
                'event_open_popup="true" '+
                'date_start="start_date" '+
                'all_day="allday" '+
                'mode="week" '+
                'attendee="partner_ids" '+
                'color="partner_id">'+
                    '<field name="name"/>'+
                    '<filter name="user_id" avatar_field="image"/>'+
                    '<field name="partner_ids" write_model="filter_partner" write_field="partner_id"/>'+
            '</calendar>',
            archs: archs,
            viewOptions: {
                initialDate: initialDate,
            },
        };

        var calendar = await createCalendarView(params);
        calendar.destroy();

        var initialInstanceNumber = instanceNumber;
        instanceNumber = 0;

        calendar = await createCalendarView(params);

        // call destroy function of controller to ensure that it correctly destroys everything
        calendar.__destroy();

        // + 1 (parent)
        assert.strictEqual(instanceNumber, initialInstanceNumber + 1,
            "every widget must be destroyed exept the parent");

        calendar.destroy();

        testUtils.mock.unpatch(mixins.ParentedMixin);
    });

    QUnit.test('create an event (async dialog) [REQUIRE FOCUS]', async function (assert) {
        assert.expect(3);

        var prom = testUtils.makeTestPromise();
        testUtils.mock.patch(Dialog, {
            open: function () {
                var _super = this._super.bind(this);
                prom.then(_super);
                return this;
            },
        });
        var calendar = await createCalendarView({
            View: CalendarView,
            model: 'event',
            data: this.data,
            arch:
            '<calendar class="o_calendar_test" '+
                'string="Events" ' +
                'event_open_popup="true" '+
                'date_start="start" '+
                'date_stop="stop" '+
                'all_day="allday" '+
                'mode="month" '+
                'readonly_form_view_id="1">'+
                    '<field name="name"/>'+
            '</calendar>',
            archs: archs,
            viewOptions: {
                initialDate: initialDate,
            },
        });

        // create an event
        var $cell = calendar.$('.fc-day-grid .fc-row:eq(2) .fc-day:eq(2)');
        testUtils.dom.triggerMouseEvent($cell, "mousedown");
        testUtils.dom.triggerMouseEvent($cell, "mouseup");
        await testUtils.nextTick();

        assert.strictEqual($('.modal').length, 0,
            "should not have opened the dialog yet");

        prom.resolve();
        await testUtils.nextTick();

        assert.strictEqual($('.modal').length, 1,
            "should have opened the dialog");
        assert.strictEqual($('.modal input')[0], document.activeElement,
            "should focus the input in the dialog");

        calendar.destroy();
        testUtils.mock.unpatch(Dialog);
    });

    QUnit.test('calendar is configured to have no groupBy menu', async function (assert) {
        assert.expect(1);

        var archs = {
            'event,1,calendar': '<calendar class="o_calendar_test" '+
                'date_start="start" '+
                'date_stop="stop" '+
                'all_day="allday"> '+
                    '<field name="name"/>'+
            '</calendar>',
            'event,false,search': '<search></search>',
        };

        var actions = [{
            id: 1,
            name: 'some action',
            res_model: 'event',
            type: 'ir.actions.act_window',
            views: [[1, 'calendar']]
        }];

        var actionManager = await createActionManager({
            actions: actions,
            archs: archs,
            data: this.data,
        });

        await actionManager.doAction(1);
        assert.containsNone(actionManager.$('.o_control_panel .o_search_options span.fa.fa-bars'),
            "the control panel has no groupBy menu");
        actionManager.destroy();
    });

    QUnit.test('timezone does not affect current day', async function (assert) {
        assert.expect(2);

        var calendar = await createCalendarView({
            View: CalendarView,
            model: 'event',
            data: this.data,
            arch:
            '<calendar date_start="start_date">'+
                    '<field name="name"/>'+
            '</calendar>',
            archs: archs,
            viewOptions: {
                initialDate: initialDate,
            },
            session: {
                getTZOffset: function () {
                    return -2400; // 40 hours timezone
                },
            },

        });

        var $sidebar = calendar.$('.o_calendar_sidebar');

        assert.strictEqual($sidebar.find('.ui-datepicker-current-day').text(), "12", "should highlight the target day");

        // go to previous day
        await testUtils.dom.click($sidebar.find('.ui-datepicker-current-day').prev());

        assert.strictEqual($sidebar.find('.ui-datepicker-current-day').text(), "11", "should highlight the selected day");

        calendar.destroy();
    });

    QUnit.test('timezone does not affect drag and drop', async function (assert) {
        assert.expect(6);

        var calendar = await createCalendarView({
            View: CalendarView,
            model: 'event',
            data: this.data,
            arch:
            '<calendar date_start="start" mode="month">'+
                '<field name="name"/>'+
                '<field name="start"/>'+
            '</calendar>',
            archs: archs,
            viewOptions: {
                initialDate: initialDate,
            },
            mockRPC: function (route, args) {
                if (args.method === "write") {
                    assert.deepEqual(args.args[0], [6], "event 6 is moved")
                    assert.deepEqual(args.args[1].start, "2016-11-29 08:00:00",
                        "event moved to 27th nov 16h00 +40 hours timezone")
                }
                return this._super(route, args);
            },
            session: {
                getTZOffset: function () {
                    return -2400; // 40 hours timezone
                },
            },
        });

        var events = calendar.$('.fc-event').map(function () {
            return $(this).text().trim().replace(/\s+/g, '|');
        });

        assert.strictEqual(events[0], "event|1|12/09/2016|08:00:00");
        assert.strictEqual(events[5], "event|6|12/16/2016|16:00:00");

        // Move event 6 as on first day of month view (27th november 2016)
        await testUtils.dragAndDrop(
            calendar.$('.fc-event').eq(5),
            calendar.$('.fc-day-top').first()
        );
        await testUtils.nextTick();

        events = calendar.$('.fc-event').map(function () {
            return $(this).text().trim().replace(/\s+/g, '|');
        });

        assert.strictEqual(events[0], "event|6|11/27/2016|16:00:00");
        assert.strictEqual(events[1], "event|1|12/09/2016|08:00:00");

        calendar.destroy();
    });

    QUnit.test('timzeone does not affect calendar with date field', async function (assert) {
        assert.expect(8);

        var calendar = await createCalendarView({
            View: CalendarView,
            model: 'event',
            data: this.data,
            arch:
            '<calendar date_start="start_date" mode="month">'+
                '<field name="name"/>'+
                '<field name="start_date"/>'+
            '</calendar>',
            archs: archs,
            viewOptions: {
                initialDate: initialDate,
            },
            mockRPC: function (route, args) {
                if (args.method === "create") {
                    assert.strictEqual(args.args[0].start_date, "2016-12-20 00:00:00");
                }
                if (args.method === "write") {
                    assert.step(args.args[1].start_date);
                }
                return this._super(route, args);
            },
            session: {
                getTZOffset: function () {
                    return 120; // 2 hours timezone
                },
            },
        });

        // Create event (on 20 december)
        var $cell = calendar.$('.fc-day-grid .fc-row:eq(3) .fc-day:eq(2)');
        testUtils.triggerMouseEvent($cell, "mousedown");
        testUtils.triggerMouseEvent($cell, "mouseup");
        await testUtils.nextTick();
        var $input = $('.modal-body input:first');
        await testUtils.fields.editInput($input, "An event");
        await testUtils.dom.click($('.modal button.btn:contains(Create)'));
        await testUtils.nextTick();

        assert.strictEqual(calendar.$('.o_field_start_date').text().trim(), "12/20/2016");

        // Move event to another day (on 27 november)
        await testUtils.dragAndDrop(
            calendar.$('.fc-event').first(),
            calendar.$('.fc-day-top').first()
        );
        await testUtils.nextTick();
        assert.verifySteps(["2016-11-27 00:00:00"]);
        assert.strictEqual(calendar.$('.o_field_start_date').text().trim(), "11/27/2016");

        // Move event to last day (on 7 january)
        await testUtils.dragAndDrop(
            calendar.$('.fc-event').first(),
            calendar.$('.fc-day-top').last()
        );
        await testUtils.nextTick();
        assert.verifySteps(["2017-01-07 00:00:00"]);
        assert.strictEqual(calendar.$('.o_field_start_date').text().trim(), "01/07/2017");
        calendar.destroy();
    });

    QUnit.test('drag and drop on month mode with date_start and date_delay', async function (assert) {
        assert.expect(1);

        var calendar = await createCalendarView({
            View: CalendarView,
            model: 'event',
            data: this.data,
            arch:
            '<calendar date_start="start" date_delay="delay" mode="month">'+
                '<field name="name"/>'+
                '<field name="start"/>'+
                '<field name="delay"/>'+
            '</calendar>',
            archs: archs,
            viewOptions: {
                initialDate: initialDate,
            },
            mockRPC: function (route, args) {
                if (args.method === "write") {
                    // delay should not be written at drag and drop
                    assert.equal(args.args[1].delay, undefined)
                }
                return this._super(route, args);
            },
        });

        // Create event (on 20 december)
        var $cell = calendar.$('.fc-day-grid .fc-row:eq(3) .fc-day:eq(2)');
        testUtils.triggerMouseEvent($cell, "mousedown");
        testUtils.triggerMouseEvent($cell, "mouseup");
        await testUtils.nextTick();
        var $input = $('.modal-body input:first');
        await testUtils.fields.editInput($input, "An event");
        await testUtils.dom.click($('.modal button.btn:contains(Create)'));
        await testUtils.nextTick();

        // Move event to another day (on 27 november)
        await testUtils.dragAndDrop(
            calendar.$('.fc-event').first(),
            calendar.$('.fc-day-top').first()
        );

        calendar.destroy();
    });

    QUnit.test('form_view_id attribute works (for creating events)', async function (assert) {
        assert.expect(1);

        var calendar = await createCalendarView({
            View: CalendarView,
            model: 'event',
            data: this.data,
            arch: '<calendar class="o_calendar_test" '+
                'date_start="start" '+
                'date_stop="stop" '+
                'mode="month" '+
                'form_view_id="42">'+
                    '<field name="name"/>'+
            '</calendar>',
            archs: archs,
            viewOptions: {
                initialDate: initialDate,
            },
            mockRPC: function (route, args) {
                if (args.method === "create") {
                    // we simulate here the case where a create call with just
                    // the field name fails.  This is a normal flow, the server
                    // reject the create rpc (quick create), then the web client
                    // fall back to a form view. This happens typically when a
                    // model has required fields
                    return Promise.reject('None shall pass!');
                }
                return this._super(route, args);
            },
            intercepts: {
                do_action: function (event) {
                    assert.strictEqual(event.data.action.views[0][0], 42,
                        "should do a do_action with view id 42");
                },
            },
        });

        var $cell = calendar.$('.fc-day-grid .fc-row:eq(2) .fc-day:eq(2)');
        testUtils.dom.triggerMouseEvent($cell, "mousedown");
        testUtils.dom.triggerMouseEvent($cell, "mouseup");
        await testUtils.nextTick();

        var $input = $('.modal-body input:first');
        await testUtils.fields.editInput($input, "It's just a fleshwound");
        await testUtils.dom.click($('.modal button.btn:contains(Create)'));
        await testUtils.nextTick(); // wait a little before to finish the test
        calendar.destroy();
    });

    QUnit.test('form_view_id attribute works with popup (for creating events)', async function (assert) {
        assert.expect(1);

        var calendar = await createCalendarView({
            View: CalendarView,
            model: 'event',
            data: this.data,
            arch: '<calendar class="o_calendar_test" '+
                'date_start="start" '+
                'date_stop="stop" '+
                'mode="month" '+
                'event_open_popup="true" ' +
                'quick_add="false" ' +
                'form_view_id="1">'+
                    '<field name="name"/>'+
            '</calendar>',
            archs: archs,
            viewOptions: {
                initialDate: initialDate,
            },
            mockRPC: function (route, args) {
                if (args.method === "load_views") {
                    assert.strictEqual(args.kwargs.views[0][0], 1,
                        "should load view with id 1");
                }
                return this._super(route, args);
            },
        });

        var $cell = calendar.$('.fc-day-grid .fc-row:eq(2) .fc-day:eq(2)');
        testUtils.dom.triggerMouseEvent($cell, "mousedown");
        testUtils.dom.triggerMouseEvent($cell, "mouseup");
        await testUtils.nextTick();
        calendar.destroy();
    });

    QUnit.test('calendar fallback to form view id in action if necessary', async function (assert) {
        assert.expect(1);

        var calendar = await createCalendarView({
            View: CalendarView,
            model: 'event',
            data: this.data,
            arch: '<calendar class="o_calendar_test" '+
                'date_start="start" '+
                'date_stop="stop" '+
                'mode="month"> '+
                    '<field name="name"/>'+
            '</calendar>',
            archs: archs,
            viewOptions: {
                initialDate: initialDate,
                action: {views: [{viewID: 1, type: 'kanban'}, {viewID: 43, type: 'form'}]}
            },
            mockRPC: function (route, args) {
                if (args.method === "create") {
                    // we simulate here the case where a create call with just
                    // the field name fails.  This is a normal flow, the server
                    // reject the create rpc (quick create), then the web client
                    // fall back to a form view. This happens typically when a
                    // model has required fields
                    return Promise.reject('None shall pass!');
                }
                return this._super(route, args);
            },
            intercepts: {
                do_action: function (event) {
                    assert.strictEqual(event.data.action.views[0][0], 43,
                        "should do a do_action with view id 43");
                },
            },
        });

        var $cell = calendar.$('.fc-day-grid .fc-row:eq(2) .fc-day:eq(2)');
        testUtils.dom.triggerMouseEvent($cell, "mousedown");
        testUtils.dom.triggerMouseEvent($cell, "mouseup");
        await testUtils.nextTick();

        var $input = $('.modal-body input:first');
        await testUtils.fields.editInput($input, "It's just a fleshwound");
        await testUtils.dom.click($('.modal button.btn:contains(Create)'));
        calendar.destroy();
    });

    QUnit.test('fullcalendar initializes with right locale', async function (assert) {
        assert.expect(1);

        var initialLocale = moment.locale();
        // This will set the locale to zz
        moment.defineLocale('zz', {
            longDateFormat: {
                L: 'DD/MM/YYYY'
            },
            weekdaysShort: ["zz1.", "zz2.", "zz3.", "zz4.", "zz5.", "zz6.", "zz7."],
        });

        var calendar = await createCalendarView({
            View: CalendarView,
            model: 'event',
            data: this.data,
            arch: '<calendar class="o_calendar_test" '+
                'date_start="start" '+
                'date_stop="stop" '+
                'mode="week"> '+
                    '<field name="name"/>'+
            '</calendar>',
            archs: archs,
            viewOptions: {
                initialDate: initialDate,
                action: {views: [{viewID: 1, type: 'kanban'}, {viewID: 43, type: 'form'}]}
            },

        });

        assert.strictEqual(calendar.$('.fc-day-header:first').text(), "zz1. 11/12",
            'The day should be in the given locale specific format');

        moment.locale(initialLocale);

        calendar.destroy();
    });

    QUnit.test('calendar sidebar toggle', async function (assert) {
        assert.expect(5);

        var calendar = await createCalendarView({
            View: CalendarView,
            model: 'event',
            data: this.data,
            arch:
            '<calendar date_start="start_date">'+
                    '<field name="name"/>'+
            '</calendar>',
            services: {
                local_storage: AbstractStorageService.extend({storage: new RamStorage()}),
            },
        });

        var fullWidth = calendar.call('local_storage', 'getItem', 'calendar_fullWidth');
        assert.strictEqual(fullWidth, undefined,
            "calendar_fullWidth should be undefined in local storage");
        assert.containsNone(calendar, '.o_calendar_sidebar_container.o_sidebar_hidden',
            "sidebar should be opened");

        // click on close
        await testUtils.dom.click(calendar.$('.o_calendar_sidebar_toggler'));
        fullWidth = calendar.call('local_storage', 'getItem', 'calendar_fullWidth');
        assert.strictEqual(fullWidth, true,
            "calendar_fullWidth should be true in local storage");
        assert.containsOnce(calendar, '.o_calendar_sidebar_container.o_sidebar_hidden',
            "sidebar should be hidden");

        // reload calendar view and check calendar view has still full width
        calendar.reload();
        await testUtils.nextTick();
        assert.containsOnce(calendar, '.o_calendar_sidebar_container.o_sidebar_hidden',
            "sidebar should be hidden");

        calendar.destroy();
    });

});

});<|MERGE_RESOLUTION|>--- conflicted
+++ resolved
@@ -476,13 +476,10 @@
         calendar.destroy();
     });
 
-<<<<<<< HEAD
-    QUnit.test('create event with timezone in week mode European locale', async function (assert) {
-=======
-    QUnit.test('open multiple event form at the same time', function (assert) {
+    QUnit.test('open multiple event form at the same time', async function (assert) {
         assert.expect(2);
 
-        var def = $.Deferred();
+        var prom = testUtils.makeTestPromise();
         var counter = 0;
         testUtils.mock.patch(ViewDialogs.FormViewDialog, {
             open: function () {
@@ -494,14 +491,14 @@
                 var self = this;
                 var args = arguments;
                 var _super = this._super;
-                return def.then(function () {
+                return prom.then(function () {
                     return _super.apply(self, args);
                 });
             },
         });
 
         var event = $.Event();
-        var calendar = createView({
+        var calendar = await createCalendarView({
             View: CalendarView,
             model: 'event',
             data: this.data,
@@ -525,18 +522,18 @@
 
         var $cell = calendar.$('.fc-day-grid .fc-row:eq(2) .fc-day:eq(2)');
         for (var i = 0; i < 5; i++) {
-            testUtils.dom.triggerMouseEvent($cell, "mousedown");
-            testUtils.dom.triggerMouseEvent($cell, "mouseup");
+            await testUtils.dom.triggerMouseEvent($cell, "mousedown");
+            await testUtils.dom.triggerMouseEvent($cell, "mouseup");
         }
-        def.resolve();
-        assert.equal(counter, 5, "there should had been 5 attemps to open a modal")
+        prom.resolve();
+        await testUtils.nextTick();
+        assert.equal(counter, 5, "there should had been 5 attemps to open a modal");
         assert.containsOnce($('body'), '.modal', "there should be only one open modal");
 
         calendar.destroy();
     });
 
-    QUnit.test('create event with timezone in week mode European locale', function (assert) {
->>>>>>> 9e74730a
+    QUnit.test('create event with timezone in week mode European locale', async function (assert) {
         assert.expect(5);
 
         this.data.event.records = [];
