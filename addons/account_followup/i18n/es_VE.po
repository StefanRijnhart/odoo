# Translation of OpenERP Server.
# This file contains the translation of the following modules:
#	* account_followup
#
msgid ""
msgstr ""
<<<<<<< HEAD
"Project-Id-Version: OpenERP Server 6.0dev\n"
"Report-Msgid-Bugs-To: support@openerp.com\n"
"POT-Creation-Date: 2011-01-11 11:14+0000\n"
"PO-Revision-Date: 2010-12-20 13:02+0000\n"
"Last-Translator: Borja López Soilán (NeoPolus) <borjalopezsoilan@gmail.com>\n"
"Language-Team: \n"
=======
"Project-Id-Version: Odoo 8.0\n"
"Report-Msgid-Bugs-To: \n"
"POT-Creation-Date: 2015-01-21 14:07+0000\n"
"PO-Revision-Date: 2016-05-15 18:49+0000\n"
"Last-Translator: Martin Trigaux\n"
"Language-Team: Spanish (Venezuela) (http://www.transifex.com/odoo/odoo-8/language/es_VE/)\n"
>>>>>>> 0af32f3f
"MIME-Version: 1.0\n"
"Content-Type: text/plain; charset=UTF-8\n"
"Content-Transfer-Encoding: 8bit\n"
"X-Launchpad-Export-Date: 2011-09-05 05:11+0000\n"
"X-Generator: Launchpad (build 13830)\n"

#. module: account_followup
#: code:addons/account_followup/wizard/account_followup_print.py:298
#, python-format
msgid "Follwoup Summary"
msgstr "Informe de seguimiento"

#. module: account_followup
#: view:account_followup.followup:0
msgid "Search Followup"
msgstr "Buscar seguimiento"

#. module: account_followup
#: model:ir.module.module,description:account_followup.module_meta_information
msgid ""
"\n"
"    Modules to automate letters for unpaid invoices, with multi-level "
"recalls.\n"
"\n"
"    You can define your multiple levels of recall through the menu:\n"
"        Accounting/Configuration/Miscellaneous/Follow-Ups\n"
"\n"
"    Once it is defined, you can automatically print recalls every day\n"
"    through simply clicking on the menu:\n"
"        Accounting/Periodical Processing/Billing/Send followups\n"
"\n"
"    It will generate a PDF with all the letters according to the the\n"
"    different levels of recall defined. You can define different policies\n"
"    for different companies. You can also send mail to the customer.\n"
"\n"
"    Note that if you want to change the followup level for a given "
"partner/account entry, you can do from in the menu:\n"
"        Accounting/Reporting/Generic Reporting/Partner Accounts/Follow-ups "
"Sent\n"
"\n"
msgstr ""
"\n"
"    Módulos para automatizar cartas para facturas impagadas, con "
"recordatorios multi-nivel.\n"
"\n"
"    Puede definir sus múltiples niveles de recordatorios a través del menú:\n"
"        Contabilidad/Configuración/Misceláneos/Recordatorios\n"
"\n"
"    Una vez definido, puede automatizar la impresión de recordatorios cada "
"día\n"
"    simplemente haciendo clic en el menú:\n"
"        Contabilidad/Procesos periódicos/Facturación/Enviar recordatorios\n"
"\n"
"    Se generará un PDF con todas las cartas en función de \n"
"    los diferentes niveles de recordatorios definidos. Puede definir "
"diferentes reglas\n"
"    para diferentes empresas. Puede también enviar un correo electrónico al "
"cliente.\n"
"\n"
"    Tenga en cuenta que si quiere modificar los niveles de recordatorios "
"para una empresa/apunte contable, lo puede hacer desde el menú:\n"
"        Contabilidad/Informes/Informes genéricos/Cuentas "
"empresas/Recordatorios enviados\n"
"\n"

#. module: account_followup
#: view:account_followup.stat:0
msgid "Group By..."
msgstr "Agrupar por..."

#. module: account_followup
#: code:addons/account_followup/wizard/account_followup_print.py:290
#, python-format
msgid ""
"\n"
"\n"
"E-Mail sent to following Partners successfully. !\n"
"\n"
"%s"
msgstr ""

#. module: account_followup
#: view:account_followup.followup:0
#: field:account_followup.followup,followup_line:0
msgid "Follow-Up"
msgstr "Seguimiento"

#. module: account_followup
#: field:account_followup.followup,company_id:0
#: view:account_followup.stat:0
#: field:account_followup.stat,company_id:0
#: field:account_followup.stat.by.partner,company_id:0
msgid "Company"
msgstr "Compañía"

#. module: account_followup
#: report:account_followup.followup.print:0
msgid "Invoice Date"
msgstr "Fecha factura"

#. module: account_followup
#: field:account.followup.print.all,email_subject:0
msgid "Email Subject"
msgstr "Asunto correo electrónico"

#. module: account_followup
#: model:ir.actions.act_window,help:account_followup.action_followup_stat
msgid ""
"Follow up on the reminders sent over to your partners for unpaid invoices."
msgstr ""
"Seguimiento de los recordatorios enviados a sus clientes por facturas no "
"pagadas."

#. module: account_followup
#: view:account.followup.print.all:0
#: view:account_followup.followup.line:0
msgid "Legend"
msgstr "Leyenda"

#. module: account_followup
#: view:account.followup.print.all:0
msgid "Ok"
msgstr "Aceptar"

#. module: account_followup
#: view:account.followup.print.all:0
msgid "Select Partners to Remind"
msgstr "Seleccionar empresas a recordar"

#. module: account_followup
#: constraint:account.move.line:0
msgid "You can not create move line on closed account."
msgstr "No puede crear una línea de movimiento en una cuenta cerrada."

#. module: account_followup
#: field:account.followup.print,date:0
msgid "Follow-up Sending Date"
msgstr "Fecha envío del seguimiento"

#. module: account_followup
#: sql_constraint:account.move.line:0
msgid "Wrong credit or debit value in accounting entry !"
msgstr "¡Valor haber o debe erróneo en el asiento contable!"

#. module: account_followup
#: selection:account_followup.followup.line,start:0
msgid "Net Days"
msgstr "Días naturales"

#. module: account_followup
#: model:ir.actions.act_window,name:account_followup.action_account_followup_definition_form
#: model:ir.ui.menu,name:account_followup.account_followup_menu
msgid "Follow-Ups"
msgstr "Seguimientos"

#. module: account_followup
#: view:account_followup.stat.by.partner:0
msgid "Balance > 0"
msgstr "Balance > 0"

#. module: account_followup
#: view:account.move.line:0
msgid "Total debit"
msgstr "Total debe"

#. module: account_followup
#: view:account.followup.print.all:0
msgid "%(heading)s: Move line header"
msgstr "%(heading)s: Cabecera línea movimiento"

#. module: account_followup
#: view:res.company:0
#: field:res.company,follow_up_msg:0
msgid "Follow-up Message"
msgstr "Mensaje de seguimiento"

#. module: account_followup
#: field:account.followup.print,followup_id:0
msgid "Follow-up"
msgstr "Seguimiento"

#. module: account_followup
#: report:account_followup.followup.print:0
msgid "VAT:"
msgstr "CIF/NIF:"

#. module: account_followup
<<<<<<< HEAD
#: view:account_followup.stat:0
#: field:account_followup.stat,partner_id:0
#: field:account_followup.stat.by.partner,partner_id:0
msgid "Partner"
msgstr "Empresa"
=======
#: field:account_followup.followup,create_uid:0
#: field:account_followup.followup.line,create_uid:0
#: field:account_followup.print,create_uid:0
#: field:account_followup.sending.results,create_uid:0
msgid "Created by"
msgstr "Creado por"
>>>>>>> 0af32f3f

#. module: account_followup
#: report:account_followup.followup.print:0
msgid "Date :"
msgstr "Fecha :"

#. module: account_followup
#: field:account.followup.print.all,partner_ids:0
msgid "Partners"
msgstr "Empresas"

#. module: account_followup
#: code:addons/account_followup/wizard/account_followup_print.py:138
#, python-format
msgid "Invoices Reminder"
msgstr "Recordatorio facturas"

#. module: account_followup
#: model:ir.model,name:account_followup.model_account_followup_followup
msgid "Account Follow Up"
msgstr "Seguimiento contable"

#. module: account_followup
#: selection:account_followup.followup.line,start:0
msgid "End of Month"
msgstr "Fin de mes"

#. module: account_followup
#: view:account_followup.stat:0
msgid "Not Litigation"
msgstr "No litigio"

#. module: account_followup
#: view:account.followup.print.all:0
msgid "%(user_signature)s: User name"
msgstr "%(user_signature)s: Nombre de usuario"

#. module: account_followup
#: field:account_followup.stat,debit:0
msgid "Debit"
msgstr "Debe"

#. module: account_followup
#: view:account.followup.print:0
msgid ""
"This feature allows you to send reminders to partners with pending invoices. "
"You can send them the default message for unpaid invoices or manually enter "
"a message should you need to remind them of a specific information."
msgstr ""
"Esta funcionalidad le permite enviar recordatorios a las empresas con "
"facturas pendientes. Puede enviarles el mensaje por defecto para facturas "
"impagadas o introducir manualmente un mensaje si necesita recordarles alguna "
"información específica."

#. module: account_followup
#: report:account_followup.followup.print:0
msgid "Ref"
msgstr "Ref."

#. module: account_followup
#: help:account_followup.followup.line,sequence:0
msgid "Gives the sequence order when displaying a list of follow-up lines."
msgstr ""
"Indica el orden de secuencia cuando se muestra una lista de líneas de "
"seguimiento."

#. module: account_followup
#: view:account.followup.print.all:0
#: field:account.followup.print.all,email_body:0
msgid "Email body"
msgstr "Texto correo electrónico"

#. module: account_followup
#: field:account.move.line,followup_line_id:0
msgid "Follow-up Level"
msgstr "Nivel seguimiento"

#. module: account_followup
#: field:account_followup.stat,date_followup:0
#: field:account_followup.stat.by.partner,date_followup:0
msgid "Latest followup"
msgstr "Último seguimiento"

#. module: account_followup
#: model:account_followup.followup.line,description:account_followup.demo_followup_line2
msgid ""
"\n"
"Dear %(partner_name)s,\n"
"\n"
"We are disappointed to see that despite sending a reminder, that your "
"account is now seriously overdue.\n"
"\n"
"It is essential that immediate payment is made, otherwise we will have to "
"consider placing a stop on your account which means that we will no longer "
"be able to supply your company with (goods/services).\n"
"Please, take appropriate measures in order to carry out this payment in the "
"next 8 days\n"
"\n"
"If there is a problem with paying invoice that we are not aware of, do not "
"hesitate to contact our accounting department at (+32).10.68.94.39. so that "
"we can resolve the matter quickly.\n"
"\n"
"Details of due payments is printed below.\n"
"\n"
"Best Regards,\n"
msgstr ""
"\n"
"Estimado %(partner_name)s,\n"
"\n"
"Estamos preocupados de ver que, a pesar de enviar un recordatorio, los pagos "
"de su cuenta están ahora muy atrasados.\n"
"\n"
"Es esencial que realice el pago de forma inmediata, de lo contrario tendrá "
"que considerar la suspensión de su cuenta, lo que significa que no seremos "
"capaces de suministrar productos/servicios a su empresa.\n"
"Por favor, tome las medidas oportunas para llevar a cabo este pago en los "
"próximos 8 días.\n"
"\n"
"Si hay un problema con el pago de la(s) factura(s) que desconocemos, no dude "
"en ponerse en contacto con nuestro departamento de contabilidad de manera "
"que podamos resolver el asunto lo más rápido posible.\n"
"\n"
"Los detalles de los pagos pendientes se listan a continuación.\n"
"\n"
"Saludos cordiales,\n"

#. module: account_followup
#: field:account.followup.print.all,partner_lang:0
msgid "Send Email in Partner Language"
msgstr "Enviar correo en el idioma de la empresa"

#. module: account_followup
#: constraint:account.move.line:0
msgid ""
"You can not create move line on receivable/payable account without partner"
msgstr ""
"No puede crear una línea de movimiento en una cuenta a cobrar/a pagar sin "
"una empresa."

#. module: account_followup
#: view:account.followup.print.all:0
msgid "Partner Selection"
msgstr "Selección empresa"

#. module: account_followup
#: field:account_followup.followup.line,description:0
msgid "Printed Message"
msgstr "Mensaje impreso"

#. module: account_followup
#: view:account.followup.print:0
#: view:account.followup.print.all:0
#: model:ir.actions.act_window,name:account_followup.action_account_followup_print
#: model:ir.actions.act_window,name:account_followup.action_account_followup_print_all
#: model:ir.ui.menu,name:account_followup.account_followup_print_menu
msgid "Send followups"
msgstr "Enviar seguimientos"

#. module: account_followup
#: view:account_followup.stat.by.partner:0
msgid "Partner to Remind"
msgstr "Empresa a recordar"

#. module: account_followup
#: field:account_followup.followup.line,followup_id:0
#: field:account_followup.stat,followup_id:0
msgid "Follow Ups"
msgstr "Seguimientos"

#. module: account_followup
<<<<<<< HEAD
#: model:account_followup.followup.line,description:account_followup.demo_followup_line1
msgid ""
"\n"
"Dear %(partner_name)s,\n"
"\n"
"Exception made if there was a mistake of ours, it seems that the following "
"amount staid unpaid. Please, take appropriate measures in order to carry out "
"this payment in the next 8 days.\n"
"\n"
"Would your payment have been carried out after this mail was sent, please "
"consider the present one as void. Do not hesitate to contact our accounting "
"department at (+32).10.68.94.39.\n"
"\n"
"Best Regards,\n"
msgstr ""
"\n"
"Estimado %(partner_name)s,\n"
"\n"
"Salvo si hubiera un error por parte nuestra, parece que los siguientes "
"importes están pendientes de pago. Por favor, tome las medidas oportunas "
"para llevar a cabo este pago en los próximos 8 días.\n"
"\n"
"Si el pago hubiera sido realizado después de enviar este correo, por favor "
"no lo tenga en cuenta. No dude en ponerse en contacto con nuestro "
"departamento de contabilidad.\n"
"\n"
"Saludos cordiales,\n"

#. module: account_followup
#: model:account_followup.followup.line,description:account_followup.demo_followup_line3
msgid ""
"\n"
"Dear %(partner_name)s,\n"
"\n"
"Despite several reminders, your account is still not settled.\n"
"\n"
"Unless full payment is made in next 8 days , then legal action for the "
"recovery of the debt, will be taken without further notice.\n"
"\n"
"I trust that this action will prove unnecessary and details of due payments "
"is printed below.\n"
"\n"
"In case of any queries concerning this matter, do not hesitate to contact "
"our accounting department at (+32).10.68.94.39.\n"
"\n"
"Best Regards,\n"
msgstr ""
"\n"
"Estimado %(partner_name)s,\n"
"\n"
"A pesar de varios recordatorios, la deuda de su cuenta todavía no está "
"resuelta.\n"
"\n"
"A menos que el pago total se realice en los próximos 8 días, las acciones "
"legales para el cobro de la deuda se tomarán sin más aviso.\n"
"\n"
"Confiamos en que esta medida será innecesaria. Los detalles de los pagos "
"pendientes se listan a continuación.\n"
"\n"
"Para cualquier consulta relativa a este asunto, no dude en ponerse en "
"contacto con nuestro departamento de contabilidad.\n"
"\n"
"Saludos cordiales,\n"
=======
#: field:account_followup.followup,write_uid:0
#: field:account_followup.followup.line,write_uid:0
#: field:account_followup.print,write_uid:0
#: field:account_followup.sending.results,write_uid:0
msgid "Last Updated by"
msgstr "Última actualización realizada por"

#. module: account_followup
#: field:account_followup.followup,write_date:0
#: field:account_followup.followup.line,write_date:0
#: field:account_followup.print,write_date:0
#: field:account_followup.sending.results,write_date:0
msgid "Last Updated on"
msgstr "Ultima actualizacion en"
>>>>>>> 0af32f3f

#. module: account_followup
#: view:account.followup.print.all:0
msgid "Send Mails"
msgstr "Enviar emails"

#. module: account_followup
#: report:account_followup.followup.print:0
msgid "Currency"
msgstr "Moneda"

#. module: account_followup
#: model:ir.model,name:account_followup.model_account_followup_stat_by_partner
msgid "Followup Statistics by Partner"
msgstr "Estadísticas seguimiento por empresa"

#. module: account_followup
#: model:ir.module.module,shortdesc:account_followup.module_meta_information
msgid "Accounting follow-ups management"
msgstr "Gestión de los seguimientos/avisos contables"

#. module: account_followup
#: field:account_followup.stat,blocked:0
msgid "Blocked"
msgstr "Bloqueado"

#. module: account_followup
#: help:account.followup.print,date:0
msgid ""
"This field allow you to select a forecast date to plan your follow-ups"
msgstr ""
"Este campo le permite seleccionar una fecha de previsión para planificar sus "
"seguimientos"

#. module: account_followup
#: report:account_followup.followup.print:0
msgid "Due"
msgstr "Debido"

#. module: account_followup
#: code:addons/account_followup/wizard/account_followup_print.py:56
#, python-format
msgid "Select Partners"
msgstr "Seleccionar empresas"

#. module: account_followup
#: view:account.followup.print.all:0
msgid "Email Settings"
msgstr "Configuración de correo electrónico"

#. module: account_followup
#: view:account.followup.print.all:0
msgid "Print Follow Ups"
msgstr "Imprimir seguimientos"

#. module: account_followup
#: field:account.move.line,followup_date:0
msgid "Latest Follow-up"
msgstr "Último seguimiento"

#. module: account_followup
#: report:account_followup.followup.print:0
msgid "Sub-Total:"
msgstr "Subtotal:"

#. module: account_followup
#: report:account_followup.followup.print:0
msgid "Balance:"
msgstr "Saldo pendiente:"

#. module: account_followup
#: model:ir.model,name:account_followup.model_account_followup_stat
msgid "Followup Statistics"
msgstr "Estadísticas de seguimiento"

#. module: account_followup
#: report:account_followup.followup.print:0
msgid "Paid"
msgstr "Pagado"

#. module: account_followup
#: view:account_followup.followup.line:0
msgid "%(user_signature)s: User Name"
msgstr "%(user_signature)s: Nombre del usuario"

#. module: account_followup
#: model:ir.model,name:account_followup.model_account_move_line
msgid "Journal Items"
msgstr "Apuntes contables"

#. module: account_followup
#: constraint:account.move.line:0
msgid "Company must be same for its related account and period."
msgstr "La compañía debe ser la misma para la cuenta y periodo relacionados."

#. module: account_followup
#: field:account.followup.print.all,email_conf:0
msgid "Send email confirmation"
msgstr "Enviar correo electrónico de confirmación"

#. module: account_followup
#: code:addons/account_followup/wizard/account_followup_print.py:287
#, python-format
msgid ""
"All E-mails have been successfully sent to Partners:.\n"
"\n"
"%s"
msgstr ""

#. module: account_followup
#: constraint:res.company:0
msgid "Error! You can not create recursive companies."
msgstr "¡Error! No puede crear compañías recursivas."

#. module: account_followup
#: view:account.followup.print.all:0
msgid "%(company_name)s: User's Company name"
msgstr "%(company_name): Nombre de la compañía del usuario"

#. module: account_followup
#: model:ir.model,name:account_followup.model_res_company
msgid "Companies"
msgstr "Compañías"

#. module: account_followup
#: view:account_followup.followup:0
msgid "Followup Lines"
msgstr "Líneas de seguimiento"

#. module: account_followup
#: field:account_followup.stat,credit:0
msgid "Credit"
msgstr "Haber"

#. module: account_followup
#: report:account_followup.followup.print:0
msgid "Maturity Date"
msgstr "Fecha vencimiento"

#. module: account_followup
#: view:account_followup.followup.line:0
msgid "%(partner_name)s: Partner Name"
msgstr "%(partner_name)s: Nombre de empresa"

#. module: account_followup
#: view:account_followup.stat:0
msgid "Follow-Up lines"
msgstr "Líneas de seguimiento"

#. module: account_followup
#: view:account.followup.print.all:0
msgid "%(company_currency)s: User's Company Currency"
msgstr "%(company_currency)s: Divisa de la compañía del usuario"

#. module: account_followup
#: view:account_followup.stat:0
#: field:account_followup.stat,balance:0
#: field:account_followup.stat.by.partner,balance:0
msgid "Balance"
msgstr "Saldo pendiente"

#. module: account_followup
#: field:account_followup.followup.line,start:0
msgid "Type of Term"
msgstr "Tipo de plazo"

#. module: account_followup
#: model:ir.model,name:account_followup.model_account_followup_print
#: model:ir.model,name:account_followup.model_account_followup_print_all
msgid "Print Followup & Send Mail to Customers"
msgstr "Imprimir seguimiento y enviar correo a clientes"

#. module: account_followup
#: field:account_followup.stat,date_move_last:0
#: field:account_followup.stat.by.partner,date_move_last:0
msgid "Last move"
msgstr "Último movimiento"

#. module: account_followup
#: model:ir.actions.report.xml,name:account_followup.account_followup_followup_report
msgid "Followup Report"
msgstr "Informe de seguimientos"

#. module: account_followup
#: field:account_followup.stat,period_id:0
msgid "Period"
msgstr "Período"

#. module: account_followup
#: view:account.followup.print:0
#: view:account.followup.print.all:0
msgid "Cancel"
msgstr "Cancelar"

#. module: account_followup
#: view:account_followup.followup.line:0
msgid "Follow-Up Lines"
msgstr "Líneas de seguimiento"

#. module: account_followup
#: view:account_followup.stat:0
msgid "Litigation"
msgstr "Litigio"

#. module: account_followup
#: field:account_followup.stat.by.partner,max_followup_id:0
msgid "Max Follow Up Level"
msgstr "Nivel superior seguimiento máx."

#. module: account_followup
#: model:ir.actions.act_window,name:account_followup.act_account_partner_account_move_payable_all
msgid "Payable Items"
msgstr "Registros a pagar"

#. module: account_followup
#: view:account.followup.print.all:0
msgid "%(followup_amount)s: Total Amount Due"
msgstr "%(followup_amount)s: Total importe debido"

#. module: account_followup
#: view:account.followup.print.all:0
#: view:account_followup.followup.line:0
msgid "%(date)s: Current Date"
msgstr "%(date)s: Fecha actual"

#. module: account_followup
#: view:account_followup.stat:0
msgid "Followup Level"
msgstr "Nivel de seguimiento"

#. module: account_followup
#: view:account_followup.followup:0
#: field:account_followup.followup,description:0
#: report:account_followup.followup.print:0
msgid "Description"
msgstr "Descripción"

#. module: account_followup
#: view:account_followup.stat:0
msgid "This Fiscal year"
msgstr "Este ejercicio fiscal"

#. module: account_followup
#: view:account.move.line:0
msgid "Partner entries"
msgstr "Asientos de empresa"

#. module: account_followup
#: help:account.followup.print.all,partner_lang:0
msgid ""
"Do not change message text, if you want to send email in partner language, "
"or configure from company"
msgstr ""
"No cambie el texto del mensaje si quiere enviar correos en el idioma de la "
"empresa o configurarlo desde la compañía."

#. module: account_followup
#: model:ir.actions.act_window,name:account_followup.act_account_partner_account_move_all
msgid "Receivable Items"
msgstr "Registros a cobrar"

#. module: account_followup
#: view:account_followup.stat:0
#: model:ir.actions.act_window,name:account_followup.action_followup_stat
#: model:ir.ui.menu,name:account_followup.menu_action_followup_stat_follow
msgid "Follow-ups Sent"
msgstr "Seguimientos enviados"

#. module: account_followup
#: field:account_followup.followup,name:0
#: field:account_followup.followup.line,name:0
msgid "Name"
msgstr "Nombre"

#. module: account_followup
#: field:account_followup.stat,date_move:0
#: field:account_followup.stat.by.partner,date_move:0
msgid "First move"
msgstr "Primer movimiento"

#. module: account_followup
#: report:account_followup.followup.print:0
msgid "Li."
msgstr "Li."

#. module: account_followup
#: report:account_followup.followup.print:0
msgid "Maturity"
msgstr "Vencimiento"

#. module: account_followup
#: code:addons/account_followup/wizard/account_followup_print.py:289
#, python-format
msgid ""
"E-Mail not sent to following Partners, Email not available !\n"
"\n"
"%s"
msgstr ""

#. module: account_followup
#: view:account.followup.print:0
msgid "Continue"
msgstr "Continuar"

#. module: account_followup
#: field:account_followup.followup.line,delay:0
msgid "Days of delay"
msgstr "Días de demora"

#. module: account_followup
#: report:account_followup.followup.print:0
msgid "Document : Customer account statement"
msgstr "Documento: Estado contable del cliente"

#. module: account_followup
#: view:account.followup.print.all:0
#: field:account.followup.print.all,summary:0
msgid "Summary"
msgstr "Resumen"

#. module: account_followup
#: view:account.move.line:0
msgid "Total credit"
msgstr "Total haber"

#. module: account_followup
#: view:account.followup.print.all:0
msgid "%(line)s: Ledger Posting lines"
msgstr "%(line)s: Líneas incluídas en el libro mayor"

#. module: account_followup
#: field:account_followup.followup.line,sequence:0
msgid "Sequence"
msgstr "Secuencia"

#. module: account_followup
#: view:account_followup.followup.line:0
msgid "%(company_name)s: User's Company Name"
msgstr "%(company_name)s: Nombre de la compañía del usuario"

#. module: account_followup
#: report:account_followup.followup.print:0
msgid "Customer Ref :"
msgstr "Ref. cliente :"

#. module: account_followup
#: view:account.followup.print.all:0
msgid "%(partner_name)s: Partner name"
msgstr "%(partner_name)s: Nombre empresa"

#. module: account_followup
#: view:account_followup.stat:0
msgid "Latest Followup Date"
msgstr "Fecha último seguimiento"

#. module: account_followup
#: model:ir.model,name:account_followup.model_account_followup_followup_line
msgid "Follow-Up Criteria"
msgstr "Criterios seguimiento"

#. module: account_followup
#: constraint:account.move.line:0
msgid "You can not create move line on view account."
msgstr "No puede crear una línea de movimiento en una cuenta de tipo vista."

#~ msgid "All payable entries"
#~ msgstr "Todas los asientos cuentas a pagar"

#~ msgid "Select partners"
#~ msgstr "Seleccionar empresas"

#~ msgid "Account Type"
#~ msgstr "Tipo de cuenta"

#~ msgid "%(line)s: Account Move lines"
#~ msgstr "%(line)s: Líneas de movimientos contables"

#~ msgid "Follow-Ups Criteria"
#~ msgstr "Criterios de seguimientos"

#~ msgid "Invalid XML for View Architecture!"
#~ msgstr "¡XML inválido para la definición de la vista!"

#~ msgid "Select partners to remind"
#~ msgstr "Seleccionar empresas para recordar"

#~ msgid ""
#~ "The Object name must start with x_ and not contain any special character !"
#~ msgstr ""
#~ "¡El nombre del objeto debe empezar con x_ y no contener ningún carácter "
#~ "especial!"

#~ msgid "All receivable entries"
#~ msgstr "Todos los asientos cuentas a cobrar"

#~ msgid "Lines"
#~ msgstr "Líneas"

#~ msgid "Followup statistics"
#~ msgstr "Estadísticas de seguimiento"

#~ msgid "Follow-up and Date Selection"
#~ msgstr "Selección seguimiento y fecha"

#, python-format
#~ msgid ""
#~ "\n"
#~ "\n"
#~ "Mail sent to following Partners successfully, !\n"
#~ "\n"
#~ msgstr ""
#~ "\n"
#~ "\n"
#~ "¡Correo electrónico enviado correctamente a las siguientes empresas!\n"
#~ "\n"

#~ msgid "Amount In Currency"
#~ msgstr "Importe en divisa"

#, python-format
#~ msgid ""
#~ "Mail not sent to following Partners, Email not available !\n"
#~ "\n"
#~ msgstr ""
#~ "¡No se ha enviado correo electrónico a las siguientes empresas, su email no "
#~ "está disponible!\n"
#~ "\n"

#, python-format
#~ msgid ""
#~ "All emails have been successfully sent to Partners:.\n"
#~ "\n"
#~ msgstr ""
#~ "Todos los correos electrónicos han sido enviados correctamente a las "
#~ "empresas:\n"
#~ "\n"

#~ msgid "Print Follow Ups & Send Mails"
#~ msgstr "Imprimir seguimientos & Enviar correos"

#~ msgid ""
#~ "\n"
#~ "Dear %(partner_name)s,\n"
#~ "\n"
#~ "Exception made if there was a mistake of ours, it seems that the following "
#~ "amount staid unpaid. Please, take appropriate measures in order to carry out "
#~ "this payment in the next 8 days.\n"
#~ "\n"
#~ "Would your payment have been carried out after this mail was sent, please "
#~ "consider the present one as void. Do not hesitate to contact our accounting "
#~ "department at (+32).10.68.94.39.\n"
#~ "\n"
#~ "Best Regards,\n"
#~ "\t\t\t"
#~ msgstr ""
#~ "\n"
#~ "Estimado %(partner_name)s,\n"
#~ "\n"
#~ "Salvo si hubiera un error por parte nuestra, parece que los siguientes "
#~ "importes están pendientes de pago. Por favor, tome las medidas apropiadas "
#~ "para llevar a cabo este pago en los próximos 8 días.\n"
#~ "\n"
#~ "Si el pago hubiera sido realizado después de enviar este correo, por favor "
#~ "no lo tenga en cuenta. No dude en ponerse en contacto con nuestro "
#~ "departamento de contabilidad.\n"
#~ "\n"
#~ "Saludos cordiales,\n"
#~ "\t\t\t"

#~ msgid ""
#~ "\n"
#~ "Dear %(partner_name)s,\n"
#~ "\n"
#~ "Despite several reminders, your account is still not settled.\n"
#~ "\n"
#~ "Unless full payment is made in next 8 days , then legal action for the "
#~ "recovery of the debt, will be taken without further notice.\n"
#~ "\n"
#~ "I trust that this action will prove unnecessary and details of due payments "
#~ "is printed below.\n"
#~ "\n"
#~ "In case of any queries concerning this matter, do not hesitate to contact "
#~ "our accounting department at (+32).10.68.94.39.\n"
#~ "\n"
#~ "Best Regards,\n"
#~ "\t\t\t"
#~ msgstr ""
#~ "\n"
#~ "Estimado %(partner_name)s,\n"
#~ "\n"
#~ "A pesar de varios recordatorios, la deuda de su cuenta todavía no está "
#~ "resuelta.\n"
#~ "\n"
#~ "A menos que el pago total se realice en los próximos 8 días, las acciones "
#~ "legales para el cobro de la deuda se tomarán sin más aviso.\n"
#~ "\n"
#~ "Confiamos en que esta medida será innecesaria y los detalles de los pagos "
#~ "pendientes se listan a continuación.\n"
#~ "\n"
#~ "En caso de cualquier consulta relativa a este asunto, no dude en ponerse en "
#~ "contacto con nuestro departamento de contabilidad.\n"
#~ "\n"
#~ "Saludos cordiales,\n"
#~ "\t\t\t"

#~ msgid ""
#~ "\n"
#~ "Dear %(partner_name)s,\n"
#~ "\n"
#~ "We are disappointed to see that despite sending a reminder, that your "
#~ "account is now seriously overdue.\n"
#~ "\n"
#~ "It is essential that immediate payment is made, otherwise we will have to "
#~ "consider placing a stop on your account which means that we will no longer "
#~ "be able to supply your company with (goods/services).\n"
#~ "Please, take appropriate measures in order to carry out this payment in the "
#~ "next 8 days\n"
#~ "\n"
#~ "If there is a problem with paying invoice that we are not aware of, do not "
#~ "hesitate to contact our accounting department at (+32).10.68.94.39. so that "
#~ "we can resolve the matter quickly.\n"
#~ "\n"
#~ "Details of due payments is printed below.\n"
#~ "\n"
#~ "Best Regards,\n"
#~ "\t\t\t"
#~ msgstr ""
#~ "\n"
#~ "Estimado %(partner_name)s,\n"
#~ "\n"
#~ "Estamos preocupados de ver que, a pesar de enviar un recordatorio, los pagos "
#~ "de su cuenta están ahora muy atrasados.\n"
#~ "\n"
#~ "Es esencial que realice el pago de forma inmediata, de lo contrario tendrá "
#~ "que considerar la suspensión de su cuenta, lo que significa que no seremos "
#~ "capaces de suministrar productos/servicios a su empresa.\n"
#~ "Por favor, tome las medidas apropiadas para llevar a cabo este pago en los "
#~ "próximos 8 días.\n"
#~ "\n"
#~ "Si hay un problema con el pago de la(s) factura(s) que desconocemos, no dude "
#~ "en ponerse en contacto con nuestro departamento de contabilidad de manera "
#~ "que podamos resolver el asunto lo más rápido posible.\n"
#~ "\n"
#~ "Los detalles de los pagos pendientes se listan a continuación.\n"
#~ "\n"
#~ "Saludos cordiales,\n"
#~ "\t\t\t"

#~ msgid "Invalid model name in the action definition."
#~ msgstr "Nombre de modelo no válido en la definición de acción."

#, python-format
#~ msgid ""
#~ "E-Mail not sent to following Partners, Email not available !\n"
#~ "\n"
#~ msgstr ""
#~ "Correo no enviado a las empresas siguientes, su email no estaba disponible.\n"
#~ "\n"

#, python-format
#~ msgid ""
#~ "All E-mails have been successfully sent to Partners:.\n"
#~ "\n"
#~ msgstr ""
#~ "Todos los correos han sido enviados a las empresas correctamente:.\n"
#~ "\n"

#, python-format
#~ msgid ""
#~ "\n"
#~ "\n"
#~ "E-Mail sent to following Partners successfully. !\n"
#~ "\n"
#~ msgstr ""
#~ "\n"
#~ "\n"
#~ "Correo enviado a las siguientes empresas correctamente.\n"
#~ "\n"<|MERGE_RESOLUTION|>--- conflicted
+++ resolved
@@ -1,261 +1,492 @@
-# Translation of OpenERP Server.
+# Translation of Odoo Server.
 # This file contains the translation of the following modules:
-#	* account_followup
-#
-msgid ""
-msgstr ""
-<<<<<<< HEAD
-"Project-Id-Version: OpenERP Server 6.0dev\n"
-"Report-Msgid-Bugs-To: support@openerp.com\n"
-"POT-Creation-Date: 2011-01-11 11:14+0000\n"
-"PO-Revision-Date: 2010-12-20 13:02+0000\n"
-"Last-Translator: Borja López Soilán (NeoPolus) <borjalopezsoilan@gmail.com>\n"
-"Language-Team: \n"
-=======
+# * account_followup
+# 
+# Translators:
+msgid ""
+msgstr ""
 "Project-Id-Version: Odoo 8.0\n"
 "Report-Msgid-Bugs-To: \n"
 "POT-Creation-Date: 2015-01-21 14:07+0000\n"
 "PO-Revision-Date: 2016-05-15 18:49+0000\n"
 "Last-Translator: Martin Trigaux\n"
 "Language-Team: Spanish (Venezuela) (http://www.transifex.com/odoo/odoo-8/language/es_VE/)\n"
->>>>>>> 0af32f3f
 "MIME-Version: 1.0\n"
 "Content-Type: text/plain; charset=UTF-8\n"
-"Content-Transfer-Encoding: 8bit\n"
-"X-Launchpad-Export-Date: 2011-09-05 05:11+0000\n"
-"X-Generator: Launchpad (build 13830)\n"
-
-#. module: account_followup
-#: code:addons/account_followup/wizard/account_followup_print.py:298
-#, python-format
-msgid "Follwoup Summary"
-msgstr "Informe de seguimiento"
-
-#. module: account_followup
-#: view:account_followup.followup:0
-msgid "Search Followup"
-msgstr "Buscar seguimiento"
-
-#. module: account_followup
-#: model:ir.module.module,description:account_followup.module_meta_information
-msgid ""
-"\n"
-"    Modules to automate letters for unpaid invoices, with multi-level "
-"recalls.\n"
-"\n"
-"    You can define your multiple levels of recall through the menu:\n"
-"        Accounting/Configuration/Miscellaneous/Follow-Ups\n"
-"\n"
-"    Once it is defined, you can automatically print recalls every day\n"
-"    through simply clicking on the menu:\n"
-"        Accounting/Periodical Processing/Billing/Send followups\n"
-"\n"
-"    It will generate a PDF with all the letters according to the the\n"
-"    different levels of recall defined. You can define different policies\n"
-"    for different companies. You can also send mail to the customer.\n"
-"\n"
-"    Note that if you want to change the followup level for a given "
-"partner/account entry, you can do from in the menu:\n"
-"        Accounting/Reporting/Generic Reporting/Partner Accounts/Follow-ups "
-"Sent\n"
-"\n"
-msgstr ""
-"\n"
-"    Módulos para automatizar cartas para facturas impagadas, con "
-"recordatorios multi-nivel.\n"
-"\n"
-"    Puede definir sus múltiples niveles de recordatorios a través del menú:\n"
-"        Contabilidad/Configuración/Misceláneos/Recordatorios\n"
-"\n"
-"    Una vez definido, puede automatizar la impresión de recordatorios cada "
-"día\n"
-"    simplemente haciendo clic en el menú:\n"
-"        Contabilidad/Procesos periódicos/Facturación/Enviar recordatorios\n"
-"\n"
-"    Se generará un PDF con todas las cartas en función de \n"
-"    los diferentes niveles de recordatorios definidos. Puede definir "
-"diferentes reglas\n"
-"    para diferentes empresas. Puede también enviar un correo electrónico al "
-"cliente.\n"
-"\n"
-"    Tenga en cuenta que si quiere modificar los niveles de recordatorios "
-"para una empresa/apunte contable, lo puede hacer desde el menú:\n"
-"        Contabilidad/Informes/Informes genéricos/Cuentas "
-"empresas/Recordatorios enviados\n"
-"\n"
-
-#. module: account_followup
-#: view:account_followup.stat:0
-msgid "Group By..."
-msgstr "Agrupar por..."
-
-#. module: account_followup
-#: code:addons/account_followup/wizard/account_followup_print.py:290
-#, python-format
-msgid ""
-"\n"
-"\n"
-"E-Mail sent to following Partners successfully. !\n"
-"\n"
-"%s"
-msgstr ""
-
-#. module: account_followup
-#: view:account_followup.followup:0
-#: field:account_followup.followup,followup_line:0
-msgid "Follow-Up"
-msgstr "Seguimiento"
+"Content-Transfer-Encoding: \n"
+"Language: es_VE\n"
+"Plural-Forms: nplurals=2; plural=(n != 1);\n"
+
+#. module: account_followup
+#: model:email.template,body_html:account_followup.email_template_account_followup_level0
+msgid ""
+"\n"
+"<div style=\"font-family: 'Lucica Grande', Ubuntu, Arial, Verdana, sans-serif; font-size: 12px; color: rgb(34, 34, 34); background-color: rgb(255, 255, 255); \">\n"
+"\n"
+"    <p>Dear ${object.name},</p>\n"
+"    <p>\n"
+"    Exception made if there was a mistake of ours, it seems that the following amount stays unpaid. Please, take\n"
+"appropriate measures in order to carry out this payment in the next 8 days.\n"
+"\n"
+"Would your payment have been carried out after this mail was sent, please ignore this message. Do not hesitate to\n"
+"contact our accounting department.  \n"
+"\n"
+"    </p>\n"
+"<br/>\n"
+"Best Regards,\n"
+"<br/>\n"
+"   <br/>\n"
+"${user.name}\n"
+"\n"
+"<br/>\n"
+"<br/>\n"
+"\n"
+"\n"
+"${object.get_followup_table_html() | safe}\n"
+"\n"
+"    <br/>\n"
+"\n"
+"</div>\n"
+"            "
+msgstr ""
+
+#. module: account_followup
+#: model:email.template,body_html:account_followup.email_template_account_followup_level2
+msgid ""
+"\n"
+"<div style=\"font-family: 'Lucica Grande', Ubuntu, Arial, Verdana, sans-serif; font-size: 12px; color: rgb(34, 34, 34); background-color: rgb(255, 255, 255); \">\n"
+"    \n"
+"    <p>Dear ${object.name},</p>\n"
+"    <p>\n"
+"    Despite several reminders, your account is still not settled.\n"
+"Unless full payment is made in next 8 days, legal action for the recovery of the debt will be taken without\n"
+"further notice.\n"
+"I trust that this action will prove unnecessary and details of due payments is printed below.\n"
+"In case of any queries concerning this matter, do not hesitate to contact our accounting department.\n"
+"</p>\n"
+"<br/>\n"
+"Best Regards,\n"
+"<br/>\n"
+"<br/>\n"
+"${user.name}\n"
+"<br/>\n"
+"<br/>\n"
+"\n"
+"\n"
+"${object.get_followup_table_html() | safe}\n"
+"\n"
+"    <br/>\n"
+"\n"
+"</div>\n"
+"            "
+msgstr ""
+
+#. module: account_followup
+#: model:email.template,body_html:account_followup.email_template_account_followup_default
+msgid ""
+"\n"
+"<div style=\"font-family: 'Lucica Grande', Ubuntu, Arial, Verdana, sans-serif; font-size: 12px; color: rgb(34, 34, 34); background-color: rgb(255, 255, 255); \">\n"
+"    \n"
+"    <p>Dear ${object.name},</p>\n"
+"    <p>\n"
+"    Exception made if there was a mistake of ours, it seems that the following amount stays unpaid. Please, take\n"
+"appropriate measures in order to carry out this payment in the next 8 days.\n"
+"Would your payment have been carried out after this mail was sent, please ignore this message. Do not hesitate to\n"
+"contact our accounting department.\n"
+"    </p>\n"
+"<br/>\n"
+"Best Regards,\n"
+"<br/>\n"
+"<br/>\n"
+"${user.name}\n"
+"<br/>\n"
+"<br/>\n"
+"\n"
+"${object.get_followup_table_html() | safe}\n"
+"\n"
+"<br/>\n"
+"</div>\n"
+"            "
+msgstr ""
+
+#. module: account_followup
+#: model:email.template,body_html:account_followup.email_template_account_followup_level1
+msgid ""
+"\n"
+"<div style=\"font-family: 'Lucica Grande', Ubuntu, Arial, Verdana, sans-serif; font-size: 12px; color: rgb(34, 34, 34); background-color: rgb(255, 255, 255); \">\n"
+"    \n"
+"    <p>Dear ${object.name},</p>\n"
+"   <p>\n"
+"    We are disappointed to see that despite sending a reminder, that your account is now seriously overdue.\n"
+"It is essential that immediate payment is made, otherwise we will have to consider placing a stop on your account\n"
+"which means that we will no longer be able to supply your company with (goods/services).\n"
+"Please, take appropriate measures in order to carry out this payment in the next 8 days.\n"
+"If there is a problem with paying invoice that we are not aware of, do not hesitate to contact our accounting\n"
+"department. so that we can resolve the matter quickly.\n"
+"Details of due payments is printed below.\n"
+" </p>\n"
+"<br/>\n"
+"Best Regards,\n"
+"    \n"
+"<br/>\n"
+"<br/>\n"
+"${user.name}\n"
+"    \n"
+"<br/>\n"
+"<br/>\n"
+"\n"
+"${object.get_followup_table_html() | safe}\n"
+"\n"
+"    <br/>\n"
+"\n"
+"</div>\n"
+"            "
+msgstr ""
+
+#. module: account_followup
+#: model:account_followup.followup.line,description:account_followup.demo_followup_line3
+msgid ""
+"\n"
+"Dear %(partner_name)s,\n"
+"\n"
+"Despite several reminders, your account is still not settled.\n"
+"\n"
+"Unless full payment is made in next 8 days, then legal action for the recovery of the debt will be taken without further notice.\n"
+"\n"
+"I trust that this action will prove unnecessary and details of due payments is printed below.\n"
+"\n"
+"In case of any queries concerning this matter, do not hesitate to contact our accounting department.\n"
+"\n"
+"Best Regards,\n"
+msgstr ""
+
+#. module: account_followup
+#: model:account_followup.followup.line,description:account_followup.demo_followup_line4
+#: model:account_followup.followup.line,description:account_followup.demo_followup_line5
+msgid ""
+"\n"
+"Dear %(partner_name)s,\n"
+"\n"
+"Despite several reminders, your account is still not settled.\n"
+"\n"
+"Unless full payment is made in next 8 days, then legal action for the recovery of the debt will be taken without further notice.\n"
+"\n"
+"I trust that this action will prove unnecessary and details of due payments is printed below.\n"
+"\n"
+"In case of any queries concerning this matter, do not hesitate to contact our accounting department.\n"
+"\n"
+"Best Regards,\n"
+"            "
+msgstr ""
+
+#. module: account_followup
+#: model:account_followup.followup.line,description:account_followup.demo_followup_line1
+msgid ""
+"\n"
+"Dear %(partner_name)s,\n"
+"\n"
+"Exception made if there was a mistake of ours, it seems that the following amount stays unpaid. Please, take appropriate measures in order to carry out this payment in the next 8 days.\n"
+"\n"
+"Would your payment have been carried out after this mail was sent, please ignore this message. Do not hesitate to contact our accounting department.  \n"
+"\n"
+"Best Regards,\n"
+msgstr ""
+
+#. module: account_followup
+#: model:account_followup.followup.line,description:account_followup.demo_followup_line2
+msgid ""
+"\n"
+"Dear %(partner_name)s,\n"
+"\n"
+"We are disappointed to see that despite sending a reminder, that your account is now seriously overdue.\n"
+"\n"
+"It is essential that immediate payment is made, otherwise we will have to consider placing a stop on your account which means that we will no longer be able to supply your company with (goods/services).\n"
+"Please, take appropriate measures in order to carry out this payment in the next 8 days.\n"
+"\n"
+"If there is a problem with paying invoice that we are not aware of, do not hesitate to contact our accounting department, so that we can resolve the matter quickly.\n"
+"\n"
+"Details of due payments is printed below.\n"
+"\n"
+"Best Regards,\n"
+msgstr ""
+
+#. module: account_followup
+#: code:addons/account_followup/wizard/account_followup_print.py:174
+#, python-format
+msgid " email(s) sent"
+msgstr ""
+
+#. module: account_followup
+#: code:addons/account_followup/wizard/account_followup_print.py:176
+#, python-format
+msgid " email(s) should have been sent, but "
+msgstr ""
+
+#. module: account_followup
+#: code:addons/account_followup/wizard/account_followup_print.py:176
+#, python-format
+msgid " had unknown email address(es)"
+msgstr ""
+
+#. module: account_followup
+#: code:addons/account_followup/wizard/account_followup_print.py:177
+#, python-format
+msgid " letter(s) in report"
+msgstr ""
+
+#. module: account_followup
+#: code:addons/account_followup/wizard/account_followup_print.py:177
+#, python-format
+msgid " manual action(s) assigned:"
+msgstr ""
+
+#. module: account_followup
+#: code:addons/account_followup/wizard/account_followup_print.py:171
+#, python-format
+msgid " will be sent"
+msgstr ""
+
+#. module: account_followup
+#: model:email.template,subject:account_followup.email_template_account_followup_default
+#: model:email.template,subject:account_followup.email_template_account_followup_level0
+#: model:email.template,subject:account_followup.email_template_account_followup_level1
+#: model:email.template,subject:account_followup.email_template_account_followup_level2
+msgid "${user.company_id.name} Payment Reminder"
+msgstr ""
+
+#. module: account_followup
+#: view:account_followup.followup.line:account_followup.view_account_followup_followup_line_form
+msgid "%(company_name)s"
+msgstr ""
+
+#. module: account_followup
+#: view:account_followup.followup.line:account_followup.view_account_followup_followup_line_form
+msgid "%(date)s"
+msgstr ""
+
+#. module: account_followup
+#: view:account_followup.followup.line:account_followup.view_account_followup_followup_line_form
+msgid "%(partner_name)s"
+msgstr ""
+
+#. module: account_followup
+#: view:account_followup.followup.line:account_followup.view_account_followup_followup_line_form
+msgid "%(user_signature)s"
+msgstr ""
+
+#. module: account_followup
+#: code:addons/account_followup/wizard/account_followup_print.py:234
+#, python-format
+msgid "%s partners have no credits and as such the action is cleared"
+msgstr ""
+
+#. module: account_followup
+#: view:res.partner:account_followup.view_partner_inherit_followup_form
+msgid ""
+", the latest payment follow-up\n"
+"                            was:"
+msgstr ""
+
+#. module: account_followup
+#: view:account_followup.followup.line:account_followup.view_account_followup_followup_line_form
+msgid ": Current Date"
+msgstr ""
+
+#. module: account_followup
+#: view:account_followup.followup.line:account_followup.view_account_followup_followup_line_form
+msgid ": Partner Name"
+msgstr ""
+
+#. module: account_followup
+#: view:account_followup.followup.line:account_followup.view_account_followup_followup_line_form
+msgid ": User Name"
+msgstr ""
+
+#. module: account_followup
+#: view:account_followup.followup.line:account_followup.view_account_followup_followup_line_form
+msgid ": User's Company Name"
+msgstr ""
+
+#. module: account_followup
+#: model:ir.actions.act_window,help:account_followup.action_account_followup_definition_form
+msgid ""
+"<p class=\"oe_view_nocontent_create\">\n"
+"                Click to define follow-up levels and their related actions.\n"
+"              </p><p>\n"
+"                For each step, specify the actions to be taken and delay in days. It is\n"
+"                possible to use print and e-mail templates to send specific messages to\n"
+"                the customer.\n"
+"              </p>\n"
+"          "
+msgstr ""
+
+#. module: account_followup
+#: model:ir.model,name:account_followup.model_account_followup_followup
+msgid "Account Follow-up"
+msgstr ""
+
+#. module: account_followup
+#: view:res.partner:account_followup.view_partner_inherit_followup_form
+msgid "Account Move line"
+msgstr ""
+
+#. module: account_followup
+#: view:res.partner:account_followup.view_partner_inherit_followup_form
+msgid "Accounting"
+msgstr "Contabilidad"
+
+#. module: account_followup
+#: field:account_followup.followup.line,manual_action_note:0
+msgid "Action To Do"
+msgstr "Por hacer"
+
+#. module: account_followup
+#: view:res.partner:account_followup.view_partner_inherit_followup_form
+msgid "Action to be taken e.g. Give a phonecall, Check if it's paid, ..."
+msgstr ""
+
+#. module: account_followup
+#: view:account_followup.followup.line:account_followup.view_account_followup_followup_line_form
+msgid "After"
+msgstr "Después de"
+
+#. module: account_followup
+#: code:addons/account_followup/account_followup.py:260
+#: view:website:account_followup.report_followup
+#, python-format
+msgid "Amount"
+msgstr "Importe"
+
+#. module: account_followup
+#: field:res.partner,payment_amount_due:0
+msgid "Amount Due"
+msgstr ""
+
+#. module: account_followup
+#: field:res.partner,payment_amount_overdue:0
+msgid "Amount Overdue"
+msgstr ""
+
+#. module: account_followup
+#: code:addons/account_followup/account_followup.py:281
+#, python-format
+msgid "Amount due"
+msgstr ""
+
+#. module: account_followup
+#: code:addons/account_followup/wizard/account_followup_print.py:160
+#, python-format
+msgid "Anybody"
+msgstr ""
+
+#. module: account_followup
+#: field:account_followup.followup.line,manual_action_responsible_id:0
+msgid "Assign a Responsible"
+msgstr ""
+
+#. module: account_followup
+#: field:account.move.line,result:0 field:account_followup.stat,balance:0
+#: field:account_followup.stat.by.partner,balance:0
+msgid "Balance"
+msgstr "Saldo pendiente"
+
+#. module: account_followup
+#: view:account_followup.stat.by.partner:account_followup.account_followup_stat_by_partner_search
+msgid "Balance > 0"
+msgstr "Balance > 0"
+
+#. module: account_followup
+#: view:res.partner:account_followup.view_partner_inherit_followup_form
+msgid ""
+"Below is the history of the transactions of this\n"
+"                            customer. You can check \"No Follow-up\" in\n"
+"                            order to exclude it from the next follow-up actions."
+msgstr ""
+
+#. module: account_followup
+#: field:account_followup.stat,blocked:0
+msgid "Blocked"
+msgstr "Bloqueado"
+
+#. module: account_followup
+#: view:account_followup.print:account_followup.view_account_followup_print
+msgid "Cancel"
+msgstr "Cancelar"
+
+#. module: account_followup
+#: help:account_followup.print,test_print:0
+msgid ""
+"Check if you want to print follow-ups without changing follow-up level."
+msgstr ""
+
+#. module: account_followup
+#: view:res.partner:account_followup.view_partner_inherit_followup_form
+msgid "Click to mark the action as done."
+msgstr ""
+
+#. module: account_followup
+#: view:account_followup.sending.results:account_followup.view_account_followup_sending_results
+msgid "Close"
+msgstr "Cerrar"
 
 #. module: account_followup
 #: field:account_followup.followup,company_id:0
-#: view:account_followup.stat:0
+#: view:account_followup.stat:account_followup.view_account_followup_stat_search
 #: field:account_followup.stat,company_id:0
 #: field:account_followup.stat.by.partner,company_id:0
 msgid "Company"
 msgstr "Compañía"
 
 #. module: account_followup
-#: report:account_followup.followup.print:0
-msgid "Invoice Date"
-msgstr "Fecha factura"
-
-#. module: account_followup
-#: field:account.followup.print.all,email_subject:0
-msgid "Email Subject"
-msgstr "Asunto correo electrónico"
-
-#. module: account_followup
-#: model:ir.actions.act_window,help:account_followup.action_followup_stat
-msgid ""
-"Follow up on the reminders sent over to your partners for unpaid invoices."
-msgstr ""
-"Seguimiento de los recordatorios enviados a sus clientes por facturas no "
-"pagadas."
-
-#. module: account_followup
-#: view:account.followup.print.all:0
-#: view:account_followup.followup.line:0
-msgid "Legend"
-msgstr "Leyenda"
-
-#. module: account_followup
-#: view:account.followup.print.all:0
-msgid "Ok"
-msgstr "Aceptar"
-
-#. module: account_followup
-#: view:account.followup.print.all:0
-msgid "Select Partners to Remind"
-msgstr "Seleccionar empresas a recordar"
-
-#. module: account_followup
-#: constraint:account.move.line:0
-msgid "You can not create move line on closed account."
-msgstr "No puede crear una línea de movimiento en una cuenta cerrada."
-
-#. module: account_followup
-#: field:account.followup.print,date:0
-msgid "Follow-up Sending Date"
-msgstr "Fecha envío del seguimiento"
-
-#. module: account_followup
-#: sql_constraint:account.move.line:0
-msgid "Wrong credit or debit value in accounting entry !"
-msgstr "¡Valor haber o debe erróneo en el asiento contable!"
-
-#. module: account_followup
-#: selection:account_followup.followup.line,start:0
-msgid "Net Days"
-msgstr "Días naturales"
-
-#. module: account_followup
-#: model:ir.actions.act_window,name:account_followup.action_account_followup_definition_form
-#: model:ir.ui.menu,name:account_followup.account_followup_menu
-msgid "Follow-Ups"
-msgstr "Seguimientos"
-
-#. module: account_followup
-#: view:account_followup.stat.by.partner:0
-msgid "Balance > 0"
-msgstr "Balance > 0"
-
-#. module: account_followup
-#: view:account.move.line:0
-msgid "Total debit"
-msgstr "Total debe"
-
-#. module: account_followup
-#: view:account.followup.print.all:0
-msgid "%(heading)s: Move line header"
-msgstr "%(heading)s: Cabecera línea movimiento"
-
-#. module: account_followup
-#: view:res.company:0
-#: field:res.company,follow_up_msg:0
-msgid "Follow-up Message"
-msgstr "Mensaje de seguimiento"
-
-#. module: account_followup
-#: field:account.followup.print,followup_id:0
-msgid "Follow-up"
-msgstr "Seguimiento"
-
-#. module: account_followup
-#: report:account_followup.followup.print:0
-msgid "VAT:"
-msgstr "CIF/NIF:"
-
-#. module: account_followup
-<<<<<<< HEAD
-#: view:account_followup.stat:0
-#: field:account_followup.stat,partner_id:0
-#: field:account_followup.stat.by.partner,partner_id:0
-msgid "Partner"
-msgstr "Empresa"
-=======
+#: view:account.config.settings:account_followup.view_account_config_settings_inherit
+msgid "Configure your follow-up levels"
+msgstr ""
+
+#. module: account_followup
 #: field:account_followup.followup,create_uid:0
 #: field:account_followup.followup.line,create_uid:0
 #: field:account_followup.print,create_uid:0
 #: field:account_followup.sending.results,create_uid:0
 msgid "Created by"
 msgstr "Creado por"
->>>>>>> 0af32f3f
-
-#. module: account_followup
-#: report:account_followup.followup.print:0
-msgid "Date :"
-msgstr "Fecha :"
-
-#. module: account_followup
-#: field:account.followup.print.all,partner_ids:0
-msgid "Partners"
-msgstr "Empresas"
-
-#. module: account_followup
-#: code:addons/account_followup/wizard/account_followup_print.py:138
-#, python-format
-msgid "Invoices Reminder"
-msgstr "Recordatorio facturas"
-
-#. module: account_followup
-#: model:ir.model,name:account_followup.model_account_followup_followup
-msgid "Account Follow Up"
-msgstr "Seguimiento contable"
-
-#. module: account_followup
-#: selection:account_followup.followup.line,start:0
-msgid "End of Month"
-msgstr "Fin de mes"
-
-#. module: account_followup
-#: view:account_followup.stat:0
-msgid "Not Litigation"
-msgstr "No litigio"
-
-#. module: account_followup
-#: view:account.followup.print.all:0
-msgid "%(user_signature)s: User name"
-msgstr "%(user_signature)s: Nombre de usuario"
+
+#. module: account_followup
+#: field:account_followup.followup,create_date:0
+#: field:account_followup.followup.line,create_date:0
+#: field:account_followup.print,create_date:0
+#: field:account_followup.sending.results,create_date:0
+msgid "Created on"
+msgstr "Creado en"
+
+#. module: account_followup
+#: field:account_followup.stat,credit:0
+msgid "Credit"
+msgstr "Haber"
+
+#. module: account_followup
+#: view:res.partner:account_followup.customer_followup_tree
+msgid "Customer Followup"
+msgstr ""
+
+#. module: account_followup
+#: field:res.partner,payment_note:0
+msgid "Customer Payment Promise"
+msgstr ""
+
+#. module: account_followup
+#: view:website:account_followup.report_followup
+msgid "Customer ref:"
+msgstr ""
+
+#. module: account_followup
+#: view:website:account_followup.report_followup
+msgid "Date:"
+msgstr ""
+
+#. module: account_followup
+#: sql_constraint:account_followup.followup.line:0
+msgid "Days of the follow-up levels must be different"
+msgstr ""
 
 #. module: account_followup
 #: field:account_followup.stat,debit:0
@@ -263,125 +494,80 @@
 msgstr "Debe"
 
 #. module: account_followup
-#: view:account.followup.print:0
-msgid ""
-"This feature allows you to send reminders to partners with pending invoices. "
-"You can send them the default message for unpaid invoices or manually enter "
-"a message should you need to remind them of a specific information."
-msgstr ""
-"Esta funcionalidad le permite enviar recordatorios a las empresas con "
-"facturas pendientes. Puede enviarles el mensaje por defecto para facturas "
-"impagadas o introducir manualmente un mensaje si necesita recordarles alguna "
-"información específica."
-
-#. module: account_followup
-#: report:account_followup.followup.print:0
-msgid "Ref"
-msgstr "Ref."
-
-#. module: account_followup
-#: help:account_followup.followup.line,sequence:0
-msgid "Gives the sequence order when displaying a list of follow-up lines."
-msgstr ""
-"Indica el orden de secuencia cuando se muestra una lista de líneas de "
-"seguimiento."
-
-#. module: account_followup
-#: view:account.followup.print.all:0
-#: field:account.followup.print.all,email_body:0
-msgid "Email body"
-msgstr "Texto correo electrónico"
-
-#. module: account_followup
-#: field:account.move.line,followup_line_id:0
-msgid "Follow-up Level"
-msgstr "Nivel seguimiento"
-
-#. module: account_followup
-#: field:account_followup.stat,date_followup:0
-#: field:account_followup.stat.by.partner,date_followup:0
-msgid "Latest followup"
-msgstr "Último seguimiento"
-
-#. module: account_followup
-#: model:account_followup.followup.line,description:account_followup.demo_followup_line2
-msgid ""
-"\n"
-"Dear %(partner_name)s,\n"
-"\n"
-"We are disappointed to see that despite sending a reminder, that your "
-"account is now seriously overdue.\n"
-"\n"
-"It is essential that immediate payment is made, otherwise we will have to "
-"consider placing a stop on your account which means that we will no longer "
-"be able to supply your company with (goods/services).\n"
-"Please, take appropriate measures in order to carry out this payment in the "
-"next 8 days\n"
-"\n"
-"If there is a problem with paying invoice that we are not aware of, do not "
-"hesitate to contact our accounting department at (+32).10.68.94.39. so that "
-"we can resolve the matter quickly.\n"
-"\n"
-"Details of due payments is printed below.\n"
-"\n"
-"Best Regards,\n"
-msgstr ""
-"\n"
-"Estimado %(partner_name)s,\n"
-"\n"
-"Estamos preocupados de ver que, a pesar de enviar un recordatorio, los pagos "
-"de su cuenta están ahora muy atrasados.\n"
-"\n"
-"Es esencial que realice el pago de forma inmediata, de lo contrario tendrá "
-"que considerar la suspensión de su cuenta, lo que significa que no seremos "
-"capaces de suministrar productos/servicios a su empresa.\n"
-"Por favor, tome las medidas oportunas para llevar a cabo este pago en los "
-"próximos 8 días.\n"
-"\n"
-"Si hay un problema con el pago de la(s) factura(s) que desconocemos, no dude "
-"en ponerse en contacto con nuestro departamento de contabilidad de manera "
-"que podamos resolver el asunto lo más rápido posible.\n"
-"\n"
-"Los detalles de los pagos pendientes se listan a continuación.\n"
-"\n"
-"Saludos cordiales,\n"
-
-#. module: account_followup
-#: field:account.followup.print.all,partner_lang:0
-msgid "Send Email in Partner Language"
-msgstr "Enviar correo en el idioma de la empresa"
-
-#. module: account_followup
-#: constraint:account.move.line:0
-msgid ""
-"You can not create move line on receivable/payable account without partner"
-msgstr ""
-"No puede crear una línea de movimiento en una cuenta a cobrar/a pagar sin "
-"una empresa."
-
-#. module: account_followup
-#: view:account.followup.print.all:0
-msgid "Partner Selection"
-msgstr "Selección empresa"
-
-#. module: account_followup
-#: field:account_followup.followup.line,description:0
-msgid "Printed Message"
-msgstr "Mensaje impreso"
-
-#. module: account_followup
-#: view:account.followup.print:0
-#: view:account.followup.print.all:0
-#: model:ir.actions.act_window,name:account_followup.action_account_followup_print
-#: model:ir.actions.act_window,name:account_followup.action_account_followup_print_all
-#: model:ir.ui.menu,name:account_followup.account_followup_print_menu
-msgid "Send followups"
-msgstr "Enviar seguimientos"
-
-#. module: account_followup
-#: view:account_followup.stat.by.partner:0
-msgid "Partner to Remind"
-msgstr "Empresa a recordar"
+#: field:account_followup.sending.results,description:0
+#: code:addons/account_followup/account_followup.py:257
+#: view:website:account_followup.report_followup
+#, python-format
+msgid "Description"
+msgstr "Descripción"
+
+#. module: account_followup
+#: model:ir.ui.menu,name:account_followup.account_followup_s
+msgid "Do Manual Follow-Ups"
+msgstr ""
+
+#. module: account_followup
+#: help:account_followup.print,partner_lang:0
+msgid ""
+"Do not change message text, if you want to send email in partner language, "
+"or configure from company"
+msgstr "No cambie el texto del mensaje si quiere enviar correos en el idioma de la empresa o configurarlo desde la compañía."
+
+#. module: account_followup
+#: view:website:account_followup.report_followup
+msgid "Document: Customer account statement"
+msgstr ""
+
+#. module: account_followup
+#: view:account_followup.sending.results:account_followup.view_account_followup_sending_results
+msgid "Download Letters"
+msgstr ""
+
+#. module: account_followup
+#: code:addons/account_followup/account_followup.py:259
+#, python-format
+msgid "Due Date"
+msgstr "Fecha de vencimiento"
+
+#. module: account_followup
+#: field:account_followup.followup.line,delay:0
+msgid "Due Days"
+msgstr ""
+
+#. module: account_followup
+#: field:account_followup.print,email_body:0
+msgid "Email Body"
+msgstr ""
+
+#. module: account_followup
+#: field:account_followup.print,email_subject:0
+msgid "Email Subject"
+msgstr "Asunto correo electrónico"
+
+#. module: account_followup
+#: field:account_followup.followup.line,email_template_id:0
+msgid "Email Template"
+msgstr "Plantilla email"
+
+#. module: account_followup
+#: code:addons/account_followup/account_followup.py:216
+#, python-format
+msgid "Email not sent because of email address of partner not filled in"
+msgstr ""
+
+#. module: account_followup
+#: code:addons/account_followup/account_followup.py:313
+#: code:addons/account_followup/account_followup.py:319
+#: code:addons/account_followup/report/account_followup_print.py:82
+#, python-format
+msgid "Error!"
+msgstr "¡Error!"
+
+#. module: account_followup
+#: field:account_followup.stat,date_move:0
+#: field:account_followup.stat.by.partner,date_move:0
+msgid "First move"
+msgstr "Primer movimiento"
 
 #. module: account_followup
 #: field:account_followup.followup.line,followup_id:0
@@ -390,71 +576,168 @@
 msgstr "Seguimientos"
 
 #. module: account_followup
-<<<<<<< HEAD
-#: model:account_followup.followup.line,description:account_followup.demo_followup_line1
-msgid ""
-"\n"
-"Dear %(partner_name)s,\n"
-"\n"
-"Exception made if there was a mistake of ours, it seems that the following "
-"amount staid unpaid. Please, take appropriate measures in order to carry out "
-"this payment in the next 8 days.\n"
-"\n"
-"Would your payment have been carried out after this mail was sent, please "
-"consider the present one as void. Do not hesitate to contact our accounting "
-"department at (+32).10.68.94.39.\n"
-"\n"
-"Best Regards,\n"
-msgstr ""
-"\n"
-"Estimado %(partner_name)s,\n"
-"\n"
-"Salvo si hubiera un error por parte nuestra, parece que los siguientes "
-"importes están pendientes de pago. Por favor, tome las medidas oportunas "
-"para llevar a cabo este pago en los próximos 8 días.\n"
-"\n"
-"Si el pago hubiera sido realizado después de enviar este correo, por favor "
-"no lo tenga en cuenta. No dude en ponerse en contacto con nuestro "
-"departamento de contabilidad.\n"
-"\n"
-"Saludos cordiales,\n"
-
-#. module: account_followup
-#: model:account_followup.followup.line,description:account_followup.demo_followup_line3
-msgid ""
-"\n"
-"Dear %(partner_name)s,\n"
-"\n"
-"Despite several reminders, your account is still not settled.\n"
-"\n"
-"Unless full payment is made in next 8 days , then legal action for the "
-"recovery of the debt, will be taken without further notice.\n"
-"\n"
-"I trust that this action will prove unnecessary and details of due payments "
-"is printed below.\n"
-"\n"
-"In case of any queries concerning this matter, do not hesitate to contact "
-"our accounting department at (+32).10.68.94.39.\n"
-"\n"
-"Best Regards,\n"
-msgstr ""
-"\n"
-"Estimado %(partner_name)s,\n"
-"\n"
-"A pesar de varios recordatorios, la deuda de su cuenta todavía no está "
-"resuelta.\n"
-"\n"
-"A menos que el pago total se realice en los próximos 8 días, las acciones "
-"legales para el cobro de la deuda se tomarán sin más aviso.\n"
-"\n"
-"Confiamos en que esta medida será innecesaria. Los detalles de los pagos "
-"pendientes se listan a continuación.\n"
-"\n"
-"Para cualquier consulta relativa a este asunto, no dude en ponerse en "
-"contacto con nuestro departamento de contabilidad.\n"
-"\n"
-"Saludos cordiales,\n"
-=======
+#: field:account_followup.print,followup_id:0
+msgid "Follow-Up"
+msgstr "Seguimiento"
+
+#. module: account_followup
+#: field:account_followup.followup.line,name:0
+msgid "Follow-Up Action"
+msgstr ""
+
+#. module: account_followup
+#: model:ir.ui.menu,name:account_followup.menu_action_followup_stat_follow
+msgid "Follow-Ups Analysis"
+msgstr ""
+
+#. module: account_followup
+#: view:account_followup.followup:account_followup.view_account_followup_followup_form
+#: view:account_followup.followup:account_followup.view_account_followup_followup_tree
+#: field:account_followup.followup,followup_line:0
+#: model:ir.ui.menu,name:account_followup.account_followup_main_menu
+#: view:res.partner:account_followup.customer_followup_search_view
+msgid "Follow-up"
+msgstr "Seguimiento"
+
+#. module: account_followup
+#: model:ir.model,name:account_followup.model_account_followup_followup_line
+msgid "Follow-up Criteria"
+msgstr ""
+
+#. module: account_followup
+#: view:account_followup.stat:account_followup.view_account_followup_stat_search
+msgid "Follow-up Entries with period in current year"
+msgstr ""
+
+#. module: account_followup
+#: field:account.move.line,followup_line_id:0
+#: view:account_followup.stat:account_followup.view_account_followup_stat_search
+msgid "Follow-up Level"
+msgstr "Nivel seguimiento"
+
+#. module: account_followup
+#: model:ir.ui.menu,name:account_followup.account_followup_menu
+msgid "Follow-up Levels"
+msgstr ""
+
+#. module: account_followup
+#: model:ir.actions.report.xml,name:account_followup.action_report_followup
+msgid "Follow-up Report"
+msgstr ""
+
+#. module: account_followup
+#: view:res.partner:account_followup.customer_followup_search_view
+#: field:res.partner,payment_responsible_id:0
+msgid "Follow-up Responsible"
+msgstr ""
+
+#. module: account_followup
+#: field:account_followup.print,date:0
+msgid "Follow-up Sending Date"
+msgstr "Fecha envío del seguimiento"
+
+#. module: account_followup
+#: model:ir.model,name:account_followup.model_account_followup_stat
+msgid "Follow-up Statistics"
+msgstr ""
+
+#. module: account_followup
+#: model:ir.model,name:account_followup.model_account_followup_stat_by_partner
+msgid "Follow-up Statistics by Partner"
+msgstr ""
+
+#. module: account_followup
+#: view:account_followup.followup.line:account_followup.view_account_followup_followup_line_form
+#: view:account_followup.followup.line:account_followup.view_account_followup_followup_line_tree
+msgid "Follow-up Steps"
+msgstr ""
+
+#. module: account_followup
+#: code:addons/account_followup/wizard/account_followup_print.py:171
+#, python-format
+msgid "Follow-up letter of "
+msgstr ""
+
+#. module: account_followup
+#: view:account_followup.stat:account_followup.view_account_followup_stat_graph
+msgid "Follow-up lines"
+msgstr ""
+
+#. module: account_followup
+#: view:account_followup.stat:account_followup.view_account_followup_stat_search
+#: model:ir.actions.act_window,name:account_followup.action_followup_stat
+msgid "Follow-ups Sent"
+msgstr "Seguimientos enviados"
+
+#. module: account_followup
+#: view:res.partner:account_followup.customer_followup_search_view
+msgid "Follow-ups To Do"
+msgstr ""
+
+#. module: account_followup
+#: view:res.partner:account_followup.customer_followup_search_view
+msgid "Followup Level"
+msgstr "Nivel de seguimiento"
+
+#. module: account_followup
+#: help:account_followup.followup.line,sequence:0
+msgid "Gives the sequence order when displaying a list of follow-up lines."
+msgstr "Indica el orden de secuencia cuando se muestra una lista de líneas de seguimiento."
+
+#. module: account_followup
+#: view:account_followup.stat:account_followup.view_account_followup_stat_search
+#: view:res.partner:account_followup.customer_followup_search_view
+msgid "Group By"
+msgstr "Agrupar por"
+
+#. module: account_followup
+#: view:res.partner:account_followup.view_partner_inherit_followup_form
+msgid ""
+"He said the problem was temporary and promised to pay 50% before 15th of "
+"May, balance before 1st of July."
+msgstr ""
+
+#. module: account_followup
+#: field:account_followup.followup,id:0
+#: field:account_followup.followup.line,id:0 field:account_followup.print,id:0
+#: field:account_followup.sending.results,id:0
+#: field:account_followup.stat,id:0
+#: field:account_followup.stat.by.partner,id:0
+#: field:report.account_followup.report_followup,id:0
+msgid "ID"
+msgstr "ID"
+
+#. module: account_followup
+#: view:res.partner:account_followup.view_partner_inherit_followup_form
+msgid ""
+"If not specified by the latest follow-up level, it will send from the "
+"default email template"
+msgstr ""
+
+#. module: account_followup
+#: view:account_followup.stat:account_followup.view_account_followup_stat_search
+msgid "Including journal entries marked as a litigation"
+msgstr ""
+
+#. module: account_followup
+#: code:addons/account_followup/account_followup.py:256
+#: view:website:account_followup.report_followup
+#, python-format
+msgid "Invoice Date"
+msgstr "Fecha factura"
+
+#. module: account_followup
+#: code:addons/account_followup/wizard/account_followup_print.py:258
+#, python-format
+msgid "Invoices Reminder"
+msgstr "Recordatorio facturas"
+
+#. module: account_followup
+#: model:ir.model,name:account_followup.model_account_move_line
+msgid "Journal Items"
+msgstr "Apuntes contables"
+
+#. module: account_followup
 #: field:account_followup.followup,write_uid:0
 #: field:account_followup.followup.line,write_uid:0
 #: field:account_followup.print,write_uid:0
@@ -469,178 +752,6 @@
 #: field:account_followup.sending.results,write_date:0
 msgid "Last Updated on"
 msgstr "Ultima actualizacion en"
->>>>>>> 0af32f3f
-
-#. module: account_followup
-#: view:account.followup.print.all:0
-msgid "Send Mails"
-msgstr "Enviar emails"
-
-#. module: account_followup
-#: report:account_followup.followup.print:0
-msgid "Currency"
-msgstr "Moneda"
-
-#. module: account_followup
-#: model:ir.model,name:account_followup.model_account_followup_stat_by_partner
-msgid "Followup Statistics by Partner"
-msgstr "Estadísticas seguimiento por empresa"
-
-#. module: account_followup
-#: model:ir.module.module,shortdesc:account_followup.module_meta_information
-msgid "Accounting follow-ups management"
-msgstr "Gestión de los seguimientos/avisos contables"
-
-#. module: account_followup
-#: field:account_followup.stat,blocked:0
-msgid "Blocked"
-msgstr "Bloqueado"
-
-#. module: account_followup
-#: help:account.followup.print,date:0
-msgid ""
-"This field allow you to select a forecast date to plan your follow-ups"
-msgstr ""
-"Este campo le permite seleccionar una fecha de previsión para planificar sus "
-"seguimientos"
-
-#. module: account_followup
-#: report:account_followup.followup.print:0
-msgid "Due"
-msgstr "Debido"
-
-#. module: account_followup
-#: code:addons/account_followup/wizard/account_followup_print.py:56
-#, python-format
-msgid "Select Partners"
-msgstr "Seleccionar empresas"
-
-#. module: account_followup
-#: view:account.followup.print.all:0
-msgid "Email Settings"
-msgstr "Configuración de correo electrónico"
-
-#. module: account_followup
-#: view:account.followup.print.all:0
-msgid "Print Follow Ups"
-msgstr "Imprimir seguimientos"
-
-#. module: account_followup
-#: field:account.move.line,followup_date:0
-msgid "Latest Follow-up"
-msgstr "Último seguimiento"
-
-#. module: account_followup
-#: report:account_followup.followup.print:0
-msgid "Sub-Total:"
-msgstr "Subtotal:"
-
-#. module: account_followup
-#: report:account_followup.followup.print:0
-msgid "Balance:"
-msgstr "Saldo pendiente:"
-
-#. module: account_followup
-#: model:ir.model,name:account_followup.model_account_followup_stat
-msgid "Followup Statistics"
-msgstr "Estadísticas de seguimiento"
-
-#. module: account_followup
-#: report:account_followup.followup.print:0
-msgid "Paid"
-msgstr "Pagado"
-
-#. module: account_followup
-#: view:account_followup.followup.line:0
-msgid "%(user_signature)s: User Name"
-msgstr "%(user_signature)s: Nombre del usuario"
-
-#. module: account_followup
-#: model:ir.model,name:account_followup.model_account_move_line
-msgid "Journal Items"
-msgstr "Apuntes contables"
-
-#. module: account_followup
-#: constraint:account.move.line:0
-msgid "Company must be same for its related account and period."
-msgstr "La compañía debe ser la misma para la cuenta y periodo relacionados."
-
-#. module: account_followup
-#: field:account.followup.print.all,email_conf:0
-msgid "Send email confirmation"
-msgstr "Enviar correo electrónico de confirmación"
-
-#. module: account_followup
-#: code:addons/account_followup/wizard/account_followup_print.py:287
-#, python-format
-msgid ""
-"All E-mails have been successfully sent to Partners:.\n"
-"\n"
-"%s"
-msgstr ""
-
-#. module: account_followup
-#: constraint:res.company:0
-msgid "Error! You can not create recursive companies."
-msgstr "¡Error! No puede crear compañías recursivas."
-
-#. module: account_followup
-#: view:account.followup.print.all:0
-msgid "%(company_name)s: User's Company name"
-msgstr "%(company_name): Nombre de la compañía del usuario"
-
-#. module: account_followup
-#: model:ir.model,name:account_followup.model_res_company
-msgid "Companies"
-msgstr "Compañías"
-
-#. module: account_followup
-#: view:account_followup.followup:0
-msgid "Followup Lines"
-msgstr "Líneas de seguimiento"
-
-#. module: account_followup
-#: field:account_followup.stat,credit:0
-msgid "Credit"
-msgstr "Haber"
-
-#. module: account_followup
-#: report:account_followup.followup.print:0
-msgid "Maturity Date"
-msgstr "Fecha vencimiento"
-
-#. module: account_followup
-#: view:account_followup.followup.line:0
-msgid "%(partner_name)s: Partner Name"
-msgstr "%(partner_name)s: Nombre de empresa"
-
-#. module: account_followup
-#: view:account_followup.stat:0
-msgid "Follow-Up lines"
-msgstr "Líneas de seguimiento"
-
-#. module: account_followup
-#: view:account.followup.print.all:0
-msgid "%(company_currency)s: User's Company Currency"
-msgstr "%(company_currency)s: Divisa de la compañía del usuario"
-
-#. module: account_followup
-#: view:account_followup.stat:0
-#: field:account_followup.stat,balance:0
-#: field:account_followup.stat.by.partner,balance:0
-msgid "Balance"
-msgstr "Saldo pendiente"
-
-#. module: account_followup
-#: field:account_followup.followup.line,start:0
-msgid "Type of Term"
-msgstr "Tipo de plazo"
-
-#. module: account_followup
-#: model:ir.model,name:account_followup.model_account_followup_print
-#: model:ir.model,name:account_followup.model_account_followup_print_all
-msgid "Print Followup & Send Mail to Customers"
-msgstr "Imprimir seguimiento y enviar correo a clientes"
 
 #. module: account_followup
 #: field:account_followup.stat,date_move_last:0
@@ -649,9 +760,179 @@
 msgstr "Último movimiento"
 
 #. module: account_followup
-#: model:ir.actions.report.xml,name:account_followup.account_followup_followup_report
-msgid "Followup Report"
-msgstr "Informe de seguimientos"
+#: field:account.move.line,followup_date:0
+msgid "Latest Follow-up"
+msgstr "Último seguimiento"
+
+#. module: account_followup
+#: field:res.partner,latest_followup_date:0
+msgid "Latest Follow-up Date"
+msgstr ""
+
+#. module: account_followup
+#: field:res.partner,latest_followup_level_id:0
+msgid "Latest Follow-up Level"
+msgstr ""
+
+#. module: account_followup
+#: field:res.partner,latest_followup_level_id_without_lit:0
+msgid "Latest Follow-up Level without litigation"
+msgstr ""
+
+#. module: account_followup
+#: view:account_followup.stat:account_followup.view_account_followup_stat_search
+msgid "Latest Follow-up Month"
+msgstr ""
+
+#. module: account_followup
+#: help:res.partner,latest_followup_date:0
+msgid "Latest date that the follow-up level of the partner was changed"
+msgstr ""
+
+#. module: account_followup
+#: field:account_followup.stat.by.partner,date_followup:0
+msgid "Latest follow-up"
+msgstr ""
+
+#. module: account_followup
+#: field:account_followup.stat,date_followup:0
+msgid "Latest followup"
+msgstr "Último seguimiento"
+
+#. module: account_followup
+#: view:website:account_followup.report_followup
+msgid "Li."
+msgstr "Li."
+
+#. module: account_followup
+#: code:addons/account_followup/account_followup.py:261
+#, python-format
+msgid "Lit."
+msgstr ""
+
+#. module: account_followup
+#: view:account_followup.stat:account_followup.view_account_followup_stat_search
+msgid "Litigation"
+msgstr "Litigio"
+
+#. module: account_followup
+#: view:account_followup.followup.line:account_followup.view_account_followup_followup_line_form
+#: field:account_followup.followup.line,manual_action:0
+msgid "Manual Action"
+msgstr ""
+
+#. module: account_followup
+#: model:ir.actions.act_window,name:account_followup.action_customer_followup
+msgid "Manual Follow-Ups"
+msgstr ""
+
+#. module: account_followup
+#: view:website:account_followup.report_followup
+msgid "Maturity Date"
+msgstr "Fecha vencimiento"
+
+#. module: account_followup
+#: field:account_followup.stat.by.partner,max_followup_id:0
+msgid "Max Follow Up Level"
+msgstr "Nivel superior seguimiento máx."
+
+#. module: account_followup
+#: model:ir.actions.act_window,name:account_followup.action_customer_my_followup
+#: model:ir.ui.menu,name:account_followup.menu_sale_followup
+msgid "My Follow-Ups"
+msgstr ""
+
+#. module: account_followup
+#: view:res.partner:account_followup.customer_followup_search_view
+msgid "My Follow-ups"
+msgstr ""
+
+#. module: account_followup
+#: field:account_followup.followup,name:0
+msgid "Name"
+msgstr "Nombre"
+
+#. module: account_followup
+#: field:account_followup.sending.results,needprinting:0
+msgid "Needs Printing"
+msgstr ""
+
+#. module: account_followup
+#: field:res.partner,payment_next_action:0
+msgid "Next Action"
+msgstr "Acción siguiente"
+
+#. module: account_followup
+#: field:res.partner,payment_next_action_date:0
+msgid "Next Action Date"
+msgstr "Fecha  de la próxima acción"
+
+#. module: account_followup
+#: view:res.partner:account_followup.customer_followup_search_view
+msgid "No Responsible"
+msgstr ""
+
+#. module: account_followup
+#: view:account_followup.stat:account_followup.view_account_followup_stat_search
+msgid "Not Litigation"
+msgstr "No litigio"
+
+#. module: account_followup
+#: sql_constraint:account_followup.followup:0
+msgid "Only one follow-up per company is allowed"
+msgstr ""
+
+#. module: account_followup
+#: help:res.partner,payment_responsible_id:0
+msgid ""
+"Optionally you can assign a user to this field, which will make him "
+"responsible for the action."
+msgstr ""
+
+#. module: account_followup
+#: view:account_followup.stat:account_followup.view_account_followup_stat_search
+#: field:account_followup.stat,partner_id:0
+#: field:account_followup.stat.by.partner,partner_id:0
+#: model:ir.model,name:account_followup.model_res_partner
+msgid "Partner"
+msgstr "Empresa"
+
+#. module: account_followup
+#: view:account.move.line:account_followup.account_move_line_partner_tree
+msgid "Partner entries"
+msgstr "Asientos de empresa"
+
+#. module: account_followup
+#: view:account_followup.stat.by.partner:account_followup.account_followup_stat_by_partner_search
+#: view:account_followup.stat.by.partner:account_followup.account_followup_stat_by_partner_tree
+msgid "Partner to Remind"
+msgstr "Empresa a recordar"
+
+#. module: account_followup
+#: field:account_followup.print,partner_ids:0
+msgid "Partners"
+msgstr "Empresas"
+
+#. module: account_followup
+#: view:res.partner:account_followup.customer_followup_search_view
+msgid "Partners with Overdue Credits"
+msgstr ""
+
+#. module: account_followup
+#: model:ir.ui.menu,name:account_followup.menu_finance_followup
+#: view:res.partner:account_followup.view_partner_inherit_followup_form
+msgid "Payment Follow-up"
+msgstr ""
+
+#. module: account_followup
+#: model:ir.actions.act_window,name:account_followup.action_account_followup_definition_form
+msgid "Payment Follow-ups"
+msgstr ""
+
+#. module: account_followup
+#: help:res.partner,payment_note:0
+msgid "Payment Note"
+msgstr ""
 
 #. module: account_followup
 #: field:account_followup.stat,period_id:0
@@ -659,146 +940,119 @@
 msgstr "Período"
 
 #. module: account_followup
-#: view:account.followup.print:0
-#: view:account.followup.print.all:0
-msgid "Cancel"
-msgstr "Cancelar"
-
-#. module: account_followup
-#: view:account_followup.followup.line:0
-msgid "Follow-Up Lines"
-msgstr "Líneas de seguimiento"
-
-#. module: account_followup
-#: view:account_followup.stat:0
-msgid "Litigation"
-msgstr "Litigio"
-
-#. module: account_followup
-#: field:account_followup.stat.by.partner,max_followup_id:0
-msgid "Max Follow Up Level"
-msgstr "Nivel superior seguimiento máx."
-
-#. module: account_followup
-#: model:ir.actions.act_window,name:account_followup.act_account_partner_account_move_payable_all
-msgid "Payable Items"
-msgstr "Registros a pagar"
-
-#. module: account_followup
-#: view:account.followup.print.all:0
-msgid "%(followup_amount)s: Total Amount Due"
-msgstr "%(followup_amount)s: Total importe debido"
-
-#. module: account_followup
-#: view:account.followup.print.all:0
-#: view:account_followup.followup.line:0
-msgid "%(date)s: Current Date"
-msgstr "%(date)s: Fecha actual"
-
-#. module: account_followup
-#: view:account_followup.stat:0
-msgid "Followup Level"
-msgstr "Nivel de seguimiento"
-
-#. module: account_followup
-#: view:account_followup.followup:0
-#: field:account_followup.followup,description:0
-#: report:account_followup.followup.print:0
-msgid "Description"
-msgstr "Descripción"
-
-#. module: account_followup
-#: view:account_followup.stat:0
-msgid "This Fiscal year"
-msgstr "Este ejercicio fiscal"
-
-#. module: account_followup
-#: view:account.move.line:0
-msgid "Partner entries"
-msgstr "Asientos de empresa"
-
-#. module: account_followup
-#: help:account.followup.print.all,partner_lang:0
-msgid ""
-"Do not change message text, if you want to send email in partner language, "
-"or configure from company"
-msgstr ""
-"No cambie el texto del mensaje si quiere enviar correos en el idioma de la "
-"empresa o configurarlo desde la compañía."
-
-#. module: account_followup
-#: model:ir.actions.act_window,name:account_followup.act_account_partner_account_move_all
-msgid "Receivable Items"
-msgstr "Registros a cobrar"
-
-#. module: account_followup
-#: view:account_followup.stat:0
-#: model:ir.actions.act_window,name:account_followup.action_followup_stat
-#: model:ir.ui.menu,name:account_followup.menu_action_followup_stat_follow
-msgid "Follow-ups Sent"
-msgstr "Seguimientos enviados"
-
-#. module: account_followup
-#: field:account_followup.followup,name:0
-#: field:account_followup.followup.line,name:0
-msgid "Name"
-msgstr "Nombre"
-
-#. module: account_followup
-#: field:account_followup.stat,date_move:0
-#: field:account_followup.stat.by.partner,date_move:0
-msgid "First move"
-msgstr "Primer movimiento"
-
-#. module: account_followup
-#: report:account_followup.followup.print:0
-msgid "Li."
-msgstr "Li."
-
-#. module: account_followup
-#: report:account_followup.followup.print:0
-msgid "Maturity"
-msgstr "Vencimiento"
-
-#. module: account_followup
-#: code:addons/account_followup/wizard/account_followup_print.py:289
-#, python-format
-msgid ""
-"E-Mail not sent to following Partners, Email not available !\n"
-"\n"
-"%s"
-msgstr ""
-
-#. module: account_followup
-#: view:account.followup.print:0
-msgid "Continue"
-msgstr "Continuar"
-
-#. module: account_followup
-#: field:account_followup.followup.line,delay:0
-msgid "Days of delay"
-msgstr "Días de demora"
-
-#. module: account_followup
-#: report:account_followup.followup.print:0
-msgid "Document : Customer account statement"
-msgstr "Documento: Estado contable del cliente"
-
-#. module: account_followup
-#: view:account.followup.print.all:0
-#: field:account.followup.print.all,summary:0
-msgid "Summary"
-msgstr "Resumen"
-
-#. module: account_followup
-#: view:account.move.line:0
-msgid "Total credit"
-msgstr "Total haber"
-
-#. module: account_followup
-#: view:account.followup.print.all:0
-msgid "%(line)s: Ledger Posting lines"
-msgstr "%(line)s: Líneas incluídas en el libro mayor"
+#: model:ir.model,name:account_followup.model_account_followup_print
+msgid "Print Follow-up & Send Mail to Customers"
+msgstr ""
+
+#. module: account_followup
+#: view:res.partner:account_followup.view_partner_inherit_followup_form
+msgid "Print Overdue Payments"
+msgstr ""
+
+#. module: account_followup
+#: view:res.partner:account_followup.view_partner_inherit_followup_form
+msgid "Print overdue payments report independent of follow-up line"
+msgstr ""
+
+#. module: account_followup
+#: field:account_followup.followup.line,description:0
+msgid "Printed Message"
+msgstr "Mensaje impreso"
+
+#. module: account_followup
+#: code:addons/account_followup/account_followup.py:314
+#, python-format
+msgid "Printed overdue payments report"
+msgstr ""
+
+#. module: account_followup
+#: model:ir.ui.menu,name:account_followup.menu_manual_reconcile_followup
+msgid "Reconcile Invoices & Payments"
+msgstr ""
+
+#. module: account_followup
+#: view:website:account_followup.report_followup
+msgid "Ref"
+msgstr "Ref."
+
+#. module: account_followup
+#: code:addons/account_followup/account_followup.py:258
+#, python-format
+msgid "Reference"
+msgstr "Referencia"
+
+#. module: account_followup
+#: view:res.partner:account_followup.view_partner_inherit_followup_form
+msgid "Responsible of credit collection"
+msgstr ""
+
+#. module: account_followup
+#: model:ir.model,name:account_followup.model_account_followup_sending_results
+msgid "Results from the sending of the different letters and emails"
+msgstr ""
+
+#. module: account_followup
+#: view:account_followup.followup:account_followup.view_account_followup_filter
+msgid "Search Follow-up"
+msgstr ""
+
+#. module: account_followup
+#: view:res.partner:account_followup.customer_followup_search_view
+msgid "Search Partner"
+msgstr "Buscar empresa"
+
+#. module: account_followup
+#: field:account_followup.print,email_conf:0
+msgid "Send Email Confirmation"
+msgstr ""
+
+#. module: account_followup
+#: field:account_followup.print,partner_lang:0
+msgid "Send Email in Partner Language"
+msgstr "Enviar correo en el idioma de la empresa"
+
+#. module: account_followup
+#: model:ir.actions.act_window,name:account_followup.action_account_followup_print
+msgid "Send Follow-Ups"
+msgstr ""
+
+#. module: account_followup
+#: model:ir.ui.menu,name:account_followup.account_followup_print_menu
+msgid "Send Letters and Emails"
+msgstr ""
+
+#. module: account_followup
+#: code:addons/account_followup/wizard/account_followup_print.py:241
+#, python-format
+msgid "Send Letters and Emails: Actions Summary"
+msgstr ""
+
+#. module: account_followup
+#: view:res.partner:account_followup.view_partner_inherit_followup_form
+msgid "Send Overdue Email"
+msgstr ""
+
+#. module: account_followup
+#: view:account_followup.followup.line:account_followup.view_account_followup_followup_line_form
+#: field:account_followup.followup.line,send_letter:0
+msgid "Send a Letter"
+msgstr ""
+
+#. module: account_followup
+#: view:account_followup.followup.line:account_followup.view_account_followup_followup_line_form
+#: field:account_followup.followup.line,send_email:0
+msgid "Send an Email"
+msgstr ""
+
+#. module: account_followup
+#: view:account_followup.print:account_followup.view_account_followup_print
+msgid "Send emails and generate letters"
+msgstr ""
+
+#. module: account_followup
+#: view:account_followup.print:account_followup.view_account_followup_print
+msgid "Send follow-ups"
+msgstr ""
 
 #. module: account_followup
 #: field:account_followup.followup.line,sequence:0
@@ -806,245 +1060,196 @@
 msgstr "Secuencia"
 
 #. module: account_followup
-#: view:account_followup.followup.line:0
-msgid "%(company_name)s: User's Company Name"
-msgstr "%(company_name)s: Nombre de la compañía del usuario"
-
-#. module: account_followup
-#: report:account_followup.followup.print:0
-msgid "Customer Ref :"
-msgstr "Ref. cliente :"
-
-#. module: account_followup
-#: view:account.followup.print.all:0
-msgid "%(partner_name)s: Partner name"
-msgstr "%(partner_name)s: Nombre empresa"
-
-#. module: account_followup
-#: view:account_followup.stat:0
-msgid "Latest Followup Date"
-msgstr "Fecha último seguimiento"
-
-#. module: account_followup
-#: model:ir.model,name:account_followup.model_account_followup_followup_line
-msgid "Follow-Up Criteria"
-msgstr "Criterios seguimiento"
-
-#. module: account_followup
-#: constraint:account.move.line:0
-msgid "You can not create move line on view account."
-msgstr "No puede crear una línea de movimiento en una cuenta de tipo vista."
-
-#~ msgid "All payable entries"
-#~ msgstr "Todas los asientos cuentas a pagar"
-
-#~ msgid "Select partners"
-#~ msgstr "Seleccionar empresas"
-
-#~ msgid "Account Type"
-#~ msgstr "Tipo de cuenta"
-
-#~ msgid "%(line)s: Account Move lines"
-#~ msgstr "%(line)s: Líneas de movimientos contables"
-
-#~ msgid "Follow-Ups Criteria"
-#~ msgstr "Criterios de seguimientos"
-
-#~ msgid "Invalid XML for View Architecture!"
-#~ msgstr "¡XML inválido para la definición de la vista!"
-
-#~ msgid "Select partners to remind"
-#~ msgstr "Seleccionar empresas para recordar"
-
-#~ msgid ""
-#~ "The Object name must start with x_ and not contain any special character !"
-#~ msgstr ""
-#~ "¡El nombre del objeto debe empezar con x_ y no contener ningún carácter "
-#~ "especial!"
-
-#~ msgid "All receivable entries"
-#~ msgstr "Todos los asientos cuentas a cobrar"
-
-#~ msgid "Lines"
-#~ msgstr "Líneas"
-
-#~ msgid "Followup statistics"
-#~ msgstr "Estadísticas de seguimiento"
-
-#~ msgid "Follow-up and Date Selection"
-#~ msgstr "Selección seguimiento y fecha"
-
-#, python-format
-#~ msgid ""
-#~ "\n"
-#~ "\n"
-#~ "Mail sent to following Partners successfully, !\n"
-#~ "\n"
-#~ msgstr ""
-#~ "\n"
-#~ "\n"
-#~ "¡Correo electrónico enviado correctamente a las siguientes empresas!\n"
-#~ "\n"
-
-#~ msgid "Amount In Currency"
-#~ msgstr "Importe en divisa"
-
-#, python-format
-#~ msgid ""
-#~ "Mail not sent to following Partners, Email not available !\n"
-#~ "\n"
-#~ msgstr ""
-#~ "¡No se ha enviado correo electrónico a las siguientes empresas, su email no "
-#~ "está disponible!\n"
-#~ "\n"
-
-#, python-format
-#~ msgid ""
-#~ "All emails have been successfully sent to Partners:.\n"
-#~ "\n"
-#~ msgstr ""
-#~ "Todos los correos electrónicos han sido enviados correctamente a las "
-#~ "empresas:\n"
-#~ "\n"
-
-#~ msgid "Print Follow Ups & Send Mails"
-#~ msgstr "Imprimir seguimientos & Enviar correos"
-
-#~ msgid ""
-#~ "\n"
-#~ "Dear %(partner_name)s,\n"
-#~ "\n"
-#~ "Exception made if there was a mistake of ours, it seems that the following "
-#~ "amount staid unpaid. Please, take appropriate measures in order to carry out "
-#~ "this payment in the next 8 days.\n"
-#~ "\n"
-#~ "Would your payment have been carried out after this mail was sent, please "
-#~ "consider the present one as void. Do not hesitate to contact our accounting "
-#~ "department at (+32).10.68.94.39.\n"
-#~ "\n"
-#~ "Best Regards,\n"
-#~ "\t\t\t"
-#~ msgstr ""
-#~ "\n"
-#~ "Estimado %(partner_name)s,\n"
-#~ "\n"
-#~ "Salvo si hubiera un error por parte nuestra, parece que los siguientes "
-#~ "importes están pendientes de pago. Por favor, tome las medidas apropiadas "
-#~ "para llevar a cabo este pago en los próximos 8 días.\n"
-#~ "\n"
-#~ "Si el pago hubiera sido realizado después de enviar este correo, por favor "
-#~ "no lo tenga en cuenta. No dude en ponerse en contacto con nuestro "
-#~ "departamento de contabilidad.\n"
-#~ "\n"
-#~ "Saludos cordiales,\n"
-#~ "\t\t\t"
-
-#~ msgid ""
-#~ "\n"
-#~ "Dear %(partner_name)s,\n"
-#~ "\n"
-#~ "Despite several reminders, your account is still not settled.\n"
-#~ "\n"
-#~ "Unless full payment is made in next 8 days , then legal action for the "
-#~ "recovery of the debt, will be taken without further notice.\n"
-#~ "\n"
-#~ "I trust that this action will prove unnecessary and details of due payments "
-#~ "is printed below.\n"
-#~ "\n"
-#~ "In case of any queries concerning this matter, do not hesitate to contact "
-#~ "our accounting department at (+32).10.68.94.39.\n"
-#~ "\n"
-#~ "Best Regards,\n"
-#~ "\t\t\t"
-#~ msgstr ""
-#~ "\n"
-#~ "Estimado %(partner_name)s,\n"
-#~ "\n"
-#~ "A pesar de varios recordatorios, la deuda de su cuenta todavía no está "
-#~ "resuelta.\n"
-#~ "\n"
-#~ "A menos que el pago total se realice en los próximos 8 días, las acciones "
-#~ "legales para el cobro de la deuda se tomarán sin más aviso.\n"
-#~ "\n"
-#~ "Confiamos en que esta medida será innecesaria y los detalles de los pagos "
-#~ "pendientes se listan a continuación.\n"
-#~ "\n"
-#~ "En caso de cualquier consulta relativa a este asunto, no dude en ponerse en "
-#~ "contacto con nuestro departamento de contabilidad.\n"
-#~ "\n"
-#~ "Saludos cordiales,\n"
-#~ "\t\t\t"
-
-#~ msgid ""
-#~ "\n"
-#~ "Dear %(partner_name)s,\n"
-#~ "\n"
-#~ "We are disappointed to see that despite sending a reminder, that your "
-#~ "account is now seriously overdue.\n"
-#~ "\n"
-#~ "It is essential that immediate payment is made, otherwise we will have to "
-#~ "consider placing a stop on your account which means that we will no longer "
-#~ "be able to supply your company with (goods/services).\n"
-#~ "Please, take appropriate measures in order to carry out this payment in the "
-#~ "next 8 days\n"
-#~ "\n"
-#~ "If there is a problem with paying invoice that we are not aware of, do not "
-#~ "hesitate to contact our accounting department at (+32).10.68.94.39. so that "
-#~ "we can resolve the matter quickly.\n"
-#~ "\n"
-#~ "Details of due payments is printed below.\n"
-#~ "\n"
-#~ "Best Regards,\n"
-#~ "\t\t\t"
-#~ msgstr ""
-#~ "\n"
-#~ "Estimado %(partner_name)s,\n"
-#~ "\n"
-#~ "Estamos preocupados de ver que, a pesar de enviar un recordatorio, los pagos "
-#~ "de su cuenta están ahora muy atrasados.\n"
-#~ "\n"
-#~ "Es esencial que realice el pago de forma inmediata, de lo contrario tendrá "
-#~ "que considerar la suspensión de su cuenta, lo que significa que no seremos "
-#~ "capaces de suministrar productos/servicios a su empresa.\n"
-#~ "Por favor, tome las medidas apropiadas para llevar a cabo este pago en los "
-#~ "próximos 8 días.\n"
-#~ "\n"
-#~ "Si hay un problema con el pago de la(s) factura(s) que desconocemos, no dude "
-#~ "en ponerse en contacto con nuestro departamento de contabilidad de manera "
-#~ "que podamos resolver el asunto lo más rápido posible.\n"
-#~ "\n"
-#~ "Los detalles de los pagos pendientes se listan a continuación.\n"
-#~ "\n"
-#~ "Saludos cordiales,\n"
-#~ "\t\t\t"
-
-#~ msgid "Invalid model name in the action definition."
-#~ msgstr "Nombre de modelo no válido en la definición de acción."
-
-#, python-format
-#~ msgid ""
-#~ "E-Mail not sent to following Partners, Email not available !\n"
-#~ "\n"
-#~ msgstr ""
-#~ "Correo no enviado a las empresas siguientes, su email no estaba disponible.\n"
-#~ "\n"
-
-#, python-format
-#~ msgid ""
-#~ "All E-mails have been successfully sent to Partners:.\n"
-#~ "\n"
-#~ msgstr ""
-#~ "Todos los correos han sido enviados a las empresas correctamente:.\n"
-#~ "\n"
-
-#, python-format
-#~ msgid ""
-#~ "\n"
-#~ "\n"
-#~ "E-Mail sent to following Partners successfully. !\n"
-#~ "\n"
-#~ msgstr ""
-#~ "\n"
-#~ "\n"
-#~ "Correo enviado a las siguientes empresas correctamente.\n"
-#~ "\n"+#: field:account_followup.print,summary:0
+msgid "Summary"
+msgstr "Resumen"
+
+#. module: account_followup
+#: view:account_followup.sending.results:account_followup.view_account_followup_sending_results
+msgid "Summary of actions"
+msgstr ""
+
+#. module: account_followup
+#: field:account_followup.print,test_print:0
+msgid "Test Print"
+msgstr ""
+
+#. module: account_followup
+#: view:res.partner:account_followup.view_partner_inherit_followup_form
+msgid "The"
+msgstr "El"
+
+#. module: account_followup
+#: code:addons/account_followup/report/account_followup_print.py:82
+#, python-format
+msgid ""
+"The followup plan defined for the current company does not have any followup"
+" action."
+msgstr ""
+
+#. module: account_followup
+#: help:res.partner,latest_followup_level_id:0
+msgid "The maximum follow-up level"
+msgstr ""
+
+#. module: account_followup
+#: help:res.partner,latest_followup_level_id_without_lit:0
+msgid ""
+"The maximum follow-up level without taking into account the account move "
+"lines with litigation"
+msgstr ""
+
+#. module: account_followup
+#: help:account_followup.followup.line,delay:0
+msgid ""
+"The number of days after the due date of the invoice to wait before sending "
+"the reminder.  Could be negative if you want to send a polite alert "
+"beforehand."
+msgstr ""
+
+#. module: account_followup
+#: code:addons/account_followup/account_followup.py:313
+#, python-format
+msgid ""
+"The partner does not have any accounting entries to print in the overdue "
+"report for the current company."
+msgstr ""
+
+#. module: account_followup
+#: code:addons/account_followup/account_followup.py:319
+#, python-format
+msgid "There is no followup plan defined for the current company."
+msgstr ""
+
+#. module: account_followup
+#: view:account_followup.stat:account_followup.view_account_followup_stat_search
+msgid "This Fiscal year"
+msgstr "Este ejercicio fiscal"
+
+#. module: account_followup
+#: view:account_followup.print:account_followup.view_account_followup_print
+msgid ""
+"This action will send follow-up emails, print the letters and\n"
+"                        set the manual actions per customer, according to the follow-up levels defined."
+msgstr ""
+
+#. module: account_followup
+#: help:account_followup.print,date:0
+msgid "This field allow you to select a forecast date to plan your follow-ups"
+msgstr "Este campo le permite seleccionar una fecha de previsión para planificar sus seguimientos"
+
+#. module: account_followup
+#: help:res.partner,payment_next_action:0
+msgid ""
+"This is the next action to be taken.  It will automatically be set when the "
+"partner gets a follow-up level that requires a manual action. "
+msgstr ""
+
+#. module: account_followup
+#: help:res.partner,payment_next_action_date:0
+msgid ""
+"This is when the manual follow-up is needed. The date will be set to the "
+"current date when the partner gets a follow-up level that requires a manual "
+"action. Can be practical to set manually e.g. to see if he keeps his "
+"promises."
+msgstr ""
+
+#. module: account_followup
+#: view:account_followup.followup:account_followup.view_account_followup_followup_form
+msgid ""
+"To remind customers of paying their invoices, you can\n"
+"                        define different actions depending on how severely\n"
+"                        overdue the customer is. These actions are bundled\n"
+"                        into follow-up levels that are triggered when the due\n"
+"                        date of an invoice has passed a certain\n"
+"                        number of days. If there are other overdue invoices for the \n"
+"                        same customer, the actions of the most \n"
+"                        overdue invoice will be executed."
+msgstr ""
+
+#. module: account_followup
+#: view:account.move.line:account_followup.account_move_line_partner_tree
+msgid "Total credit"
+msgstr "Total haber"
+
+#. module: account_followup
+#: view:account.move.line:account_followup.account_move_line_partner_tree
+msgid "Total debit"
+msgstr "Total debe"
+
+#. module: account_followup
+#: view:website:account_followup.report_followup
+msgid "Total:"
+msgstr "Total:"
+
+#. module: account_followup
+#: help:account_followup.followup.line,send_letter:0
+msgid "When processing, it will print a letter"
+msgstr ""
+
+#. module: account_followup
+#: help:account_followup.followup.line,send_email:0
+msgid "When processing, it will send an email"
+msgstr ""
+
+#. module: account_followup
+#: help:account_followup.followup.line,manual_action:0
+msgid ""
+"When processing, it will set the manual action to be taken for that "
+"customer. "
+msgstr ""
+
+#. module: account_followup
+#: field:res.partner,payment_earliest_due_date:0
+msgid "Worst Due Date"
+msgstr ""
+
+#. module: account_followup
+#: view:account_followup.followup.line:account_followup.view_account_followup_followup_line_form
+msgid ""
+"Write here the introduction in the letter,\n"
+"                            according to the level of the follow-up. You can\n"
+"                            use the following keywords in the text. Don't\n"
+"                            forget to translate in all languages you installed\n"
+"                            using to top right icon."
+msgstr ""
+
+#. module: account_followup
+#: code:addons/account_followup/account_followup.py:291
+#, python-format
+msgid ""
+"You became responsible to do the next action for the payment follow-up of"
+msgstr ""
+
+#. module: account_followup
+#: constraint:account_followup.followup.line:0
+msgid ""
+"Your description is invalid, use the right legend or %% if you want to use "
+"the percent character."
+msgstr ""
+
+#. module: account_followup
+#: view:account_followup.followup.line:account_followup.view_account_followup_followup_line_form
+msgid "days overdue, do the following actions:"
+msgstr ""
+
+#. module: account_followup
+#: view:account_followup.followup.line:account_followup.view_account_followup_followup_line_form
+msgid "e.g. Call the customer, check if it's paid, ..."
+msgstr ""
+
+#. module: account_followup
+#: view:account_followup.print:account_followup.view_account_followup_print
+msgid "or"
+msgstr ""
+
+#. module: account_followup
+#: field:account_followup.print,company_id:0
+#: field:res.partner,unreconciled_aml_ids:0
+msgid "unknown"
+msgstr "desconocido"
+
+#. module: account_followup
+#: view:res.partner:account_followup.view_partner_inherit_followup_form
+msgid "⇾ Mark as Done"
+msgstr ""