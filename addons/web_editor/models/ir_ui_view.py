# -*- coding: utf-8 -*-
# Part of Odoo. See LICENSE file for full copyright and licensing details.

import copy
import logging
from lxml import etree, html

from odoo.exceptions import AccessError
from odoo import api, fields, models

_logger = logging.getLogger(__name__)


class IrUiView(models.Model):
    _inherit = 'ir.ui.view'

    @api.multi
    def render(self, values=None, engine='ir.qweb', minimal_qcontext=False):
        if values and values.get('editable'):
            try:
                self.check_access_rights('write')
                self.check_access_rule('write')
            except AccessError:
                values['editable'] = False

        return super(IrUiView, self).render(values=values, engine=engine, minimal_qcontext=minimal_qcontext)

    #------------------------------------------------------
    # Save from html
    #------------------------------------------------------

    @api.model
    def extract_embedded_fields(self, arch):
        return arch.xpath('//*[@data-oe-model != "ir.ui.view"]')

    @api.model
    def extract_oe_structures(self, arch):
        return arch.xpath('//*[hasclass("oe_structure")][contains(@id, "oe_structure")]')

    @api.model
    def get_default_lang_code(self):
        return False

    @api.model
    def save_embedded_field(self, el):
        Model = self.env[el.get('data-oe-model')]
        field = el.get('data-oe-field')

        model = 'ir.qweb.field.' + el.get('data-oe-type')
        converter = self.env[model] if model in self.env else self.env['ir.qweb.field']
        value = converter.from_html(Model, Model._fields[field], el)

        if value is not None:
            # TODO: batch writes?
            if not self.env.context.get('lang') and self.get_default_lang_code():
                Model.browse(int(el.get('data-oe-id'))).with_context(lang=self.get_default_lang_code()).write({field: value})
            else:
                Model.browse(int(el.get('data-oe-id'))).write({field: value})

    @api.multi
    def save_oe_structure(self, el):
        self.ensure_one()

        if el.get('id') in self.key:
            # Do not inherit if the oe_structure already has its own inheriting view
            return False

        arch = etree.Element('data')
        xpath = etree.Element('xpath', expr="//*[hasclass('oe_structure')][@id='{}']".format(el.get('id')), position="replace")
        arch.append(xpath)
        structure = etree.Element(el.tag, attrib=el.attrib)
        xpath.append(structure)
        for child in el.iterchildren(tag=etree.Element):
            structure.append(copy.deepcopy(child))

        vals = {
            'inherit_id': self.id,
            'name': '%s (%s)' % (self.name, el.get('id')),
            'arch': self._pretty_arch(arch),
            'key': '%s_%s' % (self.key, el.get('id')),
            'type': 'qweb',
        }
        vals.update(self._save_oe_structure_hook())
        self.create(vals)

        return True

    @api.model
    def _save_oe_structure_hook(self):
        return {}

    @api.model
    def _pretty_arch(self, arch):
        # remove_blank_string does not seem to work on HTMLParser, and
        # pretty-printing with lxml more or less requires stripping
        # whitespace: http://lxml.de/FAQ.html#why-doesn-t-the-pretty-print-option-reformat-my-xml-output
        # so serialize to XML, parse as XML (remove whitespace) then serialize
        # as XML (pretty print)
        arch_no_whitespace = etree.fromstring(
            etree.tostring(arch, encoding='utf-8'),
            parser=etree.XMLParser(encoding='utf-8', remove_blank_text=True))
        return etree.tostring(
            arch_no_whitespace, encoding='unicode', pretty_print=True)

    @api.model
    def _are_archs_equal(self, arch1, arch2):
        # Note that comparing the strings would not be ok as attributes order
        # must not be relevant
        if arch1.tag != arch2.tag:
            return False
        if arch1.text != arch2.text:
            return False
        if arch1.tail != arch2.tail:
            return False
        if arch1.attrib != arch2.attrib:
            return False
        if len(arch1) != len(arch2):
            return False
        return all(self._are_archs_equal(arch1, arch2) for arch1, arch2 in zip(arch1, arch2))

    @api.multi
    def replace_arch_section(self, section_xpath, replacement, replace_tail=False):
        # the root of the arch section shouldn't actually be replaced as it's
        # not really editable itself, only the content truly is editable.
        self.ensure_one()
        arch = etree.fromstring(self.arch.encode('utf-8'))
        # => get the replacement root
        if not section_xpath:
            root = arch
        else:
            # ensure there's only one match
            [root] = arch.xpath(section_xpath)

        root.text = replacement.text
        # Note: after a standard edition, the tail *must not* be replaced
        if replace_tail:
            root.tail = replacement.tail
        # replace all children
        del root[:]
        for child in replacement:
            root.append(copy.deepcopy(child))

        return arch

    @api.model
    def to_field_ref(self, el):
        # filter out meta-information inserted in the document
        attributes = {k: v for k, v in el.attrib.items()
                           if not k.startswith('data-oe-')}
        attributes['t-field'] = el.get('data-oe-expression')

        out = html.html_parser.makeelement(el.tag, attrib=attributes)
        out.tail = el.tail
        return out

    @api.model
    def to_empty_oe_structure(self, el):
        out = html.html_parser.makeelement(el.tag, attrib=el.attrib)
        out.tail = el.tail
        return out

    @api.model
    def _set_noupdate(self):
        self.sudo().mapped('model_data_id').write({'noupdate': True})

    @api.multi
    def save(self, value, xpath=None):
        """ Update a view section. The view section may embed fields to write

        Note that `self` record might not exist when saving an embed field

        :param str xpath: valid xpath to the tag to replace
        """
        self.ensure_one()

        arch_section = html.fromstring(
            value, parser=html.HTMLParser(encoding='utf-8'))

        if xpath is None:
            # value is an embedded field on its own, not a view section
            self.save_embedded_field(arch_section)
            return

        for el in self.extract_embedded_fields(arch_section):
            self.save_embedded_field(el)

            # transform embedded field back to t-field
            el.getparent().replace(el, self.to_field_ref(el))

        for el in self.extract_oe_structures(arch_section):
            if self.save_oe_structure(el):
                # empty oe_structure in parent view
                empty = self.to_empty_oe_structure(el)
                if el == arch_section:
                    arch_section = empty
                else:
                    el.getparent().replace(el, empty)

        new_arch = self.replace_arch_section(xpath, arch_section)
        old_arch = etree.fromstring(self.arch.encode('utf-8'))
        if not self._are_archs_equal(old_arch, new_arch):
            self._set_noupdate()
            self.write({'arch': self._pretty_arch(new_arch)})

    @api.model
    def _view_get_inherited_children(self, view):
        return view.inherit_children_ids

    @api.model
    def _view_obj(self, view_id):
        if isinstance(view_id, str):
            return self.search([('key', '=', view_id)], limit=1) or self.env.ref(view_id)
        elif isinstance(view_id, int):
            return self.browse(view_id)
        # It can already be a view object when called by '_views_get()' that is calling '_view_obj'
        # for it's inherit_children_ids, passing them directly as object record.
        return view_id

    # Returns all views (called and inherited) related to a view
    # Used by translation mechanism, SEO and optional templates

    @api.model
    def _views_get(self, view_id, get_children=True, bundles=False, root=True):
        """ For a given view ``view_id``, should return:
                * the view itself
                * all views inheriting from it, enabled or not
                  - but not the optional children of a non-enabled child
                * all views called from it (via t-call)
            :returns recordset of ir.ui.view
        """
        try:
            view = self._view_obj(view_id)
        except ValueError:
            _logger.warning("Could not find view object with view_id '%s'", view_id)
            return self.env['ir.ui.view']

        while root and view.inherit_id:
            view = view.inherit_id

        views_to_return = view

        node = etree.fromstring(view.arch)
        xpath = "//t[@t-call]"
        if bundles:
            xpath += "| //t[@t-call-assets]"
        for child in node.xpath(xpath):
            try:
                called_view = self._view_obj(child.get('t-call', child.get('t-call-assets')))
            except ValueError:
                continue
            if called_view and called_view not in views_to_return:
                views_to_return += self._views_get(called_view, get_children=get_children, bundles=bundles)

<<<<<<< HEAD
        extensions = self._view_get_inherited_children(view)
        if not get_children:
            # only active children
            extensions = extensions.filtered(lambda view: view.active)
=======
        if not options:
            return views_to_return

        extensions = self._view_get_inherited_children(view, options)
>>>>>>> 40e8b671

        # Keep children in a deterministic order regardless of their applicability
        for extension in extensions.sorted(key=lambda v: v.id):
            # only return optional grandchildren if this child is enabled
            for ext_view in self._views_get(extension, get_children=extension.active, root=False):
                if ext_view not in views_to_return:
                    views_to_return += ext_view
        return views_to_return

    @api.model
    def get_related_views(self, key, bundles=False):
        """ Get inherit view's informations of the template ``key``.
            returns templates info (which can be active or not)
            ``bundles=True`` returns also the asset bundles
        """
        user_groups = set(self.env.user.groups_id)
        View = self.with_context(active_test=False, lang=None)
        views = View._views_get(key, bundles=bundles)
        return views.filtered(lambda v: not v.groups_id or len(user_groups.intersection(v.groups_id)))<|MERGE_RESOLUTION|>--- conflicted
+++ resolved
@@ -251,17 +251,10 @@
             if called_view and called_view not in views_to_return:
                 views_to_return += self._views_get(called_view, get_children=get_children, bundles=bundles)
 
-<<<<<<< HEAD
+        if not get_children:
+            return views_to_return
+
         extensions = self._view_get_inherited_children(view)
-        if not get_children:
-            # only active children
-            extensions = extensions.filtered(lambda view: view.active)
-=======
-        if not options:
-            return views_to_return
-
-        extensions = self._view_get_inherited_children(view, options)
->>>>>>> 40e8b671
 
         # Keep children in a deterministic order regardless of their applicability
         for extension in extensions.sorted(key=lambda v: v.id):
