--- conflicted
+++ resolved
@@ -160,16 +160,12 @@
     is_false: function () {
         return !this.get('value') || this.get('value') === "<p><br/></p>" || !this.get('value').match(/\S/);
     },
-<<<<<<< HEAD
     commit_value: function () {
-=======
-    commit_value: function() {
         // leave code view before saving
         if (this.$content.prev('textarea').length === 1) {
             var layoutInfo = { 'editor': function() { return this.$content; }.bind(this) };
             $.summernote.pluginEvents.codeview(undefined, undefined, layoutInfo);
         }
->>>>>>> 7ee09ed0
         if (this.options['style-inline']) {
             transcoder.class_to_style(this.$content);
             transcoder.font_to_img(this.$content);
