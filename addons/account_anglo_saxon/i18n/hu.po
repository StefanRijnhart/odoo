--- conflicted
+++ resolved
@@ -8,32 +8,24 @@
 "Project-Id-Version: openobject-addons\n"
 "Report-Msgid-Bugs-To: FULL NAME <EMAIL@ADDRESS>\n"
 "POT-Creation-Date: 2011-01-11 11:14+0000\n"
-<<<<<<< HEAD
-"PO-Revision-Date: 2011-01-18 00:59+0000\n"
-=======
 "PO-Revision-Date: 2011-01-19 20:51+0000\n"
->>>>>>> 2e4efe26
 "Last-Translator: NOVOTRADE RENDSZERHÁZ <openerp@novotrade.hu>\n"
 "Language-Team: Hungarian <hu@li.org>\n"
 "MIME-Version: 1.0\n"
 "Content-Type: text/plain; charset=UTF-8\n"
 "Content-Transfer-Encoding: 8bit\n"
-<<<<<<< HEAD
-"X-Launchpad-Export-Date: 2011-01-18 04:45+0000\n"
-=======
 "X-Launchpad-Export-Date: 2011-01-20 04:53+0000\n"
->>>>>>> 2e4efe26
 "X-Generator: Launchpad (build 12177)\n"
 
 #. module: account_anglo_saxon
 #: view:product.category:0
 msgid " Accounting Property"
-msgstr ""
+msgstr " Könyvelési tulajdonság"
 
 #. module: account_anglo_saxon
 #: sql_constraint:purchase.order:0
 msgid "Order Reference must be unique !"
-msgstr ""
+msgstr "A megrendelés hivatkozásnak egyedinek kell lennie!"
 
 #. module: account_anglo_saxon
 #: constraint:product.category:0
@@ -107,6 +99,19 @@
 "    Secondly, price differences between actual purchase price and fixed "
 "product standard price are booked on a separate account"
 msgstr ""
+"Ez a modul az angolszász könyvelési módszertant támogatja\n"
+"    a készlet tranzakciók könyvelési logikájának megváltoztatásával. Az "
+"angolszász könyvelés és a rajnai vagy másképpen\n"
+"    kontinentális könyvelés közötti különbség az értékesítés közvetlen "
+"költségei elszámolásának pillanatában van.\n"
+"    Az angolszász könyvelésben a számla kiállításakor számolják el a "
+"közvetlen költségeket, a kontinentális könyvelésben az áruk "
+"kiszállításakor.\n"
+"    Ez a modul hozzáadja ezt a funkciót egy közbülső számla használatával, "
+"amelyen tárolja a kiadott áruk értékét a\n"
+"    számla elkészültéig.\n"
+"    Továbbá a tényleges bekerülési érték és az elszámoló ár közötti "
+"árkülönbözet egy külön számlára van könyvelve."
 
 #. module: account_anglo_saxon
 #: help:product.category,property_account_creditor_price_difference_categ:0
@@ -114,4 +119,6 @@
 msgid ""
 "This account will be used to value price difference between purchase price "
 "and cost price."
-msgstr ""+msgstr ""
+"Ez a főkönyvi számla szolgál a tényleges bekerülési érték és a "
+"nyilvántartási ár (elszámoló ár) közötti árkülönbözet könyvelésére."