# Latvian translation for openobject-addons
# Copyright (c) 2014 Rosetta Contributors and Canonical Ltd 2014
# This file is distributed under the same license as the openobject-addons package.
# FIRST AUTHOR <EMAIL@ADDRESS>, 2014.
#
msgid ""
msgstr ""
<<<<<<< HEAD
"Project-Id-Version: openobject-addons\n"
"Report-Msgid-Bugs-To: FULL NAME <EMAIL@ADDRESS>\n"
"POT-Creation-Date: 2014-09-23 16:28+0000\n"
"PO-Revision-Date: 2014-08-14 16:10+0000\n"
"Last-Translator: FULL NAME <EMAIL@ADDRESS>\n"
"Language-Team: Latvian <lv@li.org>\n"
=======
"Project-Id-Version: Odoo 8.0\n"
"Report-Msgid-Bugs-To: \n"
"POT-Creation-Date: 2015-01-21 14:08+0000\n"
"PO-Revision-Date: 2016-07-29 08:35+0000\n"
"Last-Translator: Martin Trigaux\n"
"Language-Team: Latvian (http://www.transifex.com/odoo/odoo-8/language/lv/)\n"
>>>>>>> 1213de3f
"MIME-Version: 1.0\n"
"Content-Type: text/plain; charset=UTF-8\n"
"Content-Transfer-Encoding: 8bit\n"
"X-Launchpad-Export-Date: 2014-09-24 09:35+0000\n"
"X-Generator: Launchpad (build 17196)\n"

#. module: sale_stock
#: code:addons/sale_stock/sale_stock.py:266
#, python-format
msgid "(n/a)"
msgstr ""

#. module: sale_stock
#: field:sale.config.settings,module_delivery:0
msgid "Allow adding shipping costs"
msgstr ""

#. module: sale_stock
#: help:sale.config.settings,module_delivery:0
msgid ""
"Allows you to add delivery methods in sales orders and delivery orders.\n"
"You can define your own carrier and delivery grids for prices.\n"
"-This installs the module delivery."
msgstr ""

#. module: sale_stock
#: help:sale.config.settings,group_route_so_lines:0
msgid "Allows you to choose a delivery route on sales order lines"
msgstr ""

#. module: sale_stock
#: help:sale.config.settings,group_mrp_properties:0
msgid "Allows you to tag sales order lines with properties."
msgstr ""

#. module: sale_stock
#: view:sale.order:sale_stock.view_order_form_inherit
msgid "Cancel Order"
msgstr ""

#. module: sale_stock
#: code:addons/sale_stock/sale_stock.py:160
#, python-format
msgid "Cannot cancel sales order!"
msgstr ""

#. module: sale_stock
#: field:sale.config.settings,group_route_so_lines:0
msgid "Choose MTO, drop shipping,... on sales order lines"
msgstr ""

#. module: sale_stock
#: model:ir.model,name:sale_stock.model_res_company
msgid "Companies"
msgstr ""

#. module: sale_stock
#: code:addons/sale_stock/sale_stock.py:277
#: code:addons/sale_stock/sale_stock.py:351
#, python-format
msgid "Configuration Error!"
msgstr ""

#. module: sale_stock
#: model:ir.actions.act_window,name:sale_stock.res_partner_rule_children
msgid "Contact Details"
msgstr ""

#. module: sale_stock
#: view:sale.config.settings:sale_stock.view_sales_config_sale_stock
msgid "Default Options"
msgstr ""

#. module: sale_stock
#: field:sale.config.settings,default_picking_policy:0
msgid "Deliver all at once when all products are available."
msgstr ""

#. module: sale_stock
#: selection:sale.order,picking_policy:0
msgid "Deliver all products at once"
msgstr ""

#. module: sale_stock
#: selection:sale.order,picking_policy:0
msgid "Deliver each product when available"
msgstr ""

#. module: sale_stock
#: field:sale.order,shipped:0
msgid "Delivered"
msgstr ""

#. module: sale_stock
#: model:ir.actions.act_window,name:sale_stock.outgoing_picking_list_to_invoice
#: model:ir.ui.menu,name:sale_stock.menu_action_picking_list_to_invoice
msgid "Deliveries to Invoice"
msgstr ""

#. module: sale_stock
#: model:res.groups,name:sale_stock.group_invoice_deli_orders
msgid "Enable Invoicing Delivery orders"
msgstr ""

#. module: sale_stock
#: model:res.groups,name:sale_stock.group_route_so_lines
msgid "Enable Route on Sales Order Line"
msgstr ""

#. module: sale_stock
#: field:sale.config.settings,group_invoice_deli_orders:0
msgid "Generate invoices after and based on delivery orders"
msgstr ""

#. module: sale_stock
#: view:sale.order:sale_stock.view_order_form_inherit
msgid "Ignore Exception"
msgstr ""

#. module: sale_stock
#: field:sale.order,incoterm:0
msgid "Incoterm"
msgstr "Inkoterms"

#. module: sale_stock
#: help:sale.order,incoterm:0
msgid ""
"International Commercial Terms are a series of predefined commercial terms "
"used in international transactions."
msgstr ""

#. module: sale_stock
#: model:ir.model,name:sale_stock.model_stock_location_route
msgid "Inventory Routes"
msgstr ""

#. module: sale_stock
#: selection:sale.config.settings,default_order_policy:0
msgid "Invoice based on deliveries"
msgstr ""

#. module: sale_stock
#: selection:sale.config.settings,default_order_policy:0
msgid "Invoice based on sales orders"
msgstr ""

#. module: sale_stock
#: help:sale.config.settings,task_work:0
msgid ""
"Lets you transfer the entries under tasks defined for Project Management to "
"the Timesheet line entries for particular date and particular user  with the "
"effect of creating, editing and deleting either ways and to automatically "
"creates project tasks from procurement lines.\n"
"-This installs the modules project_timesheet and sale_service."
msgstr ""

#. module: sale_stock
#: help:res.company,security_lead:0
msgid ""
"Margin of error for dates promised to customers. Products will be scheduled "
"for procurement and delivery that many days earlier than the actual promised "
"date, to cope with unexpected delays in the supply chain."
msgstr ""

#. module: sale_stock
#: code:addons/sale_stock/sale_stock.py:346
#, python-format
msgid "Not enough stock ! : "
msgstr ""

#. module: sale_stock
#: field:sale.order.line,number_packages:0
msgid "Number Packages"
msgstr ""

#. module: sale_stock
#: code:addons/sale_stock/res_config.py:78
#, python-format
msgid "Only administrators can change the settings"
msgstr ""

#. module: sale_stock
#: field:sale.order.line,product_packaging:0
msgid "Packaging"
msgstr "Iepakojums"

#. module: sale_stock
#: help:sale.order,picking_policy:0
msgid ""
"Pick 'Deliver each product when available' if you allow partial delivery."
msgstr ""

#. module: sale_stock
#: code:addons/sale_stock/sale_stock.py:275
#, python-format
msgid "Picking Information ! : "
msgstr ""

#. module: sale_stock
#: model:ir.model,name:sale_stock.model_stock_picking
msgid "Picking List"
msgstr ""

#. module: sale_stock
#: field:sale.order,picking_ids:0
msgid "Picking associated to this sale"
msgstr ""

#. module: sale_stock
#: field:sale.config.settings,task_work:0
msgid "Prepare invoices based on task's activities"
msgstr ""

#. module: sale_stock
#: model:ir.model,name:sale_stock.model_product_product
msgid "Product"
msgstr ""

#. module: sale_stock
#: field:sale.order.line,product_tmpl_id:0
msgid "Product Template"
msgstr ""

#. module: sale_stock
#: field:sale.config.settings,group_mrp_properties:0
msgid "Product properties on order lines"
msgstr ""

#. module: sale_stock
#: field:sale.config.settings,module_project_timesheet:0
msgid "Project Timesheet"
msgstr ""

#. module: sale_stock
#: view:sale.order:sale_stock.view_order_form_inherit
msgid "Recreate Delivery Order"
msgstr ""

#. module: sale_stock
#: field:sale.order.line,route_id:0
msgid "Route"
msgstr ""

#. module: sale_stock
#: field:stock.picking,sale_id:0
msgid "Sale Order"
msgstr "Tirdzniecības Pasūtījums"

#. module: sale_stock
#: view:stock.location.route:sale_stock.stock_location_route_form_view_inherit
msgid "Sale Order Lines"
msgstr ""

#. module: sale_stock
#: field:sale.config.settings,module_sale_service:0
msgid "Sale Service"
msgstr ""

#. module: sale_stock
#: model:ir.model,name:sale_stock.model_sale_order
msgid "Sales Order"
msgstr ""

#. module: sale_stock
#: model:ir.model,name:sale_stock.model_sale_order_line
msgid "Sales Order Line"
msgstr ""

#. module: sale_stock
#: model:ir.model,name:sale_stock.model_sale_report
msgid "Sales Orders Statistics"
msgstr ""

#. module: sale_stock
#: help:sale.config.settings,default_picking_policy:0
msgid ""
"Sales order by default will be configured to deliver all products at once "
"instead of delivering each product when it is available. This may have an "
"impact on the shipping price."
msgstr ""

#. module: sale_stock
#: field:res.company,security_lead:0
msgid "Security Days"
msgstr ""

#. module: sale_stock
#: field:stock.location.route,sale_selectable:0
msgid "Selectable on Sales Order Line"
msgstr ""

#. module: sale_stock
#: field:sale.report,shipped:0
#: field:sale.report,shipped_qty_1:0
msgid "Shipped"
msgstr ""

#. module: sale_stock
#: field:sale.order,picking_policy:0
msgid "Shipping Policy"
msgstr "Piegādes noteikumi"

#. module: sale_stock
#: model:ir.model,name:sale_stock.model_stock_move
msgid "Stock Move"
msgstr ""

#. module: sale_stock
#: field:sale.config.settings,default_order_policy:0
msgid "The default invoicing method is"
msgstr ""

#. module: sale_stock
#: view:stock.picking:sale_stock.view_picking_internal_search_inherit
msgid "To Invoice"
msgstr ""

#. module: sale_stock
#: help:sale.config.settings,group_invoice_deli_orders:0
msgid ""
"To allow your salesman to make invoices for Delivery Orders using the menu "
"'Deliveries to Invoice'."
msgstr ""

#. module: sale_stock
#: view:sale.order:sale_stock.view_order_form_inherit
msgid "View Delivery Order"
msgstr ""

#. module: sale_stock
#: field:sale.order,warehouse_id:0
#: field:sale.report,warehouse_id:0
msgid "Warehouse"
msgstr "Noliktava"

#. module: sale_stock
#: help:sale.config.settings,default_order_policy:0
msgid ""
"You can generate invoices based on sales orders or based on shippings."
msgstr ""

#. module: sale_stock
#: code:addons/sale_stock/sale_stock.py:161
#, python-format
msgid ""
"You must first cancel all delivery order(s) attached to this sales order."
msgstr ""

#. module: sale_stock
#: code:addons/sale_stock/sale_stock.py:342
#, python-format
msgid ""
"You plan to sell %.2f %s but you only have %.2f %s available !\n"
"The real stock is %.2f %s. (without reservations)"
msgstr ""

#. module: sale_stock
#: code:addons/sale_stock/sale_stock.py:270
#, python-format
msgid ""
"You selected a quantity of %s %s.\n"
"But it's not compatible with the selected packaging.\n"
"Here is a proposition of quantities according to the packaging:\n"
"EAN: %s Quantity: %s Type of ul: %s"
msgstr ""

#. module: sale_stock
#: view:sale.order:sale_stock.view_order_form_inherit
msgid "days"
msgstr ""

#. module: sale_stock
#: view:sale.order:sale_stock.view_order_form_inherit
msgid ""
"{\"shipping_except\":\"red\",\"invoice_except\":\"red\",\"waiting_date\":\"bl"
"ue\"}"
msgstr ""

#~ msgid "Picked"
#~ msgstr "Pieņemts piegādei"<|MERGE_RESOLUTION|>--- conflicted
+++ resolved
@@ -1,41 +1,33 @@
-# Latvian translation for openobject-addons
-# Copyright (c) 2014 Rosetta Contributors and Canonical Ltd 2014
-# This file is distributed under the same license as the openobject-addons package.
-# FIRST AUTHOR <EMAIL@ADDRESS>, 2014.
-#
-msgid ""
-msgstr ""
-<<<<<<< HEAD
-"Project-Id-Version: openobject-addons\n"
-"Report-Msgid-Bugs-To: FULL NAME <EMAIL@ADDRESS>\n"
-"POT-Creation-Date: 2014-09-23 16:28+0000\n"
-"PO-Revision-Date: 2014-08-14 16:10+0000\n"
-"Last-Translator: FULL NAME <EMAIL@ADDRESS>\n"
-"Language-Team: Latvian <lv@li.org>\n"
-=======
+# Translation of Odoo Server.
+# This file contains the translation of the following modules:
+# * sale_stock
+# 
+# Translators:
+# FIRST AUTHOR <EMAIL@ADDRESS>, 2014
+msgid ""
+msgstr ""
 "Project-Id-Version: Odoo 8.0\n"
 "Report-Msgid-Bugs-To: \n"
 "POT-Creation-Date: 2015-01-21 14:08+0000\n"
 "PO-Revision-Date: 2016-07-29 08:35+0000\n"
 "Last-Translator: Martin Trigaux\n"
 "Language-Team: Latvian (http://www.transifex.com/odoo/odoo-8/language/lv/)\n"
->>>>>>> 1213de3f
 "MIME-Version: 1.0\n"
 "Content-Type: text/plain; charset=UTF-8\n"
-"Content-Transfer-Encoding: 8bit\n"
-"X-Launchpad-Export-Date: 2014-09-24 09:35+0000\n"
-"X-Generator: Launchpad (build 17196)\n"
+"Content-Transfer-Encoding: \n"
+"Language: lv\n"
+"Plural-Forms: nplurals=3; plural=(n%10==1 && n%100!=11 ? 0 : n != 0 ? 1 : 2);\n"
 
 #. module: sale_stock
 #: code:addons/sale_stock/sale_stock.py:266
 #, python-format
 msgid "(n/a)"
-msgstr ""
+msgstr "(nav pieejams)"
 
 #. module: sale_stock
 #: field:sale.config.settings,module_delivery:0
 msgid "Allow adding shipping costs"
-msgstr ""
+msgstr "Atļaut pievienot transporta izmaksas"
 
 #. module: sale_stock
 #: help:sale.config.settings,module_delivery:0
@@ -58,13 +50,13 @@
 #. module: sale_stock
 #: view:sale.order:sale_stock.view_order_form_inherit
 msgid "Cancel Order"
-msgstr ""
+msgstr "Atcelt orderi"
 
 #. module: sale_stock
 #: code:addons/sale_stock/sale_stock.py:160
 #, python-format
 msgid "Cannot cancel sales order!"
-msgstr ""
+msgstr "Nevar atcelt klienta pasūtījumu!"
 
 #. module: sale_stock
 #: field:sale.config.settings,group_route_so_lines:0
@@ -74,14 +66,14 @@
 #. module: sale_stock
 #: model:ir.model,name:sale_stock.model_res_company
 msgid "Companies"
-msgstr ""
+msgstr "Uzņēmumi"
 
 #. module: sale_stock
 #: code:addons/sale_stock/sale_stock.py:277
-#: code:addons/sale_stock/sale_stock.py:351
+#: code:addons/sale_stock/sale_stock.py:352
 #, python-format
 msgid "Configuration Error!"
-msgstr ""
+msgstr "Konfigurācijas kļūda!"
 
 #. module: sale_stock
 #: model:ir.actions.act_window,name:sale_stock.res_partner_rule_children
@@ -91,33 +83,33 @@
 #. module: sale_stock
 #: view:sale.config.settings:sale_stock.view_sales_config_sale_stock
 msgid "Default Options"
-msgstr ""
+msgstr "Noklusējuma iespējas"
 
 #. module: sale_stock
 #: field:sale.config.settings,default_picking_policy:0
 msgid "Deliver all at once when all products are available."
-msgstr ""
+msgstr "Piegādāt visu kopā, kad preces būs pieejamas."
 
 #. module: sale_stock
 #: selection:sale.order,picking_policy:0
 msgid "Deliver all products at once"
-msgstr ""
+msgstr "Piegādāt visus produktus uzreiz"
 
 #. module: sale_stock
 #: selection:sale.order,picking_policy:0
 msgid "Deliver each product when available"
-msgstr ""
+msgstr "Piegādāt katru produktu, kad tie ir pieejami"
 
 #. module: sale_stock
 #: field:sale.order,shipped:0
 msgid "Delivered"
-msgstr ""
+msgstr "Piegādāts"
 
 #. module: sale_stock
 #: model:ir.actions.act_window,name:sale_stock.outgoing_picking_list_to_invoice
 #: model:ir.ui.menu,name:sale_stock.menu_action_picking_list_to_invoice
 msgid "Deliveries to Invoice"
-msgstr ""
+msgstr "Piegādes rēķinu izrakstīšanai"
 
 #. module: sale_stock
 #: model:res.groups,name:sale_stock.group_invoice_deli_orders
@@ -137,7 +129,7 @@
 #. module: sale_stock
 #: view:sale.order:sale_stock.view_order_form_inherit
 msgid "Ignore Exception"
-msgstr ""
+msgstr "Ignorēt Izņēmumu"
 
 #. module: sale_stock
 #: field:sale.order,incoterm:0
@@ -159,20 +151,17 @@
 #. module: sale_stock
 #: selection:sale.config.settings,default_order_policy:0
 msgid "Invoice based on deliveries"
-msgstr ""
+msgstr "Rēķins bāzēts uz piegādēm"
 
 #. module: sale_stock
 #: selection:sale.config.settings,default_order_policy:0
 msgid "Invoice based on sales orders"
-msgstr ""
+msgstr "Izrakstīt rēķinus pēc klientu pasūtījumiem"
 
 #. module: sale_stock
 #: help:sale.config.settings,task_work:0
 msgid ""
-"Lets you transfer the entries under tasks defined for Project Management to "
-"the Timesheet line entries for particular date and particular user  with the "
-"effect of creating, editing and deleting either ways and to automatically "
-"creates project tasks from procurement lines.\n"
+"Lets you transfer the entries under tasks defined for Project Management to the Timesheet line entries for particular date and particular user  with the effect of creating, editing and deleting either ways and to automatically creates project tasks from procurement lines.\n"
 "-This installs the modules project_timesheet and sale_service."
 msgstr ""
 
@@ -180,20 +169,20 @@
 #: help:res.company,security_lead:0
 msgid ""
 "Margin of error for dates promised to customers. Products will be scheduled "
-"for procurement and delivery that many days earlier than the actual promised "
-"date, to cope with unexpected delays in the supply chain."
-msgstr ""
-
-#. module: sale_stock
-#: code:addons/sale_stock/sale_stock.py:346
+"for procurement and delivery that many days earlier than the actual promised"
+" date, to cope with unexpected delays in the supply chain."
+msgstr ""
+
+#. module: sale_stock
+#: code:addons/sale_stock/sale_stock.py:347
 #, python-format
 msgid "Not enough stock ! : "
-msgstr ""
+msgstr "Nepietiek atlikuma!: "
 
 #. module: sale_stock
 #: field:sale.order.line,number_packages:0
 msgid "Number Packages"
-msgstr ""
+msgstr "Iepakojumu Skaits"
 
 #. module: sale_stock
 #: code:addons/sale_stock/res_config.py:78
@@ -216,12 +205,12 @@
 #: code:addons/sale_stock/sale_stock.py:275
 #, python-format
 msgid "Picking Information ! : "
-msgstr ""
+msgstr "Komplektācijas informācija!: "
 
 #. module: sale_stock
 #: model:ir.model,name:sale_stock.model_stock_picking
 msgid "Picking List"
-msgstr ""
+msgstr "Komplektācijas Saraksts"
 
 #. module: sale_stock
 #: field:sale.order,picking_ids:0
@@ -236,22 +225,22 @@
 #. module: sale_stock
 #: model:ir.model,name:sale_stock.model_product_product
 msgid "Product"
-msgstr ""
+msgstr "Produkts"
 
 #. module: sale_stock
 #: field:sale.order.line,product_tmpl_id:0
 msgid "Product Template"
-msgstr ""
+msgstr "Produkta veidne"
 
 #. module: sale_stock
 #: field:sale.config.settings,group_mrp_properties:0
 msgid "Product properties on order lines"
-msgstr ""
+msgstr "Produkta īpašības pasūtījuma rindā"
 
 #. module: sale_stock
 #: field:sale.config.settings,module_project_timesheet:0
 msgid "Project Timesheet"
-msgstr ""
+msgstr "Projekta darbu uzskaites Tabele"
 
 #. module: sale_stock
 #: view:sale.order:sale_stock.view_order_form_inherit
@@ -281,17 +270,17 @@
 #. module: sale_stock
 #: model:ir.model,name:sale_stock.model_sale_order
 msgid "Sales Order"
-msgstr ""
+msgstr "Klienta pasūtījums"
 
 #. module: sale_stock
 #: model:ir.model,name:sale_stock.model_sale_order_line
 msgid "Sales Order Line"
-msgstr ""
+msgstr "Klienta pasūtījuma rinda"
 
 #. module: sale_stock
 #: model:ir.model,name:sale_stock.model_sale_report
 msgid "Sales Orders Statistics"
-msgstr ""
+msgstr "Klientu pasūtījumu statistika"
 
 #. module: sale_stock
 #: help:sale.config.settings,default_picking_policy:0
@@ -312,10 +301,9 @@
 msgstr ""
 
 #. module: sale_stock
-#: field:sale.report,shipped:0
-#: field:sale.report,shipped_qty_1:0
+#: field:sale.report,shipped:0 field:sale.report,shipped_qty_1:0
 msgid "Shipped"
-msgstr ""
+msgstr "Izsūtīts"
 
 #. module: sale_stock
 #: field:sale.order,picking_policy:0
@@ -325,17 +313,17 @@
 #. module: sale_stock
 #: model:ir.model,name:sale_stock.model_stock_move
 msgid "Stock Move"
-msgstr ""
+msgstr "Atlikumu kustība"
 
 #. module: sale_stock
 #: field:sale.config.settings,default_order_policy:0
 msgid "The default invoicing method is"
-msgstr ""
+msgstr "Noklusējuma rēķinu izrakstīšanas metode ir"
 
 #. module: sale_stock
 #: view:stock.picking:sale_stock.view_picking_internal_search_inherit
 msgid "To Invoice"
-msgstr ""
+msgstr "Izrakstāms rēķinā"
 
 #. module: sale_stock
 #: help:sale.config.settings,group_invoice_deli_orders:0
@@ -347,19 +335,17 @@
 #. module: sale_stock
 #: view:sale.order:sale_stock.view_order_form_inherit
 msgid "View Delivery Order"
-msgstr ""
-
-#. module: sale_stock
-#: field:sale.order,warehouse_id:0
-#: field:sale.report,warehouse_id:0
+msgstr "Parādīt piegādes pasūtījumu"
+
+#. module: sale_stock
+#: field:sale.order,warehouse_id:0 field:sale.report,warehouse_id:0
 msgid "Warehouse"
 msgstr "Noliktava"
 
 #. module: sale_stock
 #: help:sale.config.settings,default_order_policy:0
-msgid ""
-"You can generate invoices based on sales orders or based on shippings."
-msgstr ""
+msgid "You can generate invoices based on sales orders or based on shippings."
+msgstr "Iespējams veidot rēķinus, balstoties uz klientu pasūtījumiem vai uz piegādēm."
 
 #. module: sale_stock
 #: code:addons/sale_stock/sale_stock.py:161
@@ -369,12 +355,12 @@
 msgstr ""
 
 #. module: sale_stock
-#: code:addons/sale_stock/sale_stock.py:342
+#: code:addons/sale_stock/sale_stock.py:343
 #, python-format
 msgid ""
 "You plan to sell %.2f %s but you only have %.2f %s available !\n"
 "The real stock is %.2f %s. (without reservations)"
-msgstr ""
+msgstr "Jūs plānojat pārdot %.2f %s, bet ir pieejams tikai %.2f %s!\nReālais skaits noliktavā ir %.2f %s. (bez rezervācijām)"
 
 #. module: sale_stock
 #: code:addons/sale_stock/sale_stock.py:270
@@ -389,14 +375,4 @@
 #. module: sale_stock
 #: view:sale.order:sale_stock.view_order_form_inherit
 msgid "days"
-msgstr ""
-
-#. module: sale_stock
-#: view:sale.order:sale_stock.view_order_form_inherit
-msgid ""
-"{\"shipping_except\":\"red\",\"invoice_except\":\"red\",\"waiting_date\":\"bl"
-"ue\"}"
-msgstr ""
-
-#~ msgid "Picked"
-#~ msgstr "Pieņemts piegādei"+msgstr "dienas"