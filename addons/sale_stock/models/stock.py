# -*- coding: utf-8 -*-
# Part of Odoo. See LICENSE file for full copyright and licensing details.

from odoo import api, fields, models, _


class StockLocationRoute(models.Model):
    _inherit = "stock.location.route"
    sale_selectable = fields.Boolean("Selectable on Sales Order Line")


class StockMove(models.Model):
    _inherit = "stock.move"
    sale_line_id = fields.Many2one('sale.order.line', 'Sale Line')

    @api.model
    def _prepare_merge_moves_distinct_fields(self):
        distinct_fields = super(StockMove, self)._prepare_merge_moves_distinct_fields()
        distinct_fields.append('sale_line_id')
        return distinct_fields

    @api.model
    def _prepare_merge_move_sort_method(self, move):
        move.ensure_one()
        keys_sorted = super(StockMove, self)._prepare_merge_move_sort_method(move)
        keys_sorted.append(move.sale_line_id.id)
        return keys_sorted

<<<<<<< HEAD
    def _get_related_invoices(self):
        """ Overridden from stock_account to return the customer invoices
        related to this stock move.
        """
        rslt = super(StockMove, self)._get_related_invoices()
        invoices = self.mapped('picking_id.sale_id.invoice_ids').filtered(lambda x: x.state not in ('draft', 'cancel'))
        rslt += invoices
        #rslt += invoices.mapped('refund_invoice_ids')
        return rslt
=======
    def _action_done(self):
        result = super(StockMove, self)._action_done()
        for line in result.mapped('sale_line_id').sudo():
            line.qty_delivered = line._get_delivered_qty()
        return result

    @api.multi
    def write(self, vals):
        res = super(StockMove, self).write(vals)
        if 'product_uom_qty' in vals:
            for move in self:
                if move.state == 'done':
                    sale_order_lines = self.filtered(lambda move: move.sale_line_id and move.product_id.expense_policy == 'no').mapped('sale_line_id')
                    for line in sale_order_lines.sudo():
                        line.qty_delivered = line._get_delivered_qty()
        return res

    def _assign_picking_post_process(self, new=False):
        super(StockMove, self)._assign_picking_post_process(new=new)
        if new and self.sale_line_id and self.sale_line_id.order_id:
            self.picking_id.message_post_with_view(
                'mail.message_origin_link',
                values={'self': self.picking_id, 'origin': self.sale_line_id.order_id},
                subtype_id=self.env.ref('mail.mt_note').id)

>>>>>>> fbfb9179

class ProcurementGroup(models.Model):
    _inherit = 'procurement.group'

    sale_id = fields.Many2one('sale.order', 'Sale Order')


class ProcurementRule(models.Model):
    _inherit = 'procurement.rule'

    def _get_stock_move_values(self, product_id, product_qty, product_uom, location_id, name, origin, values, group_id):
        result = super(ProcurementRule, self)._get_stock_move_values(product_id, product_qty, product_uom, location_id, name, origin, values, group_id)
        if values.get('sale_line_id', False):
            result['sale_line_id'] = values['sale_line_id']
        if values.get('partner_dest_id'):
            result['partner_id'] = values['partner_dest_id'].id
        return result


class StockPicking(models.Model):
    _inherit = 'stock.picking'

    sale_id = fields.Many2one(related="group_id.sale_id", string="Sales Order", store=True)


    def _log_less_quantities_than_expected(self, moves):
        """ Log an activity on sale order that are linked to moves. The
        note summarize the real proccessed quantity and promote a
        manual action.

        :param dict moves: a dict with a move as key and tuple with
        new and old quantity as value. eg: {move_1 : (4, 5)}
        """

        def _keys_in_sorted(sale_line):
            """ sort by order_id and the sale_person on the order """
            return (sale_line.order_id.id, sale_line.order_id.user_id.id)

        def _keys_in_groupby(sale_line):
            """ group by order_id and the sale_person on the order """
            return (sale_line.order_id, sale_line.order_id.user_id)

        def _render_note_exception_quantity(moves_information):
            """ Generate a note with the picking on which the action
            occurred and a summary on impacted quantity that are
            related to the sale order where the note will be logged.

            :param moves_information dict:
            {'move_id': ['sale_order_line_id', (new_qty, old_qty)], ..}

            :return: an html string with all the information encoded.
            :rtype: str
            """
            origin_moves = self.env['stock.move'].browse([move.id for move_orig in moves_information.values() for move in move_orig[0]])
            origin_picking = origin_moves.mapped('picking_id')
            values = {
                'origin_moves': origin_moves,
                'origin_picking': origin_picking,
                'moves_information': moves_information.values(),
            }
            return self.env.ref('sale_stock.exception_on_picking').render(values=values)

        documents = self._log_activity_get_documents(moves, 'sale_line_id', 'DOWN', _keys_in_sorted, _keys_in_groupby)
        self._log_activity(_render_note_exception_quantity, documents)

        return super(StockPicking, self)._log_less_quantities_than_expected(moves)<|MERGE_RESOLUTION|>--- conflicted
+++ resolved
@@ -26,7 +26,6 @@
         keys_sorted.append(move.sale_line_id.id)
         return keys_sorted
 
-<<<<<<< HEAD
     def _get_related_invoices(self):
         """ Overridden from stock_account to return the customer invoices
         related to this stock move.
@@ -36,23 +35,6 @@
         rslt += invoices
         #rslt += invoices.mapped('refund_invoice_ids')
         return rslt
-=======
-    def _action_done(self):
-        result = super(StockMove, self)._action_done()
-        for line in result.mapped('sale_line_id').sudo():
-            line.qty_delivered = line._get_delivered_qty()
-        return result
-
-    @api.multi
-    def write(self, vals):
-        res = super(StockMove, self).write(vals)
-        if 'product_uom_qty' in vals:
-            for move in self:
-                if move.state == 'done':
-                    sale_order_lines = self.filtered(lambda move: move.sale_line_id and move.product_id.expense_policy == 'no').mapped('sale_line_id')
-                    for line in sale_order_lines.sudo():
-                        line.qty_delivered = line._get_delivered_qty()
-        return res
 
     def _assign_picking_post_process(self, new=False):
         super(StockMove, self)._assign_picking_post_process(new=new)
@@ -62,7 +44,6 @@
                 values={'self': self.picking_id, 'origin': self.sale_line_id.order_id},
                 subtype_id=self.env.ref('mail.mt_note').id)
 
->>>>>>> fbfb9179
 
 class ProcurementGroup(models.Model):
     _inherit = 'procurement.group'
