--- conflicted
+++ resolved
@@ -236,31 +236,8 @@
                 _.each(data, function(x) {
                     ret.push({ id: x.id, text: x.name, isNew: false });
                 });
-<<<<<<< HEAD
                 lastsearch = ret;
                 return { results: ret };
-=======
-                element.val('');
-                callback(data);
-            },
-        });
-
-        $('textarea.load_editor').each(function () {
-            var $textarea = $(this);
-            if (!$textarea.val().match(/\S/)) {
-                $textarea.val("<p><br/></p>");
-            }
-            var $form = $textarea.closest('form');
-            var toolbar = [
-                    ['style', ['style']],
-                    ['font', ['bold', 'italic', 'underline', 'clear']],
-                    ['para', ['ul', 'ol', 'paragraph']],
-                    ['table', ['table']],
-                    ['history', ['undo', 'redo']],
-                ];
-            if (parseInt($("#karma").val()) > 30) {
-                toolbar.push(['insert', ['link', 'picture']]);
->>>>>>> 7a768a49
             }
         },
         // Take default tags from the input value
@@ -285,7 +262,8 @@
                 ['style', ['style']],
                 ['font', ['bold', 'italic', 'underline', 'clear']],
                 ['para', ['ul', 'ol', 'paragraph']],
-                ['table', ['table']]
+                ['table', ['table']],
+                ['history', ['undo', 'redo']],
             ];
         if (parseInt($("#karma").val()) >= editor_karma) {
             toolbar.push(['insert', ['link', 'picture']]);
