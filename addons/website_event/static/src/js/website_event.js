odoo.define('website_event.website_event', function (require) {

var ajax = require('web.ajax');
var core = require('web.core');
var Widget = require('web.Widget');
var web_editor_base = require('web_editor.base')

var _t = core._t;

// Catch registration form event, because of JS for attendee details
var EventRegistrationForm = Widget.extend({
    start: function() {
        var self = this;
        var res = this._super.apply(this.arguments).then(function() {
            $('#registration_form .a-submit')
                .off('click')
                .removeClass('a-submit')
                .click(function (ev) {
                    self.on_click(ev);
                });
        });
        return res
    },
    on_click: function(ev) {
        ev.preventDefault();
        ev.stopPropagation();
        var $form = $(ev.currentTarget).closest('form');
        var $button = $(ev.currentTarget).closest('[type="submit"]');
        var post = {};
        $('#registration_form table').siblings('.alert').remove();
        $("#registration_form select").each(function() {
            post[$(this).attr('name')] = $(this).val();
        });
<<<<<<< HEAD
        var tickets_ordered = _.some(_.map(post, function(value, key) { return parseInt(value) }));
        if (! tickets_ordered) {
            $('<div class="alert alert-info"/>')
                .text(_t('Please select at least one ticket.'))
                .insertAfter('#registration_form table');
            return $.Deferred();
        }
        else {
            $button.attr('disabled', true);
            return ajax.jsonRpc($form.attr('action'), 'call', post).then(function (modal) {
                var $modal = $(modal);
                $modal.find('.modal-body > div').removeClass('container'); // retrocompatibility - REMOVE ME in master / saas-19
                $modal.insertAfter($form).modal();
                $modal.on('click', '.js_goto_event', function () {
                    $modal.modal('hide');
                    $button.prop('disabled', false);
                });
            });
        }
=======
        return ajax.jsonRpc($form.attr('action'), 'call', post).then(function (modal) {
            // Only needed for 9.0 up to saas-14
            if (modal === false) {
                $button.prop('disabled', false);
                return;
            }
            var $modal = $(modal);
            $modal.modal({backdrop: 'static', keyboard: false});
            $modal.find('.modal-body > div').removeClass('container'); // retrocompatibility - REMOVE ME in master / saas-19
            $modal.insertAfter($form).modal();
            $modal.on('click', '.js_goto_event', function () {
                $modal.modal('hide');
                $button.prop('disabled', false);
            });
            $modal.on('click', '.close', function () {
                $button.prop('disabled', false);
            });
        });
>>>>>>> 284ed921
    },
});

web_editor_base.ready().then(function(){
    var event_registration_form = new EventRegistrationForm().appendTo($('#registration_form'));
});

return { EventRegistrationForm: EventRegistrationForm };

});<|MERGE_RESOLUTION|>--- conflicted
+++ resolved
@@ -31,7 +31,6 @@
         $("#registration_form select").each(function() {
             post[$(this).attr('name')] = $(this).val();
         });
-<<<<<<< HEAD
         var tickets_ordered = _.some(_.map(post, function(value, key) { return parseInt(value) }));
         if (! tickets_ordered) {
             $('<div class="alert alert-info"/>')
@@ -43,34 +42,18 @@
             $button.attr('disabled', true);
             return ajax.jsonRpc($form.attr('action'), 'call', post).then(function (modal) {
                 var $modal = $(modal);
+                $modal.modal({backdrop: 'static', keyboard: false});
                 $modal.find('.modal-body > div').removeClass('container'); // retrocompatibility - REMOVE ME in master / saas-19
                 $modal.insertAfter($form).modal();
                 $modal.on('click', '.js_goto_event', function () {
                     $modal.modal('hide');
                     $button.prop('disabled', false);
                 });
+                $modal.on('click', '.close', function () {
+                    $button.prop('disabled', false);
+                });
             });
         }
-=======
-        return ajax.jsonRpc($form.attr('action'), 'call', post).then(function (modal) {
-            // Only needed for 9.0 up to saas-14
-            if (modal === false) {
-                $button.prop('disabled', false);
-                return;
-            }
-            var $modal = $(modal);
-            $modal.modal({backdrop: 'static', keyboard: false});
-            $modal.find('.modal-body > div').removeClass('container'); // retrocompatibility - REMOVE ME in master / saas-19
-            $modal.insertAfter($form).modal();
-            $modal.on('click', '.js_goto_event', function () {
-                $modal.modal('hide');
-                $button.prop('disabled', false);
-            });
-            $modal.on('click', '.close', function () {
-                $button.prop('disabled', false);
-            });
-        });
->>>>>>> 284ed921
     },
 });
 
