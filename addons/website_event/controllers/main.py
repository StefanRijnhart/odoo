# -*- coding: utf-8 -*-
##############################################################################
#
#    OpenERP, Open Source Management Solution
#    Copyright (C) 2013-Today OpenERP SA (<http://www.openerp.com>).
#
#    This program is free software: you can redistribute it and/or modify
#    it under the terms of the GNU Affero General Public License as
#    published by the Free Software Foundation, either version 3 of the
#    License, or (at your option) any later version.
#
#    This program is distributed in the hope that it will be useful,
#    but WITHOUT ANY WARRANTY; without even the implied warranty of
#    MERCHANTABILITY or FITNESS FOR A PARTICULAR PURPOSE.  See the
#    GNU Affero General Public License for more details.
#
#    You should have received a copy of the GNU Affero General Public License
#    along with this program.  If not, see <http://www.gnu.org/licenses/>.
#
##############################################################################

from openerp import SUPERUSER_ID
from openerp.addons.web import http
from openerp.addons.web.http import request
from openerp.tools.translate import _
from openerp.addons import website_sale
from openerp.addons.website import website

from datetime import datetime
from dateutil.relativedelta import relativedelta
from openerp import tools
import urllib
import werkzeug


class website_event(http.Controller):
    _order = 'website_published desc, date_begin desc'

<<<<<<< HEAD
    @website.route(['/event', '/event/page/<int:page>/'], type='http', auth="public")
=======
    @website.route(['/event/', '/event/page/<int:page>/'], type='http', auth="public", multilang=True)
>>>>>>> e614c0d3
    def events(self, page=1, **searches):
        cr, uid, context = request.cr, request.uid, request.context
        event_obj = request.registry['event.event']
        type_obj = request.registry['event.type']
        country_obj = request.registry['res.country']

        searches.setdefault('date', 'all')
        searches.setdefault('type', 'all')
        searches.setdefault('country', 'all')

        domain_search = {}

        def sd(date):
            return date.strftime(tools.DEFAULT_SERVER_DATETIME_FORMAT)
        today = datetime.today()
        dates = [
            ['all', _('All Dates'), [(1, "=", 1)], 0],
            ['today', _('Today'), [
                ("date_begin", ">", sd(today)),
                ("date_begin", "<", sd(today + relativedelta(days=1)))],
                0],
            ['tomorrow', _('Tomorrow'), [
                ("date_begin", ">", sd(today + relativedelta(days=1))),
                ("date_begin", "<", sd(today + relativedelta(days=2)))],
                0],
            ['week', _('This Week'), [
                ("date_begin", ">=", sd(today + relativedelta(days=-today.weekday()))),
                ("date_begin", "<", sd(today  + relativedelta(days=6-today.weekday())))],
                0],
            ['nextweek', _('Next Week'), [
                ("date_begin", ">=", sd(today + relativedelta(days=7-today.weekday()))),
                ("date_begin", "<", sd(today  + relativedelta(days=13-today.weekday())))],
                0],
            ['month', _('This month'), [
                ("date_begin", ">=", sd(today.replace(day=1) + relativedelta(months=1))),
                ("date_begin", "<", sd(today.replace(day=1)  + relativedelta(months=1)))],
                0],
        ]

        # search domains
        current_date = dates[0][1]
        current_type = None
        current_country = None
        for date in dates:
            if searches["date"] == date[0]:
                domain_search["date"] = date[2]
                current_date = date[1]
        if searches["type"] != 'all':
            current_type = type_obj.browse(cr, uid, int(searches['type']), context=context)
            domain_search["type"] = [("type", "=", int(searches["type"]))]
        if searches["country"] != 'all':
            current_country = country_obj.browse(cr, uid, int(searches['country']), context=context)
            domain_search["country"] = [("country_id", "=", int(searches["country"]))]

        def dom_without(without):
            domain = SUPERUSER_ID != request.uid and [('website_published', '=', True)] or [(1, "=", 1)]
            for key, search in domain_search.items():
                if key != without:
                    domain += search
            return domain

        # count by domains without self search
        for date in dates:
            date[3] = event_obj.search(
                request.cr, request.uid, dom_without('date') + date[2],
                count=True, context=request.context)

        domain = dom_without('type')
        types = event_obj.read_group(
            request.cr, request.uid, domain, ["id", "type"], groupby="type",
            orderby="type", context=request.context)
        type_count = event_obj.search(request.cr, request.uid, domain,
                                      count=True, context=request.context)
        types.insert(0, {
            'type_count': type_count,
            'type': ("all", _("All Categories"))
        })

        domain = dom_without('country')
        countries = event_obj.read_group(
            request.cr, request.uid, domain, ["id", "country_id"],
            groupby="country_id", orderby="country_id", context=request.context)
        country_id_count = event_obj.search(request.cr, request.uid, domain,
                                            count=True, context=request.context)
        countries.insert(0, {
            'country_id_count': country_id_count,
            'country_id': ("all", _("All Countries"))
        })

        step = 5
        event_count = event_obj.search(
            request.cr, request.uid, dom_without("none"), count=True,
            context=request.context)
        pager = request.website.pager(url="/event/", total=event_count, page=page, step=step, scope=5)
        obj_ids = event_obj.search(
            request.cr, request.uid, dom_without("none"), limit=step,
            offset=pager['offset'], order=self._order, context=request.context)
        events_ids = event_obj.browse(request.cr, request.uid, obj_ids,
                                      context=request.context)

        values = {
            'current_date': current_date,
            'current_country': current_country,
            'current_type': current_type,
            'event_ids': events_ids,
            'dates': dates,
            'types': types,
            'countries': countries,
            'pager': pager,
            'searches': searches,
            'search_path': "?%s" % urllib.urlencode(searches),
        }

        return request.website.render("website_event.index", values)

    @website.route(['/event/<int:event_id>'], type='http', auth="public", multilang=True)
    def event(self, event_id=None, **post):
        event_obj = request.registry['event.event']
        values = {
            'event_id': event_obj.browse(request.cr, request.uid, event_id,
                                         dict(request.context, show_address=1)),
            'range': range
        }
        return request.website.render("website_event.event_description_full", values)

    @website.route(['/event/<int:event_id>/add_cart'], type='http', auth="public", multilang=True)
    def add_cart(self, event_id=None, **post):
        user_obj = request.registry['res.users']
        order_line_obj = request.registry.get('sale.order.line')
        ticket_obj = request.registry.get('event.event.ticket')

        order = request.context['website_sale_order']
        if not order:
            order = website_sale.controllers.main.get_order()

        partner_id = user_obj.browse(request.cr, SUPERUSER_ID, request.uid,
                                     context=request.context).partner_id.id

        fields = [k for k, v in order_line_obj._columns.items()]
        values = order_line_obj.default_get(request.cr, SUPERUSER_ID, fields,
                                            context=request.context)

        _values = None
        for key, value in post.items():
            quantity = int(value)
            ticket_id = key.split("-")[0] == 'ticket' and int(key.split("-")[1]) or None
            if not ticket_id or not quantity:
                continue
            ticket = ticket_obj.browse(request.cr, request.uid, ticket_id,
                                       context=request.context)

            values['product_id'] = ticket.product_id.id
            values['event_id'] = ticket.event_id.id
            values['event_ticket_id'] = ticket.id
            values['product_uom_qty'] = quantity
            values['price_unit'] = ticket.price
            values['order_id'] = order.id
            values['name'] = "%s: %s" % (ticket.event_id.name, ticket.name)

            ticket.check_registration_limits_before(quantity)

            # change and record value
            pricelist_id = order.pricelist_id and order.pricelist_id.id or False
            _values = order_line_obj.product_id_change(
                request.cr, SUPERUSER_ID, [], pricelist_id, ticket.product_id.id,
                partner_id=partner_id, context=request.context)['value']
            _values.update(values)

            order_line_id = order_line_obj.create(request.cr, SUPERUSER_ID,
                                                  _values, context=request.context)
            order.write({'order_line': [(4, order_line_id)]}, context=request.context)

        if not _values:
            return request.redirect("/event/%s/" % event_id)
        return request.redirect("/shop/checkout")<|MERGE_RESOLUTION|>--- conflicted
+++ resolved
@@ -36,11 +36,7 @@
 class website_event(http.Controller):
     _order = 'website_published desc, date_begin desc'
 
-<<<<<<< HEAD
-    @website.route(['/event', '/event/page/<int:page>/'], type='http', auth="public")
-=======
     @website.route(['/event/', '/event/page/<int:page>/'], type='http', auth="public", multilang=True)
->>>>>>> e614c0d3
     def events(self, page=1, **searches):
         cr, uid, context = request.cr, request.uid, request.context
         event_obj = request.registry['event.event']
