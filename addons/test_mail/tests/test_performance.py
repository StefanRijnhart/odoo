--- conflicted
+++ resolved
@@ -488,11 +488,7 @@
         })
         self.assertEqual(rec.message_partner_ids, self.partners | self.env.user.partner_id)
 
-<<<<<<< HEAD
-        with self.assertQueryCount(__system__=60, emp=75):  # com runbot: 60 - 75 // test_mail only: 60 - 72
-=======
-        with self.assertQueryCount(__system__=61, emp=79):  # com runbot: 61 - 75 // test_mail only: 60 - 72
->>>>>>> 8aa8548d
+        with self.assertQueryCount(__system__=61, emp=76):  # com runbot: 61 - 76 // test_mail only: 60 - 72
             rec.write({'user_id': self.user_portal.id})
 
         self.assertEqual(rec.message_partner_ids, self.partners | self.env.user.partner_id | self.user_portal.partner_id)
@@ -544,11 +540,7 @@
         })
         self.assertEqual(rec.message_partner_ids, self.user_portal.partner_id | self.env.user.partner_id)
 
-<<<<<<< HEAD
-        with self.assertQueryCount(__system__=98, emp=119):  # com runbot: 98 - 119 // test_mail only: 98 - 116
-=======
-        with self.assertQueryCount(__system__=99, emp=120):  # com runbot: 98 - 120 // test_mail only: 98 - 116
->>>>>>> 8aa8548d
+        with self.assertQueryCount(__system__=99, emp=120):  # com runbot: 99 - 120 // test_mail only: 98 - 116
             rec.write({
                 'name': 'Test2',
                 'umbrella_id': self.umbrella.id,
@@ -586,11 +578,7 @@
         })
         self.assertEqual(rec.message_partner_ids, self.user_portal.partner_id | self.env.user.partner_id)
 
-<<<<<<< HEAD
-        with self.assertQueryCount(__system__=104, emp=125):  # test_mail only: 104 - 122
-=======
-        with self.assertQueryCount(__system__=105, emp=126):  # test_mail only: 105 - 126
->>>>>>> 8aa8548d
+        with self.assertQueryCount(__system__=105, emp=126):  # test_mail only: 105 - 122
             rec.write({
                 'name': 'Test2',
                 'umbrella_id': umbrella_id,
