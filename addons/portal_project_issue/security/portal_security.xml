<?xml version="1.0" encoding="utf-8"?>
<openerp>
    <!-- <data noupdate="1"> -->
    <data>

<<<<<<< HEAD
        <record model="ir.rule" id="issue_portal_user_rule">
            <field name="name">Project/Issue: portal users: public or portal and following</field>
            <field name="model_id" ref="project_issue.model_project_issue"/>
            <field name="domain_force">['|',
                                            ('project_id.visibility', '=', 'public'),
                                            '&amp;',
                                                ('project_id.visibility', 'in', ['portal', 'followers']),
=======
        <record id="portal_issue_rule" model="ir.rule">
            <field name="name">Project/Issue: portal users: public or portal and following</field>
            <field name="model_id" ref="project_issue.model_project_issue"/>
            <field name="domain_force">['|',
                                            ('project_id.privacy_visibility', '=', 'public'),
                                            '&amp;',
                                                ('project_id.privacy_visibility', 'in', ['portal', 'followers']),
>>>>>>> 05483618
                                                '|',
                                                    ('message_follower_ids','in', [user.partner_id.id]),
                                                    ('user_id', '=', user.id),
                                        ]</field>
            <field name="groups" eval="[(4, ref('portal.group_portal'))]"/>
        </record>

        <record model="ir.rule" id="project_issue.issue_user_rule">
            <field name="name">Project/Issue: employees: public, portal, employee or following or assigned</field>
            <field name="domain_force">['|',
                                            ('user_id', '=', user.id),
                                            '|',
<<<<<<< HEAD
                                                ('project_id.visibility', 'in', ['public', 'portal', 'employees']),
                                                '&amp;',
                                                    ('project_id.visibility', '=', 'followers'),
                                                    ('message_follower_ids', 'in', [user.partner_id.id]),
                                        ]</field>
=======
                                                ('project_id.privacy_visibility', 'in', ['public', 'portal', 'employees']),
                                                '&amp;',
                                                    ('project_id.privacy_visibility', '=', 'followers'),
                                                    ('message_follower_ids', 'in', [user.partner_id.id]),
                                        ]</field>
        </record>

        <record model="ir.rule" id="issue_anonymous_rule">
            <field name="name">Project/Issue: anonymous users: public only</field>
            <field name="model_id" ref="project_issue.model_project_issue"/>
            <field name="domain_force">[('project_id.privacy_visibility', '=', 'public')]</field>
            <field name="groups" eval="[(4, ref('portal.group_anonymous'))]"/>
>>>>>>> 05483618
        </record>

    </data>
</openerp><|MERGE_RESOLUTION|>--- conflicted
+++ resolved
@@ -1,17 +1,7 @@
 <?xml version="1.0" encoding="utf-8"?>
 <openerp>
-    <!-- <data noupdate="1"> -->
-    <data>
+    <data noupdate="1">
 
-<<<<<<< HEAD
-        <record model="ir.rule" id="issue_portal_user_rule">
-            <field name="name">Project/Issue: portal users: public or portal and following</field>
-            <field name="model_id" ref="project_issue.model_project_issue"/>
-            <field name="domain_force">['|',
-                                            ('project_id.visibility', '=', 'public'),
-                                            '&amp;',
-                                                ('project_id.visibility', 'in', ['portal', 'followers']),
-=======
         <record id="portal_issue_rule" model="ir.rule">
             <field name="name">Project/Issue: portal users: public or portal and following</field>
             <field name="model_id" ref="project_issue.model_project_issue"/>
@@ -19,7 +9,6 @@
                                             ('project_id.privacy_visibility', '=', 'public'),
                                             '&amp;',
                                                 ('project_id.privacy_visibility', 'in', ['portal', 'followers']),
->>>>>>> 05483618
                                                 '|',
                                                     ('message_follower_ids','in', [user.partner_id.id]),
                                                     ('user_id', '=', user.id),
@@ -32,13 +21,6 @@
             <field name="domain_force">['|',
                                             ('user_id', '=', user.id),
                                             '|',
-<<<<<<< HEAD
-                                                ('project_id.visibility', 'in', ['public', 'portal', 'employees']),
-                                                '&amp;',
-                                                    ('project_id.visibility', '=', 'followers'),
-                                                    ('message_follower_ids', 'in', [user.partner_id.id]),
-                                        ]</field>
-=======
                                                 ('project_id.privacy_visibility', 'in', ['public', 'portal', 'employees']),
                                                 '&amp;',
                                                     ('project_id.privacy_visibility', '=', 'followers'),
@@ -51,7 +33,6 @@
             <field name="model_id" ref="project_issue.model_project_issue"/>
             <field name="domain_force">[('project_id.privacy_visibility', '=', 'public')]</field>
             <field name="groups" eval="[(4, ref('portal.group_anonymous'))]"/>
->>>>>>> 05483618
         </record>
 
     </data>
