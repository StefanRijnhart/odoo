--- conflicted
+++ resolved
@@ -8,23 +8,6 @@
             <field name="type">form</field>
             <field name="arch" type="xml">
                 <form string="Objects Recording" version="7.0">
-<<<<<<< HEAD
-                    <header>
-                        <button name="record_objects" icon="gtk-ok" string="Record" type="object" class="oe_highlight"/>
-                        or
-                        <button icon="gtk-cancel" string="Cancel" special="cancel" class="oe_link"/>
-                    </header>
-                    <sheet>
-                        <group>
-                            <field name="check_date"/>
-                            <field name="filter_cond"/>
-                        </group>
-                        <group string="Choose objects to record">
-                            <field name="objects" nolabel="1"/>
-                        </group>
-                        <group><field name="info_yaml"/></group>
-                    </sheet>
-=======
                     <group>
                         <field name="check_date"/>
                         <field name="filter_cond"/>
@@ -37,7 +20,6 @@
                         or
                         <button string="Cancel" class="oe_link" special="cancel"/>
                     </footer>
->>>>>>> 6182f663
                 </form>
             </field>
         </record>
