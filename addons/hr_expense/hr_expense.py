--- conflicted
+++ resolved
@@ -301,7 +301,6 @@
             if not mres:
                 continue
             res.append(mres)
-            current_product_line_pos = len(res) - 1
             
             #Calculate tax according to default tax on product
             taxes = []
@@ -335,22 +334,6 @@
                 is_price_include = tax_obj.read(cr,uid,tax['id'],['price_include'],context)['price_include']
                 if is_price_include:
                     ## We need to deduce the price for the tax
-<<<<<<< HEAD
-                    res[current_product_line_pos]['price'] = res[current_product_line_pos]['price']  - (-(tax['amount'] * tax['base_sign'] or 0.0))
-                #Will create the tax here as we don't have the access
-                if (tax['amount'] * tax['base_sign'] or 0.0) or (tax['tax_code_id'] != False ): 
-                    assoc_tax = {
-                                 'type':'tax',
-                                 'name':tax['name'],
-                                 'price_unit': tax['price_unit'],
-                                 'quantity': 1,
-                                 'price':  -(tax['amount'] * tax['base_sign'] or 0.0),
-                                 'account_id': tax['account_collected_id'] or mres['account_id'],
-                                 'tax_code_id': tax['tax_code_id'],
-                                 'tax_amount': tax['amount'] * tax['base_sign'],
-                                 }
-                    res.append(assoc_tax)
-=======
                     res[-1]['price'] = res[-1]['price']  - (tax['amount'] * tax['base_sign'] or 0.0)
                     # tax amount countains base amount without the tax
                     tax_amount = (line.total_amount - tax['amount']) * tax['base_sign']
@@ -369,7 +352,6 @@
                              }
                 tax_l.append(assoc_tax)
             res += tax_l
->>>>>>> 875d7ed3
         return res
 
     def move_line_get_item(self, cr, uid, line, context=None):
