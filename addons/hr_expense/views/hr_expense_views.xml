<?xml version="1.0" encoding="utf-8"?>
<odoo>

        <record id="hr_employee_view_form_inherit_expense" model="ir.ui.view">
            <field name="name">hr.employee.view.form.expense</field>
            <field name="model">hr.employee</field>
            <field name="inherit_id" ref="hr.view_employee_form"/>
            <field name="arch" type="xml">
                <xpath expr="//group[@name='active_group']" position="before">
                    <group string="Expenses" name="timesheet">
                        <field name="expense_manager_id"/>
                    </group>
                </xpath>
            </field>
        </record>

        <record id="view_expenses_tree" model="ir.ui.view">
            <field name="name">hr.expense.tree</field>
            <field name="model">hr.expense</field>
            <field name="arch" type="xml">
                <tree string="Expenses" decoration-bf="message_unread == True" class="o_expense_tree">
                    <field name="currency_id" invisible="True"/>
                    <field name="attachment_number" invisible="True"/>
                    <field name="date"/>
                    <field name="name"/>
                    <field name="employee_id"/>
                    <field name="sheet_id" invisible="not context.get('show_report', False)"/>
                    <field name="analytic_account_id" groups="analytic.group_analytic_accounting"/>
                    <field name="analytic_tag_ids" widget="many2many_tags" groups="analytic.group_analytic_tags"/>
                    <field name="total_amount" sum="Total Amount" widget="monetary" options="{'currency_field': 'currency_id'}"/>
                    <field name="state"/>
                    <field name="message_unread" invisible="1"/>
                    <button name="action_get_attachment_view" string="View Attached Documents" type="object" icon="fa-paperclip" attrs="{'invisible': [('attachment_number', '=', 0)]}"/>
                </tree>
            </field>
        </record>

        <record id="hr_expense_view_form" model="ir.ui.view">
            <field name="name">hr.expense.view.form</field>
            <field name="model">hr.expense</field>
            <field name="arch" type="xml">
                <form string="Expenses" class="o_expense_form">
                <header>
                    <button name="action_submit_expenses" states="draft" string="Submit to Manager" type="object" class="oe_highlight"/>
                    <field name="state" widget="statusbar" statusbar_visible="draft,reported,approved,done,refused"/>
                    <button name="action_view_sheet" type="object" string="View Report" class="oe_highlight" attrs="{'invisible': [('state', '=','draft')]}"/>
                </header>
                <sheet>
                    <div class="oe_button_box">
                        <button name="action_get_attachment_view"
                            class="oe_stat_button"
                            icon="fa-book"
                            type="object"
                            attrs="{'invisible': [('attachment_number', '=', 0)]}">
                            <field name="attachment_number" widget="statinfo" string="Documents" options="{'reload_on_button': true}"/>
                        </button>
                    </div>
                    <div class="oe_title">
                        <label for="name"/>
                        <h1>
                            <field name="name" placeholder="e.g. Lunch with Customer"/>
                        </h1>
                    </div>
                    <group>
                        <group>
                            <field name="product_id" context="{'default_can_be_expensed': 1}"/>
                            <field name="unit_amount" required="1" widget="monetary" options="{'currency_field': 'currency_id'}"/>
                            <label for="quantity"/>
                            <div>
                                <field name="quantity" class="oe_inline"/>
                                <field name="product_uom_id" widget="selection" class="oe_inline" groups="uom.group_uom"/>
                            </div>
                            <field name="tax_ids" domain="[('type_tax_use', '=', 'purchase')]" widget="many2many_tags" groups="account.group_account_user"/>
                        </group><group>
                            <field name="reference"/>
                            <field name="date"/>
                            <field name="account_id" domain="[('internal_type', '=', 'other')]" groups="account.group_account_user"/>
                            <field name="employee_id" groups="hr_expense.group_hr_expense_user"/>
                            <field name="sheet_id" invisible="1"/>
                            <field name="currency_id" groups="base.group_multi_currency"/>
                            <field name="analytic_account_id" groups="analytic.group_analytic_accounting"/>
                            <field name="analytic_tag_ids" widget="many2many_tags" groups="analytic.group_analytic_tags"/>
                            <field name="company_id" groups="base.group_multi_company"/>
                        </group><group>
                            <field name="total_amount" widget='monetary' options="{'currency_field': 'currency_id'}"/>
                            <label for="payment_mode"/>
                            <div>
                                <field name="payment_mode" widget="radio"/>
                            </div>
                        </group>

                    </group>
                    <div>
                        <field name="description" class="oe_inline" placeholder="Notes..."/>
                    </div>
                </sheet>
                <div class="oe_chatter">
                    <field name="message_follower_ids" widget="mail_followers"/>
                    <field name="activity_ids" widget="mail_activity"/>
                    <field name="message_ids" widget="mail_thread"/>
                </div>
                </form>
            </field>
        </record>

        <record id="hr_expense_view_form_without_header" model="ir.ui.view">
            <field name="name">hr.expense.view.form</field>
            <field name="model">hr.expense</field>
            <field name="inherit_id" ref="hr_expense.hr_expense_view_form"/>
            <field eval="35" name="priority"/>
            <field name="mode">primary</field>
            <field name="arch" type="xml">
<<<<<<< HEAD
                <xpath expr="/form/*" position="before">
                    <header>
                        <widget name="attach_document" string="Attach Document" action="message_post" attrs="{'invisible': [('attachment_number', '&lt;=', 0)]}"/>
                        <widget name="attach_document" string="Attach Document" action="message_post" class="oe_highlight" attrs="{'invisible': [('attachment_number', '&gt;=', 1)]}"/>
                        <button name="action_submit_expenses" string="Submit to Manager" type="object" class="o_expense_submit" attrs="{'invisible': ['|', ('attachment_number', '&gt;=', 1), ('sheet_id', '!=', False)]}"/>
                        <button name="action_submit_expenses" string="Submit to Manager" type="object" class="oe_highlight o_expense_submit" attrs="{'invisible': ['|', ('attachment_number', '&lt;=', 0), ('sheet_id', '!=', False)]}"/>
                        <field name="state" widget="statusbar" statusbar_visible="draft,reported,approved,done,refused"/>
                        <button name="action_view_sheet" type="object" string="View Report" class="oe_highlight" attrs="{'invisible': [('state', '=','draft')]}"/>
                    </header>
=======
                <xpath expr="/form/header" position="attributes">
                    <attribute name="invisible">1</attribute>
>>>>>>> 42659dc7
                </xpath>
                <xpath expr="/form/sheet/div[hasclass('oe_button_box')]" position="attributes">
                    <attribute name="invisible">1</attribute>
                </xpath>
            </field>
        </record>

        <record id="hr_expense_kanban_view" model="ir.ui.view">
            <field name="name">hr.expense.kanban</field>
            <field name="model">hr.expense</field>
            <field name="arch" type="xml">
                <kanban class="o_kanban_mobile">
                    <field name="name"/>
                    <field name="employee_id"/>
                    <field name="total_amount"/>
                    <field name="date"/>
                    <field name="state"/>
                    <templates>
                        <t t-name="kanban-box">
                            <div t-attf-class="oe_kanban_card oe_kanban_global_click">
                                <div class="row">
                                    <div class="col-xs-12">
                                        <strong class="o_kanban_record_title"><span><t t-esc="record.name.value"/></span></strong>
                                        <strong class="o_kanban_record_subtitle pull-right"><span class="text-right"><t t-esc="record.total_amount.value"/></span></strong>
                                    </div>
                                </div>
                                <div class="row mt8">
                                    <div class="col-xs-6 text-muted">
                                        <span><t t-esc="record.employee_id.value"/> <t t-esc="record.date.value"/></span>
                                    </div>
                                    <div class="col-xs-6">
                                        <span class="pull-right text-right">
                                            <field name="state" widget="label_selection" options="{'classes': {'draft': 'default', 'reported': 'primary', 'refused': 'danger', 'done': 'warning',
                                            'approved': 'success'}}"/>
                                        </span>
                                    </div>
                                </div>
                            </div>
                        </t>
                    </templates>
                </kanban>
            </field>
        </record>

        <record id="hr_expense_view_pivot" model="ir.ui.view">
            <field name="name">hr.expense.pivot</field>
            <field name="model">hr.expense</field>
            <field name="arch" type="xml">
                <pivot string="Expenses Analysis">
                    <field name="employee_id" type="row"/>
                    <field name="date" interval="month" type="col"/>
                    <field name="total_amount" type="measure"/>
                </pivot>
            </field>
        </record>

        <record id="hr_expense_view_graph" model="ir.ui.view">
            <field name="name">hr.expense.graph</field>
            <field name="model">hr.expense</field>
            <field name="arch" type="xml">
                <graph string="Expenses Analysis">
                    <field name="date" type="col"/>
                    <field name="employee_id" type="row"/>
                    <field name="total_amount" type="measure"/>
                </graph>
            </field>
        </record>

        <record id="view_hr_expense_filter" model="ir.ui.view">
            <field name="name">hr.expense.filter</field>
            <field name="model">hr.expense</field>
            <field name="arch" type="xml">
                <search string="Expense">
                    <field name="name" string="Expenses" filter_domain="['|',('employee_id','ilike',self),('name','ilike',self)]"/>
                    <field name="date"/>
                    <field name="employee_id"/>
                    <field name="product_id"/>
                    <field name="analytic_account_id" groups="analytic.group_analytic_accounting"/>
                    <separator />
                    <filter domain="[('state', '=', 'draft')]" string="To Submit" name="to_report" help="New Expense"/>
                    <filter domain="[('state', '!=', 'draft')]" string="Reported" name="submitted" help="Confirmed Expenses"/>
                    <filter domain="[('state', '=', 'refused')]" string="Refused" name="refused" help="Refused Expenses"/>
                    <filter domain="['|', ('state', '=', 'approved'), ('state', '=', 'done')]" string="Approved" name="approved" help="Actual expense sheets, not the refused ones"/>
                    <separator />
                    <filter string="My Team Expenses" name="my_team_expenses" domain="[('employee_id.parent_id.user_id', '=', uid)]" groups="hr_expense.group_hr_expense_manager" help="Expenses of Your Team Member"/>
                    <filter string="My Expenses" name="my_expenses" domain="[('employee_id.user_id', '=', uid)]"/>
                    <separator />
                    <filter string="New Mail" name="message_unread" domain="[('message_unread', '=', True)]"/>
                    <group expand="0" string="Group By">
                        <filter string="Report" name="report" domain="[]" context="{'group_by': 'sheet_id'}"/>
                        <filter string="Employee" name="employee" domain="[]" context="{'group_by': 'employee_id'}"/>
                        <filter string="Company" name="company" domain="[]" context="{'group_by': 'company_id'}" groups="base.group_multi_company"/>
                        <filter string="Product" name="product" domain="[]" context="{'group_by': 'product_id'}"/>
                        <filter string="Analytic Account" name="analyticacc" domain="[]" context="{'group_by': 'analytic_account_id'}" groups="analytic.group_analytic_accounting"/>
                        <filter string="Expenses Month" name="expensesmonth" domain="[]" context="{'group_by': 'date'}" help="Expenses by Month"/>
                        <filter string="Status" name="status" domain="[]" context="{'group_by': 'state'}"/>
                    </group>
                    <separator />
                    <filter domain="[('employee_id.active', '=', False)]" string="Former Employees" name="inactive" groups="hr_expense.group_hr_expense_user,hr_expense.group_hr_expense_manager"/>
                </search>
            </field>
        </record>

        <record id="hr_expense_actions_all" model="ir.actions.act_window">
            <field name="name">All Expenses</field>
            <field name="res_model">hr.expense</field>
            <field name="view_mode">graph,pivot,tree,kanban,form</field>
            <field name="search_view_id" ref="view_hr_expense_filter"/>
            <field name="help" type="html">
              <p class="o_view_nocontent_smiling_face">
                Create a new expense
              </p>
            </field>
        </record>

        <record id="hr_expense_actions_my_unsubmitted" model="ir.actions.act_window">
            <field name="name">My Expenses</field>
            <field name="res_model">hr.expense</field>
            <field name="view_mode">tree,kanban,form,graph,pivot</field>
            <field name="search_view_id" ref="view_hr_expense_filter"/>
            <field name="domain">[('employee_id.user_id', '=', uid)]</field>
            <field name="context">{'search_default_to_report': 1}</field>
            <field name="help" type="html">
              <p class="o_view_nocontent_smiling_face">
                Create a new expense
              </p>
            </field>
        </record>

        <record id="view_product_hr_expense_form" model="ir.ui.view">
            <field name="name">product.template.expense.form</field>
            <field name="model">product.template</field>
            <field name="inherit_id" ref="product.product_template_form_view"/>
            <field name="arch" type="xml">
                <div name="options" position="inside">
                    <div attrs="{'invisible': [('type','not in', ['consu', 'service'])]}">
                        <field name="can_be_expensed"/>
                        <label for="can_be_expensed"/>
                    </div>
                </div>
            </field>
        </record>

        <record id="product_product_expense_form_view" model="ir.ui.view">
            <field name="name">product.product.expense.form</field>
            <field name="model">product.product</field>
            <field name="arch" type="xml">
                <form string="Expense Products">
                    <sheet>
                        <field name='product_variant_count' invisible='1'/>
                        <field name="id" invisible="True"/>
                        <div class="oe_button_box" name="button_box">
                            <button name="toggle_active" type="object"
                                    class="oe_stat_button" icon="fa-archive">
                                <field name="active" widget="boolean_button"
                                    options='{"terminology": "archive"}'/>
                            </button>
                        </div>
                        <field name="image_medium" widget="image" class="oe_avatar"/>
                        <div class="oe_title">
                            <label class="oe_edit_only" for="name" string="Product Name"/>
                            <h1><field name="name" placeholder="e.g. Lunch"/></h1>
                            <div name="options" groups="base.group_user" invisible="1">
                                <div>
                                    <field name="can_be_expensed"/>
                                    <label for="can_be_expensed"/>
                                </div>
                            </div>
                        </div>
                        <group name="product_details">
                            <group string="General Information">
                                <field name="type"/>
                                <field name="list_price"/>
                                <field name="standard_price"/>
                                <field name="uom_id" groups="uom.group_uom" options="{'no_create': True}"/>
                                <field name="uom_po_id" invisible="1"/>
                                <label for="default_code"/>
                                <div>
                                    <field name="default_code"/>
                                    <i class="text-muted oe_edit_only">Use [Reference] as a subject prefix for incoming receipts</i>
                                </div>
                            </group>
                            <group string="Accounting">
                                <field name="property_account_expense_id" groups="account.group_account_user"/>
                                <field name="supplier_taxes_id" widget="many2many_tags"/>
                            </group>
                        </group>
                    </sheet>
                </form>
            </field>
        </record>

        <record id="hr_expense_product" model="ir.actions.act_window">
            <field name="name">Expense Products</field>
            <field name="res_model">product.product</field>
            <field name="view_type">form</field>
            <field name="view_mode">kanban,tree,form</field>
            <field name="context">{"default_can_be_expensed": 1, 'default_type': 'service'}</field>
            <field name="domain">[('can_be_expensed', '=', True)]</field>
            <field name="help" type="html">
              <p class="o_view_nocontent_smiling_face">
                Create a new expense category
              </p>
            </field>
        </record>

        <record id="hr_expense_product_tree" model="ir.actions.act_window.view">
            <field name="sequence" eval="2"/>
            <field name="view_mode">tree</field>
            <field name="act_window_id" ref="hr_expense_product"/>
        </record>

        <record id="hr_expense_product_kanban" model="ir.actions.act_window.view">
            <field name="sequence" eval="1"/>
            <field name="view_mode">kanban</field>
            <field name="act_window_id" ref="hr_expense_product"/>
        </record>

        <record id="hr_expense_product_form" model="ir.actions.act_window.view">
            <field name="sequence" eval="3"/>
            <field name="view_mode">form</field>
            <field name="view_id" ref="product_product_expense_form_view"/>
            <field name="act_window_id" ref="hr_expense_product"/>
        </record>



        <record id="action_approved_expense" model="ir.actions.act_window">
            <field name="name">Employee Expenses</field>
            <field name="res_model">hr.expense</field>
            <field name="view_type">form</field>
            <field name="view_mode">tree,kanban,form,pivot,graph</field>
            <field name="view_id" ref="view_expenses_tree"/>
            <field name="domain">[]</field>
            <field name="context">{"search_default_approved": 1}</field>
            <field name="help" type="html">
              <p class="o_view_nocontent_empty_folder">
                No approved employee expenses
              </p><p>
                From here the accountant will be able to approve as well as refuse the expenses which are verified by the HR Manager.
              </p>
            </field>
        </record>

        <record id="action_unsubmitted_expense" model="ir.actions.act_window">
            <field name="name">Unreported Expenses</field>
            <field name="res_model">hr.expense</field>
            <field name="view_type">form</field>
            <field name="view_mode">tree,kanban,form,pivot,graph</field>
            <field name="view_id" ref="view_expenses_tree"/>
            <field name="domain">[]</field>
            <field name="context">{"search_default_unsubmitted": 1}</field>
            <field name="help" type="html">
              <p class="o_view_nocontent_empty_folder">
                No unreported employee expenses
              </p><p>
                From here the accountant will be able to approve as well as refuse the expenses which are verified by the HR Manager.
              </p>
            </field>
        </record>

        <record id="hr_expense_action" model="ir.actions.act_window">
            <field name="name">Expenses Analysis</field>
            <field name="res_model">hr.expense</field>
            <field name="view_type">form</field>
            <field name="view_mode">graph,pivot</field>
            <field name="context">{
                'search_default_approved': 1,
                }
            </field>
        </record>

        <record id="view_hr_expense_sheet_tree" model="ir.ui.view">
            <field name="name">hr.expense.sheet.tree</field>
            <field name="model">hr.expense.sheet</field>
            <field name="arch" type="xml">
                <tree string="Expense Reports" decoration-warning="state=='draft'" decoration-bf="message_unread == True" decoration-danger="state=='cancel'">
                    <field name="name" string="Expense Sheet"/>
                    <field name="accounting_date"/>
                    <field name="employee_id"/>
                    <field name="currency_id" invisible="1"/>
                    <field name="total_amount" sum="Total Amount"/>
                    <field name="state"/>
                    <field name="message_unread" invisible="1"/>
                </tree>
            </field>
        </record>

        <record id="view_hr_expense_sheet_form" model="ir.ui.view">
            <field name="name">hr.expense.sheet.form</field>
            <field name="model">hr.expense.sheet</field>
            <field eval="25" name="priority"/>
            <field name="arch" type="xml">
                <form string="Expense Reports" class="o_expense_sheet">
                 <header>
                    <button name="approve_expense_sheets" states="submit" string="Approve" type="object" groups="hr_expense.group_hr_expense_user" class="oe_highlight o_expense_sheet_approve"/>
                    <button name="action_sheet_move_create" states="approve" string="Post Journal Entries" type="object" groups="account.group_account_manager" class="oe_highlight o_expense_sheet_post"/>
                    <button name="%(hr_expense.hr_expense_sheet_register_payment_wizard_action)d" type="action" string="Register Payment" class="oe_highlight o_expense_sheet_pay" attrs="{'invisible': [('state', '!=', 'post')]}" context="{'default_amount': total_amount, 'partner_id': address_id}" groups="account.group_account_manager"/>
                    <button name="reset_expense_sheets" states="cancel" string="Resubmit" type="object"/>
                    <button name="%(hr_expense.hr_expense_refuse_wizard_action)d" states="submit,approve" context="{'hr_expense_refuse_model':'hr.expense.sheet'}" string="Refuse" type="action" groups="hr_expense.group_hr_expense_user" />
                    <field name="state" widget="statusbar" statusbar_visible="draft,submit,approve,post,done"/>
                </header>
                <sheet>
                    <div class="oe_button_box">
                        <button name="action_get_attachment_view"
                            class="oe_stat_button"
                            icon="fa-book"
                            type="object"
                            attrs="{'invisible': [('attachment_number', '=', 0)]}">
                            <field name="attachment_number" widget="statinfo" string="Documents"/>
                        </button>
                    </div>
                    <div class="oe_title">
                        <label for="name" class="oe_edit_only"/>
                        <h1>
                            <field name="name" placeholder="e.g. Trip to NY"/>
                        </h1>
                    </div>
                    <group>
                        <group>
                            <field name="employee_id"/>
                            <field name="payment_mode"/>
                            <field name="user_id"/>
                            <field name="address_id" invisible="1"/>
                            <field name="department_id" invisible="1"/>
                            <field name="company_id" groups="base.group_multi_company"/>
                        </group>
                    </group>
                     <notebook>
                        <page string="Expense">
                        <field name="expense_line_ids" nolabel="1" widget="many2many" domain="[('state', '=', 'draft')]" options="{'reload_on_button': True}" context="{'form_view_ref' : 'hr_expense.hr_expense_view_form_without_header', 'expense_adding_line': True}">
                            <tree decoration-danger="is_refused">
                                <field name="date"/>
                                <field name="name"/>
                                <field name="state" invisible="1"/>
                                <field name="analytic_account_id" groups="analytic.group_analytic_accounting"/>
                                <field name="analytic_tag_ids" widget="many2many_tags" groups="analytic.group_analytic_tags"/>
                                <field name="message_unread" invisible="1"/>
                                <field name="attachment_number" string=" "/>
                                <button name="action_get_attachment_view" string="View Attachments" type="object" icon="fa-paperclip"/>
                                <field name="tax_ids" widget="many2many_tags" groups="account.group_account_user"/>
                                <field name="currency_id" invisible="1"/>
                                <field name="total_amount"/>
                                <field name="company_currency_id" invisible="1"/>
                                <field name="total_amount_company" groups="base.group_multi_currency"/>
                                <field name="is_refused" invisible="True"/>
                           </tree>
                        </field>
                        <field name="currency_id" invisible="1"/>
                        <group class="oe_subtotal_footer oe_right" colspan="2" name="expense_total">
                                <div class="oe_subtotal_footer_separator oe_inline o_td_label">
                                    <label for="total_amount"/>
                                </div>
                                <field name="total_amount" nolabel="1" class="oe_subtotal_footer_separator"/>
                            </group>
                        </page>
                        <page string="Other Info">
                            <group>
                                <group>
                                    <field name="journal_id" domain="[('type', '=', 'purchase')]" options="{'no_open': True, 'no_create': True}" attrs="{'invisible': [('payment_mode', '!=', 'own_account')]}"/>
                                    <field name="bank_journal_id" groups="account.group_account_user" options="{'no_open': True, 'no_create': True}" attrs="{'invisible': [('payment_mode', '!=', 'company_account')]}" domain="[('type', 'in', ['cash', 'bank'])]"/>
                                    <field name="accounting_date" groups="account.group_account_user" attrs="{'invisible': [('state', 'not in', ['approve', 'post', 'done'])]}"/>
                                </group>
                                <group>
                                    <field name="account_move_id" groups="account.group_account_user" attrs="{'invisible': [('state', 'not in', ['post', 'done'])]}" readonly="1"/>
                                </group>
                        </group>
                        </page>
                     </notebook>
                </sheet>
                <div class="oe_chatter">
                    <field name="message_follower_ids" widget="mail_followers"/>
                    <field name="message_ids" widget="mail_thread"/>
                </div>
                </form>
            </field>
        </record>

        <record id="view_hr_expense_sheet_kanban" model="ir.ui.view">
            <field name="name">hr.expense.sheet.kanban</field>
            <field name="model">hr.expense.sheet</field>
            <field name="arch" type="xml">
                <kanban class="o_kanban_mobile">
                    <field name="name"/>
                    <field name="employee_id"/>
                    <field name="total_amount"/>
                    <field name="accounting_date"/>
                    <field name="state"/>
                    <templates>
                        <t t-name="kanban-box">
                            <div t-attf-class="oe_kanban_card oe_kanban_global_click">
                                <div class="row">
                                    <div class="col-xs-12">
                                        <strong class="o_kanban_record_title"><span><t t-esc="record.name.value"/></span></strong>
                                        <strong class="o_kanban_record_subtitle pull-right"><span class="text-right"><t t-esc="record.total_amount.value"/></span></strong>
                                    </div>
                                </div>
                                <div class="row mt8">
                                    <div class="col-xs-6 text-muted">
                                        <span><t t-esc="record.employee_id.value"/> <t t-esc="record.accounting_date.value"/></span>
                                    </div>
                                    <div class="col-xs-6">
                                        <span class="pull-right text-right">
                                            <field name="state" widget="label_selection" options="{'classes': {'draft': 'default', 'submit': 'default', 'cancel': 'danger', 'post': 'warning',
                                            'done': 'success'}}"/>
                                        </span>
                                    </div>
                                </div>
                            </div>
                        </t>
                    </templates>
                </kanban>
            </field>
        </record>

        <record id="view_hr_expense_sheet_pivot" model="ir.ui.view">
            <field name="name">hr.expense.sheet.pivot</field>
            <field name="model">hr.expense.sheet</field>
            <field name="arch" type="xml">
                <pivot string="Expenses Analysis" disable_linking="True">
                    <field name="employee_id" type="row"/>
                    <field name="accounting_date" interval="month" type="col"/>
                    <field name="total_amount" type="measure"/>
                </pivot>
            </field>
        </record>

        <record id="view_hr_expense_sheet_graph" model="ir.ui.view">
            <field name="name">hr.expense.sheet.graph</field>
            <field name="model">hr.expense.sheet</field>
            <field name="arch" type="xml">
                <graph string="Expenses Analysis">
                    <field name="employee_id" type="col"/>
                    <field name="accounting_date" interval="month" type="row"/>
                    <field name="total_amount" type="measure"/>
                </graph>
            </field>
        </record>


        <record id="view_hr_expense_sheet_filter" model="ir.ui.view">
            <field name="name">hr.expense.sheet.filter</field>
            <field name="model">hr.expense.sheet</field>
            <field name="arch" type="xml">
                <search string="Expense">
                    <field name="name" string="Expenses"/>
                    <field name="accounting_date"/>
                    <field name="state"/>
                    <separator />
                    <field name="employee_id"/>
                    <field name="department_id" string="Department"/>
                    <field name="journal_id"/>
                    <separator />
                    <filter domain="[('state', '=', 'submit')]" string="To Approve" name="submitted" help="Confirmed Expenses"/>
                    <filter domain="[('state', '=', 'approve')]" string="To Post" name="to_post" help="Approved Expenses"/>
                    <filter domain="['|', ('state', '=', 'approve'), ('state', '=', 'post')]" string="To Pay" name="approved" help="Expenses to Invoice"/>
                    <separator/>
                    <filter string="My Team Reports" name="my_team_reports" domain="[('employee_id.parent_id.user_id', '=', uid)]" groups="hr_expense.group_hr_expense_manager" help="Expenses of Your Team Member"/>
                    <filter string="My Reports" name="my_reports" domain="[('employee_id.user_id', '=', uid)]"/>
                    <separator />
                    <filter string="New Mail" name="message_unread" domain="[('message_unread', '=', True)]"/>
                    <group expand="0" string="Group By">
                        <filter string="Employee" name="employee" domain="[]" context="{'group_by': 'employee_id'}"/>
                        <filter string="Department" name="department" domain="[]" context="{'group_by': 'department_id'}"/>
                        <filter string="Company" name="company" domain="[]" context="{'group_by': 'company_id'}" groups="base.group_multi_company"/>
                        <filter string="Expenses Month" name="expenses_month" domain="[]" context="{'group_by': 'accounting_date'}" help="Expenses by Month"/>
                        <filter string="State" domain="[]" context="{'group_by': 'state'}" name="state"/>
                    </group>
                    <separator />
                    <filter domain="[('employee_id.active', '=', False)]" string="Former Employees" name="inactive" groups="hr_expense.group_hr_expense_user,hr_expense.group_hr_expense_manager"/>
                </search>
            </field>
        </record>

        <record id="action_hr_expense_sheet_my_all" model="ir.actions.act_window">
            <field name="name">My Reports</field>
            <field name="res_model">hr.expense.sheet</field>
            <field name="view_mode">tree,kanban,form,pivot,graph</field>
            <field name="search_view_id" ref="view_hr_expense_sheet_filter"/>
            <field name="domain">[('employee_id.user_id', '=', uid), ('state', '!=', 'cancel')]</field>
            <field name="context">{}</field>
            <field name="help" type="html">
              <p class="o_view_nocontent_smiling_face">
                Create a new expense report
              </p><p>
                Once you have created your expense, submit it to your manager who will validate it.
              </p>
            </field>
        </record>

        <record id="action_hr_expense_sheet_my_refused" model="ir.actions.act_window">
            <field name="name">My Refused Reports</field>
            <field name="res_model">hr.expense.sheet</field>
            <field name="view_mode">tree,kanban,form,graph,pivot</field>
            <field name="search_view_id" ref="view_hr_expense_sheet_filter"/>
            <field name="domain">[('employee_id.user_id', '=', uid), ('state', '=', 'cancel')]</field>
            <field name="context">{'create': False}</field>
            <field name="help" type="html">
              <p class="o_view_nocontent_empty_folder">
                No refused reports to display
              </p>
            </field>
        </record>

        <record id="action_hr_expense_sheet_all_to_approve" model="ir.actions.act_window">
            <field name="name">Expense Reports to Approve</field>
            <field name="res_model">hr.expense.sheet</field>
            <field name="view_mode">tree,kanban,form,pivot,graph</field>
            <field name="search_view_id" ref="view_hr_expense_sheet_filter"/>
            <field name="domain">[]</field>
            <field name="context">{'search_default_submitted': 1}</field>
            <field name="help" type="html">
              <p class="o_view_nocontent_empty_folder">
                No expense reports to approve
              </p>
            </field>
        </record>

        <record id="action_hr_expense_sheet_all_to_post" model="ir.actions.act_window">
            <field name="name">Expense Reports To Post</field>
            <field name="res_model">hr.expense.sheet</field>
            <field name="view_mode">tree,kanban,form,pivot,graph</field>
            <field name="search_view_id" ref="view_hr_expense_sheet_filter"/>
            <field name="domain">[]</field>
            <field name="context">{'search_default_to_post': 1}</field>
            <field name="help" type="html">
              <p class="o_view_nocontent_smiling_face">
                Create a new expense report
              </p><p>
                Once you have created your expense, submit it to your manager who will validate it.
              </p>
            </field>
        </record>

        <record id="action_hr_expense_sheet_all_to_pay" model="ir.actions.act_window">
            <field name="name">Expense Reports To Pay</field>
            <field name="res_model">hr.expense.sheet</field>
            <field name="view_mode">tree,kanban,form,pivot,graph</field>
            <field name="search_view_id" ref="view_hr_expense_sheet_filter"/>
            <field name="domain">[]</field>
            <field name="context">{'search_default_approved': 1}</field>
            <field name="help" type="html">
              <p class="o_view_nocontent_smiling_face">
                Create a new expense report
              </p><p>
                Once you have created your expense, submit it to your manager who will validate it.
              </p>
            </field>
        </record>

        <record id="action_hr_expense_sheet_all_all" model="ir.actions.act_window">
            <field name="name">All Expense Reports</field>
            <field name="res_model">hr.expense.sheet</field>
            <field name="view_mode">graph,pivot,tree,kanban,form</field>
            <field name="search_view_id" ref="view_hr_expense_sheet_filter"/>
            <field name="domain">[]</field>
            <field name="context">{}</field>
            <field name="help" type="html">
              <p class="o_view_nocontent_smiling_face">
                Create a new expense report
              </p><p>
                Once you have created your expense, submit it to your manager who will validate it.
              </p>
            </field>
        </record>

        <record id="action_request_approve_expense_sheet" model="ir.actions.act_window">
            <field name="name">Reports to Approve</field>
            <field name="res_model">hr.expense.sheet</field>
            <field name="view_type">form</field>
            <field name="view_mode">tree,kanban,form,pivot,graph</field>
            <field name="context">{'search_default_submitted': 1}</field>
            <field name="search_view_id" ref="view_hr_expense_sheet_filter"/>
            <field name="view_id" ref="view_hr_expense_sheet_tree"/>
            <field name="help" type="html">
              <p class="o_view_nocontent_smiling_face">
                Create a new expense
              </p><p>
                Once you have created your expense, submit it to your manager who will validate it.
              </p>
            </field>
        </record>

        <record id="action_request_to_post_expense_sheet" model="ir.actions.act_window">
            <field name="name">Reports to Post</field>
            <field name="res_model">hr.expense.sheet</field>
            <field name="view_type">form</field>
            <field name="view_mode">tree,kanban,form,pivot,graph</field>
            <field name="context">{'search_default_to_post': 1}</field>
            <field name="search_view_id" ref="view_hr_expense_sheet_filter"/>
            <field name="view_id" ref="view_hr_expense_sheet_tree"/>
            <field name="help" type="html">
              <p class="o_view_nocontent_smiling_face">
                Create a new expense
              </p><p>
                Once you have created your expense, submit it to your manager who will validate it.
              </p>
            </field>
        </record>

        <record id="action_request_to_pay_expense_sheet" model="ir.actions.act_window">
            <field name="name">Reports to Pay</field>
            <field name="res_model">hr.expense.sheet</field>
            <field name="view_type">form</field>
            <field name="view_mode">tree,kanban,form,pivot,graph</field>
            <field name="context">{'search_default_approved': 1}</field>
            <field name="search_view_id" ref="view_hr_expense_sheet_filter"/>
            <field name="view_id" ref="view_hr_expense_sheet_tree"/>
            <field name="help" type="html">
              <p class="o_view_nocontent_smiling_face">
                Create a new expense
              </p><p>
                Once you have created your expense, submit it to your manager who will validate it.
              </p>
            </field>
        </record>

        <record id="action_hr_expense_sheet_department_to_approve" model="ir.actions.act_window">
            <field name="name">Expense Reports to Approve</field>
            <field name="res_model">hr.expense.sheet</field>
            <field name="view_type">form</field>
            <field name="view_mode">tree,kanban,form,pivot,graph</field>
            <field name="search_view_id" ref="view_hr_expense_sheet_filter"/>
            <field name="context">{
                'search_default_submitted': 1,
                'search_default_department_id': [active_id],
                'default_department_id': active_id
                }
            </field>
        </record>

        <record id="action_hr_expense_sheet_department_filtered" model="ir.actions.act_window">
            <field name="name">Expense Reports Analysis</field>
            <field name="res_model">hr.expense.sheet</field>
            <field name="view_type">form</field>
            <field name="view_mode">graph,pivot</field>
            <field name="context">{
                'search_default_department_id': [active_id],
                'default_department_id': active_id}
            </field>
        </record>

        <record id="hr_expense_submit_action_server" model="ir.actions.server">
            <field name="name">Submit To Manager</field>
            <field name="type">ir.actions.server</field>
            <field name="model_id" ref="model_hr_expense"/>
            <field name="binding_model_id" ref="model_hr_expense"/>
            <field name="state">code</field>
            <field name="code">
if records:
    action = records.action_submit_expenses()
            </field>
        </record>

        <menuitem id="menu_hr_expense_root" name="Expenses" sequence="100" web_icon="hr_expense,static/description/icon.png"/>

        <menuitem id="menu_hr_expense_my_expenses" name="My Expenses" sequence="1" parent="menu_hr_expense_root" groups="base.group_user"/>
        <menuitem id="menu_hr_expense_my_expenses_to_submit" name="Expenses to Submit" sequence="1" parent="menu_hr_expense_my_expenses" action="hr_expense_actions_my_unsubmitted"/>
        <menuitem id="menu_hr_expense_sheet_my_reports_refused" name="Refused Reports" sequence="2" parent="menu_hr_expense_my_expenses" action="action_hr_expense_sheet_my_refused"/>
        <menuitem id="menu_hr_expense_sheet_my_reports" name="Expense Reports" sequence="3" parent="menu_hr_expense_my_expenses" action="action_hr_expense_sheet_my_all"/>

        <menuitem id="menu_hr_expense_to_approve" name="To Approve" sequence="2" parent="menu_hr_expense_root" groups="hr_expense.group_hr_expense_user"/>
        <menuitem id="menu_hr_expense_sheet_all_to_approve" name="Expense Reports To Approve" sequence="1" parent="menu_hr_expense_to_approve"
            action="action_hr_expense_sheet_all_to_approve"/>

        <menuitem id="menu_hr_expense_accountant" name="Accountant" sequence="3" parent="menu_hr_expense_root" groups="account.group_account_user"/>
        <menuitem id="menu_hr_expense_sheet_all_to_post" name="Expense Reports To Post" sequence="2" parent="menu_hr_expense_accountant"
            action="action_hr_expense_sheet_all_to_post"/>
        <menuitem id="menu_hr_expense_sheet_all_to_pay" name="Expense Reports To Pay" sequence="3" parent="menu_hr_expense_accountant"
            action="action_hr_expense_sheet_all_to_pay"/>

        <menuitem id="menu_hr_expense_reports" name="Reporting" sequence="4" parent="menu_hr_expense_root" groups="hr_expense.group_hr_expense_manager"/>
        <menuitem id="menu_hr_expense_all_expenses" name="Expenses Analysis" sequence="0" parent="menu_hr_expense_reports" action="hr_expense_actions_all"/>

        <menuitem id="menu_hr_expense_configuration" name="Configuration" parent="menu_hr_expense_root"
            sequence="100"/>
        <menuitem id="menu_hr_product" name="Expense Products" parent="menu_hr_expense_configuration"
            action="hr_expense_product" groups="hr_expense.group_hr_expense_manager" sequence="10"/>
</odoo><|MERGE_RESOLUTION|>--- conflicted
+++ resolved
@@ -41,9 +41,12 @@
             <field name="arch" type="xml">
                 <form string="Expenses" class="o_expense_form">
                 <header>
-                    <button name="action_submit_expenses" states="draft" string="Submit to Manager" type="object" class="oe_highlight"/>
-                    <field name="state" widget="statusbar" statusbar_visible="draft,reported,approved,done,refused"/>
-                    <button name="action_view_sheet" type="object" string="View Report" class="oe_highlight" attrs="{'invisible': [('state', '=','draft')]}"/>
+                  <widget name="attach_document" string="Attach Document" action="message_post" attrs="{'invisible': [('attachment_number', '&lt;=', 0)]}"/>
+                  <widget name="attach_document" string="Attach Document" action="message_post" class="oe_highlight" attrs="{'invisible': [('attachment_number', '&gt;=', 1)]}"/>
+                  <button name="action_submit_expenses" string="Submit to Manager" type="object" class="o_expense_submit" attrs="{'invisible': ['|', ('attachment_number', '&gt;=', 1), ('sheet_id', '!=', False)]}"/>
+                  <button name="action_submit_expenses" string="Submit to Manager" type="object" class="oe_highlight o_expense_submit" attrs="{'invisible': ['|', ('attachment_number', '&lt;=', 0), ('sheet_id', '!=', False)]}"/>
+                  <field name="state" widget="statusbar" statusbar_visible="draft,reported,approved,done,refused"/>
+                  <button name="action_view_sheet" type="object" string="View Report" class="oe_highlight" attrs="{'invisible': [('state', '=','draft')]}"/>
                 </header>
                 <sheet>
                     <div class="oe_button_box">
@@ -110,20 +113,8 @@
             <field eval="35" name="priority"/>
             <field name="mode">primary</field>
             <field name="arch" type="xml">
-<<<<<<< HEAD
-                <xpath expr="/form/*" position="before">
-                    <header>
-                        <widget name="attach_document" string="Attach Document" action="message_post" attrs="{'invisible': [('attachment_number', '&lt;=', 0)]}"/>
-                        <widget name="attach_document" string="Attach Document" action="message_post" class="oe_highlight" attrs="{'invisible': [('attachment_number', '&gt;=', 1)]}"/>
-                        <button name="action_submit_expenses" string="Submit to Manager" type="object" class="o_expense_submit" attrs="{'invisible': ['|', ('attachment_number', '&gt;=', 1), ('sheet_id', '!=', False)]}"/>
-                        <button name="action_submit_expenses" string="Submit to Manager" type="object" class="oe_highlight o_expense_submit" attrs="{'invisible': ['|', ('attachment_number', '&lt;=', 0), ('sheet_id', '!=', False)]}"/>
-                        <field name="state" widget="statusbar" statusbar_visible="draft,reported,approved,done,refused"/>
-                        <button name="action_view_sheet" type="object" string="View Report" class="oe_highlight" attrs="{'invisible': [('state', '=','draft')]}"/>
-                    </header>
-=======
                 <xpath expr="/form/header" position="attributes">
                     <attribute name="invisible">1</attribute>
->>>>>>> 42659dc7
                 </xpath>
                 <xpath expr="/form/sheet/div[hasclass('oe_button_box')]" position="attributes">
                     <attribute name="invisible">1</attribute>
