# -*- coding: utf-8 -*-
##############################################################################
#
#    OpenERP, Open Source Management Solution
#    Copyright (C) 2004-2010 Tiny SPRL (<http://tiny.be>).
#
#    This program is free software: you can redistribute it and/or modify
#    it under the terms of the GNU Affero General Public License as
#    published by the Free Software Foundation, either version 3 of the
#    License, or (at your option) any later version.
#
#    This program is distributed in the hope that it will be useful,
#    but WITHOUT ANY WARRANTY; without even the implied warranty of
#    MERCHANTABILITY or FITNESS FOR A PARTICULAR PURPOSE.  See the
#    GNU Affero General Public License for more details.
#
#    You should have received a copy of the GNU Affero General Public License
#    along with this program.  If not, see <http://www.gnu.org/licenses/>.
#
##############################################################################
import os
import time
import errno
import re
import urlparse
import urllib

try:
    from pywebdav.lib.constants import COLLECTION  # , OBJECT
    from pywebdav.lib.errors import DAV_Error, DAV_Forbidden, DAV_NotFound
    from pywebdav.lib.iface import dav_interface
    from pywebdav.lib.davcmd import copyone, copytree, moveone, movetree, delone, deltree
except ImportError:
    from DAV.constants import COLLECTION  #, OBJECT
    from DAV.errors import DAV_Error, DAV_Forbidden, DAV_NotFound
    from DAV.iface import dav_interface
    from DAV.davcmd import copyone, copytree, moveone, movetree, delone, deltree

import openerp
<<<<<<< HEAD
from openerp import sql_db, netsvc
=======
from openerp import pooler, sql_db
>>>>>>> b3514c71
import openerp.service
from openerp.tools import misc

from cache import memoize
from webdav import mk_lock_response

CACHE_SIZE=20000

#hack for urlparse: add webdav in the net protocols
urlparse.uses_netloc.append('webdav')
urlparse.uses_netloc.append('webdavs')

day_names = { 0: 'Mon', 1: 'Tue' , 2: 'Wed', 3: 'Thu', 4: 'Fri', 5: 'Sat', 6: 'Sun' }
month_names = { 1: 'Jan', 2: 'Feb', 3: 'Mar', 4: 'Apr', 5: 'May', 6: 'Jun',
        7: 'Jul', 8: 'Aug', 9: 'Sep', 10: 'Oct', 11: 'Nov', 12: 'Dec' }

def dict_merge2(*dicts):
    """ Return a dict with all values of dicts.
        If some key appears twice and contains iterable objects, the values
        are merged (instead of overwritten).
    """
    res = {}
    for d in dicts:
        for k in d.keys():
            if k in res and isinstance(res[k], (list, tuple)):
                res[k] = res[k] + d[k]
            elif k in res and isinstance(res[k], dict):
                res[k].update(d[k])
            else:
                res[k] = d[k]
    return res

class DAV_NotFound2(DAV_NotFound):
    """404 exception, that accepts our list uris
    """
    def __init__(self, *args):
        if len(args) and isinstance(args[0], (tuple, list)):
            path = ''.join([ '/' + x for x in args[0]])
            args = (path, )
        DAV_NotFound.__init__(self, *args)


def _str2time(cre):
    """ Convert a string with time representation (from db) into time (float)
    """
    if not cre:
        return time.time()
    frac = 0.0
    if isinstance(cre, basestring) and '.' in cre:
        fdot = cre.find('.')
        frac = float(cre[fdot:])
        cre = cre[:fdot]
    return time.mktime(time.strptime(cre,'%Y-%m-%d %H:%M:%S')) + frac

class BoundStream2(object):
    """Wraps around a seekable buffer, reads a determined range of data

        Note that the supplied stream object MUST support a size() which
        should return its data length (in bytes).

        A variation of the class in websrv_lib.py
    """

    def __init__(self, stream, offset=None, length=None, chunk_size=None):
        self._stream = stream
        self._offset = offset or 0
        self._length = length or self._stream.size()
        self._rem_length = length
        assert length and isinstance(length, (int, long))
        assert length and length >= 0, length
        self._chunk_size = chunk_size
        if offset is not None:
            self._stream.seek(offset)

    def read(self, size=-1):
        if not self._stream:
            raise IOError(errno.EBADF, "read() without stream.")

        if self._rem_length == 0:
            return ''
        elif self._rem_length < 0:
            raise EOFError()

        rsize = self._rem_length
        if size > 0 and size < rsize:
            rsize = size
        if self._chunk_size and self._chunk_size < rsize:
            rsize = self._chunk_size

        data = self._stream.read(rsize)
        self._rem_length -= len(data)

        return data

    def __len__(self):
        return self._length

    def tell(self):
        res = self._stream.tell()
        if self._offset:
            res -= self._offset
        return res

    def __iter__(self):
        return self

    def next(self):
        return self.read(65536)

    def seek(self, pos, whence=os.SEEK_SET):
        """ Seek, computing our limited range
        """
        if whence == os.SEEK_SET:
            if pos < 0 or pos > self._length:
                raise IOError(errno.EINVAL,"Cannot seek.")
            self._stream.seek(pos - self._offset)
            self._rem_length = self._length - pos
        elif whence == os.SEEK_CUR:
            if pos > 0:
                if pos > self._rem_length:
                    raise IOError(errno.EINVAL,"Cannot seek past end.")
                elif pos < 0:
                    oldpos = self.tell()
                    if oldpos + pos < 0:
                        raise IOError(errno.EINVAL,"Cannot seek before start.")
                self._stream.seek(pos, os.SEEK_CUR)
                self._rem_length -= pos
        elif whence == os.SEEK_END:
            if pos > 0:
                raise IOError(errno.EINVAL,"Cannot seek past end.")
            else:
                if self._length + pos < 0:
                    raise IOError(errno.EINVAL,"Cannot seek before start.")
            newpos = self._offset + self._length + pos
            self._stream.seek(newpos, os.SEEK_SET)
            self._rem_length = 0 - pos

class openerp_dav_handler(dav_interface):
    """
    This class models a OpenERP interface for the DAV server
    """
    PROPS={'DAV:': dav_interface.PROPS['DAV:'],}

    M_NS={ "DAV:" : dav_interface.M_NS['DAV:'],}

    def __init__(self,  parent, verbose=False):
        self.db_name_list=[]
        self.parent = parent
        self.baseuri = parent.baseuri
        self.verbose = verbose

    def get_propnames(self, uri):
        props = self.PROPS
        self.parent.log_message('get propnames: %s' % uri)
        cr, uid, pool, dbname, uri2 = self.get_cr(uri)
        if not dbname:
            if cr: cr.close()
            # TODO: maybe limit props for databases..?
            return props
        node = self.uri2object(cr, uid, pool, uri2)
        if node:
            props = dict_merge2(props, node.get_dav_props(cr))
        cr.close()
        return props

    def _try_function(self, funct, args, opname='run function', cr=None,
            default_exc=DAV_Forbidden):
        """ Try to run a function, and properly convert exceptions to DAV ones.

            @objname the name of the operation being performed
            @param cr if given, the cursor to close at exceptions
        """

        try:
            return funct(*args)
        except DAV_Error:
            if cr: cr.close()
            raise
        except NotImplementedError, e:
            if cr: cr.close()
            import traceback
            self.parent.log_error("Cannot %s: %s", opname, str(e))
            self.parent.log_message("Exc: %s",traceback.format_exc())
            # see par 9.3.1 of rfc
            raise DAV_Error(403, str(e) or 'Not supported at this path.')
        except EnvironmentError, err:
            if cr: cr.close()
            import traceback
            self.parent.log_error("Cannot %s: %s", opname, err.strerror)
            self.parent.log_message("Exc: %s",traceback.format_exc())
            raise default_exc(err.strerror)
        except Exception, e:
            import traceback
            if cr: cr.close()
            self.parent.log_error("Cannot %s: %s", opname, str(e))
            self.parent.log_message("Exc: %s",traceback.format_exc())
            raise default_exc("Operation failed.")

    def _get_dav_lockdiscovery(self, uri):
        """ We raise that so that the node API is used """
        raise DAV_NotFound

    def _get_dav_supportedlock(self, uri):
        """ We raise that so that the node API is used """
        raise DAV_NotFound

    def match_prop(self, uri, match, ns, propname):
        if self.M_NS.has_key(ns):
            return match == dav_interface.get_prop(self, uri, ns, propname)
        cr, uid, pool, dbname, uri2 = self.get_cr(uri)
        if not dbname:
            if cr: cr.close()
            raise DAV_NotFound
        node = self.uri2object(cr, uid, pool, uri2)
        if not node:
            cr.close()
            raise DAV_NotFound
        res = node.match_dav_eprop(cr, match, ns, propname)
        cr.close()
        return res

    def prep_http_options(self, uri, opts):
        """see HttpOptions._prep_OPTIONS """
        self.parent.log_message('get options: %s' % uri)
        cr, uid, pool, dbname, uri2 = self.get_cr(uri, allow_last=True)

        if not dbname:
            if cr: cr.close()
            return opts
        node = self.uri2object(cr, uid, pool, uri2[:])

        if not node:
            if cr: cr.close()
            return opts
        else:
            if hasattr(node, 'http_options'):
                ret = opts.copy()
                for key, val in node.http_options.items():
                    if isinstance(val, basestring):
                        val = [val, ]
                    if key in ret:
                        ret[key] = ret[key][:]  # copy the orig. array
                    else:
                        ret[key] = []
                    ret[key].extend(val)

                self.parent.log_message('options: %s' % ret)
            else:
                ret = opts
            cr.close()
            return ret

    def reduce_useragent(self):
        ua = self.parent.headers.get('User-Agent', False)
        ctx = {}
        if ua:
            if 'iPhone' in ua:
                ctx['DAV-client'] = 'iPhone'
            elif 'Konqueror' in ua:
                ctx['DAV-client'] = 'GroupDAV'
        return ctx

    def get_prop(self, uri, ns, propname):
        """ return the value of a given property

            uri        -- uri of the object to get the property of
            ns        -- namespace of the property
            pname        -- name of the property
         """
        if self.M_NS.has_key(ns):
            try:
                # if it's not in the interface class, a "DAV:" property
                # may be at the node class. So shouldn't give up early.
                return dav_interface.get_prop(self, uri, ns, propname)
            except DAV_NotFound:
                pass
        cr, uid, pool, dbname, uri2 = self.get_cr(uri)
        if not dbname:
            if cr: cr.close()
            raise DAV_NotFound
        try:
            node = self.uri2object(cr, uid, pool, uri2)
            if not node:
                raise DAV_NotFound
            res = node.get_dav_eprop(cr, ns, propname)
        finally:
            cr.close()
        return res

    def get_db(self, uri, rest_ret=False, allow_last=False):
        """Parse the uri and get the dbname and the rest.
           Db name should be the first component in the unix-like
           path supplied in uri.

           @param rest_ret Instead of the db_name, return (db_name, rest),
                where rest is the remaining path
           @param allow_last If the dbname is the last component in the
                path, allow it to be resolved. The default False value means
                we will not attempt to use the db, unless there is more
                path.

           @return db_name or (dbname, rest) depending on rest_ret,
                will return dbname=False when component is not found.
        """

        uri2 = self.uri2local(uri)
        if uri2.startswith('/'):
            uri2 = uri2[1:]
        names=uri2.split('/',1)
        db_name=False
        rest = None
        if allow_last:
            ll = 0
        else:
            ll = 1
        if len(names) > ll and names[0]:
            db_name = names[0]
            names = names[1:]

        if rest_ret:
            if len(names):
                rest = names[0]
            return db_name, rest
        return db_name


    def urijoin(self,*ajoin):
        """ Return the base URI of this request, or even join it with the
            ajoin path elements
        """
        return self.parent.get_baseuri(self) + '/'.join(ajoin)

    @memoize(4)
    def _all_db_list(self):
        """return all databases who have module document_webdav installed"""
        s = openerp.service.db
        result = s.exp_list()
        self.db_name_list=[]
        for db_name in result:
            cr = None
            try:
                db = sql_db.db_connect(db_name)
                cr = db.cursor()
                cr.execute("SELECT id FROM ir_module_module WHERE name = 'document_webdav' AND state='installed' ")
                res=cr.fetchone()
                if res and len(res):
                    self.db_name_list.append(db_name)
            except Exception, e:
                self.parent.log_error("Exception in db list: %s" % e)
            finally:
                if cr:
                    cr.close()
        return self.db_name_list

    def db_list(self, uri):
        # import pudb;pudb.set_trace()
        u = urlparse.urlsplit(uri)
        h = u.hostname
        d = h.split('.')[0]
        r = openerp.tools.config['dbfilter'].replace('%h', h).replace('%d',d)
        dbs = [i for i in self._all_db_list() if re.match(r, i)]
        return dbs

    def get_childs(self,uri, filters=None):
        """ return the child objects as self.baseuris for the given URI """
        self.parent.log_message('get children: %s' % uri)
        cr, uid, pool, dbname, uri2 = self.get_cr(uri, allow_last=True)

        if not dbname:
            if cr: cr.close()
            res = map(lambda x: self.urijoin(x), self.db_list(uri))
            return res
        result = []
        node = self.uri2object(cr, uid, pool, uri2[:])

        try:
            if not node:
                raise DAV_NotFound2(uri2)
            else:
                fp = node.full_path()
                if fp and len(fp):
                    fp = '/'.join(fp)
                    self.parent.log_message('children for: %s' % fp)
                else:
                    fp = None
                domain = None
                if filters:
                    domain = node.get_domain(cr, filters)

                    if hasattr(filters, 'getElementsByTagNameNS'):
                        hrefs = filters.getElementsByTagNameNS('DAV:', 'href')
                        if hrefs:
                            ul = self.parent.davpath + self.uri2local(uri)
                            for hr in hrefs:
                                turi = ''
                                for tx in hr.childNodes:
                                    if tx.nodeType == hr.TEXT_NODE:
                                        turi += tx.data
                                if not turi.startswith('/'):
                                    # it may be an absolute URL, decode to the
                                    # relative part, because ul is relative, anyway
                                    uparts=urlparse.urlparse(turi)
                                    turi=uparts[2]
                                    if uparts[3]:
                                        turi += ';' + uparts[3]
                                if turi.startswith(ul):
                                    result.append( turi[len(self.parent.davpath):])
                                else:
                                    self.parent.log_error("ignore href %s because it is not under request path %s", turi, ul)
                            return result
                            # We don't want to continue with the children found below
                            # Note the exceptions and that 'finally' will close the
                            # cursor
                for d in node.children(cr, domain):
                    self.parent.log_message('child: %s' % d.path)
                    if fp:
                        result.append( self.urijoin(dbname,fp,d.path) )
                    else:
                        result.append( self.urijoin(dbname,d.path) )
        except DAV_Error:
            raise
        except Exception, e:
            self.parent.log_error("Cannot get_children: "+str(e)+".")
            raise
        finally:
            if cr: cr.close()
        return result

    def uri2local(self, uri):
        uparts=urlparse.urlparse(uri)
        reluri=uparts[2]
        if uparts[3]:
            reluri += ';'+uparts[3]
        if reluri and reluri[-1]=="/":
            reluri=reluri[:-1]
        return reluri

    #
    # pos: -1 to get the parent of the uri
    #
    def get_cr(self, uri, allow_last=False):
        """ Split the uri, grab a cursor for that db
        """
        pdb = self.parent.auth_provider.last_auth
        dbname, uri2 = self.get_db(uri, rest_ret=True, allow_last=allow_last)
        uri2 = (uri2 and uri2.split('/')) or []
        if not dbname:
            return None, None, None, False, uri2
        # if dbname was in our uri, we should have authenticated
        # against that.
        assert pdb == dbname, " %s != %s" %(pdb, dbname)
        res = self.parent.auth_provider.auth_creds.get(dbname, False)
        if not res:
            self.parent.auth_provider.checkRequest(self.parent, uri, dbname)
            res = self.parent.auth_provider.auth_creds[dbname]
        user, passwd, dbn2, uid = res
        registry = openerp.registry(dbname)
        cr = registery.db.cursor()
        return cr, uid, registry, dbname, uri2

    def uri2object(self, cr, uid, pool, uri):
        if not uid:
            return None
        context = self.reduce_useragent()
        return pool.get('document.directory').get_object(cr, uid, uri, context=context)

    def get_data(self,uri, rrange=None):
        self.parent.log_message('GET: %s' % uri)
        cr, uid, pool, dbname, uri2 = self.get_cr(uri)
        try:
            if not dbname:
                raise DAV_Error, 409
            node = self.uri2object(cr, uid, pool, uri2)
            if not node:
                raise DAV_NotFound2(uri2)
            # TODO: if node is a collection, for some specific set of
            # clients ( web browsers; available in node context),
            # we may return a pseydo-html page with the directory listing.
            try:
                res = node.open_data(cr,'r')
                if rrange:
                    assert isinstance(rrange, (tuple,list))
                    start, end = map(long, rrange)
                    if not start:
                        start = 0
                    assert start >= 0
                    if end and end < start:
                        self.parent.log_error("Invalid range for data: %s-%s" %(start, end))
                        raise DAV_Error(416, "Invalid range for data.")
                    if end:
                        if end >= res.size():
                            raise DAV_Error(416, "Requested data exceeds available size.")
                        length = (end + 1) - start
                    else:
                        length = res.size() - start
                    res = BoundStream2(res, offset=start, length=length)

            except TypeError,e:
                # for the collections that return this error, the DAV standard
                # says we'd better just return 200 OK with empty data
                return ''
            except IndexError,e :
                self.parent.log_error("GET IndexError: %s", str(e))
                raise DAV_NotFound2(uri2)
            except Exception,e:
                import traceback
                self.parent.log_error("GET exception: %s",str(e))
                self.parent.log_message("Exc: %s", traceback.format_exc())
                raise DAV_Error, 409
            return res
        finally:
            if cr: cr.close()

    @memoize(CACHE_SIZE)
    def _get_dav_resourcetype(self, uri):
        """ return type of object """
        self.parent.log_message('get RT: %s' % uri)
        cr, uid, pool, dbname, uri2 = self.get_cr(uri)
        try:
            if not dbname:
                return COLLECTION
            node = self.uri2object(cr, uid, pool, uri2)
            if not node:
                raise DAV_NotFound2(uri2)
            try:
                return node.get_dav_resourcetype(cr)
            except NotImplementedError:
                if node.type in ('collection','database'):
                    return ('collection', 'DAV:')
                return ''
        finally:
            if cr: cr.close()

    def _get_dav_displayname(self,uri):
        self.parent.log_message('get DN: %s' % uri)
        cr, uid, pool, dbname, uri2 = self.get_cr(uri)
        if not dbname:
            if cr: cr.close()
            # at root, dbname, just return the last component
            # of the path.
            if uri2 and len(uri2) < 2:
                return uri2[-1]
            return ''
        node = self.uri2object(cr, uid, pool, uri2)
        if not node:
            if cr: cr.close()
            raise DAV_NotFound2(uri2)
        cr.close()
        return node.displayname

    @memoize(CACHE_SIZE)
    def _get_dav_getcontentlength(self, uri):
        """ return the content length of an object """
        self.parent.log_message('get length: %s' % uri)
        result = 0
        cr, uid, pool, dbname, uri2 = self.get_cr(uri)
        if not dbname:
            if cr: cr.close()
            return str(result)
        node = self.uri2object(cr, uid, pool, uri2)
        if not node:
            if cr: cr.close()
            raise DAV_NotFound2(uri2)
        result = node.content_length or 0
        cr.close()
        return str(result)

    @memoize(CACHE_SIZE)
    def _get_dav_getetag(self,uri):
        """ return the ETag of an object """
        self.parent.log_message('get etag: %s' % uri)
        result = 0
        cr, uid, pool, dbname, uri2 = self.get_cr(uri)
        if not dbname:
            if cr: cr.close()
            return '0'
        node = self.uri2object(cr, uid, pool, uri2)
        if not node:
            cr.close()
            raise DAV_NotFound2(uri2)
        result = self._try_function(node.get_etag ,(cr,), "etag %s" %uri, cr=cr)
        cr.close()
        return str(result)

    @memoize(CACHE_SIZE)
    def get_lastmodified(self, uri):
        """ return the last modified date of the object """
        cr, uid, pool, dbname, uri2 = self.get_cr(uri)
        if not dbname:
            return time.time()
        try:
            node = self.uri2object(cr, uid, pool, uri2)
            if not node:
                raise DAV_NotFound2(uri2)
            return _str2time(node.write_date)
        finally:
            if cr: cr.close()

    def _get_dav_getlastmodified(self,uri):
        """ return the last modified date of a resource
        """
        d=self.get_lastmodified(uri)
        # format it. Note that we explicitly set the day, month names from
        # an array, so that strftime() doesn't use its own locale-aware
        # strings.
        gmt = time.gmtime(d)
        return time.strftime("%%s, %d %%s %Y %H:%M:%S GMT", gmt ) % \
                    (day_names[gmt.tm_wday], month_names[gmt.tm_mon])

    @memoize(CACHE_SIZE)
    def get_creationdate(self, uri):
        """ return the last modified date of the object """
        cr, uid, pool, dbname, uri2 = self.get_cr(uri)
        if not dbname:
            raise DAV_Error, 409
        try:
            node = self.uri2object(cr, uid, pool, uri2)
            if not node:
                raise DAV_NotFound2(uri2)

            return _str2time(node.create_date)
        finally:
            if cr: cr.close()

    @memoize(CACHE_SIZE)
    def _get_dav_getcontenttype(self,uri):
        self.parent.log_message('get contenttype: %s' % uri)
        cr, uid, pool, dbname, uri2 = self.get_cr(uri)
        if not dbname:
            if cr: cr.close()
            return 'httpd/unix-directory'
        try:
            node = self.uri2object(cr, uid, pool, uri2)
            if not node:
                raise DAV_NotFound2(uri2)
            result = str(node.mimetype)
            return result
            #raise DAV_NotFound, 'Could not find %s' % path
        finally:
            if cr: cr.close()

    def mkcol(self,uri):
        """ create a new collection
            see par. 9.3 of rfc4918
        """
        self.parent.log_message('MKCOL: %s' % uri)
        cr, uid, pool, dbname, uri2 = self.get_cr(uri)
        if not uri2[-1]:
            if cr: cr.close()
            raise DAV_Error(409, "Cannot create nameless collection.")
        if not dbname:
            if cr: cr.close()
            raise DAV_Error, 409
        node = self.uri2object(cr,uid,pool, uri2[:-1])
        if not node:
            cr.close()
            raise DAV_Error(409, "Parent path %s does not exist" % uri2[:-1])
        nc = node.child(cr, uri2[-1])
        if nc:
            cr.close()
            raise DAV_Error(405, "Path already exists.")
        self._try_function(node.create_child_collection, (cr, uri2[-1]),
                    "create col %s" % uri2[-1], cr=cr)
        cr.commit()
        cr.close()
        return True

    def put(self, uri, data, content_type=None):
        """ put the object into the filesystem """
        self.parent.log_message('Putting %s (%d), %s'%( misc.ustr(uri), data and len(data) or 0, content_type))
        cr, uid, pool,dbname, uri2 = self.get_cr(uri)
        if not dbname:
            if cr: cr.close()
            raise DAV_Forbidden
        try:
            node = self.uri2object(cr, uid, pool, uri2[:])
        except Exception:
            node = False

        objname = misc.ustr(uri2[-1])

        ret = None
        if not node:
            dir_node = self.uri2object(cr, uid, pool, uri2[:-1])
            if not dir_node:
                cr.close()
                raise DAV_NotFound('Parent folder not found.')
            newchild = self._try_function(dir_node.create_child, (cr, objname, data),
                    "create %s" % objname, cr=cr)
            if not newchild:
                cr.commit()
                cr.close()
                raise DAV_Error(400, "Failed to create resource.")

            uparts=urlparse.urlparse(uri)
            fileloc = '/'.join(newchild.full_path())
            if isinstance(fileloc, unicode):
                fileloc = fileloc.encode('utf-8')
            # the uri we get is a mangled one, where the davpath has been removed
            davpath = self.parent.get_davpath()

            surl = '%s://%s' % (uparts[0], uparts[1])
            uloc = urllib.quote(fileloc)
            hurl = False
            if uri != ('/'+uloc) and uri != (surl + '/' + uloc):
                hurl = '%s%s/%s/%s' %(surl, davpath, dbname, uloc)
            etag = False
            try:
                etag = str(newchild.get_etag(cr))
            except Exception, e:
                self.parent.log_error("Cannot get etag for node: %s" % e)
            ret = (str(hurl), etag)
        else:
            self._try_function(node.set_data, (cr, data), "save %s" % objname, cr=cr)

        cr.commit()
        cr.close()
        return ret

    def rmcol(self,uri):
        """ delete a collection """
        cr, uid, pool, dbname, uri2 = self.get_cr(uri)
        if not dbname:
            if cr: cr.close()
            raise DAV_Error, 409

        node = self.uri2object(cr, uid, pool, uri2)
        self._try_function(node.rmcol, (cr,), "rmcol %s" % uri, cr=cr)

        cr.commit()
        cr.close()
        return 204

    def rm(self,uri):
        cr, uid, pool,dbname, uri2 = self.get_cr(uri)
        if not dbname:
            if cr: cr.close()
            raise DAV_Error, 409
        node = self.uri2object(cr, uid, pool, uri2)
        res = self._try_function(node.rm, (cr,), "rm %s"  % uri, cr=cr)
        if not res:
            if cr: cr.close()
            raise OSError(1, 'Invalid Action!')
        cr.commit()
        cr.close()
        return 204

    ### DELETE handlers (examples)
    ### (we use the predefined methods in davcmd instead of doing
    ### a rm directly
    ###

    def delone(self, uri):
        """ delete a single resource

        You have to return a result dict of the form
        uri:error_code
        or None if everything's ok

        """
        if uri[-1]=='/':uri=uri[:-1]
        res=delone(self,uri)
        # parent='/'.join(uri.split('/')[:-1])
        return res

    def deltree(self, uri):
        """ delete a collection

        You have to return a result dict of the form
        uri:error_code
        or None if everything's ok
        """
        if uri[-1]=='/':uri=uri[:-1]
        res=deltree(self, uri)
        # parent='/'.join(uri.split('/')[:-1])
        return res


    ###
    ### MOVE handlers (examples)
    ###

    def moveone(self, src, dst, overwrite):
        """ move one resource with Depth=0

        an alternative implementation would be

        result_code=201
        if overwrite:
            result_code=204
            r=os.system("rm -f '%s'" %dst)
            if r: return 412
        r=os.system("mv '%s' '%s'" %(src,dst))
        if r: return 412
        return result_code

        (untested!). This would not use the davcmd functions
        and thus can only detect errors directly on the root node.
        """
        res=moveone(self, src, dst, overwrite)
        return res

    def movetree(self, src, dst, overwrite):
        """ move a collection with Depth=infinity

        an alternative implementation would be

        result_code=201
        if overwrite:
            result_code=204
            r=os.system("rm -rf '%s'" %dst)
            if r: return 412
        r=os.system("mv '%s' '%s'" %(src,dst))
        if r: return 412
        return result_code

        (untested!). This would not use the davcmd functions
        and thus can only detect errors directly on the root node"""

        res=movetree(self, src, dst, overwrite)
        return res

    ###
    ### COPY handlers
    ###

    def copyone(self, src, dst, overwrite):
        """ copy one resource with Depth=0

        an alternative implementation would be

        result_code=201
        if overwrite:
            result_code=204
            r=os.system("rm -f '%s'" %dst)
            if r: return 412
        r=os.system("cp '%s' '%s'" %(src,dst))
        if r: return 412
        return result_code

        (untested!). This would not use the davcmd functions
        and thus can only detect errors directly on the root node.
        """
        res=copyone(self, src, dst, overwrite)
        return res

    def copytree(self, src, dst, overwrite):
        """ copy a collection with Depth=infinity

        an alternative implementation would be

        result_code=201
        if overwrite:
            result_code=204
            r=os.system("rm -rf '%s'" %dst)
            if r: return 412
        r=os.system("cp -r '%s' '%s'" %(src,dst))
        if r: return 412
        return result_code

        (untested!). This would not use the davcmd functions
        and thus can only detect errors directly on the root node"""
        res=copytree(self, src, dst, overwrite)
        return res

    ###
    ### copy methods.
    ### This methods actually copy something. low-level
    ### They are called by the davcmd utility functions
    ### copytree and copyone (not the above!)
    ### Look in davcmd.py for further details.
    ###

    def copy(self, src, dst):
        src=urllib.unquote(src)
        dst=urllib.unquote(dst)
        ct = self._get_dav_getcontenttype(src)
        data = self.get_data(src)
        self.put(dst, data, ct)
        return 201

    def copycol(self, src, dst):
        """ copy a collection.

        As this is not recursive (the davserver recurses itself)
        we will only create a new directory here. For some more
        advanced systems we might also have to copy properties from
        the source to the destination.
        """
        return self.mkcol(dst)


    def exists(self, uri):
        """ test if a resource exists """
        result = False
        cr, uid, pool,dbname, uri2 = self.get_cr(uri)
        if not dbname:
            if cr: cr.close()
            return True
        try:
            node = self.uri2object(cr, uid, pool, uri2)
            if node:
                result = True
        except Exception:
            pass
        cr.close()
        return result

    def unlock(self, uri, token):
        """ Unlock a resource from that token

        @return True if unlocked, False if no lock existed, Exceptions
        """
        cr, uid, pool, dbname, uri2 = self.get_cr(uri)
        if not dbname:
            if cr: cr.close()
            raise DAV_Error, 409

        node = self.uri2object(cr, uid, pool, uri2)
        try:
            node_fn = node.dav_unlock
        except AttributeError:
            # perhaps the node doesn't support locks
            cr.close()
            raise DAV_Error(400, 'No locks for this resource.')

        res = self._try_function(node_fn, (cr, token), "unlock %s" % uri, cr=cr)
        cr.commit()
        cr.close()
        return res

    def lock(self, uri, lock_data):
        """ Lock (may create) resource.
            Data is a dict, may contain:
                depth, token, refresh, lockscope, locktype, owner
        """
        cr, uid, pool, dbname, uri2 = self.get_cr(uri)
        created = False
        if not dbname:
            if cr: cr.close()
            raise DAV_Error, 409

        try:
            node = self.uri2object(cr, uid, pool, uri2[:])
        except Exception:
            node = False

        objname = misc.ustr(uri2[-1])

        if not node:
            dir_node = self.uri2object(cr, uid, pool, uri2[:-1])
            if not dir_node:
                cr.close()
                raise DAV_NotFound('Parent folder not found.')

            # We create a new node (file) but with empty data=None,
            # as in RFC4918 p. 9.10.4
            node = self._try_function(dir_node.create_child, (cr, objname, None),
                    "create %s" % objname, cr=cr)
            if not node:
                cr.commit()
                cr.close()
                raise DAV_Error(400, "Failed to create resource.")

            created = True

        try:
            node_fn = node.dav_lock
        except AttributeError:
            # perhaps the node doesn't support locks
            cr.close()
            raise DAV_Error(400, 'No locks for this resource.')

        # Obtain the lock on the node
        lres, pid, token = self._try_function(node_fn, (cr, lock_data), "lock %s" % objname, cr=cr)

        if not lres:
            cr.commit()
            cr.close()
            raise DAV_Error(423, "Resource already locked.")

        assert isinstance(lres, list), 'lres: %s' % repr(lres)

        try:
            data = mk_lock_response(self, uri, lres)
            cr.commit()
        except Exception:
            cr.close()
            raise

        cr.close()
        return created, data, token

    @memoize(CACHE_SIZE)
    def is_collection(self, uri):
        """ test if the given uri is a collection """
        cr, uid, pool, dbname, uri2 = self.get_cr(uri)
        try:
            if not dbname:
                return True
            node = self.uri2object(cr,uid,pool, uri2)
            if not node:
                raise DAV_NotFound2(uri2)
            if node.type in ('collection','database'):
                return True
            return False
        finally:
            if cr: cr.close()

#eof

# vim:expandtab:smartindent:tabstop=4:softtabstop=4:shiftwidth=4:<|MERGE_RESOLUTION|>--- conflicted
+++ resolved
@@ -37,11 +37,7 @@
     from DAV.davcmd import copyone, copytree, moveone, movetree, delone, deltree
 
 import openerp
-<<<<<<< HEAD
-from openerp import sql_db, netsvc
-=======
-from openerp import pooler, sql_db
->>>>>>> b3514c71
+from openerp import sql_db
 import openerp.service
 from openerp.tools import misc
 
