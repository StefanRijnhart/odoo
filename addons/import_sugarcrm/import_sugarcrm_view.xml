<?xml version="1.0"?>
<openerp>
    <data>

    <!-- Import Sugarcrm Form View -->
        <record model="ir.ui.view" id="view_import_sugarcrm_form">
            <field name="name">import.sugarcrm.form</field>
            <field name="model">import.sugarcrm</field>
            <field name="type">form</field>
            <field name="arch" type="xml">
                <form string="Import Data From SugarCRM">
                    <group colspan="4" width="800">
                    	<separator string="Login Information" colspan="4"/>
                    	 <field name="url" colspan="4" widget="url"/>
                         <field name="username"/>
                         <newline/>
                         <field name="password" password="True" />
                         <separator string="" colspan="4"/>
                         <group colspan="4" col="6">
                            <group colspan="1" col="2">    
                                <separator string="Address Book" colspan="4"/>
                                <field name= "account" />
                                <field name= "contact" />
                            </group>                         
                            <group colspan="3" col="4">    
                                <separator string="CRM" colspan="4"/>
                             	<field name="opportunity" />
                             	<field name= "meeting" />
                             	<field name= "call" />
                             	<field name= "claim" />
                             </group>
                             <group colspan="2" col="2"> 
                                <separator string="Project" colspan="4"/>       
	                             <field name= "project" />
	                             <field name= "project_task" />
	                             <field name= "bug"/>
                            </group>
                            <group colspan="1" col="2">
                                <separator string="HR" colspan="4"/>
    	                         <field name="employee" />  
                            </group>   
                            <group colspan="2" col="4">
<<<<<<< HEAD
                                <separator string="Document" colspan="4"/>
	                             <field name="email_history"/>
=======
                                <separator string="Module: Document" colspan="4"/>
	                             <field name= "document" invisible="1"/>
	                             <field name= "attachment" string="History and Attachment" />
>>>>>>> db97c26b
                            </group>
                          </group>  
	                         <group colspan="4">
	                         	<separator string="Email Notification When Import is finished" colspan="4"/>
	                     		<field name="email_from" widget="email" string="Email Address to Notify"/>
	                     	</group>
	                     	<group colspan="4" groups="base.group_no_one">   
	                   			<separator string="Multi Instance Management" colspan="4"/>
	                       		<field name="instance_name"/>
	                       </group>
                    </group>
                        <separator string="" colspan="4" />
                    <group colspan="4" col="6">
                        <label string="" colspan="2"/>
                        <button  icon="gtk-cancel" special="cancel" string="_Cancel"/>
                         <button name="import_from_scheduler_all" string="_Schedule recurrent import"
                                   type="object" icon="terp-camera_test"/>
                        <button name="import_all" string="_Import"
                                type="object" icon="terp-camera_test"/>
                   </group>
                </form>
            </field>
        </record>

        <!-- Import Sugarcrm Action -->

    <record model="ir.actions.act_window" id="action_import_sugarcrm">
        <field name="name">Import SugarCRM</field>
        <field name="res_model">import.sugarcrm</field>
        <field name="view_type">form</field>
        <field name="view_mode">tree,form</field>
        <field name="view_id" ref="view_import_sugarcrm_form"/>
        <field name="target">new</field>
    </record>

    <menuitem name="Import"  id="menu_sugarcrm" parent="base.menu_base_partner"/>
    <menuitem name="Import SugarCRM" id="menu_sugarcrm_import" parent="menu_sugarcrm" action="action_import_sugarcrm" icon="STOCK_EXECUTE"/>

    </data>
</openerp>
<|MERGE_RESOLUTION|>--- conflicted
+++ resolved
@@ -40,14 +40,9 @@
     	                         <field name="employee" />  
                             </group>   
                             <group colspan="2" col="4">
-<<<<<<< HEAD
-                                <separator string="Document" colspan="4"/>
-	                             <field name="email_history"/>
-=======
                                 <separator string="Module: Document" colspan="4"/>
 	                             <field name= "document" invisible="1"/>
 	                             <field name= "attachment" string="History and Attachment" />
->>>>>>> db97c26b
                             </group>
                           </group>  
 	                         <group colspan="4">
