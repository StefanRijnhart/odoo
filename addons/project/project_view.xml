<?xml version="1.0" encoding="utf-8"?>
<openerp>
    <data>

        <!-- Top menu item -->
        <menuitem name="Project"
            id="base.menu_main_pm"
            groups="group_project_manager,group_project_user"
            sequence="40"/>

        <menuitem id="menu_project_management" name="Project" parent="base.menu_main_pm" sequence="1"/>
        <menuitem id="base.menu_definitions" name="Configuration" parent="base.menu_main_pm" sequence="60"/>

        <record id="view_task_search_form" model="ir.ui.view">
            <field name="name">project.task.search.form</field>
            <field name="model">project.task</field>
            <field name="arch" type="xml">
               <search string="Tasks">
                    <field name="name" string="Tasks"/>
                    <field name="categ_ids"/>
                    <filter string="Unassigned" name="unassigned" domain="[('user_id', '=', False)]"/>
                    <filter string="New" name="draft" domain="[('stage_id.sequence', '&lt;=', 1)]"/>
                    <separator/>
                    <filter string="My Tasks" domain="[('user_id','=',uid)]"/>
                    <separator/>
                    <filter string="Unread Messages" name="message_unread" domain="[('message_unread','=',True)]"/>
                    <separator/>
                    <filter string="Deadlines" context="{'deadline_visible': False}" domain="[('date_deadline','&lt;&gt;',False)]"
                        help="Show only tasks having a deadline"/>
                    <field name="partner_id"/>
                    <field name="project_id"/>
                    <field name="user_id"/>
                    <field name="stage_id" domain="[]"/>
                    <group expand="0" string="Group By...">
                        <filter string="Users" name="group_user_id" icon="terp-personal" domain="[]"  context="{'group_by':'user_id'}"/>
                        <filter string="Project" name="group_project_id" icon="terp-folder-violet" domain="[]" context="{'group_by':'project_id'}"/>
                        <filter string="Stage" name="group_stage_id" icon="terp-stage" domain="[]" context="{'group_by':'stage_id'}"/>
                        <filter string="Last Stage Update" icon="terp-go-month" domain="[]" context="{'group_by':'date_last_stage_update'}"/>
                        <filter string="Deadline" icon="terp-gnome-cpu-frequency-applet+" domain="[]" context="{'group_by':'date_deadline'}"/>
                        <filter string="Start Month" icon="terp-go-month" domain="[]" context="{'group_by':'date_start'}"/>
                        <filter string="End Month" icon="terp-go-month" domain="[]" context="{'group_by':'date_end'}" groups="base.group_no_one"/>
                    </group>
                </search>
            </field>
        </record>

        <record id="act_project_project_2_project_task_all" model="ir.actions.act_window">
            <field name="name">Tasks</field>
            <field name="res_model">project.task</field>
            <field name="view_mode">kanban,tree,form,calendar,gantt,graph</field>
            <field name="context">{
                'search_default_project_id': [active_id], 
                'default_project_id': active_id,
                'active_test': False,
            }</field>
            <field name="search_view_id" ref="view_task_search_form"/>
            <field name="help" type="html">
                <p>
                    OpenERP's project management allows you to manage the pipeline
                    of tasks in order to get things done efficiently. You can
                    track progress, discuss on tasks, attach documents, etc.
                </p>
            </field>
        </record>

        <!-- Project -->
        <record id="edit_project" model="ir.ui.view">
            <field name="name">project.project.form</field>
            <field name="model">project.project</field>
            <field name="arch" type="xml">
                <form string="Project" version="7.0">
                <header>
                    <button name="set_open" string="Re-open project" type="object" states="pending" class="oe_highlight" groups="base.group_user"/>
                    <button name="set_done" string="Close Project" type="object" states="open,pending" groups="base.group_user"/>
                    <button name="set_open" string="Re-open project" type="object" states="cancelled,close" groups="base.group_user"/>
                    <button name="set_pending" string="Pending" type="object" states="open" groups="base.group_user"/>
                    <button name="set_template" string="Set as Template" type="object" states="open" groups="base.group_user"/>
                    <button string="New Project Based on Template" name="duplicate_template"  type="object" states="template" context="{'parent_id':parent_id}" class="oe_highlight" groups="base.group_user"/>
                    <button name="reset_project" string="Reset as Project" type="object" states="template" class="oe_highlight" groups="base.group_user"/>
                    <button name="set_cancel" string="Cancel Project" type="object" states="open,pending" groups="base.group_user"/>
                    <field name="state" widget="statusbar" statusbar_visible="open,close" statusbar_colors='{"pending":"blue"}' readonly="1"/>
                </header>
                <sheet string="Project">
                    <field name="analytic_account_id" invisible="1" required="0"/>
                    <div class="oe_title">
                        <label for="name" class="oe_edit_only" string="Project Name"/>
                        <h1>
                            <field name="name" string="Project Name"/>
                        </h1>
                        <div name="options_active">
                            <field name="use_tasks" class="oe_inline"/>
                            <label for="use_tasks"/>
                        </div>
                    </div>
                    <div class="oe_right oe_button_box" name="buttons" groups="base.group_user">
                        <field name="tasks" widget="x2many_counter" string="Tasks" attrs="{'invisible':[('use_tasks','=', False)]}" options='{"views": [[false, "kanban"], [false, "tree"], [false, "form"], [false, "calendar"], [false, "gantt"], [false, "graph"]]}'/>
                        <button name="attachment_tree_view" string="Documents" type="object"/>
                    </div>
                    <group>
                        <group>
                            <field name="user_id" string="Project Manager" 
                                    attrs="{'readonly':[('state','in',['close', 'cancelled'])]}" 
                                    context="{'default_groups_ref': ['base.group_user', 'base.group_partner_manager', 'project.group_project_manager']}"/>
                            <field name="partner_id" on_change="onchange_partner_id(partner_id)"/>
                            <span></span>
                            <p attrs="{'invisible': [('analytic_account_id','=',False)]}">
                                To invoice or setup invoicing and renewal options, go to the related contract:
                                <field name="analytic_account_id" readonly="1" required="0" class="oe_inline" nolabel="1"/>.
                            </p>
                        </group>
                        <group name="group_alias"
                                attrs="{'invisible': [('alias_domain', '=', False)]}">
                            <label for="alias_name" string="Email Alias"/>
                            <div name="alias_def">
                                <field name="alias_id" class="oe_read_only oe_inline"
                                        string="Email Alias" required="0"/>
                                <div class="oe_edit_only oe_inline" name="edit_alias" style="display: inline;" >
                                    <field name="alias_name" class="oe_inline"/>@<field name="alias_domain" class="oe_inline" readonly="1"/>
                                </div>
                            </div>
                            <label for="alias_model" string="Incoming Emails create"/>
                            <field name="alias_model" class="oe_inline" nolabel="1"/>
                            <field name="alias_contact" class="oe_inline"
                                    string="Accept Emails From"/>
                        </group>
                    </group>
                    <notebook>
                        <page string="Team" name="team">
                            <field colspan="4" name="members" widget="many2many_kanban" context="{'default_groups_ref': ['base.group_user', 'base.group_partner_manager', 'project.group_project_user']}">
                                <kanban quick_create="false" create="true" delete="true">
                                    <field name="name"/>
                                    <templates>
                                        <t t-name="kanban-box">
                                            <div style="position: relative">
                                                <a t-if="! read_only_mode" type="delete" style="position: absolute; right: 0; padding: 4px; diplay: inline-block">X</a>
                                                <div class="oe_module_vignette">
                                                    <img t-att-src="kanban_image('res.users', 'image_small', record.id.value)" class="oe_avatar oe_kanban_avatar_smallbox"/>
                                                    <div class="oe_module_desc">
                                                        <field name="name"/>
                                                    </div>
                                                </div>
                                            </div>
                                        </t>
                                    </templates>
                                </kanban>
                            </field>
                        </page>
                        <page string="Other Info">
                            <group string="Administration">
                                <field name="privacy_visibility" widget="radio"/>
                                <field name="planned_hours" widget="float_time"
                                        groups="project.group_time_work_estimation_tasks"/>
                                <field name="effective_hours" widget="float_time"
                                        groups="project.group_time_work_estimation_tasks"/>
                                <field name="resource_calendar_id"
                                        groups="project.group_time_work_estimation_tasks"/>
                            </group>
                            <group string="Miscellaneous" name="misc">
                                <field name="date_start"/>
                                <field name="date" string="End Date"/>
                                <field name="sequence" groups="base.group_no_one"/>
                                <field name="active" attrs="{'invisible':[('state','in',['open', 'pending', 'template'])]}"/>
                                <field name="currency_id" groups="base.group_multi_currency" required="1"/>
                                <field name="parent_id" string="Parent" help="Append this project to another one using analytic accounts hierarchy" domain="[('id','!=',analytic_account_id)]" context="{'current_model': 'project.project'}" />
                            </group>
                        </page>
                        <page string="Project Stages" attrs="{'invisible': [('use_tasks', '=', False)]}" name="project_stages">
                             <field name="type_ids"/>
                        </page>
                    </notebook>
                </sheet>
                <div class="oe_chatter">
                    <field name="message_follower_ids" widget="mail_followers" help="Follow this project to automatically track the events associated to tasks and issues of this project." groups="base.group_user"/>
                    <field name="message_ids" widget="mail_thread"/>
                </div>
                </form>
            </field>
        </record>

        <record id="view_project_project_filter" model="ir.ui.view">
            <field name="name">project.project.select</field>
            <field name="model">project.project</field>
            <field name="arch" type="xml">
                <search string="Search Project">
                    <field name="name" string="Project Name"/>
                    <filter icon="terp-mail-message-new" string="Unread Messages" name="message_unread" domain="[('message_unread','=',True)]"/>
                    <separator/>
                    <filter icon="terp-check" string="Open" name="Current" domain="[('state', '=','open')]" help="Open Projects"/>
                    <filter icon="gtk-media-pause" string="Pending" name="Pending" domain="[('state', '=','pending')]" help="Pending Projects"/>
                    <filter icon="gtk-media-pause" string="Template" name="Template" domain="[('state', '=','template')]" help="Templates of Projects"/>
                    <separator/>
                    <filter icon="terp-personal+" string="Member" domain="['|',('user_id', '=', uid),('members', '=', uid)]" help="Projects in which I am a member."/>
                    <separator/>
                    <filter string="Project(s) Manager" domain="[('user_id','=',uid)]" help="Projects in which I am a manager" icon="terp-personal"/>
                    <field name="user_id" string="Project Manager"/>
                    <field name="partner_id" string="Contact" filter_domain="[('partner_id', 'child_of', self)]"/>
                    <group expand="0" string="Group By...">
                        <filter string="Manager" name="Manager" icon="terp-personal" domain="[]" context="{'group_by':'user_id'}"/>
                        <filter string="Contact" name="Partner" icon="terp-partner" domain="[]" context="{'group_by':'partner_id'}"/>
                        <filter string="Parent" name="Parent" help="Parent" icon="terp-folder-blue" domain = "[]" context="{'group_by':'parent_id'}"/>
                    </group>
                </search>
            </field>
        </record>

        <record id="view_project" model="ir.ui.view">
            <field name="name">project.project.tree</field>
            <field name="model">project.project</field>
            <field name="field_parent">child_ids</field>
            <field name="arch" type="xml">
                <tree fonts="bold:message_unread==True" colors="red:date and (date&lt;current_date) and (state == 'open');blue:state in ('draft','pending');grey: state in ('close','cancelled')" string="Projects">
                    <field name="sequence" widget="handle"/>
                    <field name="message_unread" invisible="1"/>
                    <field name="date" invisible="1"/>
                    <field name="name" string="Project Name"/>
                    <field name="user_id" string="Project Manager"/>
                    <field name="partner_id" string="Contact"/>
                    <field name="parent_id" string="Parent" invisible="1"/>
                    <field name="planned_hours" widget="float_time"/>
                    <field name="total_hours" widget="float_time"/>
                    <field name="effective_hours" widget="float_time"/>
                    <field name="progress_rate" widget="progressbar"/>
                    <field name="state"/>
                </tree>
            </field>
        </record>

        <record model="ir.ui.view" id="view_project_kanban">
            <field name="name">project.project.kanban</field>
            <field name="model">project.project</field>
            <field name="arch" type="xml">
                <kanban version="7.0" class="oe_background_grey">
                    <field name="effective_hours"/>
                    <field name="planned_hours"/>
                    <field name="name"/>
                    <field name="members"/>
                    <field name="use_tasks"/>
                    <field name="user_id"/>
                    <field name="date"/>
                    <field name="color"/>
                    <field name="task_count"/>
                    <field name="task_ids"/>
                    <field name="alias_id"/>
                    <field name="doc_count"/>
                    <templates>
                        <t t-name="kanban-box">
                            <div t-attf-class="oe_kanban_color_#{kanban_getcolor(record.color.raw_value)} oe_kanban_card oe_kanban_project oe_kanban_global_click">
                                <div class="oe_dropdown_toggle oe_dropdown_kanban" groups="base.group_user">
                                    <span class="oe_e">í</span>
                                    <ul class="oe_dropdown_menu">
                                        <t t-if="widget.view.is_action_enabled('edit')"><li><a type="edit">Project Settings</a></li></t>
                                        <t t-if="widget.view.is_action_enabled('delete')"><li><a type="delete">Delete</a></li></t>
                                        <li><ul class="oe_kanban_colorpicker" data-field="color"/></li>
                                    </ul>
                                </div>
                                <div class="oe_kanban_content">
                                    <h4><field name="name"/></h4>
                                    <div class="oe_kanban_alias" t-if="record.alias_id.value">
                                        <span class="oe_e oe_e_alias">%%</span><small><field name="alias_id"/></small>
                                    </div>
                                    <div class="oe_kanban_project_list">
                                        <a t-if="record.use_tasks.raw_value" name="%(act_project_project_2_project_task_all)d" type="action" style="margin-right: 10px">
                                            <t t-raw="record.task_ids.raw_value.length"/> Tasks
                                        </a>
                                    </div>
                                    <div class="oe_kanban_project_list">
                                        <a t-if="record.doc_count.raw_value" name="attachment_tree_view" type="object" style="margin-right: 10px"> <field name="doc_count"/> Documents</a>
                                    </div>
                                    <div class="oe_kanban_footer_left">
                                        <span groups="project.group_time_work_estimation_tasks">
                                            <span class="oe_e">R</span>
                                            <t t-esc="Math.round(record.effective_hours.raw_value)"/>/<t t-esc="Math.round(record.planned_hours.raw_value)"/> <field name="company_uom_id"/>
                                        </span>
                                        <span t-if="record.date.raw_value">
                                            <span class="oe_e">N</span>
                                            <field name="date"/>
                                        </span>
                                    </div>
                                    <div class="oe_kanban_project_avatars">
                                        <t t-foreach="record.members.raw_value.slice(0,11)" t-as="member">
                                            <img t-att-src="kanban_image('res.users', 'image_small', member)" t-att-data-member_id="member"/>
                                        </t>
                                    </div>
                                </div>
                            </div>
                        </t>
                    </templates>
                </kanban>
            </field>
        </record>

       <record id="view_project_project_gantt" model="ir.ui.view">
            <field name="name">project.project.gantt</field>
            <field name="model">project.project</field>
            <field name="arch" type="xml">
<<<<<<< HEAD
                <gantt date_delay="planned_hours" date_start="date_start" progress="progress_rate" string="Projects">
=======
                <gantt date_start="date_start" date_stop="date"  string="Projects">
>>>>>>> e151e8f8
                </gantt>
            </field>
        </record>

        <record id="open_view_project_all" model="ir.actions.act_window">
            <field name="name">Projects</field>
            <field name="res_model">project.project</field>
            <field name="view_type">form</field>
            <field name="domain">[]</field>
            <field name="view_mode">kanban,tree,form,gantt</field>
            <field name="view_id" ref="view_project_kanban"/>
            <field name="search_view_id" ref="view_project_project_filter"/>
            <field name="context">{'search_default_Current': 1}</field>
            <field name="help" type="html">
                <p class="oe_view_nocontent_create">
                  Click to start a new project.
                </p><p>
                  Projects are used to organize your activities; plan
                  tasks, track issues, invoice timesheets. You can define
                  internal projects (R&amp;D, Improve Sales Process),
                  private projects (My Todos) or customer ones.
                </p><p>
                  You will be able collaborate with internal users on
                  projects or invite customers to share your activities.
                </p>
            </field>
        </record>

        <record id="open_view_template_project" model="ir.actions.act_window">
            <field name="name">Templates of Projects</field>
            <field name="res_model">project.project</field>
            <field name="view_type">form</field>
            <field name="domain">[('state','=','template')]</field>
            <field name="view_id" ref="view_project"/>
        </record>

        <record id="view_task_work_form" model="ir.ui.view">
            <field name="name">project.task.work.form</field>
            <field name="model">project.task.work</field>
            <field name="arch" type="xml">
                <form string="Task Work" version="7.0">
                    <group col="4">
                        <field colspan="4" name="name"/>
                        <field name="hours" widget="float_time"/>
                        <field name="date"/>
                        <field name="user_id" options='{"no_open": True}' context="{'default_groups_ref': ['base.group_user', 'base.group_partner_manager', 'base.group_partner_manager', 'project.group_project_user']}"/>
                        <field name="company_id" groups="base.group_multi_company" widget="selection"/>
                    </group>
                </form>
            </field>
        </record>

        <record id="view_task_work_tree" model="ir.ui.view">
            <field name="name">project.task.work.tree</field>
            <field name="model">project.task.work</field>
            <field name="arch" type="xml">
                <tree editable="top" string="Task Work">
                    <field name="date"/>
                    <field name="name"/>
                    <field name="hours" widget="float_time"/>
                    <field name="user_id" context="{'default_groups_ref': ['base.group_user', 'project.group_project_user']}"/>
                </tree>
            </field>
        </record>

        <!-- Task -->

        <record id="view_task_form2" model="ir.ui.view">
            <field name="name">project.task.form</field>
            <field name="model">project.task</field>
            <field eval="2" name="priority"/>
            <field name="arch" type="xml">
                <form string="Project" version="7.0">
                    <header>
                        <field name="stage_id" widget="statusbar" clickable="True"
                            options="{'fold_field': 'fold'}"/>
                    </header>
                    <sheet string="Task">
                    <h1>
                        <field name="name" placeholder="Task summary..." class="oe_inline"/>
                        <field name="kanban_state" invisible='1'/>
                        <button name="set_kanban_state_done" help="In Progress" attrs="{'invisible': [('kanban_state', 'in', ['done','blocked'])]}" type="object" icon="gtk-normal" class="oe_link oe_right"/>
                        <button name="set_kanban_state_blocked" help="Ready for Next Stage" attrs="{'invisible': [('kanban_state', 'in', ['normal','blocked'])]}" type="object" icon="gtk-yes" class="oe_link oe_right"/>
                        <button name="set_kanban_state_normal" help="Blocked" attrs="{'invisible': [('kanban_state', 'in', ['done','normal'])]}" type="object" icon="gtk-no" class="oe_link oe_right"/>
                    </h1>
                    <group>
                        <group>
                            <field name="project_id" domain="[('state','not in', ('close', 'cancelled'))]" on_change="onchange_project(project_id)" context="{'default_use_tasks':1}"/>
                            <field name="user_id"
                                options='{"no_open": True}'
                                context="{'default_groups_ref': ['base.group_user', 'base.group_partner_manager', 'project.group_project_user']}"/>
                            <field name="planned_hours" widget="float_time"
                                    groups="project.group_time_work_estimation_tasks"
                                    on_change="onchange_planned(planned_hours, effective_hours)"/>
                        </group>
                        <group>
                            <field name="date_deadline"/>
                            <field name="categ_ids" widget="many2many_tags"/>
                            <field name="progress" widget="progressbar"
                                groups="project.group_time_work_estimation_tasks"/>
                        </group>
                    </group>
                    <notebook>
                        <page string="Description">
                            <field name="description" placeholder="Add a Description..."/>
                            <field name="work_ids" groups="project.group_tasks_work_on_tasks">
                                <tree string="Task Work" editable="top">
                                    <field name="name"/>
                                    <field name="hours" widget="float_time" sum="Spent Hours"/>
                                    <field name="date"/>
                                    <field name="user_id" context="{'default_groups_ref': ['base.group_user', 'base.group_partner_manager', 'project.group_project_user']}"/>
                                </tree>
                            </field>
                            <group>
                             <group class="oe_subtotal_footer oe_right" name="project_hours" groups="project.group_time_work_estimation_tasks">
                                <field name="effective_hours" widget="float_time"/>
                                <label for="remaining_hours" string="Remaining" groups="project.group_time_work_estimation_tasks"/>
                                <div>
                                    <field name="remaining_hours" widget="float_time" groups="project.group_time_work_estimation_tasks"/>
                                </div>
                                <field name="total_hours" widget="float_time" class="oe_subtotal_footer_separator"/>
                             </group>
                            </group>
                            <div class="oe_clear"/>
                        </page>
                        <page string="Delegation" groups="project.group_delegate_task">
                            <button name="%(action_project_task_delegate)d" string="Delegate" type="action"
                                    groups="project.group_delegate_task"/>
                            <separator string="Parent Tasks"/>
                            <field name="parent_ids"/>
                            <separator string="Delegated tasks"/>
                            <field name="child_ids">
                                <tree string="Delegated tasks">
                                    <field name="name"/>
                                    <field name="user_id"/>
                                    <field name="stage_id"/>
                                    <field name="effective_hours" widget="float_time"/>
                                    <field name="progress" widget="progressbar"/>
                                    <field name="remaining_hours" widget="float_time"/>
                                    <field name="date_deadline"/>
                                </tree>
                            </field>
                        </page>
                        <page string="Extra Info">
                            <group col="4">
                                <field name="priority" groups="base.group_user"/>
                                <field name="sequence"/>
                                <field name="partner_id"/>
                                <field name="company_id" groups="base.group_multi_company" widget="selection"/>
                            </group>
                            <group>
                                <group string="Gantt View">
                                    <field name="date_start"/>
                                    <field name="date_end"/>
                                </group>
                                <group>
                                    <field name="date_last_stage_update" groups="base.group_no_one"/>
                                </group>
                            </group>
                        </page>
                    </notebook>
                    </sheet>
                    <div class="oe_chatter">
                        <field name="message_follower_ids" widget="mail_followers" groups="base.group_user"/>
                        <field name="message_ids" widget="mail_thread"/>
                    </div>
                </form>
            </field>
        </record>

        <!-- Project Task Kanban View -->
        <record model="ir.ui.view" id="view_task_kanban">
            <field name="name">project.task.kanban</field>
            <field name="model">project.task</field>
            <field name="arch" type="xml">
                <kanban default_group_by="stage_id" >
                    <field name="color"/>
                    <field name="priority"/>
                    <field name="stage_id"/>
                    <field name="user_id"/>
                    <field name="user_email"/>
                    <field name="description"/>
                    <field name="sequence"/>
                    <field name="kanban_state"/>
                    <field name="remaining_hours" sum="Remaining Time" groups="project.group_time_work_estimation_tasks"/>
                    <field name="date_deadline"/>
                    <field name="message_summary"/>
                    <field name="categ_ids"/>
                    <templates>
                    <t t-name="kanban-box">
                        <div t-attf-class="oe_kanban_color_#{kanban_getcolor(record.color.raw_value)} oe_kanban_card oe_kanban_global_click">
                            <div class="oe_dropdown_toggle oe_dropdown_kanban" groups="base.group_user">
                                <span class="oe_e">í</span>
                                <ul class="oe_dropdown_menu">
                                    <t t-if="widget.view.is_action_enabled('edit')"><li><a type="edit">Edit...</a></li></t>
                                    <t t-if="widget.view.is_action_enabled('delete')"><li><a type="delete">Delete</a></li></t>
                                    <li>
                                      <ul class="oe_kanban_project_times" groups="project.group_time_work_estimation_tasks">
                                        <li><a name="set_remaining_time_1" type="object" class="oe_kanban_button">1</a></li>
                                        <li><a name="set_remaining_time_2" type="object" class="oe_kanban_button">2</a></li>
                                        <li><a name="set_remaining_time_5" type="object" class="oe_kanban_button">5</a></li>
                                        <li><a name="set_remaining_time_10" type="object" class="oe_kanban_button">10</a></li>
                                      </ul>
                                    </li>
                                    <br/>
                                    <li><ul class="oe_kanban_colorpicker" data-field="color"/></li>
                                </ul>
                            </div>

                            <div class="oe_kanban_content">
                                <div><b><field name="name"/></b></div>
                                <div>
                                    <field name="project_id"/><br/>
                                    <t t-if="record.date_deadline.raw_value and record.date_deadline.raw_value lt (new Date())" t-set="red">oe_kanban_text_red</t>
                                    <span t-attf-class="#{red || ''}"><i><field name="date_deadline"/></i></span>
                                </div>
                                <div class="oe_kanban_bottom_right">
                                    <t groups="base.group_user">
                                        <a t-if="record.kanban_state.raw_value === 'normal'" type="object" string="In Progress" name="set_kanban_state_done" class="oe_kanban_status"> </a>
                                        <a t-if="record.kanban_state.raw_value === 'done'" type="object" string="Ready for next stage" name="set_kanban_state_blocked" class="oe_kanban_status oe_kanban_status_green"> </a>
                                        <a t-if="record.kanban_state.raw_value === 'blocked'" type="object" string="Blocked" name="set_kanban_state_normal" class="oe_kanban_status oe_kanban_status_red"> </a>
                                        <a t-if="record.priority.raw_value > 0" type="object" string="Normal" name="set_high_priority" class="oe_e oe_star_off">7</a>
                                        <a t-if="record.priority.raw_value == 0" type="object" string="Very Important" name="set_normal_priority" class="oe_e oe_star_on">7</a>
                                    </t>
                                    <img t-att-src="kanban_image('res.users', 'image_small', record.user_id.raw_value)" t-att-title="record.user_id.value" width="24" height="24" class="oe_kanban_avatar"/>
                                </div>
                                <div class="oe_kanban_footer_left">
                                    <span groups="project.group_time_work_estimation_tasks" title="Remaining hours">
                                        <span class="oe_e">N</span>
                                        <t t-esc="Math.round(record.remaining_hours.raw_value)"/>
                                    </span>
                                </div>
                                <div class="oe_kanban_footer_left" style="margin-top:5px;">
                                    <t t-raw="record.message_summary.raw_value"/>
                                    <field name="categ_ids"/>
                                </div>
                            </div>
                            <div class="oe_clear"></div>
                        </div>
                    </t>
                    </templates>
                </kanban>
            </field>
         </record>

        <record id="view_task_tree2" model="ir.ui.view">
            <field name="name">project.task.tree</field>
            <field name="model">project.task</field>
            <field eval="2" name="priority"/>
            <field name="arch" type="xml">
                <tree fonts="bold:message_unread==True" colors="red:date_deadline and (date_deadline&lt;current_date)" string="Tasks">
                    <field name="message_unread" invisible="1"/>
                    <field name="sequence" invisible="not context.get('seq_visible', False)"/>
                    <field name="name"/>
                    <field name="project_id" icon="gtk-indent" invisible="context.get('user_invisible', False)"/>
                    <field name="user_id" invisible="context.get('user_invisible', False)"/>
                    <field name="delegated_user_id" invisible="context.get('show_delegated', True)"/>
                    <field name="total_hours" invisible="1"/>
                    <field name="planned_hours" invisible="context.get('set_visible',False)" groups="project.group_time_work_estimation_tasks"/>
                    <field name="effective_hours" widget="float_time" sum="Spent Hours" invisible="1"/>
                    <field name="remaining_hours" widget="float_time" sum="Remaining Hours" on_change="onchange_remaining(remaining_hours,planned_hours)" invisible="context.get('set_visible',False)" groups="project.group_time_work_estimation_tasks"/>
                    <field name="date_deadline" invisible="context.get('deadline_visible',True)"/>
                    <field name="stage_id" invisible="context.get('set_visible',False)"/>
                    <field name="date_start" groups="base.group_no_one"/>
                    <field name="date_end" groups="base.group_no_one"/>
                    <field name="progress" widget="progressbar" invisible="context.get('set_visible',False)"/>
                </tree>
            </field>
        </record>

        <record id="view_task_calendar" model="ir.ui.view">
            <field name="name">project.task.calendar</field>
            <field name="model">project.task</field>
            <field eval="2" name="priority"/>
            <field name="arch" type="xml">
                <calendar color="user_id" date_start="date_deadline" string="Tasks">
                    <field name="name"/>
                    <field name="project_id"/>
                </calendar>
            </field>
        </record>

        <record id="view_task_gantt" model="ir.ui.view">
            <field name="name">project.task.gantt</field>
            <field name="model">project.task</field>
            <field eval="2" name="priority"/>
            <field name="arch" type="xml">
                <gantt date_start="date_start" date_stop="date_end" progress="progress" string="Tasks" default_group_by="project_id">
                </gantt>
            </field>
        </record>

        <record id="view_project_task_graph" model="ir.ui.view">
            <field name="name">project.task.graph</field>
            <field name="model">project.task</field>
            <field name="arch" type="xml">
                <graph string="Project Tasks" type="bar">
                    <field name="project_id" type="row"/>
                    <field name="planned_hours" type="measure"/>
                </graph>
            </field>
        </record>

        <record id="analytic_account_inherited_form" model="ir.ui.view">
            <field name="name">account.analytic.account.form.inherit</field>
            <field name="model">account.analytic.account</field>
            <field name="inherit_id" ref="analytic.view_account_analytic_account_form"/>
            <field eval="18" name="priority"/>
            <field name="arch" type="xml">
                <xpath expr='//div[@name="project"]' position='inside'>
                    <field name="use_tasks"/>
                    <label for="use_tasks"/>
                </xpath>
            </field>
        </record>

        <record id="action_view_task" model="ir.actions.act_window">
            <field name="name">Tasks</field>
            <field name="res_model">project.task</field>
            <field name="view_mode">kanban,tree,form,calendar,gantt,graph</field>
            <field name="search_view_id" ref="view_task_search_form"/>
            <field name="help" type="html">
                <p>
                    OpenERP's project management allows you to manage the pipeline
                    of tasks in order to get things done efficiently. You can
                    track progress, discuss on tasks, attach documents, etc.
                </p>
            </field>
        </record>
        <record id="open_view_task_list_kanban" model="ir.actions.act_window.view">
            <field name="sequence" eval="0"/>
            <field name="view_mode">kanban</field>
            <field name="act_window_id" ref="action_view_task"/>
        </record>
        <record id="open_view_task_list_tree" model="ir.actions.act_window.view">
            <field name="sequence" eval="1"/>
            <field name="view_mode">tree</field>
            <field name="act_window_id" ref="action_view_task"/>
        </record>

        <menuitem action="action_view_task" id="menu_action_view_task" parent="project.menu_project_management" sequence="5"/>

        <record id="action_view_task_overpassed_draft" model="ir.actions.act_window">
            <field name="name">Overpassed Tasks</field>
            <field name="res_model">project.task</field>
            <field name="view_type">form</field>
            <field name="view_mode">tree,form,calendar,graph,kanban</field>
            <field name="domain">[('date_deadline','&lt;',time.strftime('%Y-%m-%d'))]</field>
            <field name="filter" eval="True"/>
            <field name="search_view_id" ref="view_task_search_form"/>
        </record>

        <!-- Opening task when double clicking on project -->
        <record id="dblc_proj" model="ir.actions.act_window">
            <field name="res_model">project.task</field>
            <field name="name">Project's tasks</field>
            <field name="view_type">form</field>
            <field name="view_mode">tree,form,calendar,graph,gantt,kanban</field>
            <field name="domain">[('project_id', 'child_of', [active_id])]</field>
            <field name="context">{'project_id':active_id, 'active_test':False}</field>
        </record>

        <record id="ir_project_task_open" model="ir.values">
            <field eval="'tree_but_open'" name="key2"/>
            <field eval="'project.project'" name="model"/>
            <field name="name">View project's tasks</field>
            <field eval="'ir.actions.act_window,'+str(dblc_proj)" name="value"/>
        </record>

        <!-- Task types -->
        <record id="task_type_search" model="ir.ui.view">
            <field name="name">project.task.type.search</field>
            <field name="model">project.task.type</field>
            <field name="arch" type="xml">
                <search string="Tasks Stages">
                   <field name="name" string="Tasks Stages"/>
                   <filter icon="terp-check" string="Common" name="common" domain="[('case_default', '=', 1)]" help="Stages common to all projects"/>
                </search>
            </field>
        </record>

        <record id="task_type_edit" model="ir.ui.view">
            <field name="name">project.task.type.form</field>
            <field name="model">project.task.type</field>
            <field name="arch" type="xml">
                <form string="Task Stage" version="7.0">
                    <group>
                        <group>
                            <field name="name"/>
                            <field name="sequence"/>
                        </group>
                        <group>
                            <field name="case_default"/>
                            <field name="fold"/>
                        </group>
                    </group>
                    <field name="description" placeholder="Add a description..."/>
                </form>
            </field>
        </record>

        <record id="task_type_tree" model="ir.ui.view">
            <field name="name">project.task.type.tree</field>
            <field name="model">project.task.type</field>
            <field name="arch" type="xml">
                <tree string="Task Stage">
                    <field name="sequence" widget="handle"/>
                    <field name="name"/>
                    <field name="fold"/>
                </tree>
            </field>
        </record>

        <record id="open_task_type_form" model="ir.actions.act_window">
            <field name="name">Stages</field>
            <field name="res_model">project.task.type</field>
            <field name="view_type">form</field>
            <field name="view_id" ref="task_type_tree"/>
            <field name="help" type="html">
              <p class="oe_view_nocontent_create">
                Click to add a stage in the task pipeline.
              </p><p>
                Define the steps that will be used in the project from the
                creation of the task, up to the closing of the task or issue.
                You will use these stages in order to track the progress in
                solving a task or an issue.
              </p>
            </field>
        </record>

        <menuitem id="menu_tasks_config" name="GTD" parent="base.menu_definitions" sequence="1"/>

        <menuitem id="base.menu_project_config_project" name="Stages" parent="base.menu_definitions" sequence="1" groups="base.group_no_one"/>

        <menuitem action="open_task_type_form" name="Task Stages" id="menu_task_types_view" parent="base.menu_project_config_project" sequence="2"/>
        <menuitem action="open_view_project_all" id="menu_projects" name="Projects" parent="menu_project_management" sequence="1"/>


         <record id="task_company" model="ir.ui.view">
            <field name="name">res.company.task.config</field>
            <field name="model">res.company</field>
            <field name="inherit_id" ref="base.view_company_form"/>
            <field name="arch" type="xml">
                <xpath expr="//group[@name='account_grp']" position="after">
                    <group name="project_grp" string="Projects">
                        <field name="project_time_mode_id" domain="[('category_id','=','Working Time')]"/>
                    </group>
                </xpath>
            </field>
        </record>

        <!-- User Form -->
        <act_window context="{'search_default_user_id': [active_id], 'default_user_id': active_id}"
                    id="act_res_users_2_project_task_opened" name="Assigned Tasks"
                    res_model="project.task" src_model="res.users" view_mode="tree,form,gantt,calendar,graph" view_type="form"/>

        <!-- Tags -->
        <record model="ir.ui.view" id="project_category_search_view">
            <field name="name">Tags</field>
            <field name="model">project.category</field>
            <field name="arch" type="xml">
                <search string="Issue Version">
                    <field name="name"/>
                </search>
            </field>
        </record>
        <record model="ir.ui.view" id="project_category_form_view">
            <field name="name">Tags</field>
            <field name="model">project.category</field>
            <field name="arch" type="xml">
                <form string="Tags">
                    <field name="name"/>
                </form>
            </field>
        </record>
        <record id="project_category_action" model="ir.actions.act_window">
            <field name="name">Tags</field>
            <field name="res_model">project.category</field>
            <field name="view_type">form</field>
            <field name="help" type="html">
              <p class="oe_view_nocontent_create">
                Click to add a new tag.
              </p>
            </field>
        </record>
        <menuitem action="project_category_action" id="menu_project_category_act" parent="base.menu_definitions" groups="base.group_no_one"/>

    </data>
</openerp><|MERGE_RESOLUTION|>--- conflicted
+++ resolved
@@ -293,11 +293,7 @@
             <field name="name">project.project.gantt</field>
             <field name="model">project.project</field>
             <field name="arch" type="xml">
-<<<<<<< HEAD
-                <gantt date_delay="planned_hours" date_start="date_start" progress="progress_rate" string="Projects">
-=======
-                <gantt date_start="date_start" date_stop="date"  string="Projects">
->>>>>>> e151e8f8
+                <gantt date_start="date_start" date_stop="date" progress="progress_rate" string="Projects">
                 </gantt>
             </field>
         </record>
