--- conflicted
+++ resolved
@@ -103,15 +103,8 @@
                     <group>
                         <group>
                             <field name="user_id" string="Project Manager" 
-<<<<<<< HEAD
-                                attrs="{'readonly':[('state','in',['close', 'cancelled'])]}" 
-                                context="{'default_groups_ref': ['base.group_user', 'base.group_partner_manager', 'project.group_project_manager']}"/>
-                        </group>
-                        <group>
-=======
                                     attrs="{'readonly':[('state','in',['close', 'cancelled'])]}" 
-                                    context="{'default_groups_ref': ['base.group_user', 'project.group_project_manager']}"/>
->>>>>>> c180afab
+                                    context="{'default_groups_ref': ['base.group_user', 'base.group_partner_manager', 'project.group_project_manager']}"/>
                             <field name="partner_id" on_change="onchange_partner_id(partner_id)"/>
                             <span></span>
                             <p attrs="{'invisible': [('analytic_account_id','=',False)]}">
