--- conflicted
+++ resolved
@@ -95,13 +95,8 @@
         return ['.doc']
 
     def _doIndexFile(self,fname):
-<<<<<<< HEAD
-        #fp = Popen(['antiword', fname], shell=False, stdout=PIPE).stdout
-        return _to_unicode( 'None')
-=======
         fp = Popen(['antiword', fname], shell=False, stdout=PIPE).stdout
         return _to_unicode(fp.read())
->>>>>>> aa8e5bd2
 
 cntIndex.register(DocIndex())
 
