# -*- encoding: utf-8 -*-
##############################################################################
#
#    OpenERP, Open Source Management Solution
#
#    Copyright (C) P. Christeas, 2009, all rights reserved
#
#    This program is free software: you can redistribute it and/or modify
#    it under the terms of the GNU General Public License as published by
#    the Free Software Foundation, either version 3 of the License, or
#    (at your option) any later version.
#
#    This program is distributed in the hope that it will be useful,
#    but WITHOUT ANY WARRANTY; without even the implied warranty of
#    MERCHANTABILITY or FITNESS FOR A PARTICULAR PURPOSE.  See the
#    GNU General Public License for more details.
#
#    You should have received a copy of the GNU General Public License
#    along with this program.  If not, see <http://www.gnu.org/licenses/>.
#
##############################################################################

from osv import osv, fields
import os
import tools
import base64
import logging

from tools.misc import ustr
from tools.translate import _

from osv.orm import except_orm

import random
import string
import netsvc
from content_index import cntIndex

DMS_ROOT_PATH = tools.config.get('document_path', os.path.join(tools.config.get('root_path'), 'filestore'))


""" The algorithm of data storage

We have to consider 3 cases of data /retrieval/:
 Given (context,path) we need to access the file (aka. node).
 given (directory, context), we need one of its children (for listings, views)
 given (ir.attachment, context), we needs its data and metadata (node).

For data /storage/ we have the cases:
 Have (ir.attachment, context), we modify the file (save, update, rename etc).
 Have (directory, context), we create a file.
 Have (path, context), we create or modify a file.
 
Note that in all above cases, we don't explicitly choose the storage media,
but always require a context to be present.

Note that a node will not always have a corresponding ir.attachment. Dynamic
nodes, for once, won't. Their metadata will be computed by the parent storage
media + directory.

The algorithm says that in any of the above cases, our first goal is to locate
the node for any combination of search criteria. It would be wise NOT to 
represent each node in the path (like node[/] + node[/dir1] + node[/dir1/dir2])
but directly jump to the end node (like node[/dir1/dir2]) whenever possible.

We also contain all the parenting loop code in one function. This is intentional,
because one day this will be optimized in the db (Pg 8.4).


"""

def random_name():
    random.seed()
    d = [random.choice(string.ascii_letters) for x in xrange(10) ]
    name = "".join(d)
    return name

INVALID_CHARS = {'*':str(hash('*')), '|':str(hash('|')) , "\\":str(hash("\\")), '/':'__', ':':str(hash(':')), '"':str(hash('"')), '<':str(hash('<')) , '>':str(hash('>')) , '?':str(hash('?'))}


def create_directory(path):
    dir_name = random_name()
    path = os.path.join(path, dir_name)
    os.makedirs(path)
    return dir_name


class document_storage(osv.osv):
    """ The primary object for data storage.
    Each instance of this object is a storage media, in which our application
    can store contents. The object here controls the behaviour of the storage
    media.
    The referring document.directory-ies will control the placement of data
    into the storage.
    
    It is a bad idea to have multiple document.storage objects pointing to
    the same tree of filesystem storage.
    """
    _name = 'document.storage'
    _description = 'Storage Media'
<<<<<<< HEAD
    _log_create=True
=======
    _doclog = logging.getLogger('document')
>>>>>>> aa8e5bd2

    _columns = {
        'name': fields.char('Name', size=64, required=True, select=1),
        'write_date': fields.datetime('Date Modified', readonly=True),
        'write_uid':  fields.many2one('res.users', 'Last Modification User', readonly=True),
        'create_date': fields.datetime('Date Created', readonly=True),
        'create_uid':  fields.many2one('res.users', 'Creator', readonly=True),
        'user_id': fields.many2one('res.users', 'Owner'),
        'group_ids': fields.many2many('res.groups', 'document_storage_group_rel', 'item_id', 'group_id', 'Groups'),
        'dir_ids': fields.one2many('document.directory', 'parent_id', 'Directories'),
        'type': fields.selection([('db', 'Database'), ('filestore', 'Internal File storage'),
            ('realstore', 'External file storage'), ('virtual', 'Virtual storage')], 'Type', required=True),
        'path': fields.char('Path', size=250, select=1, help="For file storage, the root path of the storage"),
        'online': fields.boolean('Online', help="If not checked, media is currently offline and its contents not available", required=True),
        'readonly': fields.boolean('Read Only', help="If set, media is for reading only"),
    }

    def _get_rootpath(self, cr, uid, context=None):
        return os.path.join(DMS_ROOT_PATH, cr.dbname)

    _defaults = {
        'user_id': lambda self, cr, uid, ctx: uid,
        'online': lambda *args: True,
        'readonly': lambda *args: False,
        # Note: the defaults below should only be used ONCE for the default
        # storage media. All other times, we should create different paths at least.
        'type': lambda *args: 'filestore',
        'path': _get_rootpath,
    }
    _sql_constraints = [
        # SQL note: a path = NULL doesn't have to be unique.
        ('path_uniq', 'UNIQUE(type,path)', "The storage path must be unique!")
        ]

    def get_data(self, cr, uid, id, file_node, context=None, fil_obj=None):
        """ retrieve the contents of some file_node having storage_id = id
            optionally, fil_obj could point to the browse object of the file
            (ir.attachment)
        """
        if not context:
            context = {}
        boo = self.browse(cr, uid, id, context)
        if fil_obj:
            ira = fil_obj
        else:
            ira = self.pool.get('ir.attachment').browse(cr, uid, file_node.file_id, context=context)
        return self.__get_data_3(cr, uid, boo, ira, context)

    def __get_data_3(self, cr, uid, boo, ira, context):
        if not boo.online:
            raise RuntimeError('media offline')
        if boo.type == 'filestore':
            if not ira.store_fname:
                # On a migrated db, some files may have the wrong storage type
                # try to fix their directory.
                if ira.file_size:
                    self._doclog.warning( "ir.attachment #%d does not have a filename, but is at filestore, fix it!" % ira.id)
                return None
            fpath = os.path.join(boo.path, ira.store_fname)
            return file(fpath, 'rb').read()
        elif boo.type == 'db':
            # TODO: we need a better api for large files
            if ira.db_datas:
                out = base64.decodestring(ira.db_datas)
            else:
                out = ''
            return out
        elif boo.type == 'realstore':
            if not ira.store_fname:
                # On a migrated db, some files may have the wrong storage type
                # try to fix their directory.
                if ira.file_size:
                    self._doclog.warning("ir.attachment #%d does not have a filename, trying the name." %ira.id)
                sfname = ira.name
            fpath = os.path.join(boo.path,ira.store_fname or ira.name)
            if os.path.exists(fpath):
                return file(fpath,'rb').read()
            elif not ira.store_fname:
                return None
            else:
                raise IOError("File not found: %s" % fpath)
        else:
            raise TypeError("No %s storage" % boo.type)

    def set_data(self, cr, uid, id, file_node, data, context=None, fil_obj=None):
        """ store the data.
            This function MUST be used from an ir.attachment. It wouldn't make sense
            to store things persistently for other types (dynamic).
        """
        if not context:
            context = {}
        boo = self.browse(cr, uid, id, context)
        if fil_obj:
            ira = fil_obj
        else:
            ira = self.pool.get('ir.attachment').browse(cr, uid, file_node.file_id, context=context)

        if not boo.online:
            raise RuntimeError('media offline')
        self._doclog.debug( "Store data for ir.attachment #%d" % ira.id)
        store_fname = None
        fname = None
        if boo.type == 'filestore':
            path = boo.path
            try:
                flag = None
                # This can be improved  
                if os.path.isdir(path):
                    for dirs in os.listdir(path):
                        if os.path.isdir(os.path.join(path, dirs)) and len(os.listdir(os.path.join(path, dirs))) < 4000:
                            flag = dirs
                            break
                flag = flag or create_directory(path)
                filename = random_name()
                fname = os.path.join(path, flag, filename)
                fp = file(fname, 'wb')
                fp.write(data)
                fp.close()
                self._doclog.debug( "Saved data to %s" % fname)
                filesize = len(data) # os.stat(fname).st_size
                store_fname = os.path.join(flag, filename)

                # TODO Here, an old file would be left hanging.

            except Exception, e:
                self._doclog.warning( "Couldn't save data to %s", path, exc_info=True)
                raise except_orm(_('Error!'), str(e))
        elif boo.type == 'db':
            filesize = len(data)
            # will that work for huge data? TODO
            out = base64.encodestring(data)
            cr.execute('UPDATE ir_attachment SET db_datas = %s WHERE id = %s',
                (out, file_node.file_id))
        elif boo.type == 'realstore':
            try:
                file_node.fix_ppath(cr, ira)
                npath = file_node.full_path() or []
                # npath may contain empty elements, for root directory etc.
                for i, n in enumerate(npath):
                    if n == None:
                        del npath[i]
                for n in npath:
                    for ch in ('*', '|', "\\", '/', ':', '"', '<', '>', '?', '..'):
                        if ch in n:
                            raise ValueError("Invalid char %s in path %s" %(ch, n))
                dpath = [boo.path,]
                dpath += npath[:-1]
                path = os.path.join(*dpath)
                if not os.path.isdir(path):
                    os.makedirs(path)
                fname = os.path.join(path, npath[-1])
                fp = file(fname,'wb')
                fp.write(data)
                fp.close()
                self._doclog.debug("Saved data to %s", fname)
                filesize = len(data) # os.stat(fname).st_size
                store_fname = os.path.join(*npath)
                # TODO Here, an old file would be left hanging.
            except Exception,e :
                self._doclog.warning("Couldn't save data:", exc_info=True)
                raise except_orm(_('Error!'), str(e))
        else:
            raise TypeError("No %s storage" % boo.type)

        # 2nd phase: store the metadata
        try:
            icont = ''
            mime = ira.file_type
            if not mime:
                mime = ""
            try:
                mime, icont = cntIndex.doIndex(data, ira.datas_fname,
                ira.file_type or None, fname)
            except Exception:
                self._doclog.debug('Cannot index file:', exc_info=True)
                pass

            # a hack: /assume/ that the calling write operation will not try
            # to write the fname and size, and update them in the db concurrently.
            # We cannot use a write() here, because we are already in one.
            cr.execute('UPDATE ir_attachment SET store_fname = %s, file_size = %s, index_content = %s, file_type = %s WHERE id = %s',
                (store_fname, filesize, ustr(icont), mime, file_node.file_id))
            file_node.content_length = filesize
            file_node.content_type = mime
            return True
        except Exception, e :
            self._doclog.warning( "Couldn't save data:", exc_info=True)
            # should we really rollback once we have written the actual data?
            # at the db case (only), that rollback would be safe
            raise except_orm(_('Error at doc write!'), str(e))

    def prepare_unlink(self, cr, uid, storage_bo, fil_bo):
        """ Before we unlink a file (fil_boo), prepare the list of real
        files that have to be removed, too. """

        if not storage_bo.online:
            raise RuntimeError('media offline')

        if storage_bo.type == 'filestore':
            fname = fil_bo.store_fname
            if not fname:
                return None
            path = storage_bo.path
            return (storage_bo.id, 'file', os.path.join(path, fname))
        elif storage_bo.type == 'db':
            return None
        elif storage_bo.type == 'realstore':
            fname = fil_bo.store_fname
            if not fname:
                return None
            path = storage_bo.path
            return ( storage_bo.id, 'file', os.path.join(path, fname))
        else:
            raise TypeError("No %s storage" % boo.type)

    def do_unlink(self, cr, uid, unres):
        for id, ktype, fname in unres:
            if ktype == 'file':
                try:
                    os.unlink(fname)
                except Exception, e:
                    self._doclog.warning("Could not remove file %s, please remove manually.", fname, exc_info=True)
            else:
                self._doclog.warning("Unknown unlink key %s" % ktype)

        return True


document_storage()


#eof<|MERGE_RESOLUTION|>--- conflicted
+++ resolved
@@ -98,11 +98,7 @@
     """
     _name = 'document.storage'
     _description = 'Storage Media'
-<<<<<<< HEAD
-    _log_create=True
-=======
     _doclog = logging.getLogger('document')
->>>>>>> aa8e5bd2
 
     _columns = {
         'name': fields.char('Name', size=64, required=True, select=1),
