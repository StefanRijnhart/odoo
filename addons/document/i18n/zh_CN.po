--- conflicted
+++ resolved
@@ -1,18 +1,3 @@
-<<<<<<< HEAD
-# Chinese (Simplified) translation for openobject-addons
-# Copyright (c) 2014 Rosetta Contributors and Canonical Ltd 2014
-# This file is distributed under the same license as the openobject-addons package.
-# FIRST AUTHOR <EMAIL@ADDRESS>, 2014.
-#
-msgid ""
-msgstr ""
-"Project-Id-Version: openobject-addons\n"
-"Report-Msgid-Bugs-To: FULL NAME <EMAIL@ADDRESS>\n"
-"POT-Creation-Date: 2014-09-23 16:27+0000\n"
-"PO-Revision-Date: 2014-08-14 16:10+0000\n"
-"Last-Translator: FULL NAME <EMAIL@ADDRESS>\n"
-"Language-Team: Chinese (Simplified) <zh_CN@li.org>\n"
-=======
 # Translation of Odoo Server.
 # This file contains the translation of the following modules:
 # * document
@@ -31,16 +16,14 @@
 "PO-Revision-Date: 2016-06-02 13:38+0000\n"
 "Last-Translator: liAnGjiA <liangjia@qq.com>\n"
 "Language-Team: Chinese (China) (http://www.transifex.com/odoo/odoo-8/language/zh_CN/)\n"
->>>>>>> b9a006c1
 "MIME-Version: 1.0\n"
 "Content-Type: text/plain; charset=UTF-8\n"
-"Content-Transfer-Encoding: 8bit\n"
-"X-Launchpad-Export-Date: 2014-09-24 09:05+0000\n"
-"X-Generator: Launchpad (build 17196)\n"
-
-#. module: document
-#: field:report.document.file,nbr:0
-#: field:report.document.user,nbr:0
+"Content-Transfer-Encoding: \n"
+"Language: zh_CN\n"
+"Plural-Forms: nplurals=1; plural=0;\n"
+
+#. module: document
+#: field:report.document.file,nbr:0 field:report.document.user,nbr:0
 msgid "# of Files"
 msgstr "# 文件"
 
@@ -52,8 +35,7 @@
 msgstr "%s (%s)"
 
 #. module: document
-#: code:addons/document/document.py:117
-#: code:addons/document/document.py:307
+#: code:addons/document/document.py:117 code:addons/document/document.py:307
 #, python-format
 msgid "%s (copy)"
 msgstr "%s (副本)"
@@ -64,35 +46,23 @@
 "<p class=\"oe_view_nocontent_create\">\n"
 "            Click to create a new document. \n"
 "          </p><p>\n"
-"            The Documents repository gives you access to all attachments, "
-"such\n"
+"            The Documents repository gives you access to all attachments, such\n"
 "            as mails, project documents, invoices etc.\n"
 "          </p>\n"
 "        "
-msgstr ""
-"<p class=\"oe_view_nocontent_create\">\n"
-"            单击，以创建新文档. \n"
-"          </p><p>\n"
-"            The Documents repository gives you access to all attachments, "
-"such\n"
-"            as mails, project documents, invoices etc.\n"
-"          </p>\n"
-"        "
+msgstr "<p class=\"oe_view_nocontent_create\">\n            单击，以创建新文档. \n          </p><p>\n            The Documents repository gives you access to all attachments, such\n            as mails, project documents, invoices etc.\n          </p>\n        "
 
 #. module: document
 #: help:document.directory.dctx,expr:0
 msgid ""
 "A python expression used to evaluate the field.\n"
-"You can use 'dir_id' for current dir, 'res_id', 'res_model' as a reference "
-"to the current record, in dynamic folders"
-msgstr ""
-"用于填充字段内容的python表达式\n"
-"在动态目录中，可以用'dir_id'表示当前目录，用'res_id', 'res_model' 来表示当前记录。"
+"You can use 'dir_id' for current dir, 'res_id', 'res_model' as a reference to the current record, in dynamic folders"
+msgstr "用于填充字段内容的python表达式\n在动态目录中，可以用'dir_id'表示当前目录，用'res_id', 'res_model' 来表示当前记录。"
 
 #. module: document
 #: field:document.directory.content.type,active:0
 msgid "Active"
-msgstr "生效"
+msgstr "有效"
 
 #. module: document
 #: model:ir.actions.act_window,name:document.action_view_all_document_tree1
@@ -102,7 +72,7 @@
 #. module: document
 #: view:report.document.user:document.view_report_document_user_search
 msgid "All users files"
-msgstr "所有用户文件"
+msgstr "所有用户的文件"
 
 #. module: document
 #: help:document.directory,ressource_id:0
@@ -136,24 +106,21 @@
 #. module: document
 #: help:document.directory.content,include_name:0
 msgid ""
-"Check this field if you want that the name of the file to contain the record "
-"name.\n"
+"Check this field if you want that the name of the file to contain the record name.\n"
 "If set, the directory will have to be a resource one."
-msgstr ""
-"如果需要文件名包含记录的名称值，勾这个勾\n"
-"要让这个选项生效，你的目录必须是对应的对象"
+msgstr "如果需要文件名包含记录的名称值，勾这个勾\n要让这个选项生效，你的目录必须是对应的对象"
 
 #. module: document
 #: help:document.directory,ressource_tree:0
 msgid ""
-"Check this if you want to use the same tree structure as the object selected "
-"in the system."
+"Check this if you want to use the same tree structure as the object selected"
+" in the system."
 msgstr "如果你想在系统中对选择的对象使用树结构, 请选择这"
 
 #. module: document
 #: field:document.directory,child_ids:0
 msgid "Children"
-msgstr "子目录"
+msgstr "下级"
 
 #. module: document
 #: view:document.directory:document.view_document_directory_filter
@@ -194,7 +161,7 @@
 #: field:document.directory.dctx,create_uid:0
 #: field:document.storage,create_uid:0
 msgid "Created by"
-msgstr ""
+msgstr "创建人"
 
 #. module: document
 #: field:document.configuration,create_date:0
@@ -203,7 +170,7 @@
 #: field:document.directory.dctx,create_date:0
 #: field:document.storage,create_date:0
 msgid "Created on"
-msgstr ""
+msgstr "创建"
 
 #. module: document
 #: field:document.directory,create_uid:0
@@ -274,7 +241,7 @@
 #. module: document
 #: model:ir.model,name:document.model_document_directory_content_type
 msgid "Directory Content Type"
-msgstr "目录里内容的类型"
+msgstr "目录里内容类型"
 
 #. module: document
 #: model:ir.model,name:document.model_document_directory_dctx
@@ -299,8 +266,7 @@
 msgstr "目录名中有特殊字符！"
 
 #. module: document
-#: code:addons/document/document.py:337
-#: code:addons/document/document.py:342
+#: code:addons/document/document.py:337 code:addons/document/document.py:342
 #, python-format
 msgid "Directory name must be unique!"
 msgstr "目录名必须唯一！"
@@ -328,7 +294,7 @@
 #. module: document
 #: field:document.directory,domain:0
 msgid "Domain"
-msgstr "过滤条件"
+msgstr "域"
 
 #. module: document
 #: view:document.directory:document.view_document_directory_form
@@ -340,11 +306,10 @@
 msgid ""
 "Each directory can either have the type Static or be linked to another "
 "resource. A static directory, as with Operating Systems, is the classic "
-"directory that can contain a set of files. The directories linked to systems "
-"resources automatically possess sub-directories for each of resource types "
+"directory that can contain a set of files. The directories linked to systems"
+" resources automatically possess sub-directories for each of resource types "
 "defined in the parent directory."
-msgstr ""
-"每个目录都可以是静态的或者链接到其它资源。静态的目录就是操作系统上存储文件的目录。目录链接系统资源会根据父级目录的对象类型配置自动创建子目录"
+msgstr "每个目录都可以是静态的或者链接到其它资源。静态的目录就是操作系统上存储文件的目录。目录链接系统资源会根据父级目录的对象类型配置自动创建子目录"
 
 #. module: document
 #: code:addons/document/document.py:573
@@ -465,7 +430,7 @@
 #. module: document
 #: view:document.directory:document.view_document_directory_filter
 msgid "Group By"
-msgstr ""
+msgstr "分组"
 
 #. module: document
 #: field:document.directory,group_ids:0
@@ -473,16 +438,13 @@
 msgstr "群组"
 
 #. module: document
-#: field:document.configuration,id:0
-#: field:document.directory,id:0
+#: field:document.configuration,id:0 field:document.directory,id:0
 #: field:document.directory.content,id:0
 #: field:document.directory.content.type,id:0
-#: field:document.directory.dctx,id:0
-#: field:document.storage,id:0
-#: field:report.document.file,id:0
-#: field:report.document.user,id:0
+#: field:document.directory.dctx,id:0 field:document.storage,id:0
+#: field:report.document.file,id:0 field:report.document.user,id:0
 msgid "ID"
-msgstr ""
+msgstr "标识"
 
 #. module: document
 #: help:document.directory,resource_find_all:0
@@ -494,12 +456,11 @@
 #. module: document
 #: help:document.directory,ressource_parent_type_id:0
 msgid ""
-"If you put an object here, this directory template will appear bellow all of "
-"these objects. Such directories are \"attached\" to the specific model or "
+"If you put an object here, this directory template will appear bellow all of"
+" these objects. Such directories are \"attached\" to the specific model or "
 "record, just like attachments. Don't put a parent directory if you select a "
 "parent model."
-msgstr ""
-"你在这里输入一个对象，这个目录模版会在所有这个对象的记录上出现。这些目录附加在对应的对象或记录上，就像附件一样。如果选择了上级模式就不要输入上级目录。"
+msgstr "你在这里输入一个对象，这个目录模版会在所有这个对象的记录上出现。这些目录附加在对应的对象或记录上，就像附件一样。如果选择了上级模式就不要输入上级目录。"
 
 #. module: document
 #: field:document.directory.content,include_name:0
@@ -544,7 +505,7 @@
 #: field:document.directory.dctx,write_uid:0
 #: field:document.storage,write_uid:0
 msgid "Last Updated by"
-msgstr ""
+msgstr "最后更新"
 
 #. module: document
 #: field:document.configuration,write_date:0
@@ -553,7 +514,7 @@
 #: field:document.directory.dctx,write_date:0
 #: field:document.storage,write_date:0
 msgid "Last Updated on"
-msgstr ""
+msgstr "最后一次更新"
 
 #. module: document
 #: selection:report.document.user,month:0
@@ -586,8 +547,7 @@
 msgstr "修改日期"
 
 #. module: document
-#: field:report.document.file,month:0
-#: field:report.document.user,month:0
+#: field:report.document.file,month:0 field:report.document.user,month:0
 msgid "Month"
 msgstr "月份"
 
@@ -623,7 +583,7 @@
 "documents. The virtual folder of a document can be used to manage the files "
 "attached to the document, or to print and download any report. This tool "
 "will create directories automatically according to modules installed."
-msgstr ""
+msgstr "Odoo的文档管理系统支持为文档映射虚拟文件夹。文档的虚拟文件夹将用于管理该文档的附件文件，或者用于打印和下载任何报表。此工具将按照已安装的模块自动创建目录。"
 
 #. module: document
 #: view:document.directory:document.view_document_directory_form
@@ -636,8 +596,7 @@
 #: view:document.directory:document.view_document_directory_filter
 #: field:document.directory,user_id:0
 #: view:ir.attachment:document.view_attach_filter_inherit2
-#: field:ir.attachment,user_id:0
-#: field:report.document.user,user_id:0
+#: field:ir.attachment,user_id:0 field:report.document.user,user_id:0
 msgid "Owner"
 msgstr "所有者"
 
@@ -790,8 +749,7 @@
 msgstr "用户文件"
 
 #. module: document
-#: code:addons/document/document.py:337
-#: code:addons/document/document.py:342
+#: code:addons/document/document.py:337 code:addons/document/document.py:342
 #: code:addons/document/document.py:347
 #, python-format
 msgid "ValidateError"
@@ -805,8 +763,8 @@
 #. module: document
 #: view:document.configuration:document.view_auto_config_form
 msgid ""
-"When executing this wizard, it will configure your directories automatically "
-"according to modules installed."
+"When executing this wizard, it will configure your directories automatically"
+" according to modules installed."
 msgstr "当执行此向导时将自动通过已安装的模块进行目录配置。"
 
 #. module: document
@@ -815,6 +773,11 @@
 msgstr "年"
 
 #. module: document
+#: view:ir.attachment:document.view_document_file_form
+msgid "on"
+msgstr "在"
+
+#. module: document
 #: view:document.configuration:document.view_auto_config_form
 msgid "res_config_contents"
 msgstr "res_config_contents"
