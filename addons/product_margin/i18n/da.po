# Danish translation for openobject-addons
# Copyright (c) 2014 Rosetta Contributors and Canonical Ltd 2014
# This file is distributed under the same license as the openobject-addons package.
# FIRST AUTHOR <EMAIL@ADDRESS>, 2014.
#
msgid ""
msgstr ""
<<<<<<< HEAD
"Project-Id-Version: openobject-addons\n"
"Report-Msgid-Bugs-To: FULL NAME <EMAIL@ADDRESS>\n"
"POT-Creation-Date: 2014-08-14 13:09+0000\n"
"PO-Revision-Date: 2014-08-14 16:10+0000\n"
"Last-Translator: FULL NAME <EMAIL@ADDRESS>\n"
"Language-Team: Danish <da@li.org>\n"
=======
"Project-Id-Version: Odoo 8.0\n"
"Report-Msgid-Bugs-To: \n"
"POT-Creation-Date: 2015-01-21 14:08+0000\n"
"PO-Revision-Date: 2016-04-11 12:48+0000\n"
"Last-Translator: Martin Trigaux\n"
"Language-Team: Danish (http://www.transifex.com/odoo/odoo-8/language/da/)\n"
>>>>>>> 0410d118
"MIME-Version: 1.0\n"
"Content-Type: text/plain; charset=UTF-8\n"
"Content-Transfer-Encoding: 8bit\n"
"X-Launchpad-Export-Date: 2014-08-15 07:39+0000\n"
"X-Generator: Launchpad (build 17156)\n"

#. module: product_margin
#: field:product.product,purchase_num_invoiced:0
msgid "# Invoiced in Purchase"
msgstr ""

#. module: product_margin
#: field:product.product,sale_num_invoiced:0
msgid "# Invoiced in Sale"
msgstr ""

#. module: product_margin
#: view:product.product:product_margin.view_product_margin_tree
msgid "#Purchased"
msgstr ""

#. module: product_margin
#: view:product.product:product_margin.view_product_margin_form
msgid "Analysis Criteria"
msgstr ""

#. module: product_margin
#: help:product.product,sale_avg_price:0
msgid "Avg. Price in Customer Invoices."
msgstr ""

#. module: product_margin
#: help:product.product,purchase_avg_price:0
msgid "Avg. Price in Supplier Invoices "
msgstr ""

#. module: product_margin
#: field:product.product,purchase_avg_price:0
#: field:product.product,sale_avg_price:0
msgid "Avg. Unit Price"
msgstr "Gns. Enheds Pris"

#. module: product_margin
#: view:product.margin:product_margin.product_margin_form_view
msgid "Cancel"
msgstr ""

#. module: product_margin
#: view:product.product:product_margin.view_product_margin_form
msgid "Catalog Price"
msgstr ""

#. module: product_margin
#: field:product.margin,create_uid:0
msgid "Created by"
msgstr ""

#. module: product_margin
#: field:product.margin,create_date:0
msgid "Created on"
msgstr ""

#. module: product_margin
#: selection:product.margin,invoice_state:0
#: selection:product.product,invoice_state:0
msgid "Draft, Open and Paid"
msgstr "Kladde, Åben og Betalt"

#. module: product_margin
#: field:product.product,expected_margin:0
msgid "Expected Margin"
msgstr ""

#. module: product_margin
#: field:product.product,expected_margin_rate:0
msgid "Expected Margin (%)"
msgstr "Forventet Avance (%)"

#. module: product_margin
#: field:product.product,sale_expected:0
msgid "Expected Sale"
msgstr ""

#. module: product_margin
#: help:product.product,expected_margin:0
msgid "Expected Sale - Normal Cost"
msgstr ""

#. module: product_margin
#: help:product.product,sales_gap:0
msgid "Expected Sale - Turn Over"
msgstr ""

#. module: product_margin
#: help:product.product,expected_margin_rate:0
msgid "Expected margin * 100 / Expected Sale"
msgstr ""

#. module: product_margin
#: field:product.margin,from_date:0
msgid "From"
msgstr "Fra"

#. module: product_margin
#: view:product.margin:product_margin.product_margin_form_view
msgid "General Information"
msgstr ""

#. module: product_margin
#: field:product.margin,id:0
msgid "ID"
msgstr ""

#. module: product_margin
#: field:product.margin,invoice_state:0
#: field:product.product,invoice_state:0
msgid "Invoice State"
msgstr ""

#. module: product_margin
#: field:product.margin,write_uid:0
msgid "Last Updated by"
msgstr ""

#. module: product_margin
#: field:product.margin,write_date:0
msgid "Last Updated on"
msgstr ""

#. module: product_margin
#: field:product.product,date_from:0
msgid "Margin Date From"
msgstr ""

#. module: product_margin
#: field:product.product,date_to:0
msgid "Margin Date To"
msgstr ""

#. module: product_margin
#: view:product.product:product_margin.view_product_margin_form
msgid "Margins"
msgstr ""

#. module: product_margin
#: field:product.product,normal_cost:0
msgid "Normal Cost"
msgstr ""

#. module: product_margin
#: help:product.product,purchase_gap:0
msgid "Normal Cost - Total Cost"
msgstr ""

#. module: product_margin
#: view:product.margin:product_margin.product_margin_form_view
msgid "Open Margins"
msgstr ""

#. module: product_margin
#: selection:product.margin,invoice_state:0
#: selection:product.product,invoice_state:0
msgid "Open and Paid"
msgstr ""

#. module: product_margin
#: selection:product.margin,invoice_state:0
#: selection:product.product,invoice_state:0
msgid "Paid"
msgstr ""

#. module: product_margin
#: model:ir.model,name:product_margin.model_product_product
msgid "Product"
msgstr "Vare"

#. module: product_margin
#: model:ir.model,name:product_margin.model_product_margin
msgid "Product Margin"
msgstr "Vare margin"

#. module: product_margin
#: code:addons/product_margin/wizard/product_margin.py:84
#: model:ir.actions.act_window,name:product_margin.product_margin_act_window
#: model:ir.ui.menu,name:product_margin.menu_action_product_margin
#: view:product.product:product_margin.view_product_margin_form
#: view:product.product:product_margin.view_product_margin_graph
#: view:product.product:product_margin.view_product_margin_tree
#, python-format
msgid "Product Margins"
msgstr "Produkt Avance"

#. module: product_margin
#: view:product.margin:product_margin.product_margin_form_view
msgid "Properties categories"
msgstr ""

#. module: product_margin
#: field:product.product,purchase_gap:0
msgid "Purchase Gap"
msgstr ""

#. module: product_margin
#: view:product.product:product_margin.view_product_margin_form
msgid "Purchases"
msgstr ""

#. module: product_margin
#: view:product.product:product_margin.view_product_margin_form
msgid "Sales"
msgstr ""

#. module: product_margin
#: view:product.product:product_margin.view_product_margin_tree
#: field:product.product,sales_gap:0
msgid "Sales Gap"
msgstr ""

#. module: product_margin
#: view:product.product:product_margin.view_product_margin_form
msgid "Standard Price"
msgstr ""

#. module: product_margin
#: help:product.product,normal_cost:0
msgid "Sum of Multiplication of Cost price and quantity of Supplier Invoices"
msgstr ""

#. module: product_margin
#: help:product.product,turnover:0
msgid ""
"Sum of Multiplication of Invoice price and quantity of Customer Invoices"
msgstr ""

#. module: product_margin
#: help:product.product,total_cost:0
msgid ""
"Sum of Multiplication of Invoice price and quantity of Supplier Invoices "
msgstr "Sum af antal gange pris på leverandør faktura "

#. module: product_margin
#: help:product.product,sale_expected:0
msgid ""
"Sum of Multiplication of Sale Catalog price and quantity of Customer Invoices"
msgstr ""

#. module: product_margin
#: help:product.product,sale_num_invoiced:0
msgid "Sum of Quantity in Customer Invoices"
msgstr ""

#. module: product_margin
#: help:product.product,purchase_num_invoiced:0
msgid "Sum of Quantity in Supplier Invoices"
msgstr ""

#. module: product_margin
#: field:product.margin,to_date:0
msgid "To"
msgstr "Til"

#. module: product_margin
#: view:product.product:product_margin.view_product_margin_tree
#: field:product.product,total_cost:0
msgid "Total Cost"
msgstr ""

#. module: product_margin
#: field:product.product,total_margin:0
msgid "Total Margin"
msgstr ""

#. module: product_margin
#: field:product.product,total_margin_rate:0
msgid "Total Margin Rate(%)"
msgstr ""

#. module: product_margin
#: help:product.product,total_margin_rate:0
msgid "Total margin * 100 / Turnover"
msgstr ""

#. module: product_margin
#: view:product.product:product_margin.view_product_margin_tree
#: field:product.product,turnover:0
msgid "Turnover"
msgstr "Omsætning"

#. module: product_margin
#: help:product.product,total_margin:0
msgid "Turnover - Standard price"
msgstr ""<|MERGE_RESOLUTION|>--- conflicted
+++ resolved
@@ -1,60 +1,52 @@
-# Danish translation for openobject-addons
-# Copyright (c) 2014 Rosetta Contributors and Canonical Ltd 2014
-# This file is distributed under the same license as the openobject-addons package.
-# FIRST AUTHOR <EMAIL@ADDRESS>, 2014.
-#
+# Translation of Odoo Server.
+# This file contains the translation of the following modules:
+# * product_margin
+# 
+# Translators:
+# FIRST AUTHOR <EMAIL@ADDRESS>, 2014
 msgid ""
 msgstr ""
-<<<<<<< HEAD
-"Project-Id-Version: openobject-addons\n"
-"Report-Msgid-Bugs-To: FULL NAME <EMAIL@ADDRESS>\n"
-"POT-Creation-Date: 2014-08-14 13:09+0000\n"
-"PO-Revision-Date: 2014-08-14 16:10+0000\n"
-"Last-Translator: FULL NAME <EMAIL@ADDRESS>\n"
-"Language-Team: Danish <da@li.org>\n"
-=======
 "Project-Id-Version: Odoo 8.0\n"
 "Report-Msgid-Bugs-To: \n"
 "POT-Creation-Date: 2015-01-21 14:08+0000\n"
 "PO-Revision-Date: 2016-04-11 12:48+0000\n"
 "Last-Translator: Martin Trigaux\n"
 "Language-Team: Danish (http://www.transifex.com/odoo/odoo-8/language/da/)\n"
->>>>>>> 0410d118
 "MIME-Version: 1.0\n"
 "Content-Type: text/plain; charset=UTF-8\n"
-"Content-Transfer-Encoding: 8bit\n"
-"X-Launchpad-Export-Date: 2014-08-15 07:39+0000\n"
-"X-Generator: Launchpad (build 17156)\n"
+"Content-Transfer-Encoding: \n"
+"Language: da\n"
+"Plural-Forms: nplurals=2; plural=(n != 1);\n"
 
 #. module: product_margin
 #: field:product.product,purchase_num_invoiced:0
 msgid "# Invoiced in Purchase"
-msgstr ""
+msgstr "# faktureret på indkøb"
 
 #. module: product_margin
 #: field:product.product,sale_num_invoiced:0
 msgid "# Invoiced in Sale"
-msgstr ""
+msgstr "# faktureret i salg"
 
 #. module: product_margin
 #: view:product.product:product_margin.view_product_margin_tree
 msgid "#Purchased"
-msgstr ""
+msgstr "#indkøbt"
 
 #. module: product_margin
 #: view:product.product:product_margin.view_product_margin_form
 msgid "Analysis Criteria"
-msgstr ""
+msgstr "Analyse kriterie"
 
 #. module: product_margin
 #: help:product.product,sale_avg_price:0
 msgid "Avg. Price in Customer Invoices."
-msgstr ""
+msgstr "Gns. pris på kundefakturaer."
 
 #. module: product_margin
 #: help:product.product,purchase_avg_price:0
 msgid "Avg. Price in Supplier Invoices "
-msgstr ""
+msgstr "Gns. pris på leverandørfakturaer "
 
 #. module: product_margin
 #: field:product.product,purchase_avg_price:0
@@ -65,22 +57,22 @@
 #. module: product_margin
 #: view:product.margin:product_margin.product_margin_form_view
 msgid "Cancel"
-msgstr ""
+msgstr "Annullér"
 
 #. module: product_margin
 #: view:product.product:product_margin.view_product_margin_form
 msgid "Catalog Price"
-msgstr ""
+msgstr "Liste pris"
 
 #. module: product_margin
 #: field:product.margin,create_uid:0
 msgid "Created by"
-msgstr ""
+msgstr "Oprettet af"
 
 #. module: product_margin
 #: field:product.margin,create_date:0
 msgid "Created on"
-msgstr ""
+msgstr "Oprettet den"
 
 #. module: product_margin
 #: selection:product.margin,invoice_state:0
@@ -91,7 +83,7 @@
 #. module: product_margin
 #: field:product.product,expected_margin:0
 msgid "Expected Margin"
-msgstr ""
+msgstr "Forventet margin"
 
 #. module: product_margin
 #: field:product.product,expected_margin_rate:0
@@ -101,22 +93,22 @@
 #. module: product_margin
 #: field:product.product,sale_expected:0
 msgid "Expected Sale"
-msgstr ""
+msgstr "Forventet salg"
 
 #. module: product_margin
 #: help:product.product,expected_margin:0
 msgid "Expected Sale - Normal Cost"
-msgstr ""
+msgstr "Forventet salg - normal kost"
 
 #. module: product_margin
 #: help:product.product,sales_gap:0
 msgid "Expected Sale - Turn Over"
-msgstr ""
+msgstr "Forventet salg - omsætning"
 
 #. module: product_margin
 #: help:product.product,expected_margin_rate:0
 msgid "Expected margin * 100 / Expected Sale"
-msgstr ""
+msgstr "Forventet margin * 100 / forventet salg"
 
 #. module: product_margin
 #: field:product.margin,from_date:0
@@ -126,70 +118,69 @@
 #. module: product_margin
 #: view:product.margin:product_margin.product_margin_form_view
 msgid "General Information"
-msgstr ""
+msgstr "Generel information"
 
 #. module: product_margin
 #: field:product.margin,id:0
 msgid "ID"
-msgstr ""
-
-#. module: product_margin
-#: field:product.margin,invoice_state:0
-#: field:product.product,invoice_state:0
+msgstr "ID"
+
+#. module: product_margin
+#: field:product.margin,invoice_state:0 field:product.product,invoice_state:0
 msgid "Invoice State"
-msgstr ""
+msgstr "Faktura stadie"
 
 #. module: product_margin
 #: field:product.margin,write_uid:0
 msgid "Last Updated by"
-msgstr ""
+msgstr "Sidst opdateret af"
 
 #. module: product_margin
 #: field:product.margin,write_date:0
 msgid "Last Updated on"
-msgstr ""
+msgstr "Sidst opdateret den"
 
 #. module: product_margin
 #: field:product.product,date_from:0
 msgid "Margin Date From"
-msgstr ""
+msgstr "Margin dato fra"
 
 #. module: product_margin
 #: field:product.product,date_to:0
 msgid "Margin Date To"
-msgstr ""
+msgstr "Margin Dato til"
 
 #. module: product_margin
 #: view:product.product:product_margin.view_product_margin_form
 msgid "Margins"
-msgstr ""
+msgstr "Marginer"
 
 #. module: product_margin
 #: field:product.product,normal_cost:0
 msgid "Normal Cost"
-msgstr ""
+msgstr "Normal kost"
 
 #. module: product_margin
 #: help:product.product,purchase_gap:0
 msgid "Normal Cost - Total Cost"
-msgstr ""
+msgstr "Normal kost - total kost"
 
 #. module: product_margin
 #: view:product.margin:product_margin.product_margin_form_view
 msgid "Open Margins"
-msgstr ""
+msgstr "Åbne marginer"
 
 #. module: product_margin
 #: selection:product.margin,invoice_state:0
 #: selection:product.product,invoice_state:0
 msgid "Open and Paid"
-msgstr ""
+msgstr "Åben og betalt"
 
 #. module: product_margin
 #: selection:product.margin,invoice_state:0
 #: selection:product.product,invoice_state:0
 msgid "Paid"
-msgstr ""
+msgstr "Betalt"
 
 #. module: product_margin
 #: model:ir.model,name:product_margin.model_product_product
@@ -215,44 +206,44 @@
 #. module: product_margin
 #: view:product.margin:product_margin.product_margin_form_view
 msgid "Properties categories"
-msgstr ""
+msgstr "Egenskabs kategorier"
 
 #. module: product_margin
 #: field:product.product,purchase_gap:0
 msgid "Purchase Gap"
-msgstr ""
+msgstr "Indkøbs difference"
 
 #. module: product_margin
 #: view:product.product:product_margin.view_product_margin_form
 msgid "Purchases"
-msgstr ""
+msgstr "Indkøb"
 
 #. module: product_margin
 #: view:product.product:product_margin.view_product_margin_form
 msgid "Sales"
-msgstr ""
+msgstr "Salg"
 
 #. module: product_margin
 #: view:product.product:product_margin.view_product_margin_tree
 #: field:product.product,sales_gap:0
 msgid "Sales Gap"
-msgstr ""
+msgstr "Salgs difference"
 
 #. module: product_margin
 #: view:product.product:product_margin.view_product_margin_form
 msgid "Standard Price"
-msgstr ""
+msgstr "Standard pris"
 
 #. module: product_margin
 #: help:product.product,normal_cost:0
 msgid "Sum of Multiplication of Cost price and quantity of Supplier Invoices"
-msgstr ""
+msgstr "Sum af kostbeløb gange antal på leverandør fakturaer."
 
 #. module: product_margin
 #: help:product.product,turnover:0
 msgid ""
 "Sum of Multiplication of Invoice price and quantity of Customer Invoices"
-msgstr ""
+msgstr "Sum af fakturapris x antal på kundefakturaer"
 
 #. module: product_margin
 #: help:product.product,total_cost:0
@@ -263,18 +254,19 @@
 #. module: product_margin
 #: help:product.product,sale_expected:0
 msgid ""
-"Sum of Multiplication of Sale Catalog price and quantity of Customer Invoices"
-msgstr ""
+"Sum of Multiplication of Sale Catalog price and quantity of Customer "
+"Invoices"
+msgstr "Sum af Listepris x antal på kundefakturaer"
 
 #. module: product_margin
 #: help:product.product,sale_num_invoiced:0
 msgid "Sum of Quantity in Customer Invoices"
-msgstr ""
+msgstr "Samlet antal på kundefakturaer"
 
 #. module: product_margin
 #: help:product.product,purchase_num_invoiced:0
 msgid "Sum of Quantity in Supplier Invoices"
-msgstr ""
+msgstr "Samlet antal på leverandørfakturaer"
 
 #. module: product_margin
 #: field:product.margin,to_date:0
@@ -285,22 +277,22 @@
 #: view:product.product:product_margin.view_product_margin_tree
 #: field:product.product,total_cost:0
 msgid "Total Cost"
-msgstr ""
+msgstr "Total kostbeløb"
 
 #. module: product_margin
 #: field:product.product,total_margin:0
 msgid "Total Margin"
-msgstr ""
+msgstr "Total avance"
 
 #. module: product_margin
 #: field:product.product,total_margin_rate:0
 msgid "Total Margin Rate(%)"
-msgstr ""
+msgstr "Total avance rate (%)"
 
 #. module: product_margin
 #: help:product.product,total_margin_rate:0
 msgid "Total margin * 100 / Turnover"
-msgstr ""
+msgstr "Total avance * 100/omsætning"
 
 #. module: product_margin
 #: view:product.product:product_margin.view_product_margin_tree
@@ -311,4 +303,9 @@
 #. module: product_margin
 #: help:product.product,total_margin:0
 msgid "Turnover - Standard price"
-msgstr ""+msgstr "Omsætning - listepris"
+
+#. module: product_margin
+#: view:product.margin:product_margin.product_margin_form_view
+msgid "or"
+msgstr "eller"