--- conflicted
+++ resolved
@@ -106,12 +106,8 @@
 
     def _get_task(self, cr, uid, ids, context=None):
         res = []
-<<<<<<< HEAD
         for line in self.pool['account.analytic.line'].search_read(
-                cr, uid, [('task_id', '!=', False), ('id', 'in', ids)], context=context):
-=======
-        for line in self.pool.get('account.analytic.line').search_read(cr,uid,[('task_id', '!=', False),('id','in',id)], ['task_id'], context=context):
->>>>>>> ac7beb3d
+                cr, uid, [('task_id', '!=', False), ('id', 'in', ids)], ['task_id'], context=context):
             res.append(line['task_id'][0])
         return self.pool['project.task'].search(cr, uid, [('id', 'parent_of', res)])
 
