<?xml version="1.0" encoding="utf-8"?>
<openerp>
    <data>

        <record id="view_project_kanban_inherited" model="ir.ui.view">
            <field name="name">project.project.kanban.inherited</field>
            <field name="model">project.project</field>
            <field name="inherit_id" ref="project.view_project_kanban"/>
            <field name="arch" type="xml">
                <field name="use_tasks" position="after">
                    <field name="use_timesheets"/>
<<<<<<< HEAD
                    <field name="timesheet_count"/>
                    <field name="currency_id" groups="base.group_multi_currency"/>
=======
                    <field name="hours_quantity"/>
                    <field name="currency_id"/>
>>>>>>> e3f1c26e
                    <field name="partner_id"/>
                </field>
                <xpath expr="//div[contains(@class, 'oe_kanban_project_list')]" position="inside">
                    <a t-if="record.use_timesheets.raw_value"
<<<<<<< HEAD
                        name="open_timesheets" type="object">Timesheets(<field name="timesheet_count"/>)</a>
                </xpath>
                <xpath expr="//div[contains(@class, 'oe_kanban_project_deadline')]" position="before">
                    <div class="oe_kanban_project_fields oe_kanban_project_invoice" t-if="record.partner_id.raw_value">
                        <div>Amount to invoice</div>
                        <div ><field name="amount_to_invoice"/> <t t-esc="record.currency_id.raw_value[1].split(' ')[1][1]" groups="base.group_multi_currency"/></div>
                        <div>Time to Invoice</div>
                        <div><field name="time_to_invoice"/> <field name="company_uom_id"/></div>
                    </div>
=======
                        name="open_timesheets" type="object"><field name="hours_quantity"/> Timesheets</a>
>>>>>>> e3f1c26e
                </xpath>
            </field>
        </record>

        <record id="project_invoice_form" model="ir.ui.view">
            <field name="name">Inherit project form : Invoicing Data</field>
            <field name="model">project.project</field>
            <field name="inherit_id" ref="project.edit_project"/>
            <field name="arch" type="xml">
                <xpath expr='//div[@name="options_active"]' position='inside'>
                    <field name="use_timesheets" class="oe_inline"/>
                    <label for="use_timesheets"/>
                </xpath>
                <xpath expr='//div[@name="buttons"]' position="inside">
                    <button name="open_timesheets" string="Timesheets" type="object" attrs="{'invisible':[('use_timesheets','=', 0)]}"/>
                </xpath>
            </field>
        </record>

        <record id="project_invoice_search" model="ir.ui.view">
            <field name="name">Inherit project search view : Invoicing Data</field>
            <field name="model">project.project</field>
            <field name="inherit_id" ref="project.view_project_project_filter"/>
            <field name="arch" type="xml">
                <xpath expr='//filter[@string="Project(s) Manager"]' position='after'>
                    <filter icon="terp-camera_test" string="Billable" domain="[('to_invoice','!=', False)]" help="Billable Project"/>
                </xpath>
            </field>
        </record>
        <record id="view_account_analytic_line_search_account_inherit" model="ir.ui.view">
            <field name="name">account.analytic.line.search.account_id</field>
            <field name="model">account.analytic.line</field>
            <field name="inherit_id" ref="account.view_account_analytic_line_filter"/>
            <field name="arch" type="xml">
                 <field name="account_id" position="replace">
                     <field name="account_id" string="Analytic account/project"/>
                 </field>
            </field>
         </record>
        <record id="view_account_analytic_line_form_inherit_account_id" model="ir.ui.view">
            <field name="name">account.analytic.line.form.account_id</field>
            <field name="model">account.analytic.line</field>
            <field name="inherit_id" ref="account.view_account_analytic_line_form"/>
            <field name="arch" type="xml">
                <field name="account_id"  position="replace">
                   <field name="account_id" string="Analytic Account/Project" on_change="on_change_account_id(account_id)"/>
                </field>
            </field>
        </record>
       <record id="view_account_analytic_line_tree_inherit_account_id" model="ir.ui.view">
            <field name="name">account.analytic.line.tree.account_id</field>
            <field name="model">account.analytic.line</field>
            <field name="inherit_id" ref="account.view_account_analytic_line_tree"/>
            <field name="arch" type="xml">
                <field name="account_id"  position="replace">
                    <field name="account_id" string="Analytic account/project"/>
                </field>
            </field>
        </record>

        <!-- Menus -->
        <record id="action_project_timesheet_bill_task" model="ir.actions.act_window">
            <field name="name">Invoice Tasks Work</field>
            <field name="res_model">account.analytic.line</field>
            <field name="view_type">form</field>
            <field name="view_mode">tree,form</field>
            <field name="domain">[]</field>
            <field name="context">{'search_default_to_invoice': 1}</field>
            <field name="view_id" ref="view_account_analytic_line_tree_inherit_account_id"/>
            <field name="help" type="html">
              <p class="oe_view_nocontent_create">
                Click to add a work to invoice.
              </p><p>
                You will find here all works made on tasks that you can
                invoice.
              </p>
            </field>
        </record>
        <menuitem action="hr_timesheet.action_hr_timesheet_sign_in"
            id="menu_hr_timesheet_sign_in"
            parent="hr_attendance.menu_hr_attendance"
            sequence="5" />

        <menuitem id="menu_project_billing" name="Invoicing"
                  parent="base.menu_main_pm" sequence="5"/>
        <menuitem id="menu_project_billing_line" name="Invoice Tasks Work"
            parent="menu_project_billing" action="action_project_timesheet_bill_task"/>

        <!--
            Time Tracking menu in project Management
        -->
<!--        <menuitem id="menu_project_working_hours" parent="base.menu_project_management_time_tracking" action="hr_timesheet.act_hr_timesheet_line_evry1_all_form"/> -->

        <record id="action_account_analytic_overdue" model="ir.actions.act_window">
            <field name="name">Customer Projects</field>
            <field name="res_model">account.analytic.account</field>
            <field name="view_type">form</field>
            <field name="view_mode">tree,form,graph</field>
            <field name="context">{}</field>
            <field name="domain">[('type','=','normal')]</field>
            <field name="search_view_id" ref="account_analytic_analysis.view_account_analytic_account_overdue_search"/>
            <field name="help" type="html">
              <p class="oe_view_nocontent_create">
                Click to add a customer contract.
              </p><p>
                You will find here the contracts related to your customer
                projects in order to track the invoicing progress.
              </p>
            </field>
        </record>
        <menuitem id="menu_invoicing_contracts" parent="menu_project_billing" sequence="4"
            action="account_analytic_analysis.action_account_analytic_overdue"/>

    </data>
</openerp><|MERGE_RESOLUTION|>--- conflicted
+++ resolved
@@ -9,30 +9,13 @@
             <field name="arch" type="xml">
                 <field name="use_tasks" position="after">
                     <field name="use_timesheets"/>
-<<<<<<< HEAD
-                    <field name="timesheet_count"/>
+                    <field name="hours_quantity"/>
                     <field name="currency_id" groups="base.group_multi_currency"/>
-=======
-                    <field name="hours_quantity"/>
-                    <field name="currency_id"/>
->>>>>>> e3f1c26e
                     <field name="partner_id"/>
                 </field>
                 <xpath expr="//div[contains(@class, 'oe_kanban_project_list')]" position="inside">
                     <a t-if="record.use_timesheets.raw_value"
-<<<<<<< HEAD
-                        name="open_timesheets" type="object">Timesheets(<field name="timesheet_count"/>)</a>
-                </xpath>
-                <xpath expr="//div[contains(@class, 'oe_kanban_project_deadline')]" position="before">
-                    <div class="oe_kanban_project_fields oe_kanban_project_invoice" t-if="record.partner_id.raw_value">
-                        <div>Amount to invoice</div>
-                        <div ><field name="amount_to_invoice"/> <t t-esc="record.currency_id.raw_value[1].split(' ')[1][1]" groups="base.group_multi_currency"/></div>
-                        <div>Time to Invoice</div>
-                        <div><field name="time_to_invoice"/> <field name="company_uom_id"/></div>
-                    </div>
-=======
                         name="open_timesheets" type="object"><field name="hours_quantity"/> Timesheets</a>
->>>>>>> e3f1c26e
                 </xpath>
             </field>
         </record>
