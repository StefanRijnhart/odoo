# Finnish translation for openobject-addons
# Copyright (c) 2012 Rosetta Contributors and Canonical Ltd 2012
# This file is distributed under the same license as the openobject-addons package.
# FIRST AUTHOR <EMAIL@ADDRESS>, 2012.
#
msgid ""
msgstr ""
"Project-Id-Version: openobject-addons\n"
"Report-Msgid-Bugs-To: FULL NAME <EMAIL@ADDRESS>\n"
"POT-Creation-Date: 2013-06-07 19:36+0000\n"
<<<<<<< HEAD
"PO-Revision-Date: 2012-12-21 23:00+0000\n"
"Last-Translator: FULL NAME <EMAIL@ADDRESS>\n"
=======
"PO-Revision-Date: 2013-12-03 06:55+0000\n"
"Last-Translator: Harri Luuppala <Unknown>\n"
>>>>>>> 94b4618c
"Language-Team: Finnish <fi@li.org>\n"
"MIME-Version: 1.0\n"
"Content-Type: text/plain; charset=UTF-8\n"
"Content-Transfer-Encoding: 8bit\n"
<<<<<<< HEAD
"X-Launchpad-Export-Date: 2013-07-11 05:55+0000\n"
"X-Generator: Launchpad (build 16696)\n"
=======
"X-Launchpad-Export-Date: 2013-12-04 05:56+0000\n"
"X-Generator: Launchpad (build 16861)\n"
>>>>>>> 94b4618c

#. module: crm_claim
#: help:crm.claim.stage,fold:0
msgid ""
"This stage is not visible, for example in status bar or kanban view, when "
"there are no records in that stage to display."
msgstr ""
"Tämä vaihe ei ole näkyvä, esim. tila tai kanban näytöllä, jos vaiheella ei "
"ole näytettäviä tietoja."

#. module: crm_claim
#: field:crm.claim.report,nbr:0
msgid "# of Cases"
msgstr "Tapausten määrä"

#. module: crm_claim
#: view:crm.claim:0
#: view:crm.claim.report:0
msgid "Group By..."
msgstr "Ryhmittele"

#. module: crm_claim
#: view:crm.claim:0
msgid "Responsibilities"
msgstr "Vastuut"

#. module: crm_claim
#: help:sale.config.settings,fetchmail_claim:0
msgid ""
"Allows you to configure your incoming mail server, and create claims from "
"incoming emails."
msgstr ""
"Salli saapuvien sähköpostien palvelimen konfigurointi ja reklamaatioiden "
"luonti saapuvista sähköposteista."

#. module: crm_claim
#: model:ir.model,name:crm_claim.model_crm_claim_stage
msgid "Claim stages"
msgstr "Reklamaation vaiheet"

#. module: crm_claim
#: selection:crm.claim.report,month:0
msgid "March"
msgstr "Maaliskuu"

#. module: crm_claim
#: field:crm.claim.report,delay_close:0
msgid "Delay to close"
msgstr "Viive sulkemiseen"

#. module: crm_claim
#: field:crm.claim,message_unread:0
msgid "Unread Messages"
msgstr ""

#. module: crm_claim
#: field:crm.claim,resolution:0
msgid "Resolution"
msgstr "Ratkaisu"

#. module: crm_claim
#: field:crm.claim,company_id:0
#: view:crm.claim.report:0
#: field:crm.claim.report,company_id:0
msgid "Company"
msgstr "Yritys"

#. module: crm_claim
#: model:ir.actions.act_window,help:crm_claim.crm_claim_categ_action
msgid ""
"<p class=\"oe_view_nocontent_create\">\n"
"                Click to create a claim category.\n"
"              </p><p>\n"
"                Create claim categories to better manage and classify your\n"
"                claims. Some example of claims can be: preventive action,\n"
"                corrective action.\n"
"              </p>\n"
"            "
msgstr ""
"<p class=\"oe_view_nocontent_create\">\n"
"                Klikkaa luodaksesi reklamaatioryhmän.\n"
"              </p><p>\n"
"                Luo reklamaatioryhmä hallitaksesi ja luokitellaksesi "
"paremmin reklamaatioitasi.and classify your\n"
"                claims. Esimerkkejä reklamaatioryhmistä voi olla: Estävät "
"toimenpiteet, Korjaavat toimenpiteet.\n"
"              </p>\n"
"            "

#. module: crm_claim
#: view:crm.claim.report:0
msgid "#Claim"
msgstr "Reklamaation numero"

#. module: crm_claim
#: field:crm.claim.stage,name:0
msgid "Stage Name"
msgstr ""

#. module: crm_claim
#: view:crm.claim.report:0
msgid "Salesperson"
msgstr ""

#. module: crm_claim
#: selection:crm.claim,priority:0
#: selection:crm.claim.report,priority:0
msgid "Highest"
msgstr "Korkein"

#. module: crm_claim
#: view:crm.claim.report:0
#: field:crm.claim.report,day:0
msgid "Day"
msgstr "Päivä"

#. module: crm_claim
#: view:crm.claim:0
msgid "Claim Description"
msgstr "Reklamaation kuvaus"

#. module: crm_claim
#: field:crm.claim,message_ids:0
msgid "Messages"
msgstr "Viestit"

#. module: crm_claim
#: model:crm.case.categ,name:crm_claim.categ_claim1
msgid "Factual Claims"
msgstr "Tosiasiallisest vaateet"

#. module: crm_claim
#: selection:crm.claim,state:0
#: selection:crm.claim.report,state:0
#: selection:crm.claim.stage,state:0
msgid "Cancelled"
msgstr "Peruttu"

#. module: crm_claim
#: model:crm.case.resource.type,name:crm_claim.type_claim2
msgid "Preventive"
msgstr "Ennaltaehkäisevä"

#. module: crm_claim
#: help:crm.claim,message_unread:0
msgid "If checked new messages require your attention."
msgstr ""

#. module: crm_claim
#: field:crm.claim.report,date_closed:0
msgid "Close Date"
msgstr "Päättymispäivä"

#. module: crm_claim
#: view:res.partner:0
msgid "False"
msgstr ""

#. module: crm_claim
#: field:crm.claim,ref:0
msgid "Reference"
msgstr "Viite"

#. module: crm_claim
#: view:crm.claim.report:0
msgid "Date of claim"
msgstr "Reklamaation päivämäärä"

#. module: crm_claim
#: view:crm.claim.report:0
msgid "# Mails"
msgstr "Sähköpostien määrä"

#. module: crm_claim
#: help:crm.claim,message_summary:0
msgid ""
"Holds the Chatter summary (number of messages, ...). This summary is "
"directly in html format in order to be inserted in kanban views."
msgstr ""
"Sisältää viestien yhteenvedon (viestien määrän,...). Tämä yhteenveto on "
"valmiiksi  html-muodossa, jotta se voidaan viedä kanban näkymään."

#. module: crm_claim
#: view:crm.claim:0
#: field:crm.claim,date_deadline:0
#: field:crm.claim.report,date_deadline:0
msgid "Deadline"
msgstr "Määräaika"

#. module: crm_claim
#: view:crm.claim:0
#: field:crm.claim,partner_id:0
#: view:crm.claim.report:0
#: field:crm.claim.report,partner_id:0
#: model:ir.model,name:crm_claim.model_res_partner
msgid "Partner"
msgstr "Kumppani"

#. module: crm_claim
#: view:crm.claim:0
msgid "Follow Up"
msgstr "Seuranta"

#. module: crm_claim
#: selection:crm.claim,type_action:0
#: selection:crm.claim.report,type_action:0
msgid "Preventive Action"
msgstr "Ennaltaehkäisevä toimenpide"

#. module: crm_claim
#: field:crm.claim.report,section_id:0
msgid "Section"
msgstr "Osa"

#. module: crm_claim
#: view:crm.claim:0
msgid "Root Causes"
msgstr "Juurisyyt"

#. module: crm_claim
#: field:crm.claim,user_fault:0
msgid "Trouble Responsible"
msgstr "Ongelmasta vastuullinen"

#. module: crm_claim
#: field:crm.claim,priority:0
#: view:crm.claim.report:0
#: field:crm.claim.report,priority:0
msgid "Priority"
msgstr "Prioriteetti"

#. module: crm_claim
#: field:crm.claim.stage,fold:0
msgid "Hide in Views when Empty"
msgstr ""

#. module: crm_claim
#: field:crm.claim,message_follower_ids:0
msgid "Followers"
msgstr ""

#. module: crm_claim
#: view:crm.claim:0
#: selection:crm.claim,state:0
#: view:crm.claim.report:0
#: model:crm.claim.stage,name:crm_claim.stage_claim1
#: selection:crm.claim.stage,state:0
msgid "New"
msgstr "Uusi"

#. module: crm_claim
#: field:crm.claim.stage,section_ids:0
msgid "Sections"
msgstr "Osiot"

#. module: crm_claim
#: field:crm.claim,email_from:0
msgid "Email"
msgstr "Sähköposti"

#. module: crm_claim
#: selection:crm.claim,priority:0
#: selection:crm.claim.report,priority:0
msgid "Lowest"
msgstr "Alin"

#. module: crm_claim
#: field:crm.claim,action_next:0
msgid "Next Action"
msgstr "Seuraava Toimenpide"

#. module: crm_claim
#: view:crm.claim.report:0
msgid "My Sales Team(s)"
msgstr "Oma myyntitiimi"

#. module: crm_claim
#: field:crm.claim,create_date:0
msgid "Creation Date"
msgstr "Luontipäivämäärä"

#. module: crm_claim
#: field:crm.claim,name:0
msgid "Claim Subject"
msgstr "Reklamaation otsikko"

#. module: crm_claim
#: model:crm.claim.stage,name:crm_claim.stage_claim3
msgid "Rejected"
msgstr ""

#. module: crm_claim
#: field:crm.claim,date_action_next:0
msgid "Next Action Date"
msgstr "Seuraava toiminnon päivä"

#. module: crm_claim
#: model:ir.model,name:crm_claim.model_sale_config_settings
msgid "sale.config.settings"
msgstr ""

#. module: crm_claim
#: model:ir.actions.act_window,help:crm_claim.action_report_crm_claim
msgid ""
"Have a general overview of all claims processed in the system by sorting "
"them with specific criteria."
msgstr ""
"Näytä yleisnäkymä kaikista järjestelmässä käsitellyistä reklamaatioista "
"järjestelemällä ne tiettyjen kriteerien mukaan."

#. module: crm_claim
#: selection:crm.claim.report,month:0
msgid "July"
msgstr "Heinäkuu"

#. module: crm_claim
#: view:crm.claim.stage:0
#: model:ir.actions.act_window,name:crm_claim.crm_claim_stage_act
msgid "Claim Stages"
msgstr "Reklamaation vaiheet"

#. module: crm_claim
#: model:ir.ui.menu,name:crm_claim.menu_crm_case_claim-act
msgid "Categories"
msgstr "Ryhmät"

#. module: crm_claim
#: view:crm.claim:0
#: field:crm.claim,stage_id:0
#: view:crm.claim.report:0
#: field:crm.claim.report,stage_id:0
msgid "Stage"
msgstr "Vaihe"

#. module: crm_claim
#: view:crm.claim:0
msgid "Dates"
msgstr "Päivämäärät"

#. module: crm_claim
#: help:crm.claim,email_from:0
msgid "Destination email for email gateway."
msgstr "Sähköpostin välityspalvelimelle kohteen sähköpostiosoite."

#. module: crm_claim
#: code:addons/crm_claim/crm_claim.py:194
#, python-format
msgid "No Subject"
msgstr ""

#. module: crm_claim
#: help:crm.claim.stage,state:0
msgid ""
"The related status for the stage. The status of your document will "
"automatically change regarding the selected stage. For example, if a stage "
"is related to the status 'Close', when your document reaches this stage, it "
"will be automatically have the 'closed' status."
msgstr ""

#. module: crm_claim
#: view:crm.claim:0
msgid "Settle"
msgstr "Ratkaisu"

#. module: crm_claim
#: model:ir.ui.menu,name:crm_claim.menu_claim_stage_view
msgid "Stages"
msgstr "Vaiheet"

#. module: crm_claim
#: model:ir.actions.act_window,name:crm_claim.action_report_crm_claim
#: model:ir.ui.menu,name:crm_claim.menu_report_crm_claim_tree
msgid "Claims Analysis"
msgstr "Reklamaatioiden analyysi"

#. module: crm_claim
#: help:crm.claim.report,delay_close:0
msgid "Number of Days to close the case"
msgstr "Päivien määrä tapauksen sulkemiseen"

#. module: crm_claim
#: model:ir.model,name:crm_claim.model_crm_claim_report
msgid "CRM Claim Report"
msgstr "CRM reklamaatioraportti"

#. module: crm_claim
#: view:sale.config.settings:0
msgid "Configure"
msgstr ""

#. module: crm_claim
#: model:crm.case.resource.type,name:crm_claim.type_claim1
msgid "Corrective"
msgstr "Korjaava"

#. module: crm_claim
#: selection:crm.claim.report,month:0
msgid "September"
msgstr "Syyskuu"

#. module: crm_claim
#: selection:crm.claim.report,month:0
msgid "December"
msgstr "Joulukuu"

#. module: crm_claim
#: view:crm.claim.report:0
#: field:crm.claim.report,month:0
msgid "Month"
msgstr "Kuukausi"

#. module: crm_claim
#: field:crm.claim,type_action:0
#: view:crm.claim.report:0
#: field:crm.claim.report,type_action:0
msgid "Action Type"
msgstr "Toiminnon tyyppi"

#. module: crm_claim
#: field:crm.claim,write_date:0
msgid "Update Date"
msgstr "Päivityksen päiväys"

#. module: crm_claim
#: view:crm.claim.report:0
msgid "Year of claim"
msgstr "Reklamaation kuukausi"

#. module: crm_claim
#: help:crm.claim.stage,case_default:0
msgid ""
"If you check this field, this stage will be proposed by default on each "
"sales team. It will not assign this stage to existing teams."
msgstr ""
"Jos valitset tämän kentän, niin tämä myyntivaihe toimii oletuksena kaikille "
"myyntitiimeille. Ei kuitenkaan aseta tätä vaihetta jo olemassa oleville "
"tiimeille."

#. module: crm_claim
#: field:crm.claim,categ_id:0
#: view:crm.claim.report:0
#: field:crm.claim.report,categ_id:0
msgid "Category"
msgstr "Ryhmä"

#. module: crm_claim
#: model:crm.case.categ,name:crm_claim.categ_claim2
msgid "Value Claims"
msgstr "Arvoreklamaatio"

#. module: crm_claim
#: view:crm.claim:0
msgid "Responsible User"
msgstr "Vastuukäyttäjä"

#. module: crm_claim
#: field:crm.claim,email_cc:0
msgid "Watchers Emails"
msgstr "Seuraajien Sähköpostit"

#. module: crm_claim
#: help:crm.claim,email_cc:0
msgid ""
"These email addresses will be added to the CC field of all inbound and "
"outbound emails for this record before being sent. Separate multiple email "
"addresses with a comma"
msgstr ""
"Nämä sähköpostiosoitteet lisätään cc (kopio viestistä) kenttään tähän "
"tietueeseen liittyvien sähköpostien osalta. Erota useammat osoitteet "
"pilkulla."

#. module: crm_claim
#: selection:crm.claim.report,state:0
msgid "Draft"
msgstr "Luonnos"

#. module: crm_claim
#: selection:crm.claim,priority:0
#: selection:crm.claim.report,priority:0
msgid "Low"
msgstr "Matala"

#. module: crm_claim
#: field:crm.claim,date_closed:0
#: selection:crm.claim,state:0
#: selection:crm.claim.report,state:0
#: selection:crm.claim.stage,state:0
msgid "Closed"
msgstr "Suljettu"

#. module: crm_claim
#: view:crm.claim:0
msgid "Reject"
msgstr ""

#. module: crm_claim
#: view:res.partner:0
msgid "Partners Claim"
msgstr "Kumppanin reklamaatio"

#. module: crm_claim
#: view:crm.claim.stage:0
msgid "Claim Stage"
msgstr "Reklamaation vaihe"

#. module: crm_claim
#: view:crm.claim:0
#: selection:crm.claim,state:0
#: view:crm.claim.report:0
#: selection:crm.claim.report,state:0
#: selection:crm.claim.stage,state:0
msgid "Pending"
msgstr "Odottava"

#. module: crm_claim
#: view:crm.claim:0
#: field:crm.claim,state:0
#: view:crm.claim.report:0
#: field:crm.claim.report,state:0
#: field:crm.claim.stage,state:0
msgid "Status"
msgstr ""

#. module: crm_claim
#: selection:crm.claim.report,month:0
msgid "August"
msgstr "Elokuu"

#. module: crm_claim
#: selection:crm.claim,priority:0
#: selection:crm.claim.report,priority:0
msgid "Normal"
msgstr "Normaali"

#. module: crm_claim
#: help:crm.claim.stage,sequence:0
msgid "Used to order stages. Lower is better."
msgstr ""

#. module: crm_claim
#: selection:crm.claim.report,month:0
msgid "June"
msgstr "Kesäkuu"

#. module: crm_claim
#: field:crm.claim,id:0
msgid "ID"
msgstr "Tunniste (ID)"

#. module: crm_claim
#: field:crm.claim,partner_phone:0
msgid "Phone"
msgstr "Puh."

#. module: crm_claim
#: field:crm.claim,message_is_follower:0
msgid "Is a Follower"
msgstr ""

#. module: crm_claim
#: field:crm.claim.report,user_id:0
msgid "User"
msgstr "Käyttäjä"

#. module: crm_claim
#: model:ir.actions.act_window,help:crm_claim.crm_claim_stage_act
msgid ""
"<p class=\"oe_view_nocontent_create\">\n"
"                Click to setup a new stage in the processing of the claims. "
"\n"
"              </p><p>\n"
"                You can create claim stages to categorize the status of "
"every\n"
"                claim entered in the system. The stages define all the "
"steps\n"
"                required for the resolution of a claim.\n"
"              </p>\n"
"            "
msgstr ""

#. module: crm_claim
#: help:crm.claim,state:0
msgid ""
"The status is set to 'Draft', when a case is created.                      "
"If the case is in progress the status is set to 'Open'.                      "
"When the case is over, the status is set to 'Done'.                      If "
"the case needs to be reviewed then the status is                       set "
"to 'Pending'."
msgstr ""
"Asetettu tila on \"Ehdotus\", kun asia on luotu. Kun asian käsitelly alkaa, "
"sen tila on \"Avoin\". Kun asia on ratkaistu, niin tilaksi muuttuu "
"\"Valmis\". Jos asiaa pitää katselmoida, niin tila on \"Odottava\"."

#. module: crm_claim
#: field:crm.claim,active:0
msgid "Active"
msgstr "Aktiivinen"

#. module: crm_claim
#: selection:crm.claim.report,month:0
msgid "November"
msgstr "Marraskuu"

#. module: crm_claim
#: view:crm.claim.report:0
msgid "Extended Filters..."
msgstr "Laajennetut Suotimet..."

#. module: crm_claim
#: view:crm.claim:0
msgid "Closure"
msgstr "Sulkeminen"

#. module: crm_claim
#: help:crm.claim,section_id:0
msgid ""
"Responsible sales team. Define Responsible user and Email account for mail "
"gateway."
msgstr ""
"Vastuullinen myyntitiimi. Määritä vastuukäyttäjä ja sähköpostiosoite "
"välityspalvelimelle."

#. module: crm_claim
#: selection:crm.claim.report,month:0
msgid "October"
msgstr "Lokakuu"

#. module: crm_claim
#: selection:crm.claim.report,month:0
msgid "January"
msgstr "Tammikuu"

#. module: crm_claim
#: view:crm.claim:0
#: field:crm.claim,date:0
msgid "Claim Date"
msgstr "Reklamaation päiväys"

#. module: crm_claim
#: field:crm.claim,message_summary:0
msgid "Summary"
msgstr ""

#. module: crm_claim
#: model:ir.actions.act_window,name:crm_claim.crm_claim_categ_action
msgid "Claim Categories"
msgstr "Reklamaatioryhmät"

#. module: crm_claim
#: field:crm.claim.stage,case_default:0
msgid "Common to All Teams"
msgstr ""

#. module: crm_claim
#: view:crm.claim:0
#: view:crm.claim.report:0
#: model:ir.actions.act_window,name:crm_claim.act_claim_partner
#: model:ir.actions.act_window,name:crm_claim.crm_case_categ_claim0
#: model:ir.ui.menu,name:crm_claim.menu_crm_case_claims
#: view:res.partner:0
#: field:res.partner,claims_ids:0
msgid "Claims"
msgstr "Reklamaatiot"

#. module: crm_claim
#: selection:crm.claim,type_action:0
#: selection:crm.claim.report,type_action:0
msgid "Corrective Action"
msgstr "Korjaava toimenpide"

#. module: crm_claim
#: model:crm.case.categ,name:crm_claim.categ_claim3
msgid "Policy Claims"
msgstr "Käytäntövaateet"

#. module: crm_claim
#: view:crm.claim:0
msgid "Date Closed"
msgstr "Sulkemispäivä"

#. module: crm_claim
#: view:crm.claim:0
#: model:ir.model,name:crm_claim.model_crm_claim
#: model:ir.ui.menu,name:crm_claim.menu_config_claim
msgid "Claim"
msgstr "Reklamaatio"

#. module: crm_claim
#: view:crm.claim.report:0
msgid "My Company"
msgstr ""

#. module: crm_claim
#: view:crm.claim.report:0
msgid "Done"
msgstr "Valmis"

#. module: crm_claim
#: view:crm.claim:0
msgid "Claim Reporter"
msgstr "Reklamaation ilmoittaja"

#. module: crm_claim
#: view:crm.claim.report:0
msgid "Cancel"
msgstr "Peruuta"

#. module: crm_claim
#: view:crm.claim.report:0
#: selection:crm.claim.report,state:0
msgid "Open"
msgstr "Avoin"

#. module: crm_claim
#: view:crm.claim:0
msgid "New Claims"
msgstr "Uudet reklamaatiot"

#. module: crm_claim
#: view:crm.claim:0
#: selection:crm.claim,state:0
#: model:crm.claim.stage,name:crm_claim.stage_claim5
#: selection:crm.claim.stage,state:0
msgid "In Progress"
msgstr "Käynnissä"

#. module: crm_claim
#: view:crm.claim:0
#: field:crm.claim,user_id:0
msgid "Responsible"
msgstr "Vastuuhenkilö"

#. module: crm_claim
#: view:crm.claim.report:0
msgid "Search"
msgstr "Etsi"

#. module: crm_claim
#: view:crm.claim:0
msgid "Unassigned Claims"
msgstr "Reklamaatiot joilla ei hoitajaa"

#. module: crm_claim
#: field:crm.claim.report,delay_expected:0
msgid "Overpassed Deadline"
msgstr "Ylitetty aikaraja"

#. module: crm_claim
#: field:crm.claim,cause:0
msgid "Root Cause"
msgstr "Juurisyy"

#. module: crm_claim
#: view:crm.claim:0
msgid "Claim/Action Description"
msgstr "Reklaamaation/toimenpiteen kuvaus"

#. module: crm_claim
#: field:crm.claim,description:0
msgid "Description"
msgstr "Kuvaus"

#. module: crm_claim
#: view:crm.claim:0
msgid "Search Claims"
msgstr "Hae reklamaatioita"

#. module: crm_claim
#: selection:crm.claim.report,month:0
msgid "May"
msgstr "Toukokuu"

#. module: crm_claim
#: view:crm.claim:0
#: view:crm.claim.report:0
msgid "Type"
msgstr "Tyyppi"

#. module: crm_claim
#: view:crm.claim:0
msgid "Resolution Actions"
msgstr "Korjaavat toimenpiteet"

#. module: crm_claim
#: field:crm.claim.stage,case_refused:0
msgid "Refused stage"
msgstr "Hylätty-tila"

#. module: crm_claim
#: field:crm.claim.report,email:0
msgid "# Emails"
msgstr "Sähköpostien määrä"

#. module: crm_claim
#: view:crm.claim.report:0
msgid "Month of claim"
msgstr "Reklamaation kuukausi"

#. module: crm_claim
#: selection:crm.claim.report,month:0
msgid "February"
msgstr "Helmikuu"

#. module: crm_claim
#: model:ir.actions.act_window,help:crm_claim.crm_case_categ_claim0
msgid ""
"<p class=\"oe_view_nocontent_create\">\n"
"                Record and track your customers' claims. Claims may be "
"linked to a sales order or a lot.You can send emails with attachments and "
"keep the full history for a claim (emails sent, intervention type and so "
"on).Claims may automatically be linked to an email address using the mail "
"gateway module.\n"
"            </p>\n"
"            "
msgstr ""

#. module: crm_claim
#: view:crm.claim.report:0
#: field:crm.claim.report,name:0
msgid "Year"
msgstr "Vuosi"

#. module: crm_claim
#: view:crm.claim.report:0
msgid "My company"
msgstr "Oma yritys"

#. module: crm_claim
#: selection:crm.claim.report,month:0
msgid "April"
msgstr "Huhtikuu"

#. module: crm_claim
#: view:crm.claim.report:0
msgid "My Case(s)"
msgstr "Omat tapaukset"

#. module: crm_claim
#: model:crm.claim.stage,name:crm_claim.stage_claim2
msgid "Settled"
msgstr "Ratkaistu"

#. module: crm_claim
#: help:crm.claim,message_ids:0
msgid "Messages and communication history"
msgstr ""

#. module: crm_claim
#: field:sale.config.settings,fetchmail_claim:0
msgid "Create claims from incoming mails"
msgstr ""

#. module: crm_claim
#: field:crm.claim.stage,sequence:0
msgid "Sequence"
msgstr ""

#. module: crm_claim
#: view:crm.claim:0
msgid "Actions"
msgstr "Toiminnot"

#. module: crm_claim
#: selection:crm.claim,priority:0
#: selection:crm.claim.report,priority:0
msgid "High"
msgstr "Korkea"

#. module: crm_claim
#: field:crm.claim,section_id:0
#: view:crm.claim.report:0
msgid "Sales Team"
msgstr "Myyntitiimi"

#. module: crm_claim
#: field:crm.claim.report,create_date:0
msgid "Create Date"
msgstr "Luontipäivä"

#. module: crm_claim
#: view:crm.claim:0
msgid "In Progress Claims"
msgstr "Käsittelyssä olevat reklamaatiot"

#. module: crm_claim
#: help:crm.claim.stage,section_ids:0
msgid ""
"Link between stages and sales teams. When set, this limitate the current "
"stage to the selected sales teams."
msgstr ""
"Yhdistä vaiheet  ja myyntitiimit. Kun tämä on asetettu, niin rajoittaa "
"nykyvaiheen valituille myyntitiimeille."

#. module: crm_claim
#: help:crm.claim.stage,case_refused:0
msgid "Refused stages are specific stages for done."
msgstr "Hylätty-vaihe on erikoistapaus Valmis-vaiheesta."<|MERGE_RESOLUTION|>--- conflicted
+++ resolved
@@ -8,24 +8,14 @@
 "Project-Id-Version: openobject-addons\n"
 "Report-Msgid-Bugs-To: FULL NAME <EMAIL@ADDRESS>\n"
 "POT-Creation-Date: 2013-06-07 19:36+0000\n"
-<<<<<<< HEAD
-"PO-Revision-Date: 2012-12-21 23:00+0000\n"
-"Last-Translator: FULL NAME <EMAIL@ADDRESS>\n"
-=======
 "PO-Revision-Date: 2013-12-03 06:55+0000\n"
 "Last-Translator: Harri Luuppala <Unknown>\n"
->>>>>>> 94b4618c
 "Language-Team: Finnish <fi@li.org>\n"
 "MIME-Version: 1.0\n"
 "Content-Type: text/plain; charset=UTF-8\n"
 "Content-Transfer-Encoding: 8bit\n"
-<<<<<<< HEAD
-"X-Launchpad-Export-Date: 2013-07-11 05:55+0000\n"
-"X-Generator: Launchpad (build 16696)\n"
-=======
 "X-Launchpad-Export-Date: 2013-12-04 05:56+0000\n"
 "X-Generator: Launchpad (build 16861)\n"
->>>>>>> 94b4618c
 
 #. module: crm_claim
 #: help:crm.claim.stage,fold:0
@@ -79,7 +69,7 @@
 #. module: crm_claim
 #: field:crm.claim,message_unread:0
 msgid "Unread Messages"
-msgstr ""
+msgstr "Lukemattomat viestit"
 
 #. module: crm_claim
 #: field:crm.claim,resolution:0
@@ -123,12 +113,12 @@
 #. module: crm_claim
 #: field:crm.claim.stage,name:0
 msgid "Stage Name"
-msgstr ""
+msgstr "Vaiheen nimi"
 
 #. module: crm_claim
 #: view:crm.claim.report:0
 msgid "Salesperson"
-msgstr ""
+msgstr "Myyjä"
 
 #. module: crm_claim
 #: selection:crm.claim,priority:0
@@ -172,7 +162,7 @@
 #. module: crm_claim
 #: help:crm.claim,message_unread:0
 msgid "If checked new messages require your attention."
-msgstr ""
+msgstr "Jos valittu, uudet viestit vaativat huomiosi."
 
 #. module: crm_claim
 #: field:crm.claim.report,date_closed:0
@@ -182,7 +172,7 @@
 #. module: crm_claim
 #: view:res.partner:0
 msgid "False"
-msgstr ""
+msgstr "Epätosi"
 
 #. module: crm_claim
 #: field:crm.claim,ref:0
@@ -260,12 +250,12 @@
 #. module: crm_claim
 #: field:crm.claim.stage,fold:0
 msgid "Hide in Views when Empty"
-msgstr ""
+msgstr "Piilotetaan näkymistä jos on tyhjä"
 
 #. module: crm_claim
 #: field:crm.claim,message_follower_ids:0
 msgid "Followers"
-msgstr ""
+msgstr "Seuraajat"
 
 #. module: crm_claim
 #: view:crm.claim:0
@@ -315,7 +305,7 @@
 #. module: crm_claim
 #: model:crm.claim.stage,name:crm_claim.stage_claim3
 msgid "Rejected"
-msgstr ""
+msgstr "Hylätty"
 
 #. module: crm_claim
 #: field:crm.claim,date_action_next:0
@@ -325,7 +315,7 @@
 #. module: crm_claim
 #: model:ir.model,name:crm_claim.model_sale_config_settings
 msgid "sale.config.settings"
-msgstr ""
+msgstr "sale.config.settings"
 
 #. module: crm_claim
 #: model:ir.actions.act_window,help:crm_claim.action_report_crm_claim
@@ -374,7 +364,7 @@
 #: code:addons/crm_claim/crm_claim.py:194
 #, python-format
 msgid "No Subject"
-msgstr ""
+msgstr "Ei aihetta"
 
 #. module: crm_claim
 #: help:crm.claim.stage,state:0
@@ -414,7 +404,7 @@
 #. module: crm_claim
 #: view:sale.config.settings:0
 msgid "Configure"
-msgstr ""
+msgstr "Konfiguroi"
 
 #. module: crm_claim
 #: model:crm.case.resource.type,name:crm_claim.type_claim1
@@ -519,7 +509,7 @@
 #. module: crm_claim
 #: view:crm.claim:0
 msgid "Reject"
-msgstr ""
+msgstr "Hylkää"
 
 #. module: crm_claim
 #: view:res.partner:0
@@ -547,7 +537,7 @@
 #: field:crm.claim.report,state:0
 #: field:crm.claim.stage,state:0
 msgid "Status"
-msgstr ""
+msgstr "Tilanne"
 
 #. module: crm_claim
 #: selection:crm.claim.report,month:0
@@ -564,6 +554,7 @@
 #: help:crm.claim.stage,sequence:0
 msgid "Used to order stages. Lower is better."
 msgstr ""
+"Käytetään myyntiprosessin vaiheiden järjestämiseen. Pienempi on parempi."
 
 #. module: crm_claim
 #: selection:crm.claim.report,month:0
@@ -583,7 +574,7 @@
 #. module: crm_claim
 #: field:crm.claim,message_is_follower:0
 msgid "Is a Follower"
-msgstr ""
+msgstr "on seuraaja"
 
 #. module: crm_claim
 #: field:crm.claim.report,user_id:0
@@ -667,7 +658,7 @@
 #. module: crm_claim
 #: field:crm.claim,message_summary:0
 msgid "Summary"
-msgstr ""
+msgstr "Yhteenveto"
 
 #. module: crm_claim
 #: model:ir.actions.act_window,name:crm_claim.crm_claim_categ_action
@@ -677,7 +668,7 @@
 #. module: crm_claim
 #: field:crm.claim.stage,case_default:0
 msgid "Common to All Teams"
-msgstr ""
+msgstr "Yhteinen kaikille tiimeille"
 
 #. module: crm_claim
 #: view:crm.claim:0
@@ -716,7 +707,7 @@
 #. module: crm_claim
 #: view:crm.claim.report:0
 msgid "My Company"
-msgstr ""
+msgstr "Oma yritykseni"
 
 #. module: crm_claim
 #: view:crm.claim.report:0
@@ -871,17 +862,17 @@
 #. module: crm_claim
 #: help:crm.claim,message_ids:0
 msgid "Messages and communication history"
-msgstr ""
+msgstr "Viesti- ja kommunikointihistoria"
 
 #. module: crm_claim
 #: field:sale.config.settings,fetchmail_claim:0
 msgid "Create claims from incoming mails"
-msgstr ""
+msgstr "Luo reklamaatio saapuvasta sähköpostista"
 
 #. module: crm_claim
 #: field:crm.claim.stage,sequence:0
 msgid "Sequence"
-msgstr ""
+msgstr "Järjestys"
 
 #. module: crm_claim
 #: view:crm.claim:0
