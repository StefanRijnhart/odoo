<<<<<<< HEAD
# Brazilian Portuguese translation for openobject-addons
# Copyright (c) 2014 Rosetta Contributors and Canonical Ltd 2014
# This file is distributed under the same license as the openobject-addons package.
# FIRST AUTHOR <EMAIL@ADDRESS>, 2014.
#
msgid ""
msgstr ""
"Project-Id-Version: openobject-addons\n"
"Report-Msgid-Bugs-To: FULL NAME <EMAIL@ADDRESS>\n"
"POT-Creation-Date: 2014-09-23 16:27+0000\n"
"PO-Revision-Date: 2014-08-30 00:36+0000\n"
"Last-Translator: Fábio Martinelli - http://zupy.com.br "
"<webmaster@zupy.com.br>\n"
"Language-Team: Brazilian Portuguese <pt_BR@li.org>\n"
=======
# Translation of Odoo Server.
# This file contains the translation of the following modules:
# * crm_claim
# 
# Translators:
# danimaribeiro <danimaribeiro@gmail.com>, 2015
# FIRST AUTHOR <EMAIL@ADDRESS>, 2014
# grazziano <g.negocios@outlook.com.br>, 2016
# Rodrigo Macedo <rodrigomacedo@rmsolucoeseminformatica.com>, 2015
msgid ""
msgstr ""
"Project-Id-Version: Odoo 8.0\n"
"Report-Msgid-Bugs-To: \n"
"POT-Creation-Date: 2015-01-21 14:07+0000\n"
"PO-Revision-Date: 2016-07-09 17:17+0000\n"
"Last-Translator: grazziano <g.negocios@outlook.com.br>\n"
"Language-Team: Portuguese (Brazil) (http://www.transifex.com/odoo/odoo-8/language/pt_BR/)\n"
>>>>>>> 96502490
"MIME-Version: 1.0\n"
"Content-Type: text/plain; charset=UTF-8\n"
"Content-Transfer-Encoding: 8bit\n"
"X-Launchpad-Export-Date: 2014-09-24 09:04+0000\n"
"X-Generator: Launchpad (build 17196)\n"

#. module: crm_claim
#: field:res.partner,claim_count:0
msgid "# Claims"
msgstr "# Solicitações"

#. module: crm_claim
#: field:crm.claim.report,email:0
msgid "# Emails"
msgstr "# E-mails"

#. module: crm_claim
#: field:crm.claim.report,nbr:0
msgid "# of Claims"
msgstr ""

#. module: crm_claim
#: code:addons/crm_claim/crm_claim.py:167
#, python-format
msgid "%s (copy)"
msgstr "%s (cópia)"

#. module: crm_claim
#: model:ir.actions.act_window,help:crm_claim.crm_case_categ_claim0
msgid ""
"<p class=\"oe_view_nocontent_create\">\n"
"                    Record and track your customers' claims. Claims may be "
"linked to a sales order or a lot.You can send emails with attachments and "
"keep the full history for a claim (emails sent, intervention type and so "
"on).Claims may automatically be linked to an email address using the mail "
"gateway module.\n"
"                </p>\n"
"            "
msgstr ""
"<p class=\"oe_view_nocontent_create\">\n"
"                    Registra as solicitações de seus clientes. Solicitações "
"podem ser anexadas em um pedido de vendas ou em um lote. Você pode enviar "
"emails com anexos para manter um registro completo de todas as solicitações "
"(emails enviados, tipo de ação executada, e muito mais). Solicitações podem "
"ser associadas automaticamente a um endereço de email usando o módulo mail "
"gateway.\n"
"                </p>\n"
"            "
<<<<<<< HEAD
=======
msgstr "<p class=\"oe_view_nocontent_create\">\nRegistra e acompanha as solicitações de seus clientes. Solicitações podem ser vinculadas em um pedido de vendas ou em um lote. Você pode enviar e-mails com anexos para manter um registro completo de todas as solicitações (e-mails enviados, tipo de ação executada, e muito mais). Solicitações podem ser vinculadas automaticamente a um endereço de e-mail usando o módulo mail gateway.\n</p>\n            "
>>>>>>> 96502490

#. module: crm_claim
#: model:ir.actions.act_window,help:crm_claim.crm_claim_categ_action
msgid ""
"<p class=\"oe_view_nocontent_create\">\n"
"                Click to create a claim category.\n"
"              </p><p>\n"
"                Create claim categories to better manage and classify your\n"
"                claims. Some example of claims can be: preventive action,\n"
"                corrective action.\n"
"              </p>\n"
"            "
msgstr ""
"<p class=\"oe_view_nocontent_create\">\n"
"                Clique para criar uma categoria de solicitação.\n"
"              </p><p>\n"
"                Crie categorias de solicitações para melhor gerenciar e "
"classificar as solicitações,\n"
"                Alguns exemplos de solicitações podem ser: ação preventiva, "
"ação corretiva.\n"
"              </p>\n"
"            "

#. module: crm_claim
#: model:ir.actions.act_window,help:crm_claim.crm_claim_stage_act
msgid ""
"<p class=\"oe_view_nocontent_create\">\n"
"                Click to setup a new stage in the processing of the claims. "
"\n"
"              </p><p>\n"
"                You can create claim stages to categorize the status of "
"every\n"
"                claim entered in the system. The stages define all the "
"steps\n"
"                required for the resolution of a claim.\n"
"              </p>\n"
"            "
<<<<<<< HEAD
msgstr ""
"<p class=\"oe_view_nocontent_create\">\n"
"                Clique para configurar um novo estágio na resolução de "
"solicitações. \n"
"              </p><p>\n"
"                Você pode criar estágios para categorizar a situação de "
"cada\n"
"                solicitação inserida no sistema. Os estágios definem todos "
"os passos\n"
"                necessários para resolver a solicitação.\n"
"              </p>\n"
"            "
=======
msgstr "<p class=\"oe_view_nocontent_create\">\nClique para configurar um novo estágio na resolução de solicitações. \n</p><p>\nVocê pode criar estágios para categorizar a situação de cada\nsolicitação inserida no sistema. Os estágios definem todos os passos\nnecessários para resolver a solicitação.\n</p>\n            "
>>>>>>> 96502490

#. module: crm_claim
#: view:crm.claim:crm_claim.crm_case_claims_form_view
msgid "Action Description..."
msgstr "Descrição da Ação"

#. module: crm_claim
#: field:crm.claim,type_action:0
#: field:crm.claim.report,type_action:0
msgid "Action Type"
msgstr "Tipo de Ação"

#. module: crm_claim
#: view:crm.claim:crm_claim.crm_case_claims_form_view
msgid "Actions"
msgstr "Ações"

#. module: crm_claim
#: field:crm.claim,active:0
msgid "Active"
msgstr "Ativa"

#. module: crm_claim
#: model:ir.model,name:crm_claim.model_crm_claim_report
msgid "CRM Claim Report"
msgstr "Relatório de Solicitações no CRM"

#. module: crm_claim
#: model:ir.ui.menu,name:crm_claim.menu_crm_case_claim-act
msgid "Categories"
msgstr "Categorias"

#. module: crm_claim
#: field:crm.claim,categ_id:0
#: view:crm.claim.report:crm_claim.view_report_crm_claim_filter
#: field:crm.claim.report,categ_id:0
msgid "Category"
msgstr "Categoria"

#. module: crm_claim
#: view:crm.claim:crm_claim.crm_case_claims_form_view
#: model:ir.model,name:crm_claim.model_crm_claim
#: model:ir.ui.menu,name:crm_claim.menu_config_claim
msgid "Claim"
msgstr "Solicitação"

#. module: crm_claim
#: model:ir.actions.act_window,name:crm_claim.crm_claim_categ_action
msgid "Claim Categories"
msgstr "Categorias de Solicitações"

#. module: crm_claim
#: field:crm.claim,date:0
#: field:crm.claim.report,claim_date:0
msgid "Claim Date"
msgstr "Data da Solicitação"

#. module: crm_claim
#: view:crm.claim:crm_claim.view_crm_case_claims_filter
msgid "Claim Date by Month"
msgstr "Data da Solicitação por Mês"

#. module: crm_claim
#: view:crm.claim:crm_claim.crm_case_claims_form_view
msgid "Claim Description"
msgstr "Descrição da Solicitação"

#. module: crm_claim
#: view:crm.claim:crm_claim.view_crm_case_claims_filter
#: view:crm.claim.report:crm_claim.view_report_crm_claim_filter
msgid "Claim Month"
msgstr "Mês da Solicitação"

#. module: crm_claim
#: view:crm.claim:crm_claim.crm_case_claims_form_view
msgid "Claim Reporter"
msgstr "Solicitante"

#. module: crm_claim
#: view:crm.claim.stage:crm_claim.crm_claim_stage_form
msgid "Claim Stage"
msgstr "Estágio da Solicitação"

#. module: crm_claim
#: view:crm.claim.stage:crm_claim.crm_claim_stage_tree
#: model:ir.actions.act_window,name:crm_claim.crm_claim_stage_act
msgid "Claim Stages"
msgstr "Estágios da Solicitação"

#. module: crm_claim
#: field:crm.claim,name:0
#: field:crm.claim.report,subject:0
msgid "Claim Subject"
msgstr "Assunto da Solicitação"

#. module: crm_claim
#: model:ir.model,name:crm_claim.model_crm_claim_stage
msgid "Claim stages"
msgstr "Estágios da Solicitação"

#. module: crm_claim
#: view:crm.claim:crm_claim.crm_case_claims_form_view
msgid "Claim/Action Description"
msgstr "Descrição da Solicitação / Ação"

#. module: crm_claim
#: view:crm.claim:crm_claim.crm_case_claims_calendar_view
#: view:crm.claim:crm_claim.crm_case_claims_form_view
#: view:crm.claim:crm_claim.crm_case_claims_tree_view
#: view:crm.claim:crm_claim.view_crm_case_claims_filter
#: view:crm.claim.report:crm_claim.view_report_crm_claim_graph
#: model:ir.actions.act_window,name:crm_claim.crm_case_categ_claim0
#: model:ir.ui.menu,name:crm_claim.menu_crm_case_claims
#: view:res.partner:crm_claim.view_claim_res_partner_info_form
msgid "Claims"
msgstr "Solicitações"

#. module: crm_claim
#: model:ir.actions.act_window,name:crm_claim.action_report_crm_claim
#: model:ir.ui.menu,name:crm_claim.menu_report_crm_claim_tree
msgid "Claims Analysis"
msgstr "Análise das Solicitações"

#. module: crm_claim
#: field:crm.claim.report,date_closed:0
msgid "Close Date"
msgstr "Data de Fechamento"

#. module: crm_claim
#: field:crm.claim,date_closed:0
msgid "Closed"
msgstr "Fechada"

#. module: crm_claim
#: view:crm.claim:crm_claim.view_crm_case_claims_filter
msgid "Closure"
msgstr "Encerramento"

#. module: crm_claim
#: field:crm.claim.stage,case_default:0
msgid "Common to All Teams"
msgstr "Comum a Todas as Equipes"

#. module: crm_claim
#: field:crm.claim,company_id:0
#: view:crm.claim.report:crm_claim.view_report_crm_claim_filter
#: field:crm.claim.report,company_id:0
msgid "Company"
msgstr "Empresa"

#. module: crm_claim
#: model:crm.tracking.campaign,name:crm_claim.claim_source1
msgid "Corrective"
msgstr "Corretiva"

#. module: crm_claim
#: selection:crm.claim,type_action:0
#: selection:crm.claim.report,type_action:0
msgid "Corrective Action"
msgstr "Ação Corretiva"

#. module: crm_claim
#: field:crm.claim.report,create_date:0
msgid "Create Date"
msgstr "Data de Criação"

#. module: crm_claim
#: field:crm.claim,create_uid:0
#: field:crm.claim.stage,create_uid:0
msgid "Created by"
msgstr "Criado por"

#. module: crm_claim
#: field:crm.claim.stage,create_date:0
msgid "Created on"
msgstr "Criado em"

#. module: crm_claim
#: field:crm.claim,create_date:0
msgid "Creation Date"
msgstr "Data de Criação"

#. module: crm_claim
#: view:crm.claim:crm_claim.view_crm_case_claims_filter
msgid "Date Closed"
msgstr "Data de Fechamento"

#. module: crm_claim
#: help:crm.claim,message_last_post:0
msgid "Date of the last message posted on the record."
msgstr "Data da ultima mensagem para o registro."

#. module: crm_claim
#: view:crm.claim:crm_claim.crm_case_claims_form_view
msgid "Dates"
msgstr "Datas"

#. module: crm_claim
#: view:crm.claim:crm_claim.view_crm_case_claims_filter
#: field:crm.claim,date_deadline:0
#: field:crm.claim.report,date_deadline:0
msgid "Deadline"
msgstr "Prazo Final"

#. module: crm_claim
#: field:crm.claim.report,delay_close:0
msgid "Delay to close"
msgstr "Adiar o fechamento"

#. module: crm_claim
#: field:crm.claim,description:0
msgid "Description"
msgstr "Descrição"

#. module: crm_claim
#: help:crm.claim,email_from:0
msgid "Destination email for email gateway."
msgstr "E-mail de destino para o servidor de e-mail."

#. module: crm_claim
#: field:crm.claim,email_from:0
msgid "Email"
msgstr "E-mail"

#. module: crm_claim
#: view:crm.claim.report:crm_claim.view_report_crm_claim_filter
msgid "Extended Filters..."
msgstr "Filtros Extendidos..."

#. module: crm_claim
#: model:crm.case.categ,name:crm_claim.categ_claim1
msgid "Factual Claims"
msgstr "Solicitações com Fatos"

#. module: crm_claim
#: view:crm.claim:crm_claim.crm_case_claims_form_view
msgid "Follow Up"
msgstr "Lembrete"

#. module: crm_claim
#: field:crm.claim,message_follower_ids:0
msgid "Followers"
msgstr "Seguidores"

#. module: crm_claim
#: view:crm.claim:crm_claim.view_crm_case_claims_filter
#: view:crm.claim.report:crm_claim.view_report_crm_claim_filter
msgid "Group By"
msgstr "Agrupar Por"

#. module: crm_claim
#: model:ir.actions.act_window,help:crm_claim.action_report_crm_claim
msgid ""
"Have a general overview of all claims processed in the system by sorting "
"them with specific criteria."
msgstr ""
"Tenha uma visão geral de todas as solicitações processadas no sistema "
"classificando-as com critérios específicos."

#. module: crm_claim
#: selection:crm.claim,priority:0
#: selection:crm.claim.report,priority:0
msgid "High"
msgstr "Alta"

#. module: crm_claim
#: help:crm.claim,message_summary:0
msgid ""
"Holds the Chatter summary (number of messages, ...). This summary is "
"directly in html format in order to be inserted in kanban views."
msgstr ""
"Contém o resumo da conversação (número de mensagens, ...). Este resumo é "
"gerado diretamente em formato HTML para que possa ser inserido nas visões "
"kanban."

#. module: crm_claim
#: field:crm.claim,id:0
#: field:crm.claim.report,id:0
#: field:crm.claim.stage,id:0
msgid "ID"
msgstr "ID"

#. module: crm_claim
#: help:crm.claim,message_unread:0
msgid "If checked new messages require your attention."
msgstr "Se marcado, novas mensagens solicitarão sua atenção."

#. module: crm_claim
#: help:crm.claim.stage,case_default:0
msgid ""
"If you check this field, this stage will be proposed by default on each "
"sales team. It will not assign this stage to existing teams."
<<<<<<< HEAD
msgstr ""
"Se você marcar este campo, esta etapa será proposta por padrão em cada "
"equipe de vendas. Não irá atribuir esta fase às equipes já existentes."
=======
msgstr "Se você marcar este campo, este estágio será proposto por padrão em cada equipe de vendas. Não irá atribuir esta fase às equipes já existentes."
>>>>>>> 96502490

#. module: crm_claim
#: model:crm.claim.stage,name:crm_claim.stage_claim5
msgid "In Progress"
msgstr "Em Andamento"

#. module: crm_claim
#: field:crm.claim,message_is_follower:0
msgid "Is a Follower"
msgstr "É um Seguidor"

#. module: crm_claim
#: field:crm.claim,message_last_post:0
msgid "Last Message Date"
msgstr "Data da última mensagem"

#. module: crm_claim
#: field:crm.claim,write_uid:0
#: field:crm.claim.stage,write_uid:0
msgid "Last Updated by"
msgstr "Última atualização por"

#. module: crm_claim
#: field:crm.claim.stage,write_date:0
msgid "Last Updated on"
msgstr "Última atualização em"

#. module: crm_claim
#: help:crm.claim.stage,section_ids:0
msgid ""
"Link between stages and sales teams. When set, this limitate the current "
"stage to the selected sales teams."
msgstr ""
"Conexão entre estágios e equipes de vendas. Quando definido, ele limita o "
"estágio atual às equipes de vendas selecionadas."

#. module: crm_claim
#: selection:crm.claim,priority:0
#: selection:crm.claim.report,priority:0
msgid "Low"
msgstr "Baixa"

#. module: crm_claim
#: field:crm.claim,message_ids:0
msgid "Messages"
msgstr "Mensagens"

#. module: crm_claim
#: help:crm.claim,message_ids:0
msgid "Messages and communication history"
msgstr "Histórico de mensagens e comunicação"

#. module: crm_claim
#: view:crm.claim.report:crm_claim.view_report_crm_claim_filter
msgid "Month of claim"
msgstr "Mês da solicitação"

#. module: crm_claim
#: view:crm.claim.report:crm_claim.view_report_crm_claim_filter
msgid "My Case(s)"
msgstr "Meu(s) Caso(s)"

#. module: crm_claim
#: view:crm.claim.report:crm_claim.view_report_crm_claim_filter
msgid "My Company"
msgstr "Minha Empresa"

#. module: crm_claim
#: view:crm.claim.report:crm_claim.view_report_crm_claim_filter
msgid "My Sales Team(s)"
msgstr "Minha Equipe de Vendas"

#. module: crm_claim
#: model:crm.claim.stage,name:crm_claim.stage_claim1
msgid "New"
msgstr "Nova"

#. module: crm_claim
#: field:crm.claim,action_next:0
msgid "Next Action"
msgstr "Próxima Ação"

#. module: crm_claim
#: field:crm.claim,date_action_next:0
msgid "Next Action Date"
msgstr "Data da Próxima Ação"

#. module: crm_claim
#: code:addons/crm_claim/crm_claim.py:183
#, python-format
msgid "No Subject"
msgstr "Sem Assunto"

#. module: crm_claim
#: selection:crm.claim,priority:0
#: selection:crm.claim.report,priority:0
msgid "Normal"
msgstr "Normal"

#. module: crm_claim
#: help:crm.claim.report,delay_close:0
msgid "Number of Days to close the case"
msgstr "Número de Dias para concluir o caso"

#. module: crm_claim
#: field:crm.claim.report,delay_expected:0
msgid "Overpassed Deadline"
msgstr "Prazo Ultrapassado"

#. module: crm_claim
#: view:crm.claim:crm_claim.crm_case_claims_form_view
#: view:crm.claim:crm_claim.view_crm_case_claims_filter
#: field:crm.claim,partner_id:0
#: view:crm.claim.report:crm_claim.view_report_crm_claim_filter
#: field:crm.claim.report,partner_id:0
#: model:ir.model,name:crm_claim.model_res_partner
msgid "Partner"
msgstr "Parceiro"

#. module: crm_claim
#: field:crm.claim,partner_phone:0
msgid "Phone"
msgstr "Telefone"

#. module: crm_claim
#: model:crm.case.categ,name:crm_claim.categ_claim3
msgid "Policy Claims"
msgstr "Política de Solicitações"

#. module: crm_claim
#: model:crm.tracking.campaign,name:crm_claim.claim_source2
msgid "Preventive"
msgstr "Preventiva"

#. module: crm_claim
#: selection:crm.claim,type_action:0
#: selection:crm.claim.report,type_action:0
msgid "Preventive Action"
msgstr "Ação Preventiva"

#. module: crm_claim
#: field:crm.claim,priority:0
#: field:crm.claim.report,priority:0
msgid "Priority"
msgstr "Prioridade"

#. module: crm_claim
#: field:crm.claim,ref:0
msgid "Reference"
msgstr "Referência"

#. module: crm_claim
#: model:crm.claim.stage,name:crm_claim.stage_claim3
msgid "Rejected"
msgstr "Rejeitada"

#. module: crm_claim
#: field:crm.claim,resolution:0
msgid "Resolution"
msgstr "Solução"

#. module: crm_claim
#: view:crm.claim:crm_claim.crm_case_claims_form_view
msgid "Resolution Actions"
msgstr "Ações de Resolução"

#. module: crm_claim
#: view:crm.claim:crm_claim.crm_case_claims_form_view
msgid "Responsibilities"
msgstr "Responsabilidades"

#. module: crm_claim
#: view:crm.claim:crm_claim.view_crm_case_claims_filter
#: field:crm.claim,user_id:0
msgid "Responsible"
msgstr "Responsável"

#. module: crm_claim
#: view:crm.claim:crm_claim.view_crm_case_claims_filter
msgid "Responsible User"
msgstr "Usuário Responsável"

#. module: crm_claim
#: help:crm.claim,section_id:0
msgid ""
"Responsible sales team. Define Responsible user and Email account for mail "
"gateway."
<<<<<<< HEAD
msgstr ""
"Responsável da Equipe de Vendas. Definir o usuário e email para o servidor "
"de emails."
=======
msgstr "Responsável da Equipe de Vendas. Defina o usuário e e-mail para o servidor de e-mails."
>>>>>>> 96502490

#. module: crm_claim
#: field:crm.claim,cause:0
msgid "Root Cause"
msgstr "Origem"

#. module: crm_claim
#: view:crm.claim:crm_claim.crm_case_claims_form_view
msgid "Root Causes"
msgstr "Origens da Solicitação"

#. module: crm_claim
#: field:crm.claim,section_id:0
#: view:crm.claim.report:crm_claim.view_report_crm_claim_filter
msgid "Sales Team"
msgstr "Equipe de Vendas"

#. module: crm_claim
#: view:crm.claim.report:crm_claim.view_report_crm_claim_filter
msgid "Salesperson"
msgstr "Vendedor"

#. module: crm_claim
#: view:crm.claim.report:crm_claim.view_report_crm_claim_filter
msgid "Search"
msgstr "Pesquisar"

#. module: crm_claim
#: view:crm.claim:crm_claim.view_crm_case_claims_filter
msgid "Search Claims"
msgstr "Pesquisar Solicitações"

#. module: crm_claim
#: field:crm.claim.report,section_id:0
msgid "Section"
msgstr "Seção"

#. module: crm_claim
#: field:crm.claim.stage,section_ids:0
msgid "Sections"
msgstr "Seções"

#. module: crm_claim
#: field:crm.claim.stage,sequence:0
msgid "Sequence"
msgstr "Seqüência"

#. module: crm_claim
#: model:crm.claim.stage,name:crm_claim.stage_claim2
msgid "Settled"
msgstr "Resolvido"

#. module: crm_claim
#: view:crm.claim:crm_claim.view_crm_case_claims_filter
#: field:crm.claim,stage_id:0
#: view:crm.claim.report:crm_claim.view_report_crm_claim_filter
#: field:crm.claim.report,stage_id:0
msgid "Stage"
msgstr "Estágio"

#. module: crm_claim
#: field:crm.claim.stage,name:0
msgid "Stage Name"
msgstr "Nome do Estágio"

#. module: crm_claim
#: model:ir.ui.menu,name:crm_claim.menu_claim_stage_view
msgid "Stages"
msgstr "Estágios"

#. module: crm_claim
#: field:crm.claim,message_summary:0
msgid "Summary"
msgstr "Resumo"

#. module: crm_claim
#: help:crm.claim,email_cc:0
msgid ""
"These email addresses will be added to the CC field of all inbound and "
"outbound emails for this record before being sent. Separate multiple email "
"addresses with a comma"
<<<<<<< HEAD
msgstr ""
"Estes endereços de email serão adicionados no o campo CC de todas entradas e "
"saídas de emails para este registro antes do mesmo ser enviado. Separe "
"múltiplos endereços de email com vírgula."
=======
msgstr "Estes endereços de e-mail serão adicionados no o campo CC de todas entradas e saídas de e-mails para este registro antes do mesmo ser enviado. Separe múltiplos endereços de e-mail com vírgula."
>>>>>>> 96502490

#. module: crm_claim
#: field:crm.claim,user_fault:0
msgid "Trouble Responsible"
msgstr "Responsável pela Solicitação"

#. module: crm_claim
#: view:crm.claim:crm_claim.crm_case_claims_tree_view
#: view:crm.claim:crm_claim.view_crm_case_claims_filter
msgid "Type"
msgstr "Tipo"

#. module: crm_claim
#: view:crm.claim:crm_claim.view_crm_case_claims_filter
msgid "Unassigned Claims"
msgstr "Solicitações em aberto"

#. module: crm_claim
#: field:crm.claim,message_unread:0
msgid "Unread Messages"
msgstr "Mensagens não lidas"

#. module: crm_claim
#: field:crm.claim,write_date:0
msgid "Update Date"
msgstr "Data de Atualização"

#. module: crm_claim
#: help:crm.claim.stage,sequence:0
msgid "Used to order stages. Lower is better."
msgstr "Usado para ordenar estágios. Mais baixo é melhor."

#. module: crm_claim
#: field:crm.claim.report,user_id:0
msgid "User"
msgstr "Usuário"

#. module: crm_claim
#: model:crm.case.categ,name:crm_claim.categ_claim2
msgid "Value Claims"
msgstr "Solicitações de Valor"

#. module: crm_claim
#: field:crm.claim,email_cc:0
msgid "Watchers Emails"
msgstr "E-mails dos Observadores"

#. module: crm_claim
#: field:crm.claim,website_message_ids:0
msgid "Website Messages"
msgstr "Mensagens do Site"

#. module: crm_claim
#: help:crm.claim,website_message_ids:0
msgid "Website communication history"
msgstr "Histórico de Comunicação do Site"

#. module: crm_claim
#: model:ir.filters,name:crm_claim.filter_report_crm_claim_workload
msgid "Workload"
msgstr ""

#~ msgid "My company"
#~ msgstr "Minha empresa"

#~ msgid "# of Cases"
#~ msgstr "# de Casos"<|MERGE_RESOLUTION|>--- conflicted
+++ resolved
@@ -1,19 +1,3 @@
-<<<<<<< HEAD
-# Brazilian Portuguese translation for openobject-addons
-# Copyright (c) 2014 Rosetta Contributors and Canonical Ltd 2014
-# This file is distributed under the same license as the openobject-addons package.
-# FIRST AUTHOR <EMAIL@ADDRESS>, 2014.
-#
-msgid ""
-msgstr ""
-"Project-Id-Version: openobject-addons\n"
-"Report-Msgid-Bugs-To: FULL NAME <EMAIL@ADDRESS>\n"
-"POT-Creation-Date: 2014-09-23 16:27+0000\n"
-"PO-Revision-Date: 2014-08-30 00:36+0000\n"
-"Last-Translator: Fábio Martinelli - http://zupy.com.br "
-"<webmaster@zupy.com.br>\n"
-"Language-Team: Brazilian Portuguese <pt_BR@li.org>\n"
-=======
 # Translation of Odoo Server.
 # This file contains the translation of the following modules:
 # * crm_claim
@@ -31,12 +15,11 @@
 "PO-Revision-Date: 2016-07-09 17:17+0000\n"
 "Last-Translator: grazziano <g.negocios@outlook.com.br>\n"
 "Language-Team: Portuguese (Brazil) (http://www.transifex.com/odoo/odoo-8/language/pt_BR/)\n"
->>>>>>> 96502490
 "MIME-Version: 1.0\n"
 "Content-Type: text/plain; charset=UTF-8\n"
-"Content-Transfer-Encoding: 8bit\n"
-"X-Launchpad-Export-Date: 2014-09-24 09:04+0000\n"
-"X-Generator: Launchpad (build 17196)\n"
+"Content-Transfer-Encoding: \n"
+"Language: pt_BR\n"
+"Plural-Forms: nplurals=2; plural=(n > 1);\n"
 
 #. module: crm_claim
 #: field:res.partner,claim_count:0
@@ -51,7 +34,7 @@
 #. module: crm_claim
 #: field:crm.claim.report,nbr:0
 msgid "# of Claims"
-msgstr ""
+msgstr "# de Solicitações"
 
 #. module: crm_claim
 #: code:addons/crm_claim/crm_claim.py:167
@@ -63,27 +46,10 @@
 #: model:ir.actions.act_window,help:crm_claim.crm_case_categ_claim0
 msgid ""
 "<p class=\"oe_view_nocontent_create\">\n"
-"                    Record and track your customers' claims. Claims may be "
-"linked to a sales order or a lot.You can send emails with attachments and "
-"keep the full history for a claim (emails sent, intervention type and so "
-"on).Claims may automatically be linked to an email address using the mail "
-"gateway module.\n"
+"                    Record and track your customers' claims. Claims may be linked to a sales order or a lot.You can send emails with attachments and keep the full history for a claim (emails sent, intervention type and so on).Claims may automatically be linked to an email address using the mail gateway module.\n"
 "                </p>\n"
 "            "
-msgstr ""
-"<p class=\"oe_view_nocontent_create\">\n"
-"                    Registra as solicitações de seus clientes. Solicitações "
-"podem ser anexadas em um pedido de vendas ou em um lote. Você pode enviar "
-"emails com anexos para manter um registro completo de todas as solicitações "
-"(emails enviados, tipo de ação executada, e muito mais). Solicitações podem "
-"ser associadas automaticamente a um endereço de email usando o módulo mail "
-"gateway.\n"
-"                </p>\n"
-"            "
-<<<<<<< HEAD
-=======
 msgstr "<p class=\"oe_view_nocontent_create\">\nRegistra e acompanha as solicitações de seus clientes. Solicitações podem ser vinculadas em um pedido de vendas ou em um lote. Você pode enviar e-mails com anexos para manter um registro completo de todas as solicitações (e-mails enviados, tipo de ação executada, e muito mais). Solicitações podem ser vinculadas automaticamente a um endereço de e-mail usando o módulo mail gateway.\n</p>\n            "
->>>>>>> 96502490
 
 #. module: crm_claim
 #: model:ir.actions.act_window,help:crm_claim.crm_claim_categ_action
@@ -96,47 +62,20 @@
 "                corrective action.\n"
 "              </p>\n"
 "            "
-msgstr ""
+msgstr "<p class=\"oe_view_nocontent_create\">\n                Clique para criar uma categoria de solicitação.\n              </p><p>\n                Crie categorias de solicitações para melhor gerenciar e classificar as solicitações,\n                Alguns exemplos de solicitações podem ser: ação preventiva, ação corretiva.\n              </p>\n            "
+
+#. module: crm_claim
+#: model:ir.actions.act_window,help:crm_claim.crm_claim_stage_act
+msgid ""
 "<p class=\"oe_view_nocontent_create\">\n"
-"                Clique para criar uma categoria de solicitação.\n"
+"                Click to setup a new stage in the processing of the claims. \n"
 "              </p><p>\n"
-"                Crie categorias de solicitações para melhor gerenciar e "
-"classificar as solicitações,\n"
-"                Alguns exemplos de solicitações podem ser: ação preventiva, "
-"ação corretiva.\n"
-"              </p>\n"
-"            "
-
-#. module: crm_claim
-#: model:ir.actions.act_window,help:crm_claim.crm_claim_stage_act
-msgid ""
-"<p class=\"oe_view_nocontent_create\">\n"
-"                Click to setup a new stage in the processing of the claims. "
-"\n"
-"              </p><p>\n"
-"                You can create claim stages to categorize the status of "
-"every\n"
-"                claim entered in the system. The stages define all the "
-"steps\n"
+"                You can create claim stages to categorize the status of every\n"
+"                claim entered in the system. The stages define all the steps\n"
 "                required for the resolution of a claim.\n"
 "              </p>\n"
 "            "
-<<<<<<< HEAD
-msgstr ""
-"<p class=\"oe_view_nocontent_create\">\n"
-"                Clique para configurar um novo estágio na resolução de "
-"solicitações. \n"
-"              </p><p>\n"
-"                Você pode criar estágios para categorizar a situação de "
-"cada\n"
-"                solicitação inserida no sistema. Os estágios definem todos "
-"os passos\n"
-"                necessários para resolver a solicitação.\n"
-"              </p>\n"
-"            "
-=======
 msgstr "<p class=\"oe_view_nocontent_create\">\nClique para configurar um novo estágio na resolução de solicitações. \n</p><p>\nVocê pode criar estágios para categorizar a situação de cada\nsolicitação inserida no sistema. Os estágios definem todos os passos\nnecessários para resolver a solicitação.\n</p>\n            "
->>>>>>> 96502490
 
 #. module: crm_claim
 #: view:crm.claim:crm_claim.crm_case_claims_form_view
@@ -144,8 +83,7 @@
 msgstr "Descrição da Ação"
 
 #. module: crm_claim
-#: field:crm.claim,type_action:0
-#: field:crm.claim.report,type_action:0
+#: field:crm.claim,type_action:0 field:crm.claim.report,type_action:0
 msgid "Action Type"
 msgstr "Tipo de Ação"
 
@@ -189,8 +127,7 @@
 msgstr "Categorias de Solicitações"
 
 #. module: crm_claim
-#: field:crm.claim,date:0
-#: field:crm.claim.report,claim_date:0
+#: field:crm.claim,date:0 field:crm.claim.report,claim_date:0
 msgid "Claim Date"
 msgstr "Data da Solicitação"
 
@@ -227,8 +164,7 @@
 msgstr "Estágios da Solicitação"
 
 #. module: crm_claim
-#: field:crm.claim,name:0
-#: field:crm.claim.report,subject:0
+#: field:crm.claim,name:0 field:crm.claim.report,subject:0
 msgid "Claim Subject"
 msgstr "Assunto da Solicitação"
 
@@ -293,8 +229,7 @@
 msgstr "Corretiva"
 
 #. module: crm_claim
-#: selection:crm.claim,type_action:0
-#: selection:crm.claim.report,type_action:0
+#: selection:crm.claim,type_action:0 selection:crm.claim.report,type_action:0
 msgid "Corrective Action"
 msgstr "Ação Corretiva"
 
@@ -304,8 +239,7 @@
 msgstr "Data de Criação"
 
 #. module: crm_claim
-#: field:crm.claim,create_uid:0
-#: field:crm.claim.stage,create_uid:0
+#: field:crm.claim,create_uid:0 field:crm.claim.stage,create_uid:0
 msgid "Created by"
 msgstr "Criado por"
 
@@ -336,8 +270,7 @@
 
 #. module: crm_claim
 #: view:crm.claim:crm_claim.view_crm_case_claims_filter
-#: field:crm.claim,date_deadline:0
-#: field:crm.claim.report,date_deadline:0
+#: field:crm.claim,date_deadline:0 field:crm.claim.report,date_deadline:0
 msgid "Deadline"
 msgstr "Prazo Final"
 
@@ -392,13 +325,10 @@
 msgid ""
 "Have a general overview of all claims processed in the system by sorting "
 "them with specific criteria."
-msgstr ""
-"Tenha uma visão geral de todas as solicitações processadas no sistema "
-"classificando-as com critérios específicos."
-
-#. module: crm_claim
-#: selection:crm.claim,priority:0
-#: selection:crm.claim.report,priority:0
+msgstr "Tenha uma visão geral de todas as solicitações processadas no sistema classificando-as com critérios específicos."
+
+#. module: crm_claim
+#: selection:crm.claim,priority:0 selection:crm.claim.report,priority:0
 msgid "High"
 msgstr "Alta"
 
@@ -407,15 +337,10 @@
 msgid ""
 "Holds the Chatter summary (number of messages, ...). This summary is "
 "directly in html format in order to be inserted in kanban views."
-msgstr ""
-"Contém o resumo da conversação (número de mensagens, ...). Este resumo é "
-"gerado diretamente em formato HTML para que possa ser inserido nas visões "
-"kanban."
-
-#. module: crm_claim
-#: field:crm.claim,id:0
-#: field:crm.claim.report,id:0
-#: field:crm.claim.stage,id:0
+msgstr "Contém o resumo da conversação (número de mensagens, ...). Este resumo é gerado diretamente em formato HTML para que possa ser inserido nas visões kanban."
+
+#. module: crm_claim
+#: field:crm.claim,id:0 field:crm.claim.report,id:0 field:crm.claim.stage,id:0
 msgid "ID"
 msgstr "ID"
 
@@ -429,13 +354,7 @@
 msgid ""
 "If you check this field, this stage will be proposed by default on each "
 "sales team. It will not assign this stage to existing teams."
-<<<<<<< HEAD
-msgstr ""
-"Se você marcar este campo, esta etapa será proposta por padrão em cada "
-"equipe de vendas. Não irá atribuir esta fase às equipes já existentes."
-=======
 msgstr "Se você marcar este campo, este estágio será proposto por padrão em cada equipe de vendas. Não irá atribuir esta fase às equipes já existentes."
->>>>>>> 96502490
 
 #. module: crm_claim
 #: model:crm.claim.stage,name:crm_claim.stage_claim5
@@ -453,8 +372,7 @@
 msgstr "Data da última mensagem"
 
 #. module: crm_claim
-#: field:crm.claim,write_uid:0
-#: field:crm.claim.stage,write_uid:0
+#: field:crm.claim,write_uid:0 field:crm.claim.stage,write_uid:0
 msgid "Last Updated by"
 msgstr "Última atualização por"
 
@@ -468,13 +386,10 @@
 msgid ""
 "Link between stages and sales teams. When set, this limitate the current "
 "stage to the selected sales teams."
-msgstr ""
-"Conexão entre estágios e equipes de vendas. Quando definido, ele limita o "
-"estágio atual às equipes de vendas selecionadas."
-
-#. module: crm_claim
-#: selection:crm.claim,priority:0
-#: selection:crm.claim.report,priority:0
+msgstr "Conexão entre estágios e equipes de vendas. Quando definido, ele limita o estágio atual às equipes de vendas selecionadas."
+
+#. module: crm_claim
+#: selection:crm.claim,priority:0 selection:crm.claim.report,priority:0
 msgid "Low"
 msgstr "Baixa"
 
@@ -530,8 +445,7 @@
 msgstr "Sem Assunto"
 
 #. module: crm_claim
-#: selection:crm.claim,priority:0
-#: selection:crm.claim.report,priority:0
+#: selection:crm.claim,priority:0 selection:crm.claim.report,priority:0
 msgid "Normal"
 msgstr "Normal"
 
@@ -571,14 +485,12 @@
 msgstr "Preventiva"
 
 #. module: crm_claim
-#: selection:crm.claim,type_action:0
-#: selection:crm.claim.report,type_action:0
+#: selection:crm.claim,type_action:0 selection:crm.claim.report,type_action:0
 msgid "Preventive Action"
 msgstr "Ação Preventiva"
 
 #. module: crm_claim
-#: field:crm.claim,priority:0
-#: field:crm.claim.report,priority:0
+#: field:crm.claim,priority:0 field:crm.claim.report,priority:0
 msgid "Priority"
 msgstr "Prioridade"
 
@@ -623,13 +535,7 @@
 msgid ""
 "Responsible sales team. Define Responsible user and Email account for mail "
 "gateway."
-<<<<<<< HEAD
-msgstr ""
-"Responsável da Equipe de Vendas. Definir o usuário e email para o servidor "
-"de emails."
-=======
 msgstr "Responsável da Equipe de Vendas. Defina o usuário e e-mail para o servidor de e-mails."
->>>>>>> 96502490
 
 #. module: crm_claim
 #: field:crm.claim,cause:0
@@ -711,14 +617,7 @@
 "These email addresses will be added to the CC field of all inbound and "
 "outbound emails for this record before being sent. Separate multiple email "
 "addresses with a comma"
-<<<<<<< HEAD
-msgstr ""
-"Estes endereços de email serão adicionados no o campo CC de todas entradas e "
-"saídas de emails para este registro antes do mesmo ser enviado. Separe "
-"múltiplos endereços de email com vírgula."
-=======
 msgstr "Estes endereços de e-mail serão adicionados no o campo CC de todas entradas e saídas de e-mails para este registro antes do mesmo ser enviado. Separe múltiplos endereços de e-mail com vírgula."
->>>>>>> 96502490
 
 #. module: crm_claim
 #: field:crm.claim,user_fault:0
@@ -779,10 +678,4 @@
 #. module: crm_claim
 #: model:ir.filters,name:crm_claim.filter_report_crm_claim_workload
 msgid "Workload"
-msgstr ""
-
-#~ msgid "My company"
-#~ msgstr "Minha empresa"
-
-#~ msgid "# of Cases"
-#~ msgstr "# de Casos"+msgstr "Carga de trabalho"