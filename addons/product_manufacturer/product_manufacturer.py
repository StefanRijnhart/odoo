##############################################################################
#
#    OpenERP, Open Source Management Solution
#    Copyright (C) 2004-2009 Tiny SPRL (<http://tiny.be>).
#
#    This program is free software: you can redistribute it and/or modify
#    it under the terms of the GNU Affero General Public License as
#    published by the Free Software Foundation, either version 3 of the
#    License, or (at your option) any later version.
#
#    This program is distributed in the hope that it will be useful,
#    but WITHOUT ANY WARRANTY; without even the implied warranty of
#    MERCHANTABILITY or FITNESS FOR A PARTICULAR PURPOSE.  See the
#    GNU Affero General Public License for more details.
#
#    You should have received a copy of the GNU Affero General Public License
#    along with this program.  If not, see <http://www.gnu.org/licenses/>.
#
##############################################################################

from osv import fields,osv

class product_product(osv.osv):
    _inherit = 'product.product'
    _name = 'product.product'
    _columns = {
        'manufacturer' : fields.many2one('res.partner', 'Manufacturer'),
        'manufacturer_pname' : fields.char('Manufacturer Product Name', size=64),
        'manufacturer_pref' : fields.char('Manufacturer Product Code', size=64),
        'attribute_ids': fields.one2many('product.manufacturer.attribute', 'product_id', 'Attributes'),
    }
product_product()

<<<<<<< HEAD
class res_partner_manufacturer(osv.osv):
    _name = 'res.partner.manufacturer'
    _rec_name = 'manufacturer_id'
    _columns = {
        'manufacturer_id' : fields.many2one('res.partner', 'Manufacturer'),
        'country_id' : fields.many2one('res.country', 'Country'),
        'authorized' : fields.boolean('Authorized'),
        'product_id': fields.many2one('product.product', 'Product', ondelete='cascade'),
    }
    _defaults = {
        'authorized': True,
    }

res_partner_manufacturer()

=======
>>>>>>> 09fa5d4f
class product_attribute(osv.osv):
    _name = "product.manufacturer.attribute"
    _description = "Product attributes"
    _columns = {
        'name' : fields.char('Attribute', size=64, required=True),
        'value' : fields.char('Value', size=64),
        'product_id': fields.many2one('product.product', 'Product', ondelete='cascade'),
    }
product_attribute()


# vim:expandtab:smartindent:tabstop=4:softtabstop=4:shiftwidth=4:
<|MERGE_RESOLUTION|>--- conflicted
+++ resolved
@@ -1,5 +1,5 @@
 ##############################################################################
-#
+#    
 #    OpenERP, Open Source Management Solution
 #    Copyright (C) 2004-2009 Tiny SPRL (<http://tiny.be>).
 #
@@ -14,7 +14,7 @@
 #    GNU Affero General Public License for more details.
 #
 #    You should have received a copy of the GNU Affero General Public License
-#    along with this program.  If not, see <http://www.gnu.org/licenses/>.
+#    along with this program.  If not, see <http://www.gnu.org/licenses/>.     
 #
 ##############################################################################
 
@@ -31,24 +31,6 @@
     }
 product_product()
 
-<<<<<<< HEAD
-class res_partner_manufacturer(osv.osv):
-    _name = 'res.partner.manufacturer'
-    _rec_name = 'manufacturer_id'
-    _columns = {
-        'manufacturer_id' : fields.many2one('res.partner', 'Manufacturer'),
-        'country_id' : fields.many2one('res.country', 'Country'),
-        'authorized' : fields.boolean('Authorized'),
-        'product_id': fields.many2one('product.product', 'Product', ondelete='cascade'),
-    }
-    _defaults = {
-        'authorized': True,
-    }
-
-res_partner_manufacturer()
-
-=======
->>>>>>> 09fa5d4f
 class product_attribute(osv.osv):
     _name = "product.manufacturer.attribute"
     _description = "Product attributes"
