--- conflicted
+++ resolved
@@ -1,49 +1,39 @@
-# Thai translation for openobject-addons
-# Copyright (c) 2014 Rosetta Contributors and Canonical Ltd 2014
-# This file is distributed under the same license as the openobject-addons package.
-# FIRST AUTHOR <EMAIL@ADDRESS>, 2014.
-#
-msgid ""
-msgstr ""
-<<<<<<< HEAD
-"Project-Id-Version: openobject-addons\n"
-"Report-Msgid-Bugs-To: FULL NAME <EMAIL@ADDRESS>\n"
-"POT-Creation-Date: 2014-08-14 13:09+0000\n"
-"PO-Revision-Date: 2014-08-14 16:10+0000\n"
-"Last-Translator: FULL NAME <EMAIL@ADDRESS>\n"
-"Language-Team: Thai <th@li.org>\n"
-=======
+# Translation of Odoo Server.
+# This file contains the translation of the following modules:
+# * delivery
+# 
+# Translators:
+# FIRST AUTHOR <EMAIL@ADDRESS>, 2014
+# Khwunchai Jaengsawang <khwunchai.j@ku.th>, 2015
+msgid ""
+msgstr ""
 "Project-Id-Version: Odoo 8.0\n"
 "Report-Msgid-Bugs-To: \n"
 "POT-Creation-Date: 2015-01-21 14:08+0000\n"
 "PO-Revision-Date: 2016-06-30 08:40+0000\n"
 "Last-Translator: Khwunchai Jaengsawang <khwunchai.j@ku.th>\n"
 "Language-Team: Thai (http://www.transifex.com/odoo/odoo-8/language/th/)\n"
->>>>>>> 0c3cd7cb
 "MIME-Version: 1.0\n"
 "Content-Type: text/plain; charset=UTF-8\n"
-"Content-Transfer-Encoding: 8bit\n"
-"X-Launchpad-Export-Date: 2014-08-15 07:05+0000\n"
-"X-Generator: Launchpad (build 17156)\n"
+"Content-Transfer-Encoding: \n"
+"Language: th\n"
+"Plural-Forms: nplurals=1; plural=0;\n"
 
 #. module: delivery
 #: selection:delivery.grid.line,operator:0
 msgid "<="
-msgstr ""
+msgstr "<="
 
 #. module: delivery
 #: model:ir.actions.act_window,help:delivery.action_delivery_grid_form
 msgid ""
 "<p class=\"oe_view_nocontent_create\">\n"
-"                Click to create a delivery price list for a specific "
-"region.\n"
+"                Click to create a delivery price list for a specific region.\n"
 "              </p><p>\n"
 "                The delivery price list allows you to compute the cost and\n"
 "                sales price of the delivery according to the weight of the\n"
-"                products and other criteria. You can define several price "
-"lists\n"
-"                for each delivery method: per country or a zone in a "
-"specific\n"
+"                products and other criteria. You can define several price lists\n"
+"                for each delivery method: per country or a zone in a specific\n"
 "                country defined by a postal code range.\n"
 "              </p>\n"
 "            "
@@ -55,16 +45,12 @@
 "<p class=\"oe_view_nocontent_create\">\n"
 "                Click to define a new deliver method. \n"
 "              </p><p>\n"
-"                Each carrier (e.g. UPS) can have several delivery methods "
-"(e.g.\n"
-"                UPS Express, UPS Standard) with a set of pricing rules "
-"attached\n"
+"                Each carrier (e.g. UPS) can have several delivery methods (e.g.\n"
+"                UPS Express, UPS Standard) with a set of pricing rules attached\n"
 "                to each method.\n"
 "              </p><p>\n"
-"                These methods allow to automatically compute the delivery "
-"price\n"
-"                according to your settings; on the sales order (based on "
-"the\n"
+"                These methods allow to automatically compute the delivery price\n"
+"                according to your settings; on the sales order (based on the\n"
 "                quotation) or the invoice (based on the delivery orders).\n"
 "              </p>\n"
 "            "
@@ -73,33 +59,32 @@
 #. module: delivery
 #: selection:delivery.grid.line,operator:0
 msgid ">="
-msgstr ""
-
-#. module: delivery
-#: field:delivery.carrier,active:0
-#: field:delivery.grid,active:0
+msgstr ">="
+
+#. module: delivery
+#: field:delivery.carrier,active:0 field:delivery.grid,active:0
 msgid "Active"
-msgstr ""
+msgstr "เปิดใช้งาน"
 
 #. module: delivery
 #: view:sale.order:delivery.view_order_withcarrier_form
 msgid "Add in Quote"
-msgstr ""
+msgstr "เพิ่มในการเสนอราคา"
 
 #. module: delivery
 #: field:delivery.carrier,pricelist_ids:0
 msgid "Advanced Pricing"
-msgstr ""
+msgstr "การกำหนดราคาขั้นสูง"
 
 #. module: delivery
 #: field:delivery.carrier,use_detailed_pricelist:0
 msgid "Advanced Pricing per Destination"
-msgstr ""
+msgstr "การกำหนดราคาขั้นสูงต่อปลายทาง"
 
 #. module: delivery
 #: field:delivery.carrier,amount:0
 msgid "Amount"
-msgstr ""
+msgstr "จำนวนรวม"
 
 #. module: delivery
 #: help:delivery.carrier,amount:0
@@ -111,15 +96,14 @@
 #. module: delivery
 #: field:delivery.carrier,available:0
 msgid "Available"
-msgstr ""
+msgstr "พร้อมใช้"
 
 #. module: delivery
 #: view:delivery.carrier:delivery.view_delivery_carrier_form
 #: view:delivery.carrier:delivery.view_delivery_carrier_tree
 #: field:delivery.grid,carrier_id:0
 #: model:ir.model,name:delivery.model_delivery_carrier
-#: field:stock.picking,carrier_id:0
-#: view:website:stock.report_picking
+#: field:stock.picking,carrier_id:0 view:website:stock.report_picking
 msgid "Carrier"
 msgstr ""
 
@@ -149,12 +133,12 @@
 #. module: delivery
 #: view:delivery.grid.line:delivery.view_delivery_grid_line_form
 msgid "Condition"
-msgstr ""
+msgstr "เงื่อนไข"
 
 #. module: delivery
 #: field:delivery.grid.line,standard_price:0
 msgid "Cost Price"
-msgstr ""
+msgstr "ราคาต้นทุน"
 
 #. module: delivery
 #: view:delivery.grid:delivery.view_delivery_grid_form
@@ -163,29 +147,27 @@
 msgstr "ประเทศ"
 
 #. module: delivery
-#: field:delivery.carrier,create_uid:0
-#: field:delivery.grid,create_uid:0
+#: field:delivery.carrier,create_uid:0 field:delivery.grid,create_uid:0
 #: field:delivery.grid.line,create_uid:0
 msgid "Created by"
-msgstr ""
-
-#. module: delivery
-#: field:delivery.carrier,create_date:0
-#: field:delivery.grid,create_date:0
+msgstr "สร้างโดย"
+
+#. module: delivery
+#: field:delivery.carrier,create_date:0 field:delivery.grid,create_date:0
 #: field:delivery.grid.line,create_date:0
 msgid "Created on"
-msgstr ""
+msgstr "สร้างเมื่อ"
 
 #. module: delivery
 #: code:addons/delivery/delivery.py:162
 #, python-format
 msgid "Default price"
-msgstr ""
+msgstr "ราคาเริ่มต้น"
 
 #. module: delivery
 #: model:ir.ui.menu,name:delivery.menu_delivery
 msgid "Delivery"
-msgstr ""
+msgstr "การจัดส่ง"
 
 #. module: delivery
 #: model:ir.model,name:delivery.model_delivery_grid
@@ -203,8 +185,7 @@
 msgstr ""
 
 #. module: delivery
-#: field:delivery.carrier,name:0
-#: field:res.partner,property_delivery_carrier:0
+#: field:delivery.carrier,name:0 field:res.partner,property_delivery_carrier:0
 #: field:sale.order,carrier_id:0
 msgid "Delivery Method"
 msgstr "วิธีการจัดส่งสินค้า"
@@ -224,7 +205,7 @@
 #. module: delivery
 #: field:delivery.carrier,product_id:0
 msgid "Delivery Product"
-msgstr ""
+msgstr "สินค้าจัดส่ง"
 
 #. module: delivery
 #: model:product.template,name:delivery.product_product_delivery_product_template
@@ -247,7 +228,7 @@
 #. module: delivery
 #: selection:delivery.grid.line,price_type:0
 msgid "Fixed"
-msgstr ""
+msgstr "คงที่"
 
 #. module: delivery
 #: field:delivery.carrier,free_if_more_than:0
@@ -263,7 +244,7 @@
 #. module: delivery
 #: view:delivery.carrier:delivery.view_delivery_carrier_form
 msgid "General Information"
-msgstr ""
+msgstr "ข้อมูลทั่วไป"
 
 #. module: delivery
 #: help:delivery.grid.line,sequence:0
@@ -303,11 +284,10 @@
 msgstr ""
 
 #. module: delivery
-#: field:delivery.carrier,id:0
-#: field:delivery.grid,id:0
+#: field:delivery.carrier,id:0 field:delivery.grid,id:0
 #: field:delivery.grid.line,id:0
 msgid "ID"
-msgstr ""
+msgstr "รหัส"
 
 #. module: delivery
 #: help:delivery.carrier,active:0
@@ -333,14 +313,14 @@
 #. module: delivery
 #: view:sale.order:delivery.view_order_withcarrier_form
 msgid ""
-"If you don't 'Add in Quote', the exact price will be computed when invoicing "
-"based on delivery order(s)."
+"If you don't 'Add in Quote', the exact price will be computed when invoicing"
+" based on delivery order(s)."
 msgstr ""
 
 #. module: delivery
 #: field:sale.order.line,is_delivery:0
 msgid "Is a Delivery"
-msgstr ""
+msgstr "เป็นการจัดส่ง"
 
 #. module: delivery
 #: help:delivery.carrier,available:0
@@ -354,18 +334,16 @@
 msgstr ""
 
 #. module: delivery
-#: field:delivery.carrier,write_uid:0
-#: field:delivery.grid,write_uid:0
+#: field:delivery.carrier,write_uid:0 field:delivery.grid,write_uid:0
 #: field:delivery.grid.line,write_uid:0
 msgid "Last Updated by"
-msgstr ""
-
-#. module: delivery
-#: field:delivery.carrier,write_date:0
-#: field:delivery.grid,write_date:0
+msgstr "อัพเดทครั้งสุดท้ายโดย"
+
+#. module: delivery
+#: field:delivery.carrier,write_date:0 field:delivery.grid,write_date:0
 #: field:delivery.grid.line,write_date:0
 msgid "Last Updated on"
-msgstr ""
+msgstr "อัพเดทครั้งสุดท้ายเมื่อ"
 
 #. module: delivery
 #: field:delivery.grid.line,max_value:0
@@ -375,7 +353,7 @@
 #. module: delivery
 #: field:delivery.grid.line,name:0
 msgid "Name"
-msgstr ""
+msgstr "ชื่อ"
 
 #. module: delivery
 #: field:stock.picking,weight_net:0
@@ -388,13 +366,13 @@
 msgstr "น้ำหนักสุทธิ"
 
 #. module: delivery
-#: code:addons/delivery/sale.py:75
+#: code:addons/delivery/sale.py:71
 #, python-format
 msgid "No Grid Available!"
 msgstr ""
 
 #. module: delivery
-#: code:addons/delivery/sale.py:75
+#: code:addons/delivery/sale.py:71
 #, python-format
 msgid "No grid matching for this carrier!"
 msgstr ""
@@ -402,7 +380,7 @@
 #. module: delivery
 #: field:delivery.carrier,normal_price:0
 msgid "Normal Price"
-msgstr ""
+msgstr "ราคาปรกติ"
 
 #. module: delivery
 #: field:stock.picking,number_of_packages:0
@@ -412,13 +390,13 @@
 #. module: delivery
 #: field:delivery.grid.line,operator:0
 msgid "Operator"
-msgstr ""
-
-#. module: delivery
-#: code:addons/delivery/sale.py:78
+msgstr "ผู้ปฏิบัติการ"
+
+#. module: delivery
+#: code:addons/delivery/sale.py:74
 #, python-format
 msgid "Order not in Draft State!"
-msgstr ""
+msgstr "คำสั่งไม่ได้อยู่ในสถานะร่าง!"
 
 #. module: delivery
 #: model:ir.model,name:delivery.model_res_partner
@@ -433,35 +411,34 @@
 #. module: delivery
 #: model:ir.actions.act_window,name:delivery.action_picking_tree
 msgid "Picking to be invoiced"
-msgstr ""
-
-#. module: delivery
-#: field:delivery.carrier,price:0
-#: selection:delivery.grid.line,type:0
+msgstr "การรับสินค้าที่จะแจ้งหนี้"
+
+#. module: delivery
+#: field:delivery.carrier,price:0 selection:delivery.grid.line,type:0
 #: selection:delivery.grid.line,variable_factor:0
 msgid "Price"
-msgstr ""
+msgstr "ราคา"
 
 #. module: delivery
 #: field:delivery.grid.line,price_type:0
 msgid "Price Type"
-msgstr ""
+msgstr "ประเภทราคา"
 
 #. module: delivery
 #: view:delivery.carrier:delivery.view_delivery_carrier_form
 msgid "Pricing Information"
-msgstr ""
+msgstr "ข้อมูลการตั้งราคา"
 
 #. module: delivery
 #: selection:delivery.grid.line,type:0
 #: selection:delivery.grid.line,variable_factor:0
 msgid "Quantity"
-msgstr ""
+msgstr "จำนวน"
 
 #. module: delivery
 #: field:delivery.grid.line,list_price:0
 msgid "Sale Price"
-msgstr ""
+msgstr "ราคาขาย"
 
 #. module: delivery
 #: model:ir.model,name:delivery.model_sale_order
@@ -471,7 +448,7 @@
 #. module: delivery
 #: model:ir.model,name:delivery.model_sale_order_line
 msgid "Sales Order Line"
-msgstr ""
+msgstr "รายการใบสั่งขาย"
 
 #. module: delivery
 #: code:addons/delivery/delivery.py:237
@@ -482,10 +459,9 @@
 msgstr ""
 
 #. module: delivery
-#: field:delivery.grid,sequence:0
-#: field:delivery.grid.line,sequence:0
+#: field:delivery.grid,sequence:0 field:delivery.grid.line,sequence:0
 msgid "Sequence"
-msgstr ""
+msgstr "กำหนดเลขที่เอกสาร"
 
 #. module: delivery
 #: field:delivery.grid,zip_from:0
@@ -496,7 +472,7 @@
 #: view:delivery.grid:delivery.view_delivery_grid_form
 #: field:delivery.grid,state_ids:0
 msgid "States"
-msgstr ""
+msgstr "สถานะ"
 
 #. module: delivery
 #: model:ir.model,name:delivery.model_stock_move
@@ -510,15 +486,15 @@
 msgstr ""
 
 #. module: delivery
-#: code:addons/delivery/sale.py:78
+#: code:addons/delivery/sale.py:74
 #, python-format
 msgid "The order state have to be draft to add delivery lines."
-msgstr ""
+msgstr "คำสั่งที่จะเพิ่มรายการจัดส่งต้องอยู่ในสถานะร่าง"
 
 #. module: delivery
 #: help:delivery.carrier,partner_id:0
 msgid "The partner that is doing the delivery service."
-msgstr ""
+msgstr "คู่ค้าที่ให้บริการจัดส่ง"
 
 #. module: delivery
 #: help:res.partner,property_delivery_carrier:0
@@ -533,7 +509,7 @@
 #. module: delivery
 #: field:delivery.carrier,partner_id:0
 msgid "Transport Company"
-msgstr ""
+msgstr "บริษัทขนส่ง"
 
 #. module: delivery
 #: code:addons/delivery/delivery.py:237
@@ -542,10 +518,9 @@
 msgstr ""
 
 #. module: delivery
-#: field:stock.move,weight_uom_id:0
-#: field:stock.picking,weight_uom_id:0
+#: field:stock.move,weight_uom_id:0 field:stock.picking,weight_uom_id:0
 msgid "Unit of Measure"
-msgstr ""
+msgstr "หน่วยของการวัด"
 
 #. module: delivery
 #: help:stock.move,weight_uom_id:0
@@ -556,13 +531,12 @@
 #. module: delivery
 #: help:stock.picking,weight_uom_id:0
 msgid "Unit of measurement for Weight"
-msgstr ""
-
-#. module: delivery
-#: selection:delivery.grid.line,price_type:0
-#: field:delivery.grid.line,type:0
+msgstr "หน่วยวัดสำหรับน้ำหนัก"
+
+#. module: delivery
+#: selection:delivery.grid.line,price_type:0 field:delivery.grid.line,type:0
 msgid "Variable"
-msgstr ""
+msgstr "ตัวแปล"
 
 #. module: delivery
 #: field:delivery.grid.line,variable_factor:0
@@ -571,8 +545,7 @@
 
 #. module: delivery
 #: selection:delivery.grid.line,type:0
-#: selection:delivery.grid.line,variable_factor:0
-#: field:stock.picking,volume:0
+#: selection:delivery.grid.line,variable_factor:0 field:stock.picking,volume:0
 msgid "Volume"
 msgstr "ระดับเสียง"
 
@@ -580,18 +553,15 @@
 #: code:addons/delivery/stock.py:90
 #, python-format
 msgid "Warning!"
-msgstr ""
+msgstr "คำเตือน!"
 
 #. module: delivery
 #: selection:delivery.grid.line,type:0
-#: selection:delivery.grid.line,variable_factor:0
-#: view:stock.move:delivery.view_move_withweight_form
-#: field:stock.move,weight:0
+#: selection:delivery.grid.line,variable_factor:0 field:stock.move,weight:0
 #: view:stock.picking:delivery.view_picking_withcarrier_out_form
-#: field:stock.picking,weight:0
-#: view:website:stock.report_picking
+#: field:stock.picking,weight:0 view:website:stock.report_picking
 msgid "Weight"
-msgstr ""
+msgstr "น้ำหนัก"
 
 #. module: delivery
 #: selection:delivery.grid.line,type:0
@@ -602,12 +572,12 @@
 #. module: delivery
 #: view:website:stock.report_picking
 msgid "Will be invoiced to:"
-msgstr ""
+msgstr "จะแจ้งหนี้ไปยัง:"
 
 #. module: delivery
 #: view:delivery.carrier:delivery.view_delivery_carrier_form
 msgid "Zip"
-msgstr ""
+msgstr "รหัสไปรษณีย์"
 
 #. module: delivery
 #: view:delivery.grid.line:delivery.view_delivery_grid_line_form
