# -*- encoding: utf-8 -*-
##############################################################################
#
# Copyright (c) 2005-2006 TINY SPRL. (http://tiny.be) All Rights Reserved.
#
# $Id: mrp.py 1292 2005-09-08 03:26:33Z pinky $
#
# WARNING: This program as such is intended to be used by professional
# programmers who take the whole responsability of assessing all potential
# consequences resulting from its eventual inadequacies and bugs
# End users who are looking for a ready-to-use solution with commercial
# garantees and support are strongly adviced to contract a Free Software
# Service Company
#
# This program is Free Software; you can redistribute it and/or
# modify it under the terms of the GNU General Public License
# as published by the Free Software Foundation; either version 2
# of the License, or (at your option) any later version.
#
# This program is distributed in the hope that it will be useful,
# but WITHOUT ANY WARRANTY; without even the implied warranty of
# MERCHANTABILITY or FITNESS FOR A PARTICULAR PURPOSE.  See the
# GNU General Public License for more details.
#
# You should have received a copy of the GNU General Public License
# along with this program; if not, write to the Free Software
# Foundation, Inc., 59 Temple Place - Suite 330, Boston, MA  02111-1307, USA.
#
##############################################################################

from osv import fields
from osv import osv
import ir

import netsvc
import time
from mx import DateTime

#----------------------------------------------------------
# Workcenters
#----------------------------------------------------------
# capacity_hour : capacity per hour. default: 1.0.
#          Eg: If 5 concurrent operations at one time: capacity = 5 (because 5 employees)
# unit_per_cycle : how many units are produced for one cycle
#
# TODO: Work Center may be recursive ?
#

class mrp_production_workcenter_line(osv.osv):
    _inherit = 'mrp.production.workcenter.line'
    _name = 'mrp.production.workcenter.line'
    _description = 'Production workcenters used'

    def _calc_delay(self, cr, uid, ids, name, arg, context={}):
        result = {}
        for obj in self.browse(cr, uid, ids, context):
            if obj.date_start and obj.date_finnished:
                diff = DateTime.strptime(obj.date_finnished, '%Y-%m-%d %H:%M:%S') - DateTime.strptime(obj.date_start, '%Y-%m-%d %H:%M:%S')
                result[obj.id]=diff.day
            else:
                result[obj.id] = 0
        return result

    _columns = {
        'state': fields.selection([('draft','Draft'),('confirm', 'Confirm'),('cancel','Canceled'),('done','Done')],'Status', readonly=True),
        'date_start': fields.datetime('Start Date'),
        'date_finnished': fields.datetime('End Date'),
        'delay': fields.function(_calc_delay, method=True, string='Delay', help="This is delay between operation start and stop in this workcenter"),
        'delay': fields.float('delay', required=True),
    }
    _defaults = {
        'state': lambda *a: 'draft',
        'delay': lambda *a: 0.0
    }

    def action_draft(self, cr, uid, ids):
        self.write(cr, uid, ids, {'state':'draft'})
#       self.write(cr, uid, ids, {'state':'draft','date_start':None})
        return True

    def action_confirm(self, cr, uid, ids):
        self.write(cr, uid, ids, {'state':'confirm'})
#       self.write(cr, uid, ids, {'state':'confirm','date_start':DateTime.now().strftime('%Y-%m-%d %H:%M:%S')})
        return True

    def action_done(self, cr, uid, ids):
        self.write(cr, uid, ids, {'state':'done'})
#       self.write(cr, uid, ids, {'state':'done','date_finnished':DateTime.now().strftime('%Y-%m-%d %H:%M:%S')})
        return True

    def action_cancel(self, cr, uid, ids):
        self.write(cr, uid, ids, {'state':'cancel'})
#       self.write(cr, uid, ids, {'state':'cancel','date_start':None})
        return True

mrp_production_workcenter_line()

class mrp_production(osv.osv):
    _name = 'mrp.production'
    _inherit = 'mrp.production'
    _description = 'Production'

    def action_confirm(self, cr, uid, ids):
        obj=self.browse(cr,uid,ids)[0]
        for workcenter_line in obj.workcenter_lines:
            tmp=self.pool.get('mrp.production.workcenter.line').action_confirm(cr,uid,[workcenter_line.id])
        return super(mrp_production,self).action_confirm(cr,uid,ids)

    def action_production_end(self, cr, uid, ids):
        obj=self.browse(cr,uid,ids)[0]
        for workcenter_line in obj.workcenter_lines:
            tmp=self.pool.get('mrp.production.workcenter.line').action_done(cr,uid,[workcenter_line.id])
        return super(mrp_production,self).action_production_end(cr,uid,ids)

    def action_cancel(self, cr, uid, ids):
        obj=self.browse(cr,uid,ids)[0]
        for workcenter_line in obj.workcenter_lines:
            tmp=self.pool.get('mrp.production.workcenter.line').action_cancel(cr,uid,[workcenter_line.id])
        return super(mrp_production,self).action_cancel(cr,uid,ids)

mrp_production()

class mrp_operations_operation_code(osv.osv):
    _name="mrp_operations.operation.code"
    _columns={
        'name': fields.char('Operation Name',size=64, required=True),
        'code': fields.char('Code', size=16, required=True),
        'start_stop': fields.selection([('start','Start'),('stop','Stop'),('done','Done')], 'Status', required=True),
    }
mrp_operations_operation_code()

class mrp_operations_operation(osv.osv):
    _name="mrp_operations.operation"
    
    def _order_date_search_production(self,cr,uid,ids):
        operation_ids=self.pool.get('mrp_operations.operation').search(cr,uid,[('production_id','=',ids[0])])
        return operation_ids
        
    def _get_order_date(self, cr, uid, ids, field_name, arg, context):
        res={}
        operation_obj=self.browse(cr, uid, ids, context=context)
        for operation in operation_obj:
                res[operation.id]=operation.production_id.date_planned
        return res
    
    def create(self, cr, uid, vals, context=None):
        wf_service = netsvc.LocalService('workflow')
        code_ids=self.pool.get('mrp_operations.operation.code').search(cr,uid,[('id','=',vals['code_id'])])
        code=self.pool.get('mrp_operations.operation.code').browse(cr,uid,code_ids)[0]
        if code.start_stop=='start' or code.start_stop=='stop' or code.start_stop=='done':
            wc_op_id=self.pool.get('mrp.production.workcenter.line').search(cr,uid,[('workcenter_id','=',vals['workcenter_id']),('production_id','=',vals['production_id'])])
            if not wc_op_id:
                production_obj=self.pool.get('mrp.production').browse(cr,uid,vals['production_id'])
                wc_op_id.append(self.pool.get('mrp.production.workcenter.line').create(cr,uid,{'production_id':vals['production_id'],'name':production_obj.product_id.name,'workcenter_id':vals['workcenter_id']}))
            if code.start_stop=='start':
                tmp=self.pool.get('mrp.production.workcenter.line').action_confirm(cr,uid,wc_op_id[0])
            if code.start_stop=='done':
                tmp=self.pool.get('mrp.production.workcenter.line').action_done(cr,uid,wc_op_id)
            if code.start_stop=='stop':
                self.pool.get('mrp.production').write(cr,uid,vals['production_id'],{'date_finnished':DateTime.now().strftime('%Y-%m-%d %H:%M:%S')})
        return super(mrp_operations_operation, self).create(cr, uid, vals,  context=context)

    _columns={
        'production_id':fields.many2one('mrp.production','Production',required=True),
        'workcenter_id':fields.many2one('mrp.workcenter','Workcenter',required=True),
        'code_id':fields.many2one('mrp_operations.operation.code','Code',required=True),
<<<<<<< HEAD
        'date_start': fields.datetime('Start Date'),
        'date_finished': fields.datetime('End Date'),
        'order_date': fields.function(_get_order_date,method=True,string='Order Date',type='date',store={'mrp.production':(['date_planned'],_order_date_search_production)}),
        }
=======
    }
>>>>>>> 4f488fea

mrp_operations_operation()
# vim:expandtab:smartindent:tabstop=4:softtabstop=4:shiftwidth=4:
<|MERGE_RESOLUTION|>--- conflicted
+++ resolved
@@ -164,14 +164,10 @@
         'production_id':fields.many2one('mrp.production','Production',required=True),
         'workcenter_id':fields.many2one('mrp.workcenter','Workcenter',required=True),
         'code_id':fields.many2one('mrp_operations.operation.code','Code',required=True),
-<<<<<<< HEAD
         'date_start': fields.datetime('Start Date'),
         'date_finished': fields.datetime('End Date'),
         'order_date': fields.function(_get_order_date,method=True,string='Order Date',type='date',store={'mrp.production':(['date_planned'],_order_date_search_production)}),
         }
-=======
-    }
->>>>>>> 4f488fea
 
 mrp_operations_operation()
 # vim:expandtab:smartindent:tabstop=4:softtabstop=4:shiftwidth=4:
