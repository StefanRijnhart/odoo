--- conflicted
+++ resolved
@@ -277,13 +277,8 @@
                 accounts[res['id']] = res
 
         # consolidate accounts with direct children
-<<<<<<< HEAD
         ids2.reverse()
         brs = list(self.browse(cr, uid, ids2, context=context))
-=======
-        brs = list(self.browse(cr, uid, children_and_consolidated,
-                               context=context))
->>>>>>> 9dd41736
         sums = {}
         while brs:
             current = brs[0]
@@ -1372,16 +1367,6 @@
         'sign': lambda *args: 1.0,
         'notprintable': lambda *a: False,
     }
-<<<<<<< HEAD
-    def _check_recursion(self, cr, uid, ids):
-        level = 100
-        while len(ids):
-            cr.execute('select distinct parent_id from account_tax_code where id in ('+','.join(map(str,ids))+')')
-            ids = filter(None, map(lambda x:x[0], cr.fetchall()))
-            if not level:
-                return False
-            level -= 1
-        return True
     
     def copy(self, cr, uid, id, default=None, context=None):
         if default is None:
@@ -1389,10 +1374,9 @@
         default = default.copy()
         default.update({'line_ids': []})
         return super(account_tax_code, self).copy(cr, uid, id, default, context)
-    
-=======
+
     _check_recursion = check_cycle
->>>>>>> 9dd41736
+
     _constraints = [
         (_check_recursion, 'Error ! You can not create recursive accounts.', ['parent_id'])
     ]
