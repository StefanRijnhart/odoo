--- conflicted
+++ resolved
@@ -815,7 +815,74 @@
         self.assertEqual(positive_line[0]['amount'], 50.0, 'The amount of the amls should be 50')
         self.assertEqual(negative_line[0]['amount'], -50.0, 'The amount of the amls should be -50')
 
-<<<<<<< HEAD
+    def test_revert_payment_and_reconcile_exchange(self):
+
+        # A reversal of a reconciled payment which created a currency exchange entry, should create reversal moves
+        # which move lines should be reconciled two by two with the original move's lines
+
+        def _determine_debit_credit_line(move):
+            line_ids_reconciliable = move.line_ids.filtered(lambda l: l.account_id.reconcile or l.account_id.internal_type == 'liquidity')
+            return line_ids_reconciliable.filtered(lambda l: l.debit), line_ids_reconciliable.filtered(lambda l: l.credit)
+
+        def _move_revert_test_pair(move, revert):
+            self.assertTrue(move.line_ids)
+            self.assertTrue(revert.line_ids)
+
+            move_lines = _determine_debit_credit_line(move)
+            revert_lines = _determine_debit_credit_line(revert)
+
+            # in the case of the exchange entry, only one pair of lines will be found
+            if move_lines[0] and revert_lines[1]:
+                self.assertTrue(move_lines[0].full_reconcile_id.exists())
+                self.assertEqual(move_lines[0].full_reconcile_id.id, revert_lines[1].full_reconcile_id.id)
+
+            if move_lines[1] and revert_lines[0]:
+                self.assertTrue(move_lines[1].full_reconcile_id.exists())
+                self.assertEqual(move_lines[1].full_reconcile_id.id, revert_lines[0].full_reconcile_id.id)
+
+        self.env['res.currency.rate'].create({
+            'name': time.strftime('%Y') + '-07-01',
+            'rate': 1.0,
+            'currency_id': self.currency_usd_id,
+            'company_id': self.env.ref('base.main_company').id
+        })
+        self.env['res.currency.rate'].create({
+            'name': time.strftime('%Y') + '-08-01',
+            'rate': 0.5,
+            'currency_id': self.currency_usd_id,
+            'company_id': self.env.ref('base.main_company').id
+        })
+        inv = self.create_invoice(invoice_amount=111, currency_id=self.currency_usd_id)
+        payment = self.env['account.payment'].create({
+            'payment_type': 'inbound',
+            'payment_method_id': self.env.ref('account.account_payment_method_manual_in').id,
+            'partner_type': 'customer',
+            'partner_id': self.partner_agrolait_id,
+            'amount': 111,
+            'currency_id': self.currency_usd_id,
+            'journal_id': self.bank_journal_usd.id,
+            'payment_date': time.strftime('%Y') + '-08-01',
+        })
+        payment.post()
+
+        credit_aml = payment.move_line_ids.filtered('credit')
+        inv.assign_outstanding_credit(credit_aml.id)
+        self.assertTrue(inv.state == 'paid', 'The invoice should be paid')
+
+        exchange_reconcile = payment.move_line_ids.mapped('full_reconcile_id')
+        exchange_move = exchange_reconcile.exchange_move_id
+        payment_move = payment.move_line_ids[0].move_id
+
+        reverted_payment_move = self.env['account.move'].browse(payment_move.reverse_moves(time.strftime('%Y') + '-08-01'))
+
+        # After reversal of payment, the invoice should be open
+        self.assertTrue(inv.state == 'open', 'The invoice should be open again')
+        self.assertFalse(exchange_reconcile.exists())
+
+        reverted_exchange_move = self.env['account.move'].search([('journal_id', '=', exchange_move.journal_id.id), ('ref', 'ilike', exchange_move.name)], limit=1)
+        _move_revert_test_pair(payment_move, reverted_payment_move)
+        _move_revert_test_pair(exchange_move, reverted_exchange_move)
+
     def test_partial_reconcile_currencies_02(self):
         ####
         # Day 1: Invoice Cust/001 to customer (expressed in USD)
@@ -897,73 +964,4 @@
         # We expect at this point that the invoice should still be open,
         # because they owe us still 50 CC.
         self.assertEqual(invoice_cust_1.state, 'open',
-                         'Invoice is in status %s' % invoice_cust_1.state)
-=======
-    def test_revert_payment_and_reconcile_exchange(self):
-
-        # A reversal of a reconciled payment which created a currency exchange entry, should create reversal moves
-        # which move lines should be reconciled two by two with the original move's lines
-
-        def _determine_debit_credit_line(move):
-            line_ids_reconciliable = move.line_ids.filtered(lambda l: l.account_id.reconcile or l.account_id.internal_type == 'liquidity')
-            return line_ids_reconciliable.filtered(lambda l: l.debit), line_ids_reconciliable.filtered(lambda l: l.credit)
-
-        def _move_revert_test_pair(move, revert):
-            self.assertTrue(move.line_ids)
-            self.assertTrue(revert.line_ids)
-
-            move_lines = _determine_debit_credit_line(move)
-            revert_lines = _determine_debit_credit_line(revert)
-
-            # in the case of the exchange entry, only one pair of lines will be found
-            if move_lines[0] and revert_lines[1]:
-                self.assertTrue(move_lines[0].full_reconcile_id.exists())
-                self.assertEqual(move_lines[0].full_reconcile_id.id, revert_lines[1].full_reconcile_id.id)
-
-            if move_lines[1] and revert_lines[0]:
-                self.assertTrue(move_lines[1].full_reconcile_id.exists())
-                self.assertEqual(move_lines[1].full_reconcile_id.id, revert_lines[0].full_reconcile_id.id)
-
-        self.env['res.currency.rate'].create({
-            'name': time.strftime('%Y') + '-07-01',
-            'rate': 1.0,
-            'currency_id': self.currency_usd_id,
-            'company_id': self.env.ref('base.main_company').id
-        })
-        self.env['res.currency.rate'].create({
-            'name': time.strftime('%Y') + '-08-01',
-            'rate': 0.5,
-            'currency_id': self.currency_usd_id,
-            'company_id': self.env.ref('base.main_company').id
-        })
-        inv = self.create_invoice(invoice_amount=111, currency_id=self.currency_usd_id)
-        payment = self.env['account.payment'].create({
-            'payment_type': 'inbound',
-            'payment_method_id': self.env.ref('account.account_payment_method_manual_in').id,
-            'partner_type': 'customer',
-            'partner_id': self.partner_agrolait_id,
-            'amount': 111,
-            'currency_id': self.currency_usd_id,
-            'journal_id': self.bank_journal_usd.id,
-            'payment_date': time.strftime('%Y') + '-08-01',
-        })
-        payment.post()
-
-        credit_aml = payment.move_line_ids.filtered('credit')
-        inv.assign_outstanding_credit(credit_aml.id)
-        self.assertTrue(inv.state == 'paid', 'The invoice should be paid')
-
-        exchange_reconcile = payment.move_line_ids.mapped('full_reconcile_id')
-        exchange_move = exchange_reconcile.exchange_move_id
-        payment_move = payment.move_line_ids[0].move_id
-
-        reverted_payment_move = self.env['account.move'].browse(payment_move.reverse_moves(time.strftime('%Y') + '-08-01'))
-
-        # After reversal of payment, the invoice should be open
-        self.assertTrue(inv.state == 'open', 'The invoice should be open again')
-        self.assertFalse(exchange_reconcile.exists())
-
-        reverted_exchange_move = self.env['account.move'].search([('journal_id', '=', exchange_move.journal_id.id), ('ref', 'ilike', exchange_move.name)], limit=1)
-        _move_revert_test_pair(payment_move, reverted_payment_move)
-        _move_revert_test_pair(exchange_move, reverted_exchange_move)
->>>>>>> 6e6e3d4c
+                         'Invoice is in status %s' % invoice_cust_1.state)