--- conflicted
+++ resolved
@@ -168,20 +168,6 @@
 
         self.assertEquals(invoice.amount_untaxed, sum([x.base for x in invoice.tax_line_ids]))
 
-<<<<<<< HEAD
-    def test_customer_invoice_dashboard(self):
-        def patched_today(*args, **kwargs):
-            return '2019-01-22'
-
-        date_invoice = '2019-01-21'
-        partner3 = self.env.ref('base.res_partner_3')
-        account_id = self.env['account.account'].search([('user_type_id', '=', self.env.ref('account.data_account_type_revenue').id)], limit=1).id
-
-        journal = self.env['account.journal'].create({
-            'name': 'sale_0',
-            'code': 'SALE0',
-            'type': 'sale',
-=======
     def test_customer_invoice_tax_refund(self):
         company = self.env.user.company_id
         tax_account = self.env['account.account'].create({
@@ -209,7 +195,6 @@
             'type_tax_use': 'sale',
             'account_id': tax_account.id,
             'refund_account_id': tax_refund_account.id
->>>>>>> cd5c8a02
         })
 
         invoice_line_data = [
@@ -221,7 +206,47 @@
                     'name': 'product test 1',
                     'discount': 10.00,
                     'price_unit': 2.27,
-<<<<<<< HEAD
+                    'invoice_line_tax_ids': [(6, 0, [tax.id])],
+                }
+             )]
+
+        invoice = self.env['account.invoice'].create(dict(
+            name="Test Customer Invoice",
+            reference_type="none",
+            journal_id=journalrec.id,
+            partner_id=partner3.id,
+            invoice_line_ids=invoice_line_data
+        ))
+
+        invoice.action_invoice_open()
+
+        refund = invoice.refund()
+        self.assertEqual(invoice.tax_line_ids.mapped('account_id'), tax_account)
+        self.assertEqual(refund.tax_line_ids.mapped('account_id'), tax_refund_account)
+
+    def test_customer_invoice_dashboard(self):
+        def patched_today(*args, **kwargs):
+            return '2019-01-22'
+
+        date_invoice = '2019-01-21'
+        partner3 = self.env.ref('base.res_partner_3')
+        account_id = self.env['account.account'].search([('user_type_id', '=', self.env.ref('account.data_account_type_revenue').id)], limit=1).id
+
+        journal = self.env['account.journal'].create({
+            'name': 'sale_0',
+            'code': 'SALE0',
+            'type': 'sale',
+        })
+
+        invoice_line_data = [
+            (0, 0,
+                {
+                    'product_id': self.env.ref('product.product_product_1').id,
+                    'quantity': 40.0,
+                    'account_id': account_id,
+                    'name': 'product test 1',
+                    'discount': 10.00,
+                    'price_unit': 2.27,
                 }
              )
         ]
@@ -313,23 +338,4 @@
         with patch('odoo.fields.Date.today', patched_today):
             dashboard_data = journal.get_journal_dashboard_datas()
             self.assertEquals(dashboard_data['number_late'], 2)
-            self.assertEquals(dashboard_data['sum_late'], '$ 78.42')
-=======
-                    'invoice_line_tax_ids': [(6, 0, [tax.id])],
-                }
-             )]
-
-        invoice = self.env['account.invoice'].create(dict(
-            name="Test Customer Invoice",
-            reference_type="none",
-            journal_id=journalrec.id,
-            partner_id=partner3.id,
-            invoice_line_ids=invoice_line_data
-        ))
-
-        invoice.action_invoice_open()
-
-        refund = invoice.refund()
-        self.assertEqual(invoice.tax_line_ids.mapped('account_id'), tax_account)
-        self.assertEqual(refund.tax_line_ids.mapped('account_id'), tax_refund_account)
->>>>>>> cd5c8a02
+            self.assertEquals(dashboard_data['sum_late'], '$ 78.42')