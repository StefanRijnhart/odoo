<?xml version="1.0" encoding="utf-8"?>
<openerp>
    <data>

        <!-- Invoices -->
        <record id="view_invoice_line_calendar" model="ir.ui.view">
            <field name="name">account.invoice.calendar</field>
            <field name="model">account.invoice</field>
            <field name="arch" type="xml">
                <calendar string="Invoices" color="journal_id" date_start="date_invoice">
                    <field name="partner_id"/>
                    <field name="amount_total"/>
                </calendar>
            </field>
        </record>

        <record model="ir.ui.view" id="view_invoice_pivot">
            <field name="name">account.invoice.pivot</field>
            <field name="model">account.invoice</field>
            <field name="arch" type="xml">
                <pivot string="Invoices" display_quantity="true">
                    <field name="partner_id"/>
                    <field name="amount_total" type="measure"/>
                </pivot>
            </field>
        </record>

        <record model="ir.ui.view" id="view_invoice_graph">
            <field name="name">account.invoice.graph</field>
            <field name="model">account.invoice</field>
            <field name="arch" type="xml">
                <graph string="Invoices">
                    <field name="partner_id"/>
                    <field name="amount_total" type="measure"/>
                </graph>
            </field>
        </record>

        <record id="view_invoice_line_tree" model="ir.ui.view">
            <field name="name">account.invoice.line.tree</field>
            <field name="model">account.invoice.line</field>
            <field name="arch" type="xml">
                <tree string="Invoice Line">
                    <field name="name"/>
                    <field name="account_id" groups="account.group_account_user"/>
                    <field name="quantity"/>
                    <field name="uos_id" groups="product.group_uom"/>
                    <field name="price_unit"/>
                    <field name="discount" groups="sale.group_discount_per_so_line"/>
                    <field name="price_subtotal"/>
                </tree>
            </field>
        </record>

        <record id="view_invoice_line_form" model="ir.ui.view">
            <field name="name">account.invoice.line.form</field>
            <field name="model">account.invoice.line</field>
            <field name="arch" type="xml">
                <form string="Invoice Line">
                    <group>
                        <group>
                            <field name="product_id"
                                on_change="product_id_change(product_id, uos_id, quantity, name, parent.type, parent.partner_id, parent.fiscal_position, price_unit, parent.currency_id, parent.company_id, parent.date_invoice, context)" context="{'partner_id': parent.partner_id}"/>
                            <label for="quantity"/>
                            <div>
                                <field name="quantity" class="oe_inline"/>
                                <field name="uos_id" class="oe_inline" groups="product.group_uom"
                                  on_change="uos_id_change(product_id, uos_id, quantity, name, parent.type, parent.partner_id, parent.fiscal_position, price_unit, parent.currency_id, parent.company_id, parent.date_invoice, context)"/>
                            </div>
                            <field name="price_unit"/>
                            <field name="discount" groups="sale.group_discount_per_so_line"/>
                        </group>
                        <group>
                            <field domain="[('company_id', '=', parent.company_id), ('journal_id', '=', parent.journal_id), ('type', '&lt;&gt;', 'view')]" name="account_id" on_change="onchange_account_id(product_id, parent.partner_id, parent.type, parent.fiscal_position,account_id, parent.date_invoice)" groups="account.group_account_user"/>
                            <field name="invoice_line_tax_id" context="{'type':parent.get('type')}" domain="[('parent_id','=',False),('company_id', '=', parent.company_id)]" widget="many2many_tags"/>
                            <field domain="[('type','&lt;&gt;','view'), ('company_id', '=', parent.company_id)], ('state','not in',('close','cancelled'))]" name="account_analytic_id" groups="analytic.group_analytic_accounting"/>
                            <field name="company_id" groups="base.group_multi_company" readonly="1"/>
                        </group>
                    </group>
                    <label for="name"/>
                    <field name="name"/>
                </form>
            </field>
        </record>

        <record id="view_invoice_tax_tree" model="ir.ui.view">
            <field name="name">account.invoice.tax.tree</field>
            <field name="model">account.invoice.tax</field>
            <field name="arch" type="xml">
                <tree string="Manual Invoice Taxes">
                    <field name="sequence"/>
                    <field name="manual"/>
                    <field name="name"/>
                    <field name="account_id" groups="base.group_account_user"/>
                    <field name="base"/>
                    <field name="amount"/>
                </tree>
            </field>
        </record>

        <record id="view_invoice_tax_form" model="ir.ui.view">
            <field name="name">account.invoice.tax.form</field>
            <field name="model">account.invoice.tax</field>
            <field name="arch" type="xml">
                <form string="Manual Invoice Taxes">
                    <group col="4">
                        <field name="name"/>
                        <field name="sequence"/>
                        <field name="account_id" groups="account.group_account_user"/>
                        <field name="account_analytic_id" domain="[('type','&lt;&gt;','view'), ('company_id', '=', parent.company_id), ('state','not in',('close','cancelled')]" groups="analytic.group_analytic_accounting"/>
                        <field name="manual"/>
                        <field name="amount"/>
                        <field name="base" readonly="0"/>
                        <separator colspan="4" string="Tax Codes"/>
                        <field name="base_code_id"/>
                        <field name="base_amount"/>
                        <field name="tax_code_id"/>
                        <field name="tax_amount"/>
                        <field name="factor_base" invisible="True"/>
                        <field name="factor_tax" invisible="True"/>
                    </group>
                </form>
            </field>
        </record>

        <record id="invoice_tree" model="ir.ui.view">
            <field name="name">account.invoice.tree</field>
            <field name="model">account.invoice</field>
            <field name="arch" type="xml">
                <tree colors="blue:state == 'draft';black:state in ('proforma','proforma2','open');gray:state == 'cancel'" string="Invoice">
                    <field name="partner_id" groups="base.group_user"/>
                    <field name="commercial_partner_id" invisible="1"/>
                    <field name="date_invoice"/>
                    <field name="number"/>
                    <field name="reference" invisible="1"/>
                    <field name="name" invisible="1"/>
                    <field name="journal_id" invisible="1"/>
                    <field name="period_id" invisible="1" groups="account.group_account_user"/>
                    <field name="company_id" groups="base.group_multi_company" options="{'no_create': True}"/>
                    <field name="user_id" string="Salesperson"/>
                    <field name="date_due"/>
                    <field name="origin"/>
                    <field name="currency_id" groups="base.group_multi_currency"/>
                    <field name="residual" sum="Residual Amount"/>
                    <field name="amount_untaxed" sum="Untaxed Amount"/>
                    <field name="amount_total" sum="Total Amount"/>
                    <field name="state"/>
                    <field name="type" invisible="context.get('type',True)"/>
                </tree>
            </field>
        </record>

        <record id="invoice_supplier_form" model="ir.ui.view">
            <field name="name">account.invoice.supplier.form</field>
            <field name="model">account.invoice</field>
            <field name="priority">2</field>
            <field name="arch" type="xml">
                <form string="Supplier Invoice">
                <header>
                        <button name="invoice_open" states="draft,proforma2" string="Validate" class="oe_highlight" groups="account.group_account_invoice"/>
                        <button name="%(action_account_invoice_refund)d" type='action' string='Ask Refund' states='open,paid' groups="account.group_account_invoice"/>
                        <button name="invoice_cancel" states="draft,proforma2" string="Cancel Invoice" groups="account.group_account_invoice"/>
                        <button name="action_cancel_draft" states="cancel" string="Set to Draft" type="object" groups="account.group_account_invoice"/>
                        <button name='%(action_account_state_open)d' type='action' string='Re-Open' groups="account.group_account_invoice" attrs="{'invisible':['|', ('state','&lt;&gt;','paid'), ('reconciled', '=', True)]}" help="This button only appears when the state of the invoice is 'paid' (showing that it has been fully reconciled) and auto-computed boolean 'reconciled' is False (depicting that it's not the case anymore). In other words, the invoice has been dereconciled and it does not fit anymore the 'paid' state. You should press this button to re-open it and let it continue its normal process after having resolved the eventual exceptions it may have created."/>
                    <field name="state" widget="statusbar" statusbar_visible="draft,open,paid" statusbar_colors='{"proforma":"blue","proforma2":"blue"}'/>
                </header>
                <sheet string="Supplier Invoice">
                    <div class="oe_title">
                        <h1>
                            <label string="Draft Invoice" attrs="{'invisible': ['|',('state','&lt;&gt;','draft'), ('type','&lt;&gt;','in_invoice')]}"/>
                            <label string="Draft Refund" attrs="{'invisible': ['|',('state','&lt;&gt;','draft'), ('type','&lt;&gt;','in_refund')]}"/>
                            <label string="Invoice" attrs="{'invisible': ['|',('state', '=', 'draft'), ('type','&lt;&gt;','in_invoice')]}"/>
                            <label string="Refund" attrs="{'invisible': ['|',('state', '=', 'draft'), ('type','&lt;&gt;','in_refund')]}"/>
                            <field name="number" class="oe_inline"  attrs="{'invisible': [('state', '=', 'draft')]}"/>
                        </h1>
                    </div>
                    <field name="type" invisible="1"/>
                    <group>
                        <group>
                            <field string="Supplier" name="partner_id"
                              on_change="onchange_partner_id(type, partner_id, date_invoice, payment_term, partner_bank_id, company_id, context)"
                              context="{'default_customer': 0, 'search_default_supplier': 1, 'default_supplier': 1}"
                              domain="[('supplier', '=', True)]"/>
                            <field name="fiscal_position" options="{'no_create': True}"/>
                            <field name="origin"/>
                            <field name="supplier_invoice_number"/>
                            <label for="reference_type"/>
                            <div>
                                <field name="reference_type" class="oe_inline oe_edit_only"/>
                                <field name="reference" class="oe_inline"/>
                            </div>
                        </group>
                        <group>
                            <field name="date_invoice" on_change="onchange_payment_term_date_invoice(payment_term, date_invoice)" />
                            <field name="date_due"/>
                            <field domain="[('company_id', '=', company_id), ('type', '=', 'payable')]"
                                name="account_id" groups="account.group_account_user"/>
                            <field name="internal_number" invisible="1"/>
                            <field name="journal_id" groups="account.group_account_user"
                                on_change="onchange_journal_id(journal_id)" options="{'no_create': True}"
                                attrs="{'readonly':[('internal_number','!=',False)]}"/>
                            <field name="currency_id" groups="base.group_multi_currency"/>
                            <field name="check_total" groups="account.group_supplier_inv_check_total"/>
                        </group>
                    </group>
                    <notebook>
                        <page string="Invoice">
                            <field context="{'partner_id': partner_id, 'price_type': context.get('price_type') or False, 'type': type}" name="invoice_line">
                                <tree string="Invoice lines" editable="bottom">
                                    <field name="sequence" widget="handle" />
                                    <field name="product_id"
                                        on_change="product_id_change(product_id, uos_id, quantity, name, parent.type, parent.partner_id, parent.fiscal_position, price_unit, parent.currency_id, parent.company_id, parent.date_invoice, context)" context="{'partner_id': parent.partner_id}"/>
                                    <field name="name"/>
                                    <field name="company_id" invisible="1"/>
                                    <field name="account_id" groups="account.group_account_user"
                                        domain="[('company_id', '=', parent.company_id), ('journal_id', '=', parent.journal_id), ('type', '=', 'other')]"
                                        on_change="onchange_account_id(product_id, parent.partner_id, parent.type, parent.fiscal_position,account_id, parent.date_invoice)"/>
                                    <field name="account_analytic_id" groups="analytic.group_analytic_accounting"
                                        domain="[('type','!=','view'), ('company_id', '=', parent.company_id), ('state','not in',('close','cancelled'))]"/>
                                    <field name="quantity"/>
                                    <field name="uos_id" groups="product.group_uom"
                                        on_change="uos_id_change(product_id, uos_id, quantity, name, parent.type, parent.partner_id, parent.fiscal_position, price_unit, parent.currency_id, parent.company_id, parent.date_invoice, context)"/>
                                    <field name="price_unit"/>
                                    <field name="discount" groups="sale.group_discount_per_so_line"/>
                                    <field name="invoice_line_tax_id" widget="many2many_tags" context="{'type':parent.type}"
                                        domain="[('parent_id','=',False),('company_id', '=', parent.company_id)]"/>
                                    <field name="price_subtotal"/>
                                </tree>
                            </field>
                            <group class="oe_subtotal_footer oe_right">
                                <field name="amount_untaxed" widget="monetary" options="{'currency_field': 'currency_id'}"/>
                                <div>
                                    <label for="amount_tax"/>
                                    <button name="button_reset_taxes" states="draft,proforma2"
                                        string="(update)" class="oe_link oe_edit_only"
                                        type="object" help="Recompute taxes and total"/>
                                </div>
                                <field name="amount_tax" nolabel="1" widget="monetary" options="{'currency_field': 'currency_id'}"/>
                                <field name="amount_total" class="oe_subtotal_footer_separator" widget="monetary" options="{'currency_field': 'currency_id'}"/>

                                <field name="residual" widget="monetary" options="{'currency_field': 'currency_id'}"/>
                                <field name="reconciled" invisible="1"/>
                            </group>
                            <div style="width: 50%%">
                                <field name="tax_line">
                                    <tree editable="bottom" string="Taxes">
                                        <field name="name"/>
                                        <field name="account_id" groups="account.group_account_invoice"/>
                                        <field name="account_analytic_id" domain="[('type','&lt;&gt;','view'), ('company_id', '=', parent.company_id)]" groups="analytic.group_analytic_accounting"/>
                                        <field name="base" on_change="base_change(base,parent.currency_id,parent.company_id,parent.date_invoice)" readonly="1"/>
                                        <field name="amount" on_change="amount_change(amount,parent.currency_id,parent.company_id,parent.date_invoice)"/>

                                        <field invisible="True" name="base_amount"/>
                                        <field invisible="True" name="tax_amount"/>
                                        <field name="factor_base" invisible="True"/>
                                        <field name="factor_tax" invisible="True"/>
                                    </tree>
                                </field>
                            </div>
                            <div>
                                <field name="comment" placeholder="Additional notes..."/>
                            </div>
                        </page>
                        <page string="Other Info">
                            <group>
                                <group>
                                    <field domain="[('partner_id', '=', partner_id)]" name="partner_bank_id" on_change="onchange_partner_bank(partner_bank_id)"/>
                                    <field name="user_id" string="Responsible" context="{'default_groups_ref': ['base.group_user', 'base.group_partner_manager', 'account.group_account_invoice']}"/>
                                    <field name="name" attrs="{'invisible': [('type', '=', 'in_invoice')]}"/>
                                    <field name="payment_term" options="{'no_create': True}" on_change="onchange_payment_term_date_invoice(payment_term, date_invoice)"/>
                                </group>
                                <group>
                                    <field name="move_id" groups="account.group_account_user"/>
                                    <field name="period_id" domain="[('state', '=', 'draft'), ('company_id', '=', company_id)]" groups="account.group_account_user"/>
                                    <field name="company_id" on_change="onchange_company_id(company_id,partner_id,type,invoice_line,currency_id)" options="{'no_create': True}" groups="base.group_multi_company"/>
                                </group>
                            </group>
                        </page>
                        <page string="Payments">
                            <field name="payment_ids">
                                <tree string="Payments">
                                    <field name="date" string="Payment Date"/>
                                    <field name="move_id"/>
                                    <field name="ref"/>
                                    <field name="name"/>
                                    <field name="journal_id"/>
                                    <field name="debit"/>
                                    <field name="credit"/>
                                    <field name="amount_currency"/>
                                    <field name="currency_id" groups="base.group_multi_currency"/>
                                </tree>
                            </field>
                        </page>
                    </notebook>
                </sheet>
                <div class="oe_chatter">
                    <field name="message_follower_ids" widget="mail_followers"/>
                    <field name="message_ids" widget="mail_thread"/>
                </div>
                </form>
            </field>
        </record>

        <record id="invoice_form" model="ir.ui.view">
            <field name="name">account.invoice.form</field>
            <field name="model">account.invoice</field>
            <field name="arch" type="xml">
                <form string="Invoice">
                <header>
                    <button name="action_invoice_sent" type="object" string="Send by Email" attrs="{'invisible':['|',('sent','=',True), ('state', '!=', 'open')]}" class="oe_highlight" groups="base.group_user"/>
                    <button name="invoice_print" string="Print" type="object" attrs="{'invisible':['|',('sent','=',True), ('state', '!=', 'open')]}" class="oe_highlight" groups="base.group_user"/>
                    <button name="action_invoice_sent" type="object" string="Send by Email" attrs="{'invisible':['|',('sent','=',False), ('state', '!=', 'open')]}" groups="base.group_user"/>
                    <button name="invoice_print" string="Print Invoice" type="object" attrs="{'invisible':['|',('sent','=',False), ('state', '!=', 'open')]}" groups="base.group_user"/>
                    <button name="invoice_open" states="draft" string="Validate" class="oe_highlight" groups="base.group_user"/>
                    <button name="invoice_open" states="proforma2" string="Validate" groups="base.group_user"/>
                    <button name="invoice_proforma2" states="draft" string="PRO-FORMA" groups="account.group_proforma_invoices"/>
                    <button name="%(action_account_invoice_refund)d" type='action' string='Refund Invoice' states='open,proforma2,paid' groups="base.group_user"/>
                    <button name="invoice_cancel" states="draft,proforma2,open" string="Cancel Invoice" groups="base.group_no_one"/>
                    <button name="action_cancel_draft" states="cancel" string="Reset to Draft" type="object" groups="base.group_user"/>
                    <button name='%(action_account_state_open)d' type='action' string='Re-Open' groups="account.group_account_invoice" attrs="{'invisible':['|', ('state','&lt;&gt;','paid'), ('reconciled', '=', True)]}" help="This button only appears when the state of the invoice is 'paid' (showing that it has been fully reconciled) and auto-computed boolean 'reconciled' is False (depicting that it's not the case anymore). In other words, the invoice has been dereconciled and it does not fit anymore the 'paid' state. You should press this button to re-open it and let it continue its normal process after having resolved the eventual exceptions it may have created."/>
                    <!--button name="%(account_invoices)d" string="Print Invoice" type="action" states="open,paid,proforma,sale,proforma2"/-->
                    <field name="state" widget="statusbar" nolabel="1" statusbar_visible="draft,open,paid" statusbar_colors='{"proforma":"blue","proforma2":"blue"}'/>
                </header>
                <sheet string="Invoice">
                    <h1>
                        <label string="Draft Invoice" attrs="{'invisible': ['|',('state','not in',('draft',)), ('type','&lt;&gt;','out_invoice')]}"/>
                        <label string="Draft Refund" attrs="{'invisible': ['|',('state','not in',('draft',)), ('type','&lt;&gt;','out_refund')]}"/>
                        <label string="Pro Forma Invoice" attrs="{'invisible': [('state','not in',('proforma','proforma2'))]}"/>
                        <label string="Invoice" attrs="{'invisible': ['|',('state','in',('draft','proforma','proforma2')), ('type','&lt;&gt;','out_invoice')]}"/>
                        <label string="Refund" attrs="{'invisible': ['|',('state','in',('draft','proforma','proforma2')), ('type','&lt;&gt;','out_refund')]}"/>
                        <field name="number" readonly="1" class="oe_inline"/>
                    </h1>
                    <field name="type" invisible="1"/>
                    <group>
                        <group>
                            <field string="Customer" name="partner_id"
                                on_change="onchange_partner_id(type, partner_id, date_invoice, payment_term, partner_bank_id, company_id, context)"
                                context="{'search_default_customer':1, 'show_address': 1}"
                                options='{"always_reload": True}'
                                domain="[('customer', '=', True)]"/>
                            <field name="fiscal_position" options="{'no_create': True}" />
                        </group>
                        <group>
                            <field name="date_invoice" on_change="onchange_payment_term_date_invoice(payment_term, date_invoice)" />
                            <field name="internal_number" invisible="1"/>
                            <field name="journal_id" groups="account.group_account_user"
                                on_change="onchange_journal_id(journal_id)" options="{'no_create': True}"
                                attrs="{'readonly':[('internal_number','!=',False)]}"/>
                            <field domain="[('company_id', '=', company_id),('type','=', 'receivable')]"
                                name="account_id" groups="account.group_account_user"/>

                            <label for="currency_id" groups="base.group_multi_currency"/>
                            <div groups="base.group_multi_currency">
                                <field name="currency_id" class="oe_inline"/>
                                <button name="%(action_account_change_currency)d" type="action"
                                  class="oe_inline oe_link oe_edit_only"
                                  string="(change)"
                                  attrs="{'invisible':[('state','!=','draft')]}"
                                  groups="account.group_account_user"/>
                            </div>
                        </group>
                    </group>
                    <field name="sent" invisible="1"/>
                    <notebook colspan="4">
                        <page string="Invoice Lines">
                            <field name="invoice_line" nolabel="1" widget="one2many_list" context="{'type': type}">
                                <tree string="Invoice Lines" editable="bottom">
                                    <field name="sequence" widget="handle"/>
                                    <field name="product_id"
                                        on_change="product_id_change(product_id, uos_id, quantity, name, parent.type, parent.partner_id, parent.fiscal_position, price_unit, parent.currency_id, parent.company_id, parent.date_invoice, context)"/>
                                    <field name="name"/>
                                    <field name="company_id" invisible="1"/>
                                    <field name="account_id" groups="account.group_account_user"
                                        domain="[('company_id', '=', parent.company_id), ('journal_id', '=', parent.journal_id), ('type', '=', 'other')]"
                                        on_change="onchange_account_id(product_id, parent.partner_id, parent.type, parent.fiscal_position,account_id, parent.date_invoice)"/>
                                    <field name="account_analytic_id" groups="analytic.group_analytic_accounting"
                                        domain="[('type','!=','view'), ('company_id', '=', parent.company_id), ('state','not in',('close','cancelled'))]"/>
                                    <field name="quantity"/>
                                    <field name="uos_id" groups="product.group_uom"
                                        on_change="uos_id_change(product_id, uos_id, quantity, name, parent.type, parent.partner_id, parent.fiscal_position, price_unit, parent.currency_id, parent.company_id, parent.date_invoice, context)"/>
                                    <field name="price_unit"/>
                                    <field name="discount" groups="sale.group_discount_per_so_line"/>
                                    <field name="invoice_line_tax_id" widget="many2many_tags" context="{'type':parent.type}"
                                        domain="[('parent_id','=',False),('company_id', '=', parent.company_id)]"/>
                                    <field name="price_subtotal"/>
                                </tree>
                            </field>
                            <group class="oe_subtotal_footer oe_right">
                                <field name="amount_untaxed" widget="monetary" options="{'currency_field': 'currency_id'}"/>
                                <div>
                                    <label for="amount_tax"/>
                                    <button name="button_reset_taxes" states="draft,proforma2"
                                        string="(update)" class="oe_link oe_edit_only"
                                        type="object" help="Recompute taxes and total"/>
                                </div>
                                <field name="amount_tax" nolabel="1" widget="monetary" options="{'currency_field': 'currency_id'}"/>
                                <field name="amount_total" class="oe_subtotal_footer_separator" widget="monetary" options="{'currency_field': 'currency_id'}"/>
                                <field name="residual" groups="account.group_account_user" widget="monetary" options="{'currency_field': 'currency_id'}"/>
                                <field name="reconciled" invisible="1"/>
                            </group>
                            <group>
<<<<<<< HEAD
                                    <field name="payment_term" class="oe_inline" on_change="onchange_payment_term_date_invoice(payment_term,date_invoice)"/>
=======
                                    <field name="payment_term" class="oe_inline" on_change="onchange_payment_term_date_invoice(payment_term, date_invoice)"/>
>>>>>>> 02954bad
                            </group>
                            <field name="comment" class="oe_inline" placeholder="Additional notes..."/>
                        </page>
                        <page string="Other Info">
                            <group col="4">
                                <group>
                                    <field name="company_id" on_change="onchange_company_id(company_id,partner_id,type,invoice_line,currency_id)" options="{'no_create': True}" groups="base.group_multi_company"/>
                                    <field name="user_id" groups="base.group_user" context="{'default_groups_ref': ['base.group_user', 'base.group_partner_manager', 'account.group_account_invoice']}"/>
                                    <field domain="[('partner_id.ref_companies', 'in', [company_id])]" name="partner_bank_id"/>
                                    <field name="period_id" domain="[('state', '=', 'draft'), ('company_id', '=', company_id)]"
                                        groups="account.group_account_manager"
                                        string="Accounting Period"
                                        placeholder="force period"/>
                                    <field name="date_due"/>
                                </group>
                                <group>
                                    <field name="origin" groups="base.group_user"/>
                                    <field name="name"/>
                                    <field name="move_id" groups="account.group_account_user"/>
                                </group>
                            </group>
                            <field name="tax_line">
                                <tree editable="bottom" string="Taxes">
                                    <field name="name"/>
                                    <field name="account_id" groups="account.group_account_user"/>
                                    <field name="base" on_change="base_change(base,parent.currency_id,parent.company_id,parent.date_invoice)" readonly="1"/>
                                    <field name="amount" on_change="amount_change(amount,parent.currency_id,parent.company_id,parent.date_invoice)"/>
                                    <field invisible="True" name="base_amount"/>
                                    <field invisible="True" name="tax_amount"/>
                                    <field name="factor_base" invisible="True"/>
                                    <field name="factor_tax" invisible="True"/>
                                </tree>
                            </field>
                        </page>
                        <page string="Payments" groups="base.group_user">
                            <field name="payment_ids">
                                <tree string="Payments">
                                    <field name="date"/>
                                    <field name="move_id"/>
                                    <field name="ref"/>
                                    <field name="name"/>
                                    <field name="journal_id" groups="base.group_user"/>
                                    <field name="debit"/>
                                    <field name="credit"/>
                                    <field name="amount_currency" groups="base.group_multi_currency"/>
                                    <field name="currency_id" groups="base.group_multi_currency"/>
                                </tree>
                            </field>
                        </page>
                    </notebook>
                </sheet>
                <div class="oe_chatter">
                    <field name="message_follower_ids" widget="mail_followers" groups="base.group_user"/>
                    <field name="message_ids" widget="mail_thread"/>
                </div>
                </form>
            </field>
        </record>

        <!-- Custom reports (aka filters) -->
        <record id="filter_invoice_salespersons" model="ir.filters">
            <field name="name">By Salespersons</field>
            <field name="model_id">account.invoice</field>
            <field name="user_id" eval="False"/>
            <field name="context">{'group_by': ['date_invoice:month', 'user_id']}</field>
        </record>

        <record id="view_account_invoice_filter" model="ir.ui.view">
            <field name="name">account.invoice.select</field>
            <field name="model">account.invoice</field>
            <field name="arch" type="xml">
                <search string="Search Invoice">
                    <field name="number" string="Invoice" filter_domain="['|','|','|', ('number','ilike',self), ('origin','ilike',self), ('supplier_invoice_number', 'ilike', self), ('partner_id', 'child_of', self)]"/>
                    <filter name="draft" string="Draft" domain="[('state','=','draft')]" help="Draft Invoices"/>
                    <filter name="proforma" string="Proforma" domain="[('state','=','proforma2')]" help="Proforma Invoices" groups="account.group_proforma_invoices"/>
                    <filter name="invoices" string="Invoices" domain="[('state','not in',['draft','cancel'])]" help="Proforma/Open/Paid Invoices"/>
                    <filter name="unpaid" string="Unpaid" domain="[('state','=','open')]" help="Unpaid Invoices"/>
                    <separator/>
                    <field name="partner_id" operator="child_of"/>
                    <field name="user_id" string="Salesperson"/>
                    <field name="period_id" string="Period"/>
                    <separator/>
                    <filter domain="[('user_id','=',uid)]" help="My Invoices"/>
                    <group expand="0" string="Group By">
                    	<filter name="group_by_partner_id" string="Partner" context="{'group_by':'partner_id'}"/>
                        <filter string="Salesperson" context="{'group_by':'user_id'}"/>
                        <filter string="Status" context="{'group_by':'state'}"/>
                        <separator/>
                        <filter string="Period" context="{'group_by':'period_id'}"/>
                        <filter string="Due Month" context="{'group_by':'date_due'}"/>
                    </group>
               </search>
            </field>
        </record>

        <record id="action_invoice_tree" model="ir.actions.act_window">
            <field name="name">Invoices</field>
            <field name="res_model">account.invoice</field>
            <field name="view_type">form</field>
            <field name="view_mode">tree,form,calendar,graph</field>
            <field name="view_id" ref="invoice_tree"/>
            <field name="context">{'type':'out_invoice'}</field>
            <field name="search_view_id" ref="view_account_invoice_filter"/>
        </record>

        <record id="action_invoice_refund_out_tree" model="ir.actions.act_window">
            <field name="name">Invoices</field>
            <field name="res_model">account.invoice</field>
            <field name="view_type">form</field>
            <field name="view_mode">tree,form,calendar,graph</field>
            <field name="view_id" ref="invoice_tree"/>
            <field name="domain">[('type','in', ['out_invoice', 'out_refund']), ('state', 'not in', ['draft', 'cancel'])]</field>
            <field name="context">{'default_type':'out_invoice', 'type':'out_invoice', 'journal_type': 'sale'}</field>
            <field name="search_view_id" ref="view_account_invoice_filter"/>
        </record>

        <record id="action_invoice_refund_out_tree_tree" model="ir.actions.act_window.view">
            <field eval="1" name="sequence"/>
            <field name="view_mode">tree</field>
            <field name="act_window_id" ref="action_invoice_refund_out_tree"/>
        </record>

        <record id="action_invoice_refund_out_tree_form" model="ir.actions.act_window.view">
            <field eval="2" name="sequence"/>
            <field name="view_mode">form</field>
            <field name="view_id" ref="invoice_form"/>
            <field name="act_window_id" ref="action_invoice_refund_out_tree"/>
        </record>

        <record id="action_invoice_tree_pending_invoice" model="ir.actions.act_window">
            <field name="name">Pending Invoice</field>
            <field name="res_model">account.invoice</field>
            <field name="view_type">form</field>
            <field name="view_mode">tree,form,calendar,graph</field>
            <field name="view_id" ref="invoice_tree"/>
            <field name="context">{'type':'out_invoice'}</field>
            <field name="domain">[('state','=','draft')]</field>
           <!-- <field name="search_view_id" ref="view_account_invoice_filter"/>-->
        </record>

        <record id="action_invoice_tree_view1" model="ir.actions.act_window.view">
            <field eval="1" name="sequence"/>
            <field name="view_mode">tree</field>
            <field name="act_window_id" ref="action_invoice_tree"/>
        </record>

        <record id="action_invoice_tree_view2" model="ir.actions.act_window.view">
            <field eval="2" name="sequence"/>
            <field name="view_mode">form</field>
            <field name="view_id" ref="invoice_form"/>
            <field name="act_window_id" ref="action_invoice_tree"/>
        </record>

        <record id="action_invoice_tree1" model="ir.actions.act_window">
            <field name="name">Customer Invoices</field>
            <field name="res_model">account.invoice</field>
            <field name="view_type">form</field>
            <field name="view_mode">tree,form,calendar,pivot,graph</field>
            <field eval="False" name="view_id"/>
            <field name="domain">[('type','=','out_invoice')]</field>
            <field name="context">{'default_type':'out_invoice', 'type':'out_invoice', 'journal_type': 'sale'}</field>
            <field name="search_view_id" ref="view_account_invoice_filter"/>
            <field name="help" type="html">
              <p class="oe_view_nocontent_create">
                Click to create a customer invoice.
              </p><p>
                Odoo's electronic invoicing allows to ease and fasten the
                collection of customer payments. Your customer receives the
                invoice by email and he can pay online and/or import it
                in his own system.
              </p><p>
                The discussions with your customer are automatically displayed at
                the bottom of each invoice.
              </p>
            </field>
        </record>


        <record id="action_invoice_tree1_view1" model="ir.actions.act_window.view">
            <field eval="1" name="sequence"/>
            <field name="view_mode">tree</field>
            <field name="act_window_id" ref="action_invoice_tree1"/>
        </record>

        <record id="action_invoice_tree1_view2" model="ir.actions.act_window.view">
            <field eval="2" name="sequence"/>
            <field name="view_mode">form</field>
            <field name="view_id" ref="invoice_form"/>
            <field name="act_window_id" ref="action_invoice_tree1"/>
        </record>

        <menuitem action="action_invoice_tree1" id="menu_action_invoice_tree1" parent="menu_finance_receivables"/>

        <record id="action_invoice_tree2" model="ir.actions.act_window">
            <field name="name">Supplier Invoices</field>
            <field name="res_model">account.invoice</field>
            <field name="view_type">form</field>
            <field name="view_mode">tree,form,calendar,pivot,graph</field>
            <field eval="False" name="view_id"/>
            <field name="domain">[('type','=','in_invoice')]</field>
            <field name="context">{'default_type': 'in_invoice', 'type': 'in_invoice', 'journal_type': 'purchase'}</field>
            <field name="search_view_id" ref="view_account_invoice_filter"/>
            <field name="help" type="html">
              <p class="oe_view_nocontent_create">
                Click to record a new supplier invoice.
              </p><p>
                You can control the invoice from your supplier according to
                what you purchased or received. Odoo can also generate
                draft invoices automatically from purchase orders or receipts.
              </p>
            </field>
        </record>
        <menuitem action="action_invoice_tree2" id="menu_action_invoice_tree2" parent="menu_finance_payables" sequence="1"/>

        <record id="action_invoice_tree3" model="ir.actions.act_window">
            <field name="name">Customer Refunds</field>
            <field name="res_model">account.invoice</field>
            <field name="view_type">form</field>
            <field name="view_mode">tree,form,calendar,pivot,graph</field>
            <field eval="False" name="view_id"/>
            <field name="domain">[('type','=','out_refund')]</field>
            <field name="context">{'default_type':'out_refund', 'type':'out_refund', 'journal_type': 'sale_refund'}</field>
            <field name="search_view_id" ref="view_account_invoice_filter"/>
            <field name="help" type="html">
              <p class="oe_view_nocontent_create">
                Click to create a customer refund.
              </p><p>
                A refund is a document that credits an invoice completely or
                partially.
              </p><p>
                Instead of manually creating a customer refund, you
                can generate it directly from the related customer invoice.
              </p>
            </field>
        </record>

        <record id="action_invoice_tree3_view1" model="ir.actions.act_window.view">
            <field eval="1" name="sequence"/>
            <field name="view_mode">tree</field>
            <field name="act_window_id" ref="action_invoice_tree3"/>
        </record>

        <record id="action_invoice_tree3_view2" model="ir.actions.act_window.view">
            <field eval="2" name="sequence"/>
            <field name="view_mode">form</field>
            <field name="view_id" ref="invoice_form"/>
            <field name="act_window_id" ref="action_invoice_tree3"/>
        </record>
        <menuitem action="action_invoice_tree3" id="menu_action_invoice_tree3" parent="menu_finance_receivables"/>

        <record id="action_invoice_tree4" model="ir.actions.act_window">
            <field name="name">Supplier Refunds</field>
            <field name="res_model">account.invoice</field>
            <field name="view_type">form</field>
            <field name="view_mode">tree,form,calendar,pivot,graph</field>
            <field eval="False" name="view_id"/>
            <field name="domain">[('type','=','in_refund')]</field>
            <field name="context">{'default_type': 'in_refund', 'type': 'in_refund', 'journal_type': 'purchase_refund'}</field>
            <field name="search_view_id" ref="view_account_invoice_filter"/>
            <field name="help" type="html">
              <p class="oe_view_nocontent_create">
                Click to register a refund you received from a supplier.
              </p><p>
                Instead of creating the supplier refund manually, you can generate
                refunds and reconcile them directly from the related supplier invoice.
              </p>
            </field>
        </record>
        <menuitem action="action_invoice_tree4" id="menu_action_invoice_tree4" parent="menu_finance_payables" sequence="2"/>

        <act_window
           id="act_account_journal_2_account_invoice_opened"
           name="Unpaid Invoices"
           context="{'search_default_journal_id': [active_id], 'search_default_unpaid':1, 'default_journal_id': active_id}"
           domain="[('journal_id','=', active_id)]"
           res_model="account.invoice"
           src_model="account.journal"/>

    </data>
</openerp><|MERGE_RESOLUTION|>--- conflicted
+++ resolved
@@ -399,11 +399,7 @@
                                 <field name="reconciled" invisible="1"/>
                             </group>
                             <group>
-<<<<<<< HEAD
-                                    <field name="payment_term" class="oe_inline" on_change="onchange_payment_term_date_invoice(payment_term,date_invoice)"/>
-=======
                                     <field name="payment_term" class="oe_inline" on_change="onchange_payment_term_date_invoice(payment_term, date_invoice)"/>
->>>>>>> 02954bad
                             </group>
                             <field name="comment" class="oe_inline" placeholder="Additional notes..."/>
                         </page>
