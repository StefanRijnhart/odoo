--- conflicted
+++ resolved
@@ -37,15 +37,9 @@
     </record>
 
     <record id="account_move_comp_rule_group" model="ir.rule.group">
-<<<<<<< HEAD
         <field name="name">Account Entry</field>
         <field ref="model_account_move"/>
         <field eval="True" name="global"/>
-=======
-            <field name="name">Account Entry</field>
-            <field model="ir.model" name="model_id" ref="model_account_move"/>
-            <field eval="True" name="global"/>
->>>>>>> d8dc0571
     </record>
 
     <record id="account_move_comp_rule" model="ir.rule">
@@ -56,15 +50,9 @@
     </record>
 
     <record id="account_move_line_comp_rule_group" model="ir.rule.group">
-<<<<<<< HEAD
         <field name="name">Entry lines</field>
         <field model="ir.model" ref="model_account_move_line"/>
         <field eval="True" name="global"/>
-=======
-            <field name="name">Entry lines</field>
-            <field model="ir.model" name="model_id" ref="model_account_move_line"/>
-            <field eval="True" name="global"/>
->>>>>>> d8dc0571
     </record>
 
     <record id="account_move_line_comp_rule" model="ir.rule">
@@ -84,7 +72,7 @@
         <field name="operand">user.company_id.id</field>
         <field name="rule_group" ref="journal_period_comp_rule_group"/>
     </record>
-    
+
     <record id="journal_comp_rule_group" model="ir.rule.group">
         <field name="name">Journal multi-company</field>
         <field model="ir.model" name="model_id" ref="model_account_journal"/>
@@ -96,7 +84,6 @@
         <field name="operand">user.company_id.id</field>
         <field name="rule_group" ref="journal_comp_rule_group"/>
     </record>
-    
     <record id="analytic_journal_comp_rule_group" model="ir.rule.group">
         <field name="name">Analytic journal multi-company</field>
         <field model="ir.model" name="model_id" ref="model_account_analytic_journal"/>
