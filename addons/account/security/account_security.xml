--- conflicted
+++ resolved
@@ -38,11 +38,7 @@
 
     <record id="account_move_comp_rule_group" model="ir.rule.group">
         <field name="name">Account Entry</field>
-<<<<<<< HEAD
-        <field ref="model_account_move"/>
-=======
         <field ref="model_account_move" name="model_id"/>
->>>>>>> fe9c6b35
         <field eval="True" name="global"/>
     </record>
 
@@ -55,11 +51,7 @@
 
     <record id="account_move_line_comp_rule_group" model="ir.rule.group">
         <field name="name">Entry lines</field>
-<<<<<<< HEAD
-        <field model="ir.model" ref="model_account_move_line"/>
-=======
         <field model="ir.model" name="model_id" ref="model_account_move_line"/>
->>>>>>> fe9c6b35
         <field eval="True" name="global"/>
     </record>
 
