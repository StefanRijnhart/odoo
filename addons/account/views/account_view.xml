--- conflicted
+++ resolved
@@ -1288,14 +1288,10 @@
                     <group>
                         <group>
                             <field name="date"/>
-                            <field name="ref"/>
+                            <field name="ref" attrs="{'required': [('id', '==', False)]}"/>
                         </group>
                         <group>
-<<<<<<< HEAD
                             <field name="journal_id" options="{'no_open': True, 'no_create': True}"/>
-=======
-                            <field name="ref" attrs="{'required': [('id', '==', False)]}"/>
->>>>>>> f687a27b
                             <field name="company_id" required="1" groups="base.group_multi_company"/>
                             <field name="amount" invisible="1"/>
                             <field name="currency_id" invisible="1"/>
