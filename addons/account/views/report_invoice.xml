--- conflicted
+++ resolved
@@ -3,15 +3,11 @@
     <data>
         <template id="report_invoice_document">
             <t t-call="web.external_layout">
-<<<<<<< HEAD
-                <t t-set="o" t-value="o.with_context({'lang': lang})"/>
+                <t t-set="o" t-value="o.with_context(lang=lang)" />
                 <t t-set="address">
                     <address t-field="o.partner_id" t-options='{"widget": "contact", "fields": ["address", "name"], "no_marker": True}' />
                     <div t-if="o.partner_id.vat" class="mt16"><t t-esc="o.company_id.country_id.vat_label or 'Tax ID'"/>: <span t-field="o.partner_id.vat"/></div>
                 </t>
-=======
-                <t t-set="o" t-value="o.with_context(lang=lang)" />
->>>>>>> f5ab04ce
                 <div class="page">
                     <h2>
                         <span t-if="o.type == 'out_invoice' and o.state in ('open', 'in_payment', 'paid')">Invoice</span>
