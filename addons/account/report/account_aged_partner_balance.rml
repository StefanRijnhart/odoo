<?xml version="1.0"?>
<document filename="test.pdf">
    <template pageSize="(1120.0,770.0)" title="Aged Trial balance" author="OpenERP S.A. (sales@openerp.com)" allowSplitting="20">
    <pageTemplate id="first">
       <frame id="first" x1="20.0" y1="35.0" width="1080" height="650"/>
    </pageTemplate>
  </template>
  <stylesheet>
    <blockTableStyle id="Standard_Outline">
      <blockAlignment value="LEFT"/>
      <blockValign value="TOP"/>
    </blockTableStyle>
    <blockTableStyle id="Table1">
      <blockAlignment value="LEFT"/>
      <blockValign value="TOP"/>
      <blockBackground colorName="#e6e6e6" start="0,0" stop="0,0"/>
      <blockBackground colorName="#e6e6e6" start="1,0" stop="1,0"/>
      <blockBackground colorName="#e6e6e6" start="2,0" stop="2,0"/>
      <blockBackground colorName="#e6e6e6" start="0,1" stop="0,1"/>
      <blockBackground colorName="#e6e6e6" start="1,1" stop="1,1"/>
      <blockBackground colorName="#e6e6e6" start="2,1" stop="2,1"/>
    </blockTableStyle>
    <blockTableStyle id="Table_header_Content">
      <blockAlignment value="LEFT"/>
      <blockValign value="TOP"/>
    </blockTableStyle>
    <blockTableStyle id="Tableau1">
      <blockAlignment value="LEFT"/>
      <blockValign value="TOP"/>
      <lineStyle kind="GRID" colorName="black"/>
    </blockTableStyle>
   <blockTableStyle id="Table2">
      <lineStyle kind="LINEBELOW" colorName="#000000" start="0,0" stop="-1,0"/>
      <lineStyle kind="LINEBELOW" colorName="#000000" start="0,1" stop="-1,1"/>
      <lineStyle kind="LINEBELOW" colorName="#e6e6e6" start="0,2" stop="-1,-1"/>

      <blockValign value="TOP"/>
      <blockAlignment value="LEFT" start="2,1" stop="-1,-1"/>
    </blockTableStyle>
    <blockTableStyle id="Table8">
      <blockAlignment value="LEFT"/>
      <blockValign value="TOP"/>
      <lineStyle kind="LINEBEFORE" colorName="#cccccc" start="0,0" stop="-1,-1"/>
      <lineStyle kind="LINEABOVE" colorName="#cccccc" start="0,0" stop="-1,-1"/>
      <lineStyle kind="LINEAFTER" colorName="#cccccc" start="0,0" stop="-1,-1"/>
      <lineStyle kind="LINEBELOW" colorName="#cccccc" start="0,0" stop="-1,-1"/>
    </blockTableStyle>

    <blockTableStyle id="Tableau3">
      <blockAlignment value="LEFT"/>
      <blockValign value="TOP"/>
      <lineStyle kind="GRID" colorName="black"/>
    </blockTableStyle>
    <initialize>
      <paraStyle name="all" alignment="justify"/>
    </initialize>
    <paraStyle name="P1" fontName="Helvetica" fontSize="20.0" leading="25" alignment="CENTER" spaceBefore="0.0" spaceAfter="6.0"/>
    <paraStyle name="P2" fontName="Helvetica" fontSize="8.3" leading="10" alignment="LEFT" spaceBefore="0.0" spaceAfter="6.0"/>
    <paraStyle name="P2_content" fontName="Helvetica" fontSize="8.0" leading="10" alignment="LEFT" spaceBefore="0.0" spaceAfter="6.0"/>
    <paraStyle name="Total" fontName="Helvetica-Bold" fontSize="8.5" leading="10" alignment="LEFT" spaceBefore="0.0" spaceAfter="6.0"/>
    <paraStyle name="Total_right" fontName="Helvetica-Bold" fontSize="8.5" leading="10" alignment="RIGHT" spaceBefore="0.0" spaceAfter="6.0"/>
    <paraStyle name="P3" fontName="Helvetica" fontSize="15.0" leading="20" alignment="LEFT" spaceBefore="0.0" spaceAfter="0.0"/>
    <paraStyle name="P4" fontName="Helvetica" alignment="CENTER" spaceBefore="0.0" spaceAfter="6.0"/>
    <paraStyle name="P5" fontName="Helvetica" fontSize="8.0" leading="14" alignment="RIGHT" spaceBefore="0.0" spaceAfter="6.0"/>
    <paraStyle name="P6" fontName="Helvetica" fontSize="8.0" leading="14" alignment="RIGHT" spaceBefore="0.0" spaceAfter="6.0"/>
    <paraStyle name="P7" fontName="Helvetica" fontSize="8.0" leading="10" alignment="RIGHT" spaceBefore="0.0" spaceAfter="6.0"/>
    <paraStyle name="P8" fontName="Helvetica" fontSize="8.3" leading="10" alignment="RIGHT" spaceBefore="0.0" spaceAfter="6.0"/>
    <paraStyle name="content" fontName="Helvetica" fontSize="8.0" leading="10" alignment="RIGHT" spaceBefore="0.0" spaceAfter="6.0"/>
    <paraStyle name="P9" fontName="Helvetica" fontSize="8.0" leading="10" alignment="CENTER" spaceBefore="0.0" spaceAfter="6.0"/>
    <paraStyle name="P10" fontName="Helvetica" fontSize="8.0" leading="14" alignment="RIGHT" spaceBefore="0.0" spaceAfter="6.0"/>
    <paraStyle name="P11" fontName="Helvetica" fontSize="8.0" leading="14" alignment="CENTER" spaceBefore="0.0" spaceAfter="6.0"/>
    <paraStyle name="P12" fontName="Helvetica" fontSize="8.0" leading="10" spaceBefore="0.0" spaceAfter="0.0"/>
    <paraStyle name="P13" fontName="Helvetica" fontSize="8.0" leading="10" spaceBefore="0.0" spaceAfter="0.0"/>
    <paraStyle name="P14" fontName="Helvetica" fontSize="8.0" leading="13" alignment="RIGHT" spaceBefore="0.0" spaceAfter="6.0"/>
    <paraStyle name="P10" fontName="Helvetica" alignment="RIGHT" spaceBefore="0.0" spaceAfter="6.0"/>
    <paraStyle name="Standard" fontName="Helvetica"/>
    <paraStyle name="Text body" fontName="Helvetica" spaceBefore="0.0" spaceAfter="6.0"/>
    <paraStyle name="Heading" fontName="Helvetica" fontSize="8.0" leading="17" spaceBefore="12.0" spaceAfter="6.0"/>
    <paraStyle name="List" fontName="Helvetica" spaceBefore="0.0" spaceAfter="6.0"/>
    <paraStyle name="Table Contents" fontName="Helvetica" spaceBefore="0.0" spaceAfter="6.0"/>
    <paraStyle name="Table Heading" fontName="Helvetica" alignment="CENTER" spaceBefore="0.0" spaceAfter="6.0"/>
    <paraStyle name="Caption" fontName="Helvetica" fontSize="8.0" leading="15" spaceBefore="6.0" spaceAfter="6.0"/>
    <paraStyle name="Index" fontName="Helvetica"/>
    <paraStyle name="terp_tblheader_General_Centre" fontName="Helvetica-Bold" fontSize="8.0" leading="10" alignment="CENTER" spaceBefore="6.0" spaceAfter="6.0"/>
    <paraStyle name="terp_default_Centre_8" fontName="Helvetica" fontSize="8.0" leading="10" alignment="CENTER" spaceBefore="0.0" spaceAfter="0.0"/>
    <paraStyle name="terp_header" fontName="Helvetica-Bold" fontSize="12.0" leading="15" alignment="LEFT" spaceBefore="12.0" spaceAfter="6.0"/>
    <paraStyle name="terp_header_Centre" fontName="Helvetica-Bold" fontSize="15.0" leading="15" alignment="CENTER" spaceBefore="12.0" spaceAfter="6.0"/>            
  </stylesheet>
  <story>
    <para style="P9">
      <font color="white"> </font>
    </para>
     <blockTable colWidths="180.0,180.0,180.0" style="Table_header_Content">
      <tr>
        <td><para style="terp_header"><font color="white"> </font></para>
        </td>
        <td><para style="terp_header_Centre">Aged Trial balance</para></td>
        <td><para style="terp_header"><font color="white"> </font></para></td>
      </tr>
    </blockTable>
    <blockTable colWidths="200.0,200.0,100.0,100.0,119.0,100.0,200.0" style="Table8">
      <tr>
        <td>
          <para style="terp_tblheader_General_Centre">Chart of Account</para>
        </td>
        <td>
          <para style="terp_tblheader_General_Centre">Fiscal Year</para>
        </td>
        <td>
          <para style="terp_tblheader_General_Centre">Start Date</para>
        </td>
        <td>
          <para style="terp_tblheader_General_Centre">Period Length(days)</para>
        </td>
        <td>
          <para style="terp_tblheader_General_Centre">Partner's</para>
        </td>
        <td>
          <para style="terp_tblheader_General_Centre">Analysis Direction</para>
        </td>
        <td>
          <para style="terp_tblheader_General_Centre">Printing Date</para>
        </td>
      </tr>
        <tr>
        <td>
          <para style="terp_default_Centre_8">[[ get_account(data) or '' ]]</para>
        </td>
        <td>
          <para style="terp_default_Centre_8">[[ get_fiscalyear(data) or '' ]]</para>
        </td>
        <td>
          <para style="terp_default_Centre_8">[[ formatLang(data['form']['date_from'],date=True) ]]</para>
        </td>
        <td>
          <para style="terp_default_Centre_8">[[ data['form']['period_length'] ]]</para>
        </td>
        <td>
          <para style="terp_default_Centre_8">[[ get_partners(data) ]]</para>
        </td>
        <td>
          <para style="terp_default_Centre_8">[[ data['form']['direction_selection'] ]]</para>
        </td>
        <td>
          <para style="terp_default_Centre_8">[[ formatLang(time.strftime('%Y-%m-%d %H:%M:%S'), date_time = True)]]</para>
        </td>
      </tr>
      </blockTable>
    <para style="P9">
      <font color="white"> </font>
    </para>  <para style="P9">
      <font color="white"> </font>
    </para>
    <blockTable colWidths="300.0,100.0,100.0,100.0,100.0,105.0,105.0,125.0" style="Table2" repeatRows="1">
      <tr>
        <td>
          <para style="P2">Partners</para>
        </td>
        <td>
<<<<<<< HEAD
          <para style="P8">[[ data['form']['direction_selection'] == 'future' and 'Due' or 'Not Due' ]] </para>
=======
          <para style="P8">[[ data['form']['direction_selection'] == 'future' and 'Due' or 'Not due' ]]</para>
>>>>>>> 5ea8f5c3
        </td>
        <td>
          <para style="P8">[[ data['form']['4']['name'] ]]</para>
        </td>
        <td>
          <para style="P8">[[ data['form']['3']['name'] ]]</para>
        </td>
        <td>
          <para style="P8">[[ data['form']['2']['name'] ]]</para>
        </td>
        <td>
          <para style="P8">[[ data['form']['1']['name'] ]]</para>
        </td>
        <td>
          <para style="P8">[[ data['form']['0']['name'] ]]</para>
        </td>
        <td>
          <para style="P8">Total</para>
        </td>
      </tr>

      <tr>

        <td>
          <para style="P3"> <font color="white">[[ (get_lines(data['form']), 'partner') == False or removeParentNode('para')  ]]</font></para>
          <para style="P3"> <font color="white">[[ (get_lines_with_out_partner(data['form']), 'not_partner') == False or removeParentNode('para')  ]]</font></para>
          <para style="P9"><font color="white"> </font></para>
          <para style="Total">Account Total</para>
        </td>
        <td>
        <para style="P9"><font color="white"> </font></para>
          <para style="Total_right">[[ formatLang(get_direction('6') or 0.00) ]] </para>
        </td>
        <td>
        <para style="P9"><font color="white"> </font></para>
          <para style="Total_right">[[ formatLang(get_for_period('4') or 0.00) ]]</para>
        </td>
        <td>
        <para style="P9"><font color="white"> </font></para>
          <para style="Total_right">[[ formatLang(get_for_period('3') or 0.00) ]]</para>
        </td>
        <td>
        <para style="P9"><font color="white"> </font></para>
          <para style="Total_right">[[ formatLang(get_for_period('2') or 0.00) ]]</para>
        </td>
        <td>
        <para style="P9"><font color="white"> </font></para>
          <para style="Total_right">[[ formatLang(get_for_period('1') or 0.00) ]]</para>
        </td>
        <td>
        <para style="P9"><font color="white"> </font></para>
          <para style="Total_right">[[ formatLang(get_for_period('0') or 0.00) ]]</para>
        </td>
        <td>
        <para style="P9"><font color="white"> </font></para>
          <para style="Total_right">[[ formatLang(get_total('5') or 0.00) ]]</para>
        </td>
      </tr>

      <tr>
        <td>
          <para style="P3">[[ repeatIn(get_lines(data['form']), 'partner') ]]</para>
          <para style="P2_content">[[ partner['name'] ]]</para>
        </td>
        <td>
          <para style="content">[[ formatLang(partner['direction'] or 0.00) ]] </para>
        </td>
        <td>
          <para style="content">[[ formatLang(partner['4'] or 0.00)]]</para>
        </td>
        <td>
          <para style="content">[[ formatLang(partner['3'] or 0.00)]]</para>
        </td>
        <td>
          <para style="content">[[ formatLang(partner['2'] or 0.00) ]]</para>
        </td>
        <td>
          <para style="content">[[ formatLang(partner['1'] or 0.00)  ]]</para>
        </td>
        <td>
          <para style="content">[[ formatLang(partner['0'] or 0.00) ]]</para>
        </td>
        <td>
          <para style="content">[[ formatLang(partner['total'] or 0.00 ) ]]</para>
        </td>
      </tr>
      <tr>
        <td>
          <para style="P3">[[ repeatIn(get_lines_with_out_partner(data['form']), 'not_partner') ]]</para>
          <para style="P2_content">[[ not_partner['name'] ]]</para>
        </td>
        <td>
          <para style="content">[[ formatLang(not_partner['direction'] or 0.00) ]] </para>
        </td>
        <td>
          <para style="content">[[ formatLang(not_partner['4'] or 0.00)]]</para>
        </td>
        <td>
          <para style="content">[[ formatLang(not_partner['3'] or 0.00)]]</para>
        </td>
        <td>
          <para style="content">[[ formatLang(not_partner['2'] or 0.00) ]]</para>
        </td>
        <td>
          <para style="content">[[ formatLang(not_partner['1'] or 0.00)  ]]</para>
        </td>
        <td>
          <para style="content">[[ formatLang(not_partner['0'] or 0.00) ]]</para>
        </td>
        <td>
          <para style="content">[[ formatLang(not_partner['total'] or 0.00 ) ]]</para>
        </td>
      </tr>
    </blockTable>

    <para style="P9">
      <font color="white"> </font>
    </para>
  </story>
</document>
<|MERGE_RESOLUTION|>--- conflicted
+++ resolved
@@ -157,11 +157,7 @@
           <para style="P2">Partners</para>
         </td>
         <td>
-<<<<<<< HEAD
-          <para style="P8">[[ data['form']['direction_selection'] == 'future' and 'Due' or 'Not Due' ]] </para>
-=======
           <para style="P8">[[ data['form']['direction_selection'] == 'future' and 'Due' or 'Not due' ]]</para>
->>>>>>> 5ea8f5c3
         </td>
         <td>
           <para style="P8">[[ data['form']['4']['name'] ]]</para>
