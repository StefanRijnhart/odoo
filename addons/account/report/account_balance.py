# -*- encoding: utf-8 -*-
##############################################################################
#
# Copyright (c) 2004-2008 TINY SPRL. (http://tiny.be) All Rights Reserved.
#
# $Id$
#
# WARNING: This program as such is intended to be used by professional
# programmers who take the whole responsability of assessing all potential
# consequences resulting from its eventual inadequacies and bugs
# End users who are looking for a ready-to-use solution with commercial
# garantees and support are strongly adviced to contract a Free Software
# Service Company
#
# This program is Free Software; you can redistribute it and/or
# modify it under the terms of the GNU General Public License
# as published by the Free Software Foundation; either version 2
# of the License, or (at your option) any later version.
#
# This program is distributed in the hope that it will be useful,
# but WITHOUT ANY WARRANTY; without even the implied warranty of
# MERCHANTABILITY or FITNESS FOR A PARTICULAR PURPOSE.  See the
# GNU General Public License for more details.
#
# You should have received a copy of the GNU General Public License
# along with this program; if not, write to the Free Software
# Foundation, Inc., 59 Temple Place - Suite 330, Boston, MA  02111-1307, USA.
#
##############################################################################

import time
from report import report_sxw

class account_balance(report_sxw.rml_parse):
<<<<<<< HEAD
    def __init__(self, cr, uid, name, context):
        super(account_balance, self).__init__(cr, uid, name, context)
        self.sum_debit = 0.0
        self.sum_credit = 0.0
        self.localcontext.update({
            'time': time,
            'lines': self.lines,
            'sum_debit': self._sum_debit,
            'sum_credit': self._sum_credit,
            'get_fiscalyear':self.get_fiscalyear,
            'get_periods':self.get_periods,
        })
        self.context = context
    
    def get_fiscalyear(self, form):
        fisc_id = form['fiscalyear']
        if not(fisc_id):
            return ''
        self.cr.execute("select name from account_fiscalyear where id = %d" %(int(fisc_id)))
        res=self.cr.fetchone()
        return res and res[0] or ''

    def get_periods(self, form):
        period_ids = ",".join([str(x) for x in form['periods'][0][2] if x])
        self.cr.execute("select name from account_period where id in (%s)" % (period_ids))
        res=self.cr.fetchall()
        result=''
        for r in res:
            result+=r[0]+","
        return str(result and result[:-1]) or ''
=======
	def __init__(self, cr, uid, name, context):
		super(account_balance, self).__init__(cr, uid, name, context)
		self.sum_debit = 0.0
		self.sum_credit = 0.0
		self.localcontext.update({
			'time': time,
			'lines': self.lines,
			'sum_debit': self._sum_debit,
			'sum_credit': self._sum_credit,
			'get_fiscalyear':self.get_fiscalyear,
			'get_periods':self.get_periods,
		})
		self.context = context

	def get_fiscalyear(self, form):
		fisc_id = form['fiscalyear']
		if fisc_id:
			self.cr.execute("select name from account_fiscalyear where id = %d" %(int(fisc_id)))
		else:
			self.cr.execute("select name from account_fiscalyear where state='draft'")
		res=self.cr.fetchall()
		result=''
		for r in res:
			result+=r[0]+","
		return str(result and result[:-1]) or ''

	def get_periods(self, form):
		periods=form['periods'][0][2]
		if periods:
			period_ids = ",".join([str(x) for x in form['periods'][0][2] if x])
			self.cr.execute("select name from account_period where id in (%s)" % (period_ids))
		else:
			if form['fiscalyear']:
				self.cr.execute("select name from account_period where fiscalyear_id = %d"%(int(form['fiscalyear'])))
			else:
				self.cr.execute("select name from account_period")
		res=self.cr.fetchall()
		result=''
		for r in res:
			result+=r[0]+","
		return str(result and result[:-1]) or ''
>>>>>>> 9381f308

    def lines(self, form, ids={}, done=None, level=1):
        if not ids:
            ids = self.ids
        if not ids:
            return []
        if not done:
            done={}
        result = []
        ctx = self.context.copy()
        ctx['fiscalyear'] = form['fiscalyear']
        ctx['periods'] = form['periods'][0][2]
        ctx['target_move'] = form['target_move']
        accounts = self.pool.get('account.account').browse(self.cr, self.uid, ids, ctx)
        def cmp_code(x, y):
            return cmp(x.code, y.code)
        accounts.sort(cmp_code)
        for account in accounts:
            if account.id in done:
                continue
            done[account.id] = 1
            res = {
                'code': account.code,
                'name': account.name,
                'level': level,
                'debit': account.debit,
                'credit': account.credit,
                'balance': account.balance,
                'leef': not bool(account.child_id)
            }
            self.sum_debit += account.debit
            self.sum_credit += account.credit
            if not (res['credit'] or res['debit']) and not account.child_id:
                continue
            if account.child_id:
                def _check_rec(account):
                    if not account.child_id:
                        return bool(account.credit or account.debit)
                    for c in account.child_id:
                        if _check_rec(c):
                            return True
                    return False
                if not _check_rec(account):
                    continue

            result.append(res)
            if account.child_id:
                ids2 = [(x.code,x.id) for x in account.child_id]
                ids2.sort()
                result += self.lines(form, [x[1] for x in ids2], done, level+1)
        return result

    def _sum_credit(self):
        return self.sum_credit

    def _sum_debit(self):
        return self.sum_debit

report_sxw.report_sxw('report.account.account.balance', 'account.account', 'addons/account/report/account_balance.rml', parser=account_balance, header=2)


# vim:expandtab:smartindent:tabstop=4:softtabstop=4:shiftwidth=4:
<|MERGE_RESOLUTION|>--- conflicted
+++ resolved
@@ -32,7 +32,6 @@
 from report import report_sxw
 
 class account_balance(report_sxw.rml_parse):
-<<<<<<< HEAD
     def __init__(self, cr, uid, name, context):
         super(account_balance, self).__init__(cr, uid, name, context)
         self.sum_debit = 0.0
@@ -49,63 +48,32 @@
     
     def get_fiscalyear(self, form):
         fisc_id = form['fiscalyear']
-        if not(fisc_id):
-            return ''
-        self.cr.execute("select name from account_fiscalyear where id = %d" %(int(fisc_id)))
-        res=self.cr.fetchone()
-        return res and res[0] or ''
-
-    def get_periods(self, form):
-        period_ids = ",".join([str(x) for x in form['periods'][0][2] if x])
-        self.cr.execute("select name from account_period where id in (%s)" % (period_ids))
+        if fisc_id:
+            self.cr.execute("select name from account_fiscalyear where id = %d" %(int(fisc_id)))
+        else:
+            self.cr.execute("select name from account_fiscalyear where state='draft'")
         res=self.cr.fetchall()
         result=''
         for r in res:
             result+=r[0]+","
         return str(result and result[:-1]) or ''
-=======
-	def __init__(self, cr, uid, name, context):
-		super(account_balance, self).__init__(cr, uid, name, context)
-		self.sum_debit = 0.0
-		self.sum_credit = 0.0
-		self.localcontext.update({
-			'time': time,
-			'lines': self.lines,
-			'sum_debit': self._sum_debit,
-			'sum_credit': self._sum_credit,
-			'get_fiscalyear':self.get_fiscalyear,
-			'get_periods':self.get_periods,
-		})
-		self.context = context
 
-	def get_fiscalyear(self, form):
-		fisc_id = form['fiscalyear']
-		if fisc_id:
-			self.cr.execute("select name from account_fiscalyear where id = %d" %(int(fisc_id)))
-		else:
-			self.cr.execute("select name from account_fiscalyear where state='draft'")
-		res=self.cr.fetchall()
-		result=''
-		for r in res:
-			result+=r[0]+","
-		return str(result and result[:-1]) or ''
 
-	def get_periods(self, form):
-		periods=form['periods'][0][2]
-		if periods:
-			period_ids = ",".join([str(x) for x in form['periods'][0][2] if x])
-			self.cr.execute("select name from account_period where id in (%s)" % (period_ids))
-		else:
-			if form['fiscalyear']:
-				self.cr.execute("select name from account_period where fiscalyear_id = %d"%(int(form['fiscalyear'])))
-			else:
-				self.cr.execute("select name from account_period")
-		res=self.cr.fetchall()
-		result=''
-		for r in res:
-			result+=r[0]+","
-		return str(result and result[:-1]) or ''
->>>>>>> 9381f308
+    def get_periods(self, form):
+        periods=form['periods'][0][2]
+        if periods:
+            period_ids = ",".join([str(x) for x in form['periods'][0][2] if x])
+            self.cr.execute("select name from account_period where id in (%s)" % (period_ids))
+        else:
+            if form['fiscalyear']:
+                self.cr.execute("select name from account_period where fiscalyear_id = %d"%(int(form['fiscalyear'])))
+            else:
+                self.cr.execute("select name from account_period")
+        res=self.cr.fetchall()
+        result=''
+        for r in res:
+            result+=r[0]+","
+        return str(result and result[:-1]) or ''
 
     def lines(self, form, ids={}, done=None, level=1):
         if not ids:
