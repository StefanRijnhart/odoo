--- conflicted
+++ resolved
@@ -117,29 +117,10 @@
         move_state = ['draft','posted']
         if self.target_move == 'posted':
             move_state = ['posted']
-<<<<<<< HEAD
-        self.cr.execute("SELECT l.id, l.date, l.ref, l.name, l.debit, l.credit, m.name as move_name, acc.code as account_code, rp.name as partner_name "\
-                        "FROM account_move_line l "\
-                        "LEFT JOIN account_move m ON (m.id=l.move_id) "\
-                        "LEFT JOIN account_account acc ON (l.account_id = acc.id) "\
-                        "LEFT JOIN res_partner rp ON (l.partner_id=rp.id) "\
-                        "WHERE m.state IN %s "\
-                        "AND l.period_id = %s "\
-                        "AND l.journal_id IN %s " + self.query_get_clause + " "\
-                        "ORDER BY l."+ self.sort_selection + " ",
-                        (tuple(move_state), period_id, tuple(journal_id) ))
-        res = self.cr.dictfetchall()
-        account_sum = 0.0
-        for l in res:
-            account_sum += l['credit']-l['debit']
-            l['progress'] = account_sum
-        return res
-=======
 
         self.cr.execute('SELECT l.id FROM account_move_line l, account_move am WHERE l.move_id=am.id AND am.state IN %s AND l.period_id=%s AND l.journal_id IN %s ' + self.query_get_clause + ' ORDER BY l.'+ self.sort_selection + ', l.move_id',(tuple(move_state), period_id, tuple(journal_id) ))
         ids = map(lambda x: x[0], self.cr.fetchall())
         return obj_mline.browse(self.cr, self.uid, ids)
->>>>>>> 352bb205
 
     def _set_get_account_currency_code(self, account_id):
         self.cr.execute("SELECT c.symbol AS code "\
