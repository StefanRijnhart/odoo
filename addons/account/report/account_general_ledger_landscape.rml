--- conflicted
+++ resolved
@@ -268,41 +268,7 @@
     <images/>
   </stylesheet>
   <story>
-<<<<<<< HEAD
-  <pto>
-  <pto_header>
-  <blockTable colWidths="66.0,35.0,120.0,90.0,60.0,200.0,124.0,90.0,90.0,90.0,90.00" style="tbl_header">[[data['form']['amount_currency'] == True or removeParentNode('blockTable')]]
-       <tr>
-          <td><para style="date">Date</para></td>
-          <td><para style="P2">JNRL</para></td>
-          <td><para style="P2">Partner</para></td>
-          <td><para style="P2">Ref</para></td>
-          <td><para style="P2">Move</para></td>
-          <td><para style="P3">Entry Label</para></td>
-          <td><para style="P3_center">Counterpart</para></td>
-          <td><para style="P4">Debit</para></td>
-          <td><para style="P4">Credit</para></td>
-          <td><para style="P4">Balance</para></td>
-          <td><para style="P4">Currency</para></td>
-       </tr>
-    </blockTable>
-    <blockTable colWidths="66.0,35.0,166.0,90.0,60.0,230.0,133.0,90.0,90.0,90.0" style="tbl_header">[[ data['form']['amount_currency'] == False or removeParentNode('blockTable') ]]
-       <tr>
-          <td><para style="date">Date</para></td>
-          <td><para style="P2">JNRL</para></td>
-          <td><para style="P2">Partner</para></td>
-          <td><para style="P2">Ref</para></td>
-          <td><para style="P2">Move</para></td>
-          <td><para style="P3">Entry Label</para></td>
-          <td><para style="P3_center">Counterpart</para></td>
-          <td><para style="P4">Debit</para></td>
-          <td><para style="P4">Credit</para></td>
-          <td><para style="P4">Balance</para></td>
-       </tr>
-	</blockTable>
-  </pto_header>
-    <blockTable colWidths="539.0" style="Table_Company_Name">
-=======
+
   	<pto>
   	<pto_header>
   		<blockTable colWidths="45.0,55.0,72.0,64.0,64.0,77.0,85.0,71.0,71.0,88.0,80.0" style="Table7">[[data['form']['amount_currency'] == True or removeParentNode('blockTable')]]
@@ -380,7 +346,6 @@
     <para style="terp_default_8">[[ repeatIn(objects, 'a') ]]</para>
     <para style="terp_header_Centre">General Ledger</para>
     <blockTable colWidths="110.0,110.0,110.0,110.0,128.0,93.0,110.0" style="Table1">
->>>>>>> 5421e2b3
       <tr>
         <td>
           <para style="terp_tblheader_General_Centre">[[ data['model']=='account.account' and 'Company' or removeParentNode('para') ]]</para>
@@ -474,131 +439,6 @@
     <para style="terp_default_8">
        <font color="white"> </font>
     </para>
-<<<<<<< HEAD
-
-   	<blockTable colWidths="66.0,35.0,120.0,90.0,60.0,200.0,124.0,90.0,90.0,90.0,90.00" style="tbl_header" repeatRows="1">[[data['form']['amount_currency'] == True or removeParentNode('blockTable')]]
-       <tr>
-          <td><para style="date">Date</para></td>
-          <td><para style="P2">JNRL</para></td>
-          <td><para style="P2">Partner</para></td>
-          <td><para style="P2">Ref</para></td>
-          <td><para style="P2">Move</para></td>
-          <td><para style="P3">Entry Label</para></td>
-          <td><para style="P3_center">Counterpart</para></td>
-          <td><para style="P4">Debit</para></td>
-          <td><para style="P4">Credit</para></td>
-          <td><para style="P4">Balance</para></td>
-          <td><para style="P4">Currency</para></td>
-       </tr>
-    </blockTable>
-     <section>
-
-      <para>[[ repeatIn(get_children_accounts(a), 'o') ]]</para>
-
-      <blockTable rowHeights="0.55cm" colWidths="66.0,35.0,120.0,90.0,60.0,200.0,124.0,90.0,90.0,90.0,90.00" style="tbl_content">[[data['form']['amount_currency'] == True or removeParentNode('blockTable')]]
-      	<tr>
-        	<td>
-          		<blockTable rowHeights="0.55cm" colWidths="405.0,283.5,90.0,90.0,90.0,90.0" style="Table5">
-	   	     		<tr>
-		    			<td><para style="Standard"><font color="white">[[ '..'*(o.level-1) ]]</font>[[ o.code ]] [[ o.name ]]</para></td>
-		    			<td><para style="Standard"></para></td>
-					  	<td alignment="right"><para style="P9b"><u>[[ formatLang(sum_debit_account(o), digits=get_digits(dp='Account')) ]]</u></para></td>
-					  	<td alignment="right"><para style="P9b"><u>[[ formatLang(sum_credit_account(o), digits=get_digits(dp='Account')) ]]</u></para></td>
-			  			<td><para style="P9b"><u>[[ formatLang(sum_balance_account(o), digits=get_digits(dp='Account')) ]] [[ company.currency_id.symbol ]]</u></para></td>
-			  			<td><para style="P9b"><u>[[ o.currency_id and formatLang(sum_currency_amount_account(o), digits=get_digits(dp='Account')) + o.currency_id.symbol or '' ]]</u></para></td>
-		   			</tr>
-	    		</blockTable>
-	    	</td>
-	    	<td><para style="Standard"></para></td>
-	    	<td><para style="Standard"></para></td>
-	    	<td><para style="Standard"></para></td>
-	    	<td><para style="Standard"></para></td>
-	    	<td><para style="Standard"></para></td>
-	    	<td><para style="Standard"></para></td>
-	    	<td><para style="Standard"></para></td>
-	    	<td><para style="Standard"></para></td>
-	    	<td><para style="Standard"></para></td>
-	    	<td><para style="Standard"></para></td>
-	   	</tr>
-	   	<tr><para style="P2_content">[[ repeatIn(lines(o), 'line') ]]</para>
-			<td><para style="P2_content"> [[ formatLang(line['ldate'],date=True) ]]</para></td>
-			<td><para style="P2_content">[[ line['lcode'] ]]</para></td>
-			<td><para style="P2_content">[[ line['partner_name'] ]]</para></td>
-			<td><para style="P2_content">[[ line['lref'] ]]</para></td>
-			<td><para style="P2_content">[[ line['move'] ]]</para></td>
-			<td><para style="P3_content">[[ line['lname'] ]]</para></td>
-			<td><para style="P3_content_center">[[ strip_name(line['line_corresp'].replace(', ',','),40) ]]</para></td>
-			<td><para style="P4_content">[[ formatLang(line['debit'], digits=get_digits(dp='Account')) ]]</para></td>
-			<td><para style="P4_content">[[ formatLang(line['credit'], digits=get_digits(dp='Account')) ]]</para></td>
-			<td><para style="P4_content">[[ formatLang(line['progress'], digits=get_digits(dp='Account')) ]] [[ company.currency_id.symbol ]]</para></td>
-			<td><para style="P4_content"><font>[[ (line.has_key('currency_id') and line['currency_id']==None or line['amount_currency']==None) and removeParentNode('font') ]] [[  formatLang(line['amount_currency'])]] [[  line['currency_code'] or '']]</font></para></td>
-		</tr>
-	  </blockTable>
-
-	</section>
-
-    <blockTable colWidths="66.0,35.0,166.0,90.0,60.0,230.0,133.0,90.0,90.0,90.0" style="tbl_header" repeatRows="1">[[ data['form']['amount_currency'] == False or removeParentNode('blockTable') ]]
-       <tr>
-          <td><para style="date">Date</para></td>
-          <td><para style="P2">JNRL</para></td>
-          <td><para style="P2">Partner</para></td>
-          <td><para style="P2">Ref</para></td>
-          <td><para style="P2">Move</para></td>
-          <td><para style="P3">Entry Label</para></td>
-          <td><para style="P3_center">Counterpart</para></td>
-          <td><para style="P4">Debit</para></td>
-          <td><para style="P4">Credit</para></td>
-          <td><para style="P4">Balance</para></td>
-       </tr>
-	</blockTable>
-
-	<section>
-
-		<para>[[ repeatIn(get_children_accounts(a), 'o') ]]</para>
-
-		<blockTable rowHeights="0.55cm" colWidths="66.0,35.0,166.0,90.0,60.0,230.0,133.0,90.0,90.0,90.0" style="tbl_content">[[data['form']['amount_currency'] == False or removeParentNode('blockTable')]]
-        	<tr>
-         		<td>
-	      			<blockTable rowHeights="0.55cm" colWidths="405.0,369.0,90.0,90.0,90.0" style="Table5">
-						<tr>
-			 	 			<td><para style="Standard"><font color="white">[[ '..'*(o.level-1) ]]</font>[[ o.code ]] [[ o.name ]]</para></td>
-			  				<td><para style="Standard"></para></td>
-						  	<td alignment="right"><para style="P9b"><u>[[ formatLang(sum_debit_account(o), digits=get_digits(dp='Account')) ]]</u></para></td>
-					  		<td alignment="right"><para style="P9b"><u>[[ formatLang(sum_credit_account(o), digits=get_digits(dp='Account')) ]]</u></para></td>
-			  				<td><para style="P9b"><u>[[ formatLang(sum_balance_account(o), digits=get_digits(dp='Account')) ]] [[ company.currency_id.symbol ]]</u></para></td>
-						</tr>
-					</blockTable>
-		 		</td>
-		 		<td><para style="Standard"></para></td>
-	    		<td><para style="Standard"></para></td>
-	    		<td><para style="Standard"></para></td>
-	    		<td><para style="Standard"></para></td>
-	    		<td><para style="Standard"></para></td>
-	    		<td><para style="Standard"></para></td>
-	    		<td><para style="Standard"></para></td>
-	    		<td><para style="Standard"></para></td>
-	    		<td><para style="Standard"></para></td>
-			</tr>
-			<tr>
-				<td><para style="P2_content">[[ repeatIn(lines(o), 'line') ]]<font>[[ line['ldate'] and formatLang(line['ldate'],date=True) or removeParentNode('tr') ]]</font></para></td>
-				<para>[[ line or removeParentNode('tr')</para>
-				<td><para style="P2_content">[[ line['lcode'] ]]</para></td>
-				<td><para style="P2_content">[[ line['partner'] ]]</para></td>
-				<td><para style="P2_content">[[ line['lref'] ]]</para></td>
-				<td><para style="P2_content">[[ line['move'] ]]</para></td>
-				<td><para style="P3_content">[[ line['lname'] ]]</para></td>
-				<td><para style="P3_content_center">[[ strip_name(line['line_corresp'],15) ]]</para></td>
-				<td><para style="P4_content">[[ formatLang(line['debit'], digits=get_digits(dp='Account')) ]] </para></td>
-				<td><para style="P4_content">[[ formatLang(line['credit'], digits=get_digits(dp='Account')) ]]</para></td>
-				<td><para style="P4_content">[[ formatLang(line['progress'], digits=get_digits(dp='Account')) ]] [[ company.currency_id.symbol ]]</para></td>
-			</tr>
-		</blockTable>
-
-	</section>
-	<para style="terp_default_8">
-      <font color="white"> </font>
-    </para>
-=======
     <blockTable colWidths="45.0,55.0,72.0,64.0,64.0,77.0,85.0,71.0,71.0,88.0,80.0" style="Table7">[[data['form']['amount_currency'] == True or removeParentNode('blockTable')]]
       <tr>
         <td>
@@ -788,7 +628,6 @@
         </blockTable>
       </section>
     </section>
->>>>>>> 5421e2b3
     </pto>
   </story>
 </document>