--- conflicted
+++ resolved
@@ -2,11 +2,8 @@
 
 import time
 from odoo import api, models
-<<<<<<< HEAD
+from odoo.exceptions import UserError
 from odoo.tools import pycompat
-=======
-from odoo.exceptions import UserError
->>>>>>> 278e478d
 
 
 class ReportFinancial(models.AbstractModel):
@@ -148,14 +145,10 @@
         return lines
 
     @api.model
-<<<<<<< HEAD
     def get_report_values(self, docids, data=None):
-=======
-    def render_html(self, docids, data=None):
         if not data.get('form') or not self.env.context.get('active_model') or not self.env.context.get('active_id'):
             raise UserError(_("Some data are missing, this report cannot be printed."))
 
->>>>>>> 278e478d
         self.model = self.env.context.get('active_model')
         docs = self.env[self.model].browse(self.env.context.get('active_id'))
         report_lines = self.get_account_lines(data.get('form'))
