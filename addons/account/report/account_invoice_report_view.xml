--- conflicted
+++ resolved
@@ -70,28 +70,17 @@
 	                        domain="[('date','&lt;=', time.strftime('%%Y-%%m-%%d')), ('date','&gt;',(datetime.date.today()-datetime.timedelta(days=7)).strftime('%%Y-%%m-%%d'))]"
 	                        help="Invoices during last 7 days"/>
 	                <separator orientation="vertical"/>
-<<<<<<< HEAD
                     <filter string="Current"
-                    		icon="terp-account"
+	                		icon="terp-check"
                     		domain="[('state','in',('draft','open'))]"
                     		help = "Draft and Open Invoices"/>
-=======
-                    <filter string="Draft"
-                    		icon="terp-document-new"
-                    		domain="[('state','=','draft')]"
-                    		help = "Draft Invoices"/>
->>>>>>> 3d9e5393
                    	<filter string="Pro-forma"
                    			icon="terp-check"
                    			domain="[('state','=','proforma'),('state','=','proforma2')]"
                    			help = "Pro-forma Invoices"/>
-<<<<<<< HEAD
-=======
                    	<filter string="Current"
-	                		icon="terp-check"
 	                		domain="[('state', '=' ,'open')]"
 	                		help = "open Invoices"/>
->>>>>>> 3d9e5393
 	                <filter string="Done"
                             icon="terp-dialog-close"
                             domain="[('state','=','paid')]"
@@ -106,43 +95,25 @@
                     </field>
 				</group>
 				<newline/>
-                <group expand="0" string="Group By...">
+                <group expand="1" string="Group By...">
                     <filter string="Salesman" name='User' icon="terp-personal" context="{'group_by':'user_id'}"/>
                     <filter string="Partner" icon="terp-personal" context="{'group_by':'partner_id'}"/>
                     <filter string="Product" icon="terp-accessories-archiver" context="{'group_by':'product_id','set_visible':True}"/>
                     <separator orientation="vertical"/>
-<<<<<<< HEAD
-                    <filter string="State" icon="terp-account" context="{'group_by':'state'}"/>
-                    <filter string="Type" icon="terp-account" context="{'group_by':'type'}"/>
-                    <separator orientation="vertical"/>
-                    <filter string="Journal" icon="terp-account" context="{'group_by':'journal_id'}"/>
-                    <filter string="Account" icon="terp-account" context="{'group_by':'account_id'}"/>
-                    <separator orientation="vertical"/>
-                    <filter string="Category of Product" icon="terp-account" context="{'group_by':'categ_id'}"/>
-                    <filter string="Force Period" icon="terp-account" context="{'group_by':'period_id'}"/>
-                    <separator orientation="vertical"/>
-                    <filter string="Company" icon="terp-account" context="{'group_by':'company_id'}" groups="base.group_multi_company"/>
-                    <separator orientation="vertical"/>
-                    <filter string="Day" icon="terp-account" context="{'group_by':'day'}"/>
-                    <filter string="Month" icon="terp-account" context="{'group_by':'month'}"/>
-                    <filter string="Year" icon="terp-account" context="{'group_by':'year'}"/>
-=======
-                    <filter string="Company" icon="terp-go-home" context="{'group_by':'company_id'}" groups="base.group_multi_company"/>
                     <filter string="State" icon="terp-stock_effects-object-colorize" context="{'group_by':'state'}"/>
                     <filter string="Type" icon="terp-stock_symbol-selection" context="{'group_by':'type'}"/>
                     <separator orientation="vertical"/>
-                    <filter string="Default UoM" icon="terp-mrp" context="{'group_by':'uom_name'}"/>
                     <filter string="Journal" icon="terp-folder-orange" context="{'group_by':'journal_id'}"/>
                     <filter string="Account" icon="terp-folder-orange" context="{'group_by':'account_id'}"/>
                     <separator orientation="vertical"/>
                     <filter string="Category of Product" icon="terp-stock_symbol-selection" context="{'group_by':'categ_id'}"/>
-                    <filter string="Currency" icon="terp-dolar" context="{'group_by':'currency_id'}"/>
                     <filter string="Force Period" icon="terp-go-month" context="{'group_by':'period_id'}"/>
+                    <separator orientation="vertical"/>
+                    <filter string="Company" icon="terp-go-home" context="{'group_by':'company_id'}" groups="base.group_multi_company"/>
                     <newline/>
                     <filter string="Day" icon="terp-go-month" context="{'group_by':'day'}"/>
                     <filter string="Month" icon="terp-go-month" context="{'group_by':'month'}"/>
                     <filter string="Year" icon="terp-go-year" context="{'group_by':'year'}"/>
->>>>>>> 3d9e5393
                 </group>
                 <newline/>
                 <group expand="0" string="Extended options..." groups="base.group_extended">
