--- conflicted
+++ resolved
@@ -68,25 +68,26 @@
 	                </field>
 	                <field name="partner_id"/>
                 </group>
+                <newline/>
                 <group expand="1" string="Group By..." colspan="10" col="12">
-                    <filter string="Partner" icon="terp-account" context="{'group_by':'partner_id'}"/>
-                    <filter string="User" name='User' icon="terp-account" context="{'group_by':'user_id'}"/>
+                	<filter string="User" name="User" icon="terp-account" context="{'group_by':'user_id'}"/>
+                    <filter string="Associated Partner" icon="terp-account" context="{'group_by':'partner_id'}"/>
+                    <separator orientation="vertical"/>
+					<filter string="Company" icon="terp-account" context="{'group_by':'company_id'}" groups="base.group_multi_company"/>
+                    <filter string="Analytic Account" icon="terp-account" context="{'group_by':'parent_id'}"/>
+                    <filter string="Analytic Journal" icon="terp-account" context="{'group_by':'journal_id'}"/>
                     <separator orientation="vertical"/>
                     <filter string="Product" icon="terp-account" context="{'group_by':'product_id'}"/>
-                    <filter string="Analytic Journal" icon="terp-account" context="{'group_by':'journal_id'}"/>
-                    <filter string="Analytic Account" icon="terp-account" context="{'group_by':'parent_id'}"/>
+                    <filter string="Account Type" icon="terp-account" context="{'group_by':'type'}"/>
                     <filter string="State" icon="terp-account" context="{'group_by':'state'}"/>
                     <separator orientation="vertical"/>
+                    <filter string="Day" icon="terp-account" context="{'group_by':'day'}"/>
                     <filter string="Month" icon="terp-account" context="{'group_by':'month'}"/>
                     <filter string="Year" icon="terp-account" context="{'group_by':'year'}"/>
                 </group>
 
                 <newline/>
-<<<<<<< HEAD
-                <group expand="1" string="Extended filters..." colspan="10" col="12" groups="base.group_extended">
-=======
-                <group expand="0" string="Extended options..." colspan="10" col="12">
->>>>>>> d359e085
+                <group expand="0" string="Extended options..." colspan="10" col="12" groups="base.group_extended">
                     <filter icon="terp-account"
                     		string="Draft"
                     		domain="[('state','=','draft')]"/>
@@ -113,29 +114,7 @@
                     <field name="date_start"/>
                     <field name="date_end"/>
                 </group>
-<<<<<<< HEAD
-                <newline/>
-                <group expand="1" string="Group By..." colspan="10" col="12">
-                	<filter string="User" name="User" icon="terp-account" context="{'group_by':'user_id'}"/>
-                    <filter string="Associated Partner" icon="terp-account" context="{'group_by':'partner_id'}"/>
-                    <separator orientation="vertical"/>
-					<filter string="Company" icon="terp-account" context="{'group_by':'company_id'}" groups="base.group_multi_company"/>
-                    <filter string="Analytic Account" icon="terp-account" context="{'group_by':'parent_id'}"/>
-                    <filter string="Analytic Journal" icon="terp-account" context="{'group_by':'journal_id'}"/>
-                    <separator orientation="vertical"/>
-                    <filter string="Product" icon="terp-account" context="{'group_by':'product_id'}"/>
-                    <filter string="Account Type" icon="terp-account" context="{'group_by':'type'}"/>
-                    <filter string="State" icon="terp-account" context="{'group_by':'state'}"/>
-                    <separator orientation="vertical"/>
-                    <filter string="Day" icon="terp-account" context="{'group_by':'day'}"/>
-                    <filter string="Month" icon="terp-account" context="{'group_by':'month'}"/>
-                    <filter string="Year" icon="terp-account" context="{'group_by':'year'}"/>
-                </group>
-            </search>
-=======
-
                 </search>
->>>>>>> d359e085
         </field>
     </record>
     <record id="view_account_analytic_report_search" model="ir.ui.view">
