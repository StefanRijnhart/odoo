# -*- coding: utf-8 -*-

from odoo import api, fields, models, _
from odoo.osv import expression
from odoo.tools import float_is_zero, pycompat
from odoo.tools import float_compare, float_round
from odoo.tools.misc import formatLang
from odoo.exceptions import UserError, ValidationError

import time
import math

class AccountCashboxLine(models.Model):
    """ Cash Box Details """
    _name = 'account.cashbox.line'
    _description = 'CashBox Line'
    _rec_name = 'coin_value'
    _order = 'coin_value'

    @api.one
    @api.depends('coin_value', 'number')
    def _sub_total(self):
        """ Calculates Sub total"""
        self.subtotal = self.coin_value * self.number

    coin_value = fields.Float(string='Coin/Bill Value', required=True, digits=0)
    number = fields.Integer(string='Number of Coins/Bills', help='Opening Unit Numbers')
    subtotal = fields.Float(compute='_sub_total', string='Subtotal', digits=0, readonly=True)
    cashbox_id = fields.Many2one('account.bank.statement.cashbox', string="Cashbox")


class AccountBankStmtCashWizard(models.Model):
    """
    Account Bank Statement popup that allows entering cash details.
    """
    _name = 'account.bank.statement.cashbox'
    _description = 'Account Bank Statement Cashbox Details'

    cashbox_lines_ids = fields.One2many('account.cashbox.line', 'cashbox_id', string='Cashbox Lines')

    @api.multi
    def validate(self):
        bnk_stmt_id = self.env.context.get('bank_statement_id', False) or self.env.context.get('active_id', False)
        bnk_stmt = self.env['account.bank.statement'].browse(bnk_stmt_id)
        total = 0.0
        for lines in self.cashbox_lines_ids:
            total += lines.subtotal
        if self.env.context.get('balance', False) == 'start':
            #starting balance
            bnk_stmt.write({'balance_start': total, 'cashbox_start_id': self.id})
        else:
            #closing balance
            bnk_stmt.write({'balance_end_real': total, 'cashbox_end_id': self.id})
        return {'type': 'ir.actions.act_window_close'}


class AccountBankStmtCloseCheck(models.TransientModel):
    """
    Account Bank Statement wizard that check that closing balance is correct.
    """
    _name = 'account.bank.statement.closebalance'
    _description = 'Account Bank Statement closing balance'

    @api.multi
    def validate(self):
        bnk_stmt_id = self.env.context.get('active_id', False)
        if bnk_stmt_id:
            self.env['account.bank.statement'].browse(bnk_stmt_id).button_confirm_bank()
        return {'type': 'ir.actions.act_window_close'}


class AccountBankStatement(models.Model):

    @api.one
    @api.depends('line_ids', 'balance_start', 'line_ids.amount', 'balance_end_real')
    def _end_balance(self):
        self.total_entry_encoding = sum([line.amount for line in self.line_ids])
        self.balance_end = self.balance_start + self.total_entry_encoding
        self.difference = self.balance_end_real - self.balance_end

    @api.multi
    def _is_difference_zero(self):
        for bank_stmt in self:
            bank_stmt.is_difference_zero = float_is_zero(bank_stmt.difference, precision_digits=bank_stmt.currency_id.decimal_places)

    @api.one
    @api.depends('journal_id')
    def _compute_currency(self):
        self.currency_id = self.journal_id.currency_id or self.company_id.currency_id

    @api.one
    @api.depends('line_ids.journal_entry_ids')
    def _check_lines_reconciled(self):
        self.all_lines_reconciled = all([line.journal_entry_ids.ids or line.account_id.id for line in self.line_ids])

    @api.depends('move_line_ids')
    def _get_move_line_count(self):
        for payment in self:
            payment.move_line_count = len(payment.move_line_ids)

    @api.model
    def _default_journal(self):
        journal_type = self.env.context.get('journal_type', False)
        company_id = self.env['res.company']._company_default_get('account.bank.statement').id
        if journal_type:
            journals = self.env['account.journal'].search([('type', '=', journal_type), ('company_id', '=', company_id)])
            if journals:
                return journals[0]
        return self.env['account.journal']

    @api.multi
    def _get_opening_balance(self, journal_id):
        last_bnk_stmt = self.search([('journal_id', '=', journal_id)], limit=1)
        if last_bnk_stmt:
            return last_bnk_stmt.balance_end
        return 0

    @api.multi
    def _set_opening_balance(self, journal_id):
        self.balance_start = self._get_opening_balance(journal_id)

    @api.model
    def _default_opening_balance(self):
        #Search last bank statement and set current opening balance as closing balance of previous one
        journal_id = self._context.get('default_journal_id', False) or self._context.get('journal_id', False)
        if journal_id:
            return self._get_opening_balance(journal_id)
        return 0

    _name = "account.bank.statement"
    _description = "Bank Statement"
    _order = "date desc, id desc"
    _inherit = ['mail.thread']

    name = fields.Char(string='Reference', states={'open': [('readonly', False)]}, copy=False, readonly=True)
    reference = fields.Char(string='External Reference', states={'open': [('readonly', False)]}, copy=False, readonly=True, help="Used to hold the reference of the external mean that created this statement (name of imported file, reference of online synchronization...)")
    date = fields.Date(required=True, states={'confirm': [('readonly', True)]}, index=True, copy=False, default=fields.Date.context_today)
    date_done = fields.Datetime(string="Closed On")
    balance_start = fields.Monetary(string='Starting Balance', states={'confirm': [('readonly', True)]}, default=_default_opening_balance)
    balance_end_real = fields.Monetary('Ending Balance', states={'confirm': [('readonly', True)]})
    state = fields.Selection([('open', 'New'), ('confirm', 'Validated')], string='Status', required=True, readonly=True, copy=False, default='open')
    currency_id = fields.Many2one('res.currency', compute='_compute_currency', oldname='currency', string="Currency")
    journal_id = fields.Many2one('account.journal', string='Journal', required=True, states={'confirm': [('readonly', True)]}, default=_default_journal)
    journal_type = fields.Selection(related='journal_id.type', help="Technical field used for usability purposes")
    company_id = fields.Many2one('res.company', related='journal_id.company_id', string='Company', store=True, readonly=True,
        default=lambda self: self.env['res.company']._company_default_get('account.bank.statement'))

    total_entry_encoding = fields.Monetary('Transactions Subtotal', compute='_end_balance', store=True, help="Total of transaction lines.")
    balance_end = fields.Monetary('Computed Balance', compute='_end_balance', store=True, help='Balance as calculated based on Opening Balance and transaction lines')
    difference = fields.Monetary(compute='_end_balance', store=True, help="Difference between the computed ending balance and the specified ending balance.")

    line_ids = fields.One2many('account.bank.statement.line', 'statement_id', string='Statement lines', states={'confirm': [('readonly', True)]}, copy=True)
    move_line_ids = fields.One2many('account.move.line', 'statement_id', string='Entry lines', states={'confirm': [('readonly', True)]})
    move_line_count = fields.Integer(compute="_get_move_line_count")

    all_lines_reconciled = fields.Boolean(compute='_check_lines_reconciled')
    user_id = fields.Many2one('res.users', string='Responsible', required=False, default=lambda self: self.env.user)
    cashbox_start_id = fields.Many2one('account.bank.statement.cashbox', string="Starting Cashbox")
    cashbox_end_id = fields.Many2one('account.bank.statement.cashbox', string="Ending Cashbox")
    is_difference_zero = fields.Boolean(compute='_is_difference_zero', string='Is zero', help="Check if difference is zero.")

    @api.onchange('journal_id')
    def onchange_journal_id(self):
        self._set_opening_balance(self.journal_id.id)

    @api.multi
    def _balance_check(self):
        for stmt in self:
            if not stmt.currency_id.is_zero(stmt.difference):
                if stmt.journal_type == 'cash':
                    if stmt.difference < 0.0:
                        account = stmt.journal_id.loss_account_id
                        name = _('Loss')
                    else:
                        # statement.difference > 0.0
                        account = stmt.journal_id.profit_account_id
                        name = _('Profit')
                    if not account:
                        raise UserError(_('There is no account defined on the journal %s for %s involved in a cash difference.') % (stmt.journal_id.name, name))

                    values = {
                        'statement_id': stmt.id,
                        'account_id': account.id,
                        'amount': stmt.difference,
                        'name': _("Cash difference observed during the counting (%s)") % name,
                    }
                    self.env['account.bank.statement.line'].create(values)
                else:
                    balance_end_real = formatLang(self.env, stmt.balance_end_real, currency_obj=stmt.currency_id)
                    balance_end = formatLang(self.env, stmt.balance_end, currency_obj=stmt.currency_id)
                    raise UserError(_('The ending balance is incorrect !\nThe expected balance (%s) is different from the computed one. (%s)')
                        % (balance_end_real, balance_end))
        return True

    @api.multi
    def unlink(self):
        for statement in self:
            if statement.state != 'open':
                raise UserError(_('In order to delete a bank statement, you must first cancel it to delete related journal items.'))
            # Explicitly unlink bank statement lines so it will check that the related journal entries have been deleted first
            statement.line_ids.unlink()
        return super(AccountBankStatement, self).unlink()

    @api.multi
    def open_cashbox_id(self):
        context = dict(self.env.context or {})
        if context.get('cashbox_id'):
            context['active_id'] = self.id
            return {
                'name': _('Cash Control'),
                'view_type': 'form',
                'view_mode': 'form',
                'res_model': 'account.bank.statement.cashbox',
                'view_id': self.env.ref('account.view_account_bnk_stmt_cashbox').id,
                'type': 'ir.actions.act_window',
                'res_id': self.env.context.get('cashbox_id'),
                'context': context,
                'target': 'new'
            }

    @api.multi
    def button_cancel(self):
        for statement in self:
            if any(line.journal_entry_ids.ids for line in statement.line_ids):
                raise UserError(_('A statement cannot be canceled when its lines are reconciled.'))
        self.state = 'open'

    @api.multi
    def check_confirm_bank(self):
        if self.journal_type == 'cash' and not self.currency_id.is_zero(self.difference):
            action_rec = self.env['ir.model.data'].xmlid_to_object('account.action_view_account_bnk_stmt_check')
            if action_rec:
                action = action_rec.read([])[0]
                return action
        return self.button_confirm_bank()

    @api.multi
    def button_confirm_bank(self):
        self._balance_check()
        statements = self.filtered(lambda r: r.state == 'open')
        for statement in statements:
            moves = self.env['account.move']
            for st_line in statement.line_ids:
                if st_line.account_id and not st_line.journal_entry_ids.ids:
                    st_line.fast_counterpart_creation()
                elif not st_line.journal_entry_ids.ids:
                    raise UserError(_('All the account entries lines must be processed in order to close the statement.'))
                for aml in st_line.journal_entry_ids:
                    moves |= aml.move_id
            if moves:
                moves.post()
            statement.message_post(body=_('Statement %s confirmed, journal items were created.') % (statement.name,))
        statements.link_bank_to_partner()
        statements.write({'state': 'confirm', 'date_done': time.strftime("%Y-%m-%d %H:%M:%S")})

    @api.multi
    def button_journal_entries(self):
        context = dict(self._context or {})
        context['journal_id'] = self.journal_id.id
        return {
            'name': _('Journal Entries'),
            'view_type': 'form',
            'view_mode': 'tree,form',
            'res_model': 'account.move',
            'view_id': False,
            'type': 'ir.actions.act_window',
            'domain': [('id', 'in', self.mapped('move_line_ids').mapped('move_id').ids)],
            'context': context,
        }

    @api.multi
    def button_open(self):
        """ Changes statement state to Running."""
        for statement in self:
            if not statement.name:
                context = {'ir_sequence_date': statement.date}
                if statement.journal_id.sequence_id:
                    st_number = statement.journal_id.sequence_id.with_context(**context).next_by_id()
                else:
                    SequenceObj = self.env['ir.sequence']
                    st_number = SequenceObj.with_context(**context).next_by_code('account.bank.statement')
                statement.name = st_number
            statement.state = 'open'

    @api.multi
    def reconciliation_widget_preprocess(self):
        """ Get statement lines of the specified statements or all unreconciled statement lines and try to automatically reconcile them / find them a partner.
            Return ids of statement lines left to reconcile and other data for the reconciliation widget.
        """
        statements = self
        # NB : The field account_id can be used at the statement line creation/import to avoid the reconciliation process on it later on,
        # this is why we filter out statements lines where account_id is set

        sql_query = """SELECT stl.id
                        FROM account_bank_statement_line stl
                        WHERE account_id IS NULL AND not exists (select 1 from account_move_line aml where aml.statement_line_id = stl.id)
                            AND company_id = %s
                """
        params = (self.env.user.company_id.id,)
        if statements:
            sql_query += ' AND stl.statement_id IN %s'
            params += (tuple(statements.ids),)
        sql_query += ' ORDER BY stl.id'
        self.env.cr.execute(sql_query, params)
        st_lines_left = self.env['account.bank.statement.line'].browse([line.get('id') for line in self.env.cr.dictfetchall()])

        #try to assign partner to bank_statement_line
        stl_to_assign_partner = [stl.id for stl in st_lines_left if not stl.partner_id]
        refs = list(set([st.name for st in st_lines_left if not stl.partner_id]))
        if st_lines_left and stl_to_assign_partner and refs:
            sql_query = """SELECT aml.partner_id, aml.ref, stl.id
                            FROM account_move_line aml
                                JOIN account_account acc ON acc.id = aml.account_id
                                JOIN account_bank_statement_line stl ON aml.ref = stl.name
                            WHERE (aml.company_id = %s 
                                AND aml.partner_id IS NOT NULL) 
                                AND (
                                    (aml.statement_id IS NULL AND aml.account_id IN %s) 
                                    OR 
                                    (acc.internal_type IN ('payable', 'receivable') AND aml.reconciled = false)
                                    )
                                AND aml.ref IN %s
                                """
            params = (self.env.user.company_id.id, (st_lines_left[0].journal_id.default_credit_account_id.id, st_lines_left[0].journal_id.default_debit_account_id.id), tuple(refs))
            if statements:
                sql_query += 'AND stl.id IN %s'
                params += (tuple(stl_to_assign_partner),)
            self.env.cr.execute(sql_query, params)
            results = self.env.cr.dictfetchall()
            st_line = self.env['account.bank.statement.line']
            for line in results:
                st_line.browse(line.get('id')).write({'partner_id': line.get('partner_id')})

        return {
            'st_lines_ids': st_lines_left.ids,
            'notifications': [],
            'statement_name': len(statements) == 1 and statements[0].name or False,
            'num_already_reconciled_lines': 0,
        }

    @api.multi
    def link_bank_to_partner(self):
        for statement in self:
            for st_line in statement.line_ids:
                if st_line.bank_account_id and st_line.partner_id and st_line.bank_account_id.partner_id != st_line.partner_id:
                    st_line.bank_account_id.partner_id = st_line.partner_id


class AccountBankStatementLine(models.Model):
    _name = "account.bank.statement.line"
    _description = "Bank Statement Line"
    _order = "statement_id desc, sequence, id desc"

    name = fields.Char(string='Label', required=True)
    date = fields.Date(required=True, default=lambda self: self._context.get('date', fields.Date.context_today(self)))
    amount = fields.Monetary(digits=0, currency_field='journal_currency_id')
    journal_currency_id = fields.Many2one('res.currency', related='statement_id.currency_id',
        help='Utility field to express amount currency', readonly=True)
    partner_id = fields.Many2one('res.partner', string='Partner')
    bank_account_id = fields.Many2one('res.partner.bank', string='Bank Account')
    account_id = fields.Many2one('account.account', string='Counterpart Account', domain=[('deprecated', '=', False)],
        help="This technical field can be used at the statement line creation/import time in order to avoid the reconciliation"
             " process on it later on. The statement line will simply create a counterpart on this account")
    statement_id = fields.Many2one('account.bank.statement', string='Statement', index=True, required=True, ondelete='cascade')
    journal_id = fields.Many2one('account.journal', related='statement_id.journal_id', string='Journal', store=True, readonly=True)
    partner_name = fields.Char(help="This field is used to record the third party name when importing bank statement in electronic format,"
             " when the partner doesn't exist yet in the database (or cannot be found).")
    ref = fields.Char(string='Reference')
    note = fields.Text(string='Notes')
    sequence = fields.Integer(index=True, help="Gives the sequence order when displaying a list of bank statement lines.", default=1)
    company_id = fields.Many2one('res.company', related='statement_id.company_id', string='Company', store=True, readonly=True)
    journal_entry_ids = fields.One2many('account.move.line', 'statement_line_id', 'Journal Items', copy=False, readonly=True)
    amount_currency = fields.Monetary(help="The amount expressed in an optional other currency if it is a multi-currency entry.")
    currency_id = fields.Many2one('res.currency', string='Currency', help="The optional other currency if it is a multi-currency entry.")
    state = fields.Selection(related='statement_id.state', string='Status', readonly=True)
    move_name = fields.Char(string='Journal Entry Name', readonly=True,
        default=False, copy=False,
        help="Technical field holding the number given to the journal entry, automatically set when the statement line is reconciled then stored to set the same number again if the line is cancelled, set to draft and re-processed again.")

    @api.one
    @api.constrains('amount')
    def _check_amount(self):
        # This constraint could possibly underline flaws in bank statement import (eg. inability to
        # support hacks such as using dummy transactions to give additional informations)
        if self.amount == 0:
            raise ValidationError(_('A transaction can\'t have a 0 amount.'))

    @api.one
    @api.constrains('amount', 'amount_currency')
    def _check_amount_currency(self):
        if self.amount_currency != 0 and self.amount == 0:
            raise ValidationError(_('If "Amount Currency" is specified, then "Amount" must be as well.'))

    @api.model
    def create(self, vals):
        line = super(AccountBankStatementLine, self).create(vals)
        # The most awesome fix you will ever see is below.
        # Explanation: during a 'create', the 'convert_to_cache' method is not called. Moreover, at
        # that point 'journal_currency_id' is not yet known since it is a related field. It means
        # that the 'amount' field will not be properly rounded. The line below triggers a write on
        # the 'amount' field, which will trigger the 'convert_to_cache' method, and ultimately round
        # the field correctly.
        # This is obviously an awful workaround, but at the time of writing, the ORM does not
        # provide a clean mechanism to fix the issue.
        line.amount = line.amount
        return line

    @api.multi
    def unlink(self):
        for line in self:
            if line.journal_entry_ids.ids:
                raise UserError(_('In order to delete a bank statement line, you must first cancel it to delete related journal items.'))
            if line.move_name:
                raise UserError(_('It is not allowed to delete a bank statement line that already created a journal entry since it would create a gap in the numbering. You should create the journal entry again and cancel it thanks to a regular revert.'))
        return super(AccountBankStatementLine, self).unlink()

    @api.multi
    def button_cancel_reconciliation(self):
        aml_to_unbind = self.env['account.move.line']
        aml_to_cancel = self.env['account.move.line']
        payment_to_unreconcile = self.env['account.payment']
        payment_to_cancel = self.env['account.payment']
        for st_line in self:
            aml_to_unbind |= st_line.journal_entry_ids
            for line in st_line.journal_entry_ids:
                payment_to_unreconcile |= line.payment_id
                if st_line.move_name and line.payment_id.payment_reference == st_line.move_name:
                    #there can be several moves linked to a statement line but maximum one created by the line itself
                    aml_to_cancel |= line
                    payment_to_cancel |= line.payment_id
        aml_to_unbind = aml_to_unbind - aml_to_cancel

        if aml_to_unbind:
            aml_to_unbind.write({'statement_line_id': False})

        payment_to_unreconcile = payment_to_unreconcile - payment_to_cancel
        if payment_to_unreconcile:
            payment_to_unreconcile.unreconcile()

        if aml_to_cancel:
            aml_to_cancel.remove_move_reconcile()
            moves_to_cancel = aml_to_cancel.mapped('move_id')
            moves_to_cancel.button_cancel()
            moves_to_cancel.unlink()
        if payment_to_cancel:
            payment_to_cancel.unlink()

    ####################################################
    # Reconciliation interface methods
    ####################################################
    @api.multi
    def reconciliation_widget_auto_reconcile(self, num_already_reconciled_lines):
        automatic_reconciliation_entries = self.env['account.bank.statement.line']
        unreconciled = self.env['account.bank.statement.line']
        for stl in self:
            res = stl.auto_reconcile()
            if res:
                automatic_reconciliation_entries += stl
            else:
                unreconciled += stl

        # Collect various informations for the reconciliation widget
        notifications = []
        num_auto_reconciled = len(automatic_reconciliation_entries)
        if num_auto_reconciled > 0:
            auto_reconciled_message = num_auto_reconciled > 1 \
                and _("%d transactions were automatically reconciled.") % num_auto_reconciled \
                or _("1 transaction was automatically reconciled.")
            notifications += [{
                'type': 'info',
                'message': auto_reconciled_message,
                'details': {
                    'name': _("Automatically reconciled items"),
                    'model': 'account.move',
                    'ids': automatic_reconciliation_entries.mapped('journal_entry_ids').ids
                }
            }]
        return {
            'st_lines_ids': unreconciled.ids,
            'notifications': notifications,
            'statement_name': False,
            'num_already_reconciled_lines': num_auto_reconciled + num_already_reconciled_lines,
        }

    @api.multi
    def get_data_for_reconciliation_widget(self, excluded_ids=None):
        """ Returns the data required to display a reconciliation widget, for each statement line in self """
        excluded_ids = excluded_ids or []
        ret = []

        for st_line in self:
            aml_recs = st_line.get_reconciliation_proposition(excluded_ids=excluded_ids)
            target_currency = st_line.currency_id or st_line.journal_id.currency_id or st_line.journal_id.company_id.currency_id
            rp = aml_recs.prepare_move_lines_for_reconciliation_widget(target_currency=target_currency, target_date=st_line.date)
            excluded_ids += [move_line['id'] for move_line in rp]
            ret.append({
                'st_line': st_line.get_statement_line_for_reconciliation_widget(),
                'reconciliation_proposition': rp
            })

        return ret

    def get_statement_line_for_reconciliation_widget(self):
        """ Returns the data required by the bank statement reconciliation widget to display a statement line """
        statement_currency = self.journal_id.currency_id or self.journal_id.company_id.currency_id
        if self.amount_currency and self.currency_id:
            amount = self.amount_currency
            amount_currency = self.amount
            amount_currency_str = amount_currency > 0 and amount_currency or -amount_currency
            amount_currency_str = formatLang(self.env, amount_currency_str, currency_obj=statement_currency)
        else:
            amount = self.amount
            amount_currency_str = ""
        amount_str = formatLang(self.env, abs(amount), currency_obj=self.currency_id or statement_currency)

        data = {
            'id': self.id,
            'ref': self.ref,
            'note': self.note or "",
            'name': self.name,
            'date': self.date,
            'amount': amount,
            'amount_str': amount_str,  # Amount in the statement line currency
            'currency_id': self.currency_id.id or statement_currency.id,
            'partner_id': self.partner_id.id,
            'journal_id': self.journal_id.id,
            'statement_id': self.statement_id.id,
            'account_id': [self.journal_id.default_debit_account_id.id, self.journal_id.default_debit_account_id.display_name],
            'account_code': self.journal_id.default_debit_account_id.code,
            'account_name': self.journal_id.default_debit_account_id.name,
            'partner_name': self.partner_id.name,
            'communication_partner_name': self.partner_name,
            'amount_currency_str': amount_currency_str,  # Amount in the statement currency
            'has_no_partner': not self.partner_id.id,
        }
        if self.partner_id:
            if amount > 0:
                data['open_balance_account_id'] = self.partner_id.property_account_receivable_id.id
            else:
                data['open_balance_account_id'] = self.partner_id.property_account_payable_id.id

        return data

    @api.multi
    def get_move_lines_for_reconciliation_widget(self, partner_id=None, excluded_ids=None, str=False, offset=0, limit=None):
        """ Returns move lines for the bank statement reconciliation widget, formatted as a list of dicts
        """
        aml_recs = self.get_move_lines_for_reconciliation(partner_id=partner_id, excluded_ids=excluded_ids, str=str, offset=offset, limit=limit)
        target_currency = self.currency_id or self.journal_id.currency_id or self.journal_id.company_id.currency_id
        return aml_recs.prepare_move_lines_for_reconciliation_widget(target_currency=target_currency, target_date=self.date)

    ####################################################
    # Reconciliation methods
    ####################################################

    def get_move_lines_for_reconciliation(self, partner_id=None, excluded_ids=None, str=False, offset=0, limit=None, additional_domain=None, overlook_partner=False):
        """ Return account.move.line records which can be used for bank statement reconciliation.

            :param partner_id:
            :param excluded_ids:
            :param str:
            :param offset:
            :param limit:
            :param additional_domain:
            :param overlook_partner:
        """
        if partner_id is None:
            partner_id = self.partner_id.id

        # Blue lines = payment on bank account not assigned to a statement yet
        reconciliation_aml_accounts = [self.journal_id.default_credit_account_id.id, self.journal_id.default_debit_account_id.id]
        domain_reconciliation = ['&', '&', ('statement_line_id', '=', False), ('account_id', 'in', reconciliation_aml_accounts), ('payment_id','<>', False)]

        # Black lines = unreconciled & (not linked to a payment or open balance created by statement
        domain_matching = [('reconciled', '=', False)]
        if partner_id or overlook_partner:
            domain_matching = expression.AND([domain_matching, [('account_id.internal_type', 'in', ['payable', 'receivable'])]])
        else:
            # TODO : find out what use case this permits (match a check payment, registered on a journal whose account type is other instead of liquidity)
            domain_matching = expression.AND([domain_matching, [('account_id.reconcile', '=', True)]])

        # Let's add what applies to both
        domain = expression.OR([domain_reconciliation, domain_matching])
        if partner_id and not overlook_partner:
            domain = expression.AND([domain, [('partner_id', '=', partner_id)]])

        # Domain factorized for all reconciliation use cases
        if str:
            str_domain = self.env['account.move.line'].domain_move_lines_for_reconciliation(str=str)
            if not partner_id:
                str_domain = expression.OR([str_domain, ('partner_id.name', 'ilike', str)])
            domain = expression.AND([domain, str_domain])
        if excluded_ids:
            domain = expression.AND([[('id', 'not in', excluded_ids)], domain])

        # Domain from caller
        if additional_domain is None:
            additional_domain = []
        else:
            additional_domain = expression.normalize_domain(additional_domain)
        domain = expression.AND([domain, additional_domain])

        return self.env['account.move.line'].search(domain, offset=offset, limit=limit, order="date_maturity desc, id desc")

    def _get_common_sql_query(self, overlook_partner = False, excluded_ids = None, split = False):
        acc_type = "acc.internal_type IN ('payable', 'receivable')" if (self.partner_id or overlook_partner) else "acc.reconcile = true"
        select_clause = "SELECT aml.id "
        from_clause = "FROM account_move_line aml JOIN account_account acc ON acc.id = aml.account_id "
        where_clause = """WHERE aml.company_id = %(company_id)s  
                                AND (
                                        (aml.statement_id IS NULL AND aml.account_id IN %(account_payable_receivable)s) 
                                    OR 
                                        ("""+acc_type+""" AND aml.reconciled = false)
                                    )"""
        where_clause = where_clause + ' AND aml.partner_id = %(partner_id)s' if self.partner_id else where_clause
        where_clause = where_clause + ' AND aml.id NOT IN %(excluded_ids)s' if excluded_ids else where_clause
        if split:
            return select_clause, from_clause, where_clause
        return select_clause + from_clause + where_clause

    def get_reconciliation_proposition(self, excluded_ids=None):
        """ Returns move lines that constitute the best guess to reconcile a statement line
            Note: it only looks for move lines in the same currency as the statement line.
        """
        self.ensure_one()
        if not excluded_ids:
            excluded_ids = []
        amount = self.amount_currency or self.amount
        company_currency = self.journal_id.company_id.currency_id
        st_line_currency = self.currency_id or self.journal_id.currency_id
        currency = (st_line_currency and st_line_currency != company_currency) and st_line_currency.id or False
        precision = st_line_currency and st_line_currency.decimal_places or company_currency.decimal_places
        params = {'company_id': self.env.user.company_id.id,
                    'account_payable_receivable': (self.journal_id.default_credit_account_id.id, self.journal_id.default_debit_account_id.id),
                    'amount': float_round(amount, precision_digits=precision),
                    'partner_id': self.partner_id.id,
                    'excluded_ids': tuple(excluded_ids),
                    'ref': self.name,
                    }
        # Look for structured communication match
        if self.name:
            add_to_select = ", CASE WHEN aml.ref = %(ref)s THEN 1 ELSE 2 END as temp_field_order "
            add_to_from = " JOIN account_move m ON m.id = aml.move_id "
            select_clause, from_clause, where_clause = self._get_common_sql_query(overlook_partner=True, excluded_ids=excluded_ids, split=True)
            sql_query = select_clause + add_to_select + from_clause + add_to_from + where_clause
            sql_query += " AND (aml.ref= %(ref)s or m.name = %(ref)s) \
                    ORDER BY temp_field_order, date_maturity desc, aml.id desc"
            self.env.cr.execute(sql_query, params)
            results = self.env.cr.fetchone()
            if results:
                return self.env['account.move.line'].browse(results[0])

        # Look for a single move line with the same amount
        field = currency and 'amount_residual_currency' or 'amount_residual'
        liquidity_field = currency and 'amount_currency' or amount > 0 and 'debit' or 'credit'
        liquidity_amt_clause = currency and '%(amount)s' or 'abs(%(amount)s)'
        sql_query = self._get_common_sql_query(excluded_ids=excluded_ids) + \
                " AND ("+field+" = %(amount)s OR (acc.internal_type = 'liquidity' AND "+liquidity_field+" = " + liquidity_amt_clause + ")) \
                ORDER BY date_maturity desc, aml.id desc LIMIT 1"
        self.env.cr.execute(sql_query, params)
        results = self.env.cr.fetchone()
        if results:
            return self.env['account.move.line'].browse(results[0])

        return self.env['account.move.line']

    def _get_move_lines_for_auto_reconcile(self):
        """ Returns the move lines that the method auto_reconcile can use to try to reconcile the statement line """
        pass

    @api.multi
    def auto_reconcile(self):
        """ Try to automatically reconcile the statement.line ; return the counterpart journal entry/ies if the automatic reconciliation succeeded, False otherwise.
            TODO : this method could be greatly improved and made extensible
        """
        self.ensure_one()
        match_recs = self.env['account.move.line']

        amount = self.amount_currency or self.amount
        company_currency = self.journal_id.company_id.currency_id
        st_line_currency = self.currency_id or self.journal_id.currency_id
        currency = (st_line_currency and st_line_currency != company_currency) and st_line_currency.id or False
        precision = st_line_currency and st_line_currency.decimal_places or company_currency.decimal_places
        params = {'company_id': self.env.user.company_id.id,
                    'account_payable_receivable': (self.journal_id.default_credit_account_id.id, self.journal_id.default_debit_account_id.id),
                    'amount': float_round(amount, precision_digits=precision),
                    'partner_id': self.partner_id.id,
                    'ref': self.name,
                    }
        field = currency and 'amount_residual_currency' or 'amount_residual'
        liquidity_field = currency and 'amount_currency' or amount > 0 and 'debit' or 'credit'
        # Look for structured communication match
        if self.name:
            sql_query = self._get_common_sql_query() + \
                " AND aml.ref = %(ref)s AND ("+field+" = %(amount)s OR (acc.internal_type = 'liquidity' AND "+liquidity_field+" = %(amount)s)) \
                ORDER BY date_maturity asc, aml.id asc"
            self.env.cr.execute(sql_query, params)
            match_recs = self.env.cr.dictfetchall()
            if len(match_recs) > 1:
                return False

        # Look for a single move line with the same partner, the same amount
        if not match_recs:
            if self.partner_id:
                sql_query = self._get_common_sql_query() + \
                " AND ("+field+" = %(amount)s OR (acc.internal_type = 'liquidity' AND "+liquidity_field+" = %(amount)s)) \
                ORDER BY date_maturity asc, aml.id asc"
                self.env.cr.execute(sql_query, params)
                match_recs = self.env.cr.dictfetchall()
                if len(match_recs) > 1:
                    return False

        if not match_recs:
            return False

        match_recs = self.env['account.move.line'].browse([aml.get('id') for aml in match_recs])
        # Now reconcile
        counterpart_aml_dicts = []
        payment_aml_rec = self.env['account.move.line']
        for aml in match_recs:
            if aml.account_id.internal_type == 'liquidity':
                payment_aml_rec = (payment_aml_rec | aml)
            else:
                amount = aml.currency_id and aml.amount_residual_currency or aml.amount_residual
                counterpart_aml_dicts.append({
                    'name': aml.name if aml.name != '/' else aml.move_id.name,
                    'debit': amount < 0 and -amount or 0,
                    'credit': amount > 0 and amount or 0,
                    'move_line': aml
                })

        try:
            with self._cr.savepoint():
                counterpart = self.process_reconciliation(counterpart_aml_dicts=counterpart_aml_dicts, payment_aml_rec=payment_aml_rec)
            return counterpart
        except UserError:
            # A configuration / business logic error that makes it impossible to auto-reconcile should not be raised
            # since automatic reconciliation is just an amenity and the user will get the same exception when manually
            # reconciling. Other types of exception are (hopefully) programmation errors and should cause a stacktrace.
            self.invalidate_cache()
            self.env['account.move'].invalidate_cache()
            self.env['account.move.line'].invalidate_cache()
            return False

    def _prepare_reconciliation_move(self, move_ref):
        """ Prepare the dict of values to create the move from a statement line. This method may be overridden to adapt domain logic
            through model inheritance (make sure to call super() to establish a clean extension chain).

           :param char move_ref: will be used as the reference of the generated account move
           :return: dict of value to create() the account.move
        """
        ref = move_ref or ''
        if self.ref:
            ref = move_ref + ' - ' + self.ref if move_ref else self.ref
        data = {
            'journal_id': self.statement_id.journal_id.id,
            'date': self.date,
            'ref': ref,
        }
        if self.move_name:
            data.update(name=self.move_name)
        return data

    def _prepare_reconciliation_move_line(self, move, amount):
        """ Prepare the dict of values to balance the move.

            :param recordset move: the account.move to link the move line
            :param float amount: the amount of transaction that wasn't already reconciled
        """
        company_currency = self.journal_id.company_id.currency_id
        statement_currency = self.journal_id.currency_id or company_currency
        st_line_currency = self.currency_id or statement_currency
        amount_currency = False
        st_line_currency_rate = self.currency_id and (self.amount_currency / self.amount) or False
        # We have several use case here to compure the currency and amount currency of counterpart line to balance the move:
        if st_line_currency != company_currency and st_line_currency == statement_currency:
            # company in currency A, statement in currency B and transaction in currency B
            # counterpart line must have currency B and correct amount is inverse of already existing lines
            amount_currency = -sum([x.amount_currency for x in move.line_ids])
        elif st_line_currency != company_currency and statement_currency == company_currency:
            # company in currency A, statement in currency A and transaction in currency B
            # counterpart line must have currency B and correct amount is inverse of already existing lines
            amount_currency = -sum([x.amount_currency for x in move.line_ids])
        elif st_line_currency != company_currency and st_line_currency != statement_currency:
            # company in currency A, statement in currency B and transaction in currency C
            # counterpart line must have currency B and use rate between B and C to compute correct amount
            amount_currency = -sum([x.amount_currency for x in move.line_ids])/st_line_currency_rate
        elif st_line_currency == company_currency and statement_currency != company_currency:
            # company in currency A, statement in currency B and transaction in currency A
            # counterpart line must have currency B and amount is computed using the rate between A and B
            amount_currency = amount/st_line_currency_rate
        
        # last case is company in currency A, statement in currency A and transaction in currency A
        # and in this case counterpart line does not need any second currency nor amount_currency

        return {
            'name': self.name,
            'move_id': move.id,
            'partner_id': self.partner_id and self.partner_id.id or False,
            'account_id': amount >= 0 \
                and self.statement_id.journal_id.default_credit_account_id.id \
                or self.statement_id.journal_id.default_debit_account_id.id,
            'credit': amount < 0 and -amount or 0.0,
            'debit': amount > 0 and amount or 0.0,
            'statement_line_id': self.id,
            'currency_id': statement_currency != company_currency and statement_currency.id or (st_line_currency != company_currency and st_line_currency.id or False),
            'amount_currency': amount_currency,
        }

    @api.multi
    def process_reconciliations(self, data):
        """ Handles data sent from the bank statement reconciliation widget (and can otherwise serve as an old-API bridge)

            :param list of dicts data: must contains the keys 'counterpart_aml_dicts', 'payment_aml_ids' and 'new_aml_dicts',
                whose value is the same as described in process_reconciliation except that ids are used instead of recordsets.
        """
        AccountMoveLine = self.env['account.move.line']
        for st_line, datum in pycompat.izip(self, data):
            payment_aml_rec = AccountMoveLine.browse(datum.get('payment_aml_ids', []))
            for aml_dict in datum.get('counterpart_aml_dicts', []):
                aml_dict['move_line'] = AccountMoveLine.browse(aml_dict['counterpart_aml_id'])
                del aml_dict['counterpart_aml_id']
            if datum.get('partner_id') is not None:
                st_line.write({'partner_id': datum['partner_id']})
            st_line.process_reconciliation(datum.get('counterpart_aml_dicts', []), payment_aml_rec, datum.get('new_aml_dicts', []))

    def fast_counterpart_creation(self):
        for st_line in self:
            # Technical functionality to automatically reconcile by creating a new move line
            vals = {
                'name': st_line.name,
                'debit': st_line.amount < 0 and -st_line.amount or 0.0,
                'credit': st_line.amount > 0 and st_line.amount or 0.0,
                'account_id': st_line.account_id.id,
            }
            st_line.process_reconciliation(new_aml_dicts=[vals])

    def process_reconciliation(self, counterpart_aml_dicts=None, payment_aml_rec=None, new_aml_dicts=None):
        """ Match statement lines with existing payments (eg. checks) and/or payables/receivables (eg. invoices and credit notes) and/or new move lines (eg. write-offs).
            If any new journal item needs to be created (via new_aml_dicts or counterpart_aml_dicts), a new journal entry will be created and will contain those
            items, as well as a journal item for the bank statement line.
            Finally, mark the statement line as reconciled by putting the matched moves ids in the column journal_entry_ids.

            :param self: browse collection of records that are supposed to have no accounting entries already linked.
            :param (list of dicts) counterpart_aml_dicts: move lines to create to reconcile with existing payables/receivables.
                The expected keys are :
                - 'name'
                - 'debit'
                - 'credit'
                - 'move_line'
                    # The move line to reconcile (partially if specified debit/credit is lower than move line's credit/debit)

            :param (list of recordsets) payment_aml_rec: recordset move lines representing existing payments (which are already fully reconciled)

            :param (list of dicts) new_aml_dicts: move lines to create. The expected keys are :
                - 'name'
                - 'debit'
                - 'credit'
                - 'account_id'
                - (optional) 'tax_ids'
                - (optional) Other account.move.line fields like analytic_account_id or analytics_id

            :returns: The journal entries with which the transaction was matched. If there was at least an entry in counterpart_aml_dicts or new_aml_dicts, this list contains
                the move created by the reconciliation, containing entries for the statement.line (1), the counterpart move lines (0..*) and the new move lines (0..*).
        """
        counterpart_aml_dicts = counterpart_aml_dicts or []
        payment_aml_rec = payment_aml_rec or self.env['account.move.line']
        new_aml_dicts = new_aml_dicts or []

        aml_obj = self.env['account.move.line']

        company_currency = self.journal_id.company_id.currency_id
        statement_currency = self.journal_id.currency_id or company_currency
        st_line_currency = self.currency_id or statement_currency

        counterpart_moves = self.env['account.move']

        # Check and prepare received data
        if any(rec.statement_id for rec in payment_aml_rec):
            raise UserError(_('A selected move line was already reconciled.'))
        for aml_dict in counterpart_aml_dicts:
            if aml_dict['move_line'].reconciled:
                raise UserError(_('A selected move line was already reconciled.'))
            if isinstance(aml_dict['move_line'], pycompat.integer_types):
                aml_dict['move_line'] = aml_obj.browse(aml_dict['move_line'])
        for aml_dict in (counterpart_aml_dicts + new_aml_dicts):
            if aml_dict.get('tax_ids') and isinstance(aml_dict['tax_ids'][0], pycompat.integer_types):
                # Transform the value in the format required for One2many and Many2many fields
<<<<<<< HEAD
                aml_dict['tax_ids'] = [(4, id, None) for id in aml_dict['tax_ids']]
=======
                aml_dict['tax_ids'] = map(lambda id: (4, id, None), aml_dict['tax_ids'])
        if any(line.journal_entry_ids for line in self):
            raise UserError(_('A selected statement line was already reconciled with an account move.'))
>>>>>>> 5afe894f

        # Fully reconciled moves are just linked to the bank statement
        total = self.amount
        for aml_rec in payment_aml_rec:
            total -= aml_rec.debit - aml_rec.credit
            aml_rec.write({'statement_line_id': self.id})
            counterpart_moves = (counterpart_moves | aml_rec.move_id)

        # Create move line(s). Either matching an existing journal entry (eg. invoice), in which
        # case we reconcile the existing and the new move lines together, or being a write-off.
        if counterpart_aml_dicts or new_aml_dicts:
            st_line_currency = self.currency_id or statement_currency
            st_line_currency_rate = self.currency_id and (self.amount_currency / self.amount) or False

            # Create the move
            self.sequence = self.statement_id.line_ids.ids.index(self.id) + 1
            move_vals = self._prepare_reconciliation_move(self.statement_id.name)
            move = self.env['account.move'].create(move_vals)
            counterpart_moves = (counterpart_moves | move)

            # Create The payment
            payment = False
            if abs(total)>0.00001:
                partner_id = self.partner_id and self.partner_id.id or False
                partner_type = False
                if partner_id:
                    if total < 0:
                        partner_type = 'supplier'
                    else:
                        partner_type = 'customer'

                payment_methods = (total>0) and self.journal_id.inbound_payment_method_ids or self.journal_id.outbound_payment_method_ids
                currency = self.journal_id.currency_id or self.company_id.currency_id
                payment = self.env['account.payment'].create({
                    'payment_method_id': payment_methods and payment_methods[0].id or False,
                    'payment_type': total >0 and 'inbound' or 'outbound',
                    'partner_id': self.partner_id and self.partner_id.id or False,
                    'partner_type': partner_type,
                    'journal_id': self.statement_id.journal_id.id,
                    'payment_date': self.date,
                    'state': 'reconciled',
                    'currency_id': currency.id,
                    'amount': abs(total),
                    'communication': self.name or '',
                    'name': self.statement_id.name,
                })

            # Complete dicts to create both counterpart move lines and write-offs
            to_create = (counterpart_aml_dicts + new_aml_dicts)
            ctx = dict(self._context, date=self.date)
            for aml_dict in to_create:
                aml_dict['move_id'] = move.id
                aml_dict['partner_id'] = self.partner_id.id
                aml_dict['statement_line_id'] = self.id
                if st_line_currency.id != company_currency.id:
                    aml_dict['amount_currency'] = aml_dict['debit'] - aml_dict['credit']
                    aml_dict['currency_id'] = st_line_currency.id
                    if self.currency_id and statement_currency.id == company_currency.id and st_line_currency_rate:
                        # Statement is in company currency but the transaction is in foreign currency
                        aml_dict['debit'] = company_currency.round(aml_dict['debit'] / st_line_currency_rate)
                        aml_dict['credit'] = company_currency.round(aml_dict['credit'] / st_line_currency_rate)
                    elif self.currency_id and st_line_currency_rate:
                        # Statement is in foreign currency and the transaction is in another one
                        aml_dict['debit'] = statement_currency.with_context(ctx).compute(aml_dict['debit'] / st_line_currency_rate, company_currency)
                        aml_dict['credit'] = statement_currency.with_context(ctx).compute(aml_dict['credit'] / st_line_currency_rate, company_currency)
                    else:
                        # Statement is in foreign currency and no extra currency is given for the transaction
                        aml_dict['debit'] = st_line_currency.with_context(ctx).compute(aml_dict['debit'], company_currency)
                        aml_dict['credit'] = st_line_currency.with_context(ctx).compute(aml_dict['credit'], company_currency)
                elif statement_currency.id != company_currency.id:
                    # Statement is in foreign currency but the transaction is in company currency
                    prorata_factor = (aml_dict['debit'] - aml_dict['credit']) / self.amount_currency
                    aml_dict['amount_currency'] = prorata_factor * self.amount
                    aml_dict['currency_id'] = statement_currency.id

            # Create write-offs
            # When we register a payment on an invoice, the write-off line contains the amount
            # currency if all related invoices have the same currency. We apply the same logic in
            # the manual reconciliation.
            counterpart_aml = self.env['account.move.line']
            for aml_dict in counterpart_aml_dicts:
                counterpart_aml |= aml_dict.get('move_line', self.env['account.move.line'])
            new_aml_currency = False
            if counterpart_aml\
                    and len(counterpart_aml.mapped('currency_id')) == 1\
                    and counterpart_aml[0].currency_id\
                    and counterpart_aml[0].currency_id != company_currency:
                new_aml_currency = counterpart_aml[0].currency_id
            for aml_dict in new_aml_dicts:
                aml_dict['payment_id'] = payment and payment.id or False
                if new_aml_currency and not aml_dict.get('currency_id'):
                    aml_dict['currency_id'] = new_aml_currency.id
                    aml_dict['amount_currency'] = company_currency.with_context(ctx).compute(aml_dict['debit'] - aml_dict['credit'], new_aml_currency)
                aml_obj.with_context(check_move_validity=False, apply_taxes=True).create(aml_dict)

            # Create counterpart move lines and reconcile them
            for aml_dict in counterpart_aml_dicts:
                if aml_dict['move_line'].partner_id.id:
                    aml_dict['partner_id'] = aml_dict['move_line'].partner_id.id
                aml_dict['account_id'] = aml_dict['move_line'].account_id.id
                aml_dict['payment_id'] = payment and payment.id or False

                counterpart_move_line = aml_dict.pop('move_line')
                if counterpart_move_line.currency_id and counterpart_move_line.currency_id != company_currency and not aml_dict.get('currency_id'):
                    aml_dict['currency_id'] = counterpart_move_line.currency_id.id
                    aml_dict['amount_currency'] = company_currency.with_context(ctx).compute(aml_dict['debit'] - aml_dict['credit'], counterpart_move_line.currency_id)
                new_aml = aml_obj.with_context(check_move_validity=False).create(aml_dict)

                (new_aml | counterpart_move_line).reconcile()

            # Balance the move
            st_line_amount = -sum([x.balance for x in move.line_ids])
            aml_dict = self._prepare_reconciliation_move_line(move, st_line_amount)
            aml_dict['payment_id'] = payment and payment.id or False
            aml_obj.with_context(check_move_validity=False).create(aml_dict)

            move.post()
            #record the move name on the statement line to be able to retrieve it in case of unreconciliation
            self.write({'move_name': move.name})
            payment.write({'payment_reference': move.name})
        elif self.move_name:
            raise UserError(_('Operation not allowed. Since your statement line already received a number, you cannot reconcile it entirely with existing journal entries otherwise it would make a gap in the numbering. You should book an entry and make a regular revert of it in case you want to cancel it.'))
        counterpart_moves.assert_balanced()
        return counterpart_moves<|MERGE_RESOLUTION|>--- conflicted
+++ resolved
@@ -886,13 +886,9 @@
         for aml_dict in (counterpart_aml_dicts + new_aml_dicts):
             if aml_dict.get('tax_ids') and isinstance(aml_dict['tax_ids'][0], pycompat.integer_types):
                 # Transform the value in the format required for One2many and Many2many fields
-<<<<<<< HEAD
                 aml_dict['tax_ids'] = [(4, id, None) for id in aml_dict['tax_ids']]
-=======
-                aml_dict['tax_ids'] = map(lambda id: (4, id, None), aml_dict['tax_ids'])
         if any(line.journal_entry_ids for line in self):
             raise UserError(_('A selected statement line was already reconciled with an account move.'))
->>>>>>> 5afe894f
 
         # Fully reconciled moves are just linked to the bank statement
         total = self.amount
