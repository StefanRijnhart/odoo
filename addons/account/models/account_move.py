--- conflicted
+++ resolved
@@ -398,14 +398,9 @@
         help="The move of this entry line.", index=True, required=True, auto_join=True)
     narration = fields.Text(related='move_id.narration', string='Narration')
     ref = fields.Char(related='move_id.ref', string='Reference', store=True, copy=False, index=True)
-<<<<<<< HEAD
-    payment_id = fields.Many2one('account.payment', string="Originator Payment", help="Payment that created this entry")
+    payment_id = fields.Many2one('account.payment', string="Originator Payment", help="Payment that created this entry", copy=False)
     statement_line_id = fields.Many2one('account.bank.statement.line', index=True, string='Bank statement line reconciled with this entry', copy=False, readonly=True)
     statement_id = fields.Many2one('account.bank.statement', related='statement_line_id.statement_id', string='Statement', store=True,
-=======
-    payment_id = fields.Many2one('account.payment', string="Originator Payment", help="Payment that created this entry", copy=False)
-    statement_id = fields.Many2one('account.bank.statement', string='Statement',
->>>>>>> cbca27d0
         help="The bank statement used for bank reconciliation", index=True, copy=False)
     reconciled = fields.Boolean(compute='_amount_residual', store=True)
     full_reconcile_id = fields.Many2one('account.full.reconcile', string="Matching Number", copy=False)
