# -*- coding: utf-8 -*-

from odoo import models, fields, api, _
from odoo.exceptions import UserError, ValidationError

from collections import defaultdict

MAP_INVOICE_TYPE_PARTNER_TYPE = {
    'out_invoice': 'customer',
    'out_refund': 'customer',
    'out_receipt': 'customer',
    'in_invoice': 'supplier',
    'in_refund': 'supplier',
    'in_receipt': 'supplier',
}


class account_payment_method(models.Model):
    _name = "account.payment.method"
    _description = "Payment Methods"

    name = fields.Char(required=True, translate=True)
    code = fields.Char(required=True)  # For internal identification
    payment_type = fields.Selection([('inbound', 'Inbound'), ('outbound', 'Outbound')], required=True)


class account_payment(models.Model):
    _name = "account.payment"
    _inherit = ['mail.thread', 'mail.activity.mixin']
    _description = "Payments"
    _order = "payment_date desc, name desc"

    name = fields.Char(readonly=True, copy=False)  # The name is attributed upon post()
    payment_reference = fields.Char(copy=False, readonly=True, help="Reference of the document used to issue this payment. Eg. check number, file name, etc.")
    move_name = fields.Char(string='Journal Entry Name', readonly=True,
        default=False, copy=False,
        help="Technical field holding the number given to the journal entry, automatically set when the statement line is reconciled then stored to set the same number again if the line is cancelled, set to draft and re-processed again.")

    # Money flows from the journal_id's default_debit_account_id or default_credit_account_id to the destination_account_id
    destination_account_id = fields.Many2one('account.account', compute='_compute_destination_account_id', readonly=True)
    # For money transfer, money goes from journal_id to a transfer account, then from the transfer account to destination_journal_id
    destination_journal_id = fields.Many2one('account.journal', string='Transfer To', domain=[('type', 'in', ('bank', 'cash'))], readonly=True, states={'draft': [('readonly', False)]})

    invoice_ids = fields.Many2many('account.move', 'account_invoice_payment_rel', 'payment_id', 'invoice_id', string="Invoices", copy=False, readonly=True,
                                   help="""Technical field containing the invoice for which the payment has been generated.
                                   This does not especially correspond to the invoices reconciled with the payment,
                                   as it can have been generated first, and reconciled later""")
    reconciled_invoice_ids = fields.Many2many('account.move', string='Reconciled Invoices', compute='_compute_reconciled_invoice_ids', help="Invoices whose journal items have been reconciled with these payments.")
    has_invoices = fields.Boolean(compute="_compute_reconciled_invoice_ids", help="Technical field used for usability purposes")

    move_line_ids = fields.One2many('account.move.line', 'payment_id', readonly=True, copy=False, ondelete='restrict')
    move_reconciled = fields.Boolean(compute="_get_move_reconciled", readonly=True)

    state = fields.Selection([('draft', 'Draft'), ('posted', 'Posted'), ('sent', 'Sent'), ('reconciled', 'Reconciled'), ('cancelled', 'Cancelled')], readonly=True, default='draft', copy=False, string="Status")
    payment_type = fields.Selection([('outbound', 'Send Money'), ('inbound', 'Receive Money'), ('transfer', 'Internal Transfer')], string='Payment Type', required=True, readonly=True, states={'draft': [('readonly', False)]})
    payment_method_id = fields.Many2one('account.payment.method', string='Payment Method Type', required=True, readonly=True, states={'draft': [('readonly', False)]}, oldname="payment_method",
        help="Manual: Get paid by cash, check or any other method outside of Odoo.\n"\
        "Electronic: Get paid automatically through a payment acquirer by requesting a transaction on a card saved by the customer when buying or subscribing online (payment token).\n"\
        "Check: Pay bill by check and print it from Odoo.\n"\
        "Batch Deposit: Encase several customer checks at once by generating a batch deposit to submit to your bank. When encoding the bank statement in Odoo, you are suggested to reconcile the transaction with the batch deposit.To enable batch deposit, module account_batch_payment must be installed.\n"\
        "SEPA Credit Transfer: Pay bill from a SEPA Credit Transfer file you submit to your bank. To enable sepa credit transfer, module account_sepa must be installed ")
    payment_method_code = fields.Char(related='payment_method_id.code',
        help="Technical field used to adapt the interface to the payment type selected.", readonly=True)

    partner_type = fields.Selection([('customer', 'Customer'), ('supplier', 'Vendor')], tracking=True, readonly=True, states={'draft': [('readonly', False)]})
    partner_id = fields.Many2one('res.partner', string='Partner', tracking=True, readonly=True, states={'draft': [('readonly', False)]})

    amount = fields.Monetary(string='Payment Amount', required=True, readonly=True, states={'draft': [('readonly', False)]}, tracking=True)
    currency_id = fields.Many2one('res.currency', string='Currency', required=True, readonly=True, states={'draft': [('readonly', False)]}, default=lambda self: self.env.company.currency_id)
    payment_date = fields.Date(string='Payment Date', default=fields.Date.context_today, required=True, readonly=True, states={'draft': [('readonly', False)]}, copy=False, tracking=True)
    communication = fields.Char(string='Memo', readonly=True, states={'draft': [('readonly', False)]})
    journal_id = fields.Many2one('account.journal', string='Payment Journal', required=True, readonly=True, states={'draft': [('readonly', False)]}, tracking=True, domain=[('type', 'in', ('bank', 'cash'))])
    company_id = fields.Many2one('res.company', related='journal_id.company_id', string='Company', readonly=True)

    hide_payment_method = fields.Boolean(compute='_compute_hide_payment_method',
                                         help="Technical field used to hide the payment method if the"
                                         "selected journal has only one available which is 'manual'")

    payment_difference = fields.Monetary(compute='_compute_payment_difference', readonly=True)
    payment_difference_handling = fields.Selection([('open', 'Keep open'), ('reconcile', 'Mark invoice as fully paid')], default='open', string="Payment Difference Handling", copy=False)
    writeoff_account_id = fields.Many2one('account.account', string="Difference Account", domain=[('deprecated', '=', False)], copy=False)
    writeoff_label = fields.Char(
        string='Journal Item Label',
        help='Change label of the counterpart that will hold the payment difference',
        default='Write-Off')
    partner_bank_account_id = fields.Many2one('res.partner.bank', string="Recipient Bank Account", readonly=True, states={'draft': [('readonly', False)]})
    show_partner_bank_account = fields.Boolean(compute='_compute_show_partner_bank', help='Technical field used to know whether the field `partner_bank_account_id` needs to be displayed or not in the payments form views')
    require_partner_bank_account = fields.Boolean(compute='_compute_show_partner_bank', help='Technical field used to know whether the field `partner_bank_account_id` needs to be required or not in the payments form views')

    @api.model
    def default_get(self, default_fields):
        rec = super(account_payment, self).default_get(default_fields)
        active_ids = self._context.get('active_ids') or self._context.get('active_id')
        active_model = self._context.get('active_model')

        # Check for selected invoices ids
        if not active_ids or active_model != 'account.move':
            return rec

        invoices = self.env['account.move'].browse(active_ids).filtered(lambda move: move.is_invoice(include_receipts=True))

        # Check all invoices are open
        if not invoices or any(invoice.state != 'posted' for invoice in invoices):
            raise UserError(_("You can only register payments for open invoices"))
        # Check if, in batch payments, there are not negative invoices and positive invoices
        dtype = invoices[0].type
        for inv in invoices[1:]:
            if inv.type != dtype:
                if ((dtype == 'in_refund' and inv.type == 'in_invoice') or
                        (dtype == 'in_invoice' and inv.type == 'in_refund')):
                    raise UserError(_("You cannot register payments for vendor bills and supplier refunds at the same time."))
                if ((dtype == 'out_refund' and inv.type == 'out_invoice') or
                        (dtype == 'out_invoice' and inv.type == 'out_refund')):
                    raise UserError(_("You cannot register payments for customer invoices and credit notes at the same time."))

        amount = self._compute_payment_amount(invoices, invoices[0].currency_id, invoices[0].journal_id, rec.get('payment_date') or fields.Date.today())
        rec.update({
            'currency_id': invoices[0].currency_id.id,
            'amount': abs(amount),
            'payment_type': 'inbound' if amount > 0 else 'outbound',
            'partner_id': invoices[0].commercial_partner_id.id,
            'partner_type': MAP_INVOICE_TYPE_PARTNER_TYPE[invoices[0].type],
            'communication': invoices[0].ref or invoices[0].name,
            'invoice_ids': [(6, 0, invoices.ids)],
        })
        return rec

    @api.constrains('amount')
    def _check_amount(self):
        for payment in self:
            if payment.amount < 0:
                raise ValidationError(_('The payment amount cannot be negative.'))

    @api.model
    def _get_method_codes_using_bank_account(self):
        return []

    @api.model
    def _get_method_codes_needing_bank_account(self):
        return []

    @api.depends('payment_method_code')
    def _compute_show_partner_bank(self):
        """ Computes if the destination bank account must be displayed in the payment form view. By default, it
        won't be displayed but some modules might change that, depending on the payment type."""
        for payment in self:
            payment.show_partner_bank_account = payment.payment_method_code in self._get_method_codes_using_bank_account()
            payment.require_partner_bank_account = payment.payment_method_code in self._get_method_codes_needing_bank_account()

    @api.multi
    @api.depends('payment_type', 'journal_id')
    def _compute_hide_payment_method(self):
        for payment in self:
            if not payment.journal_id or payment.journal_id.type not in ['bank', 'cash']:
                payment.hide_payment_method = True
                continue
            journal_payment_methods = payment.payment_type == 'inbound'\
                and payment.journal_id.inbound_payment_method_ids\
                or payment.journal_id.outbound_payment_method_ids
            payment.hide_payment_method = len(journal_payment_methods) == 1 and journal_payment_methods[0].code == 'manual'

    @api.depends('invoice_ids', 'amount', 'payment_date', 'currency_id', 'payment_type')
    def _compute_payment_difference(self):
        for pay in self.filtered(lambda p: p.invoice_ids and p.state == 'draft'):
            payment_amount = -pay.amount if pay.payment_type == 'outbound' else pay.amount
            pay.payment_difference = pay._compute_payment_amount(pay.invoice_ids, pay.currency_id, pay.journal_id, pay.payment_date) - payment_amount

    @api.onchange('journal_id')
    def _onchange_journal(self):
        if self.journal_id:
            if self.journal_id.currency_id:
                self.currency_id = self.journal_id.currency_id

            # Set default payment method (we consider the first to be the default one)
            payment_methods = self.payment_type == 'inbound' and self.journal_id.inbound_payment_method_ids or self.journal_id.outbound_payment_method_ids
            payment_methods_list = payment_methods.ids

            default_payment_method_id = self.env.context.get('default_payment_method_id')
            if default_payment_method_id:
                # Ensure the domain will accept the provided default value
                payment_methods_list.append(default_payment_method_id)
            else:
                self.payment_method_id = payment_methods and payment_methods[0] or False

            # Set payment method domain (restrict to methods enabled for the journal and to selected payment type)
            payment_type = self.payment_type in ('outbound', 'transfer') and 'outbound' or 'inbound'

            domain = {'payment_method_id': [('payment_type', '=', payment_type), ('id', 'in', payment_methods_list)]}

            if self.env.context.get('active_model') == 'account.move':
                active_ids = self._context.get('active_ids')
                invoices = self.env['account.move'].browse(active_ids)
                self.amount = abs(self._compute_payment_amount(invoices, self.currency_id, self.journal_id, self.payment_date))

            return {'domain': domain}
        return {}

    @api.onchange('partner_id')
    def _onchange_partner_id(self):
        if self.invoice_ids and self.invoice_ids[0].invoice_partner_bank_id:
            self.partner_bank_account_id = self.invoice_ids[0].invoice_partner_bank_id
        elif self.partner_id != self.partner_bank_account_id.partner_id:
            # This condition ensures we use the default value provided into
            # context for partner_bank_account_id properly when provided with a
            # default partner_id. Without it, the onchange recomputes the bank account
            # uselessly and might assign a different value to it.
            if self.partner_id and len(self.partner_id.bank_ids) > 0:
                self.partner_bank_account_id = self.partner_id.bank_ids[0]
            elif self.partner_id and len(self.partner_id.commercial_partner_id.bank_ids) > 0:
                self.partner_bank_account_id = self.partner_id.commercial_partner_id.bank_ids[0]
            else:
                self.partner_bank_account_id = False
        return {'domain': {'partner_bank_account_id': [('partner_id', 'in', [self.partner_id.id, self.partner_id.commercial_partner_id.id])]}}

    @api.onchange('partner_type')
    def _onchange_partner_type(self):
        self.ensure_one()
        # Set partner_id domain
        if self.partner_type:
            return {'domain': {'partner_id': [(self.partner_type, '=', True)]}}

    @api.onchange('payment_type')
    def _onchange_payment_type(self):
        if not self.invoice_ids and not self.partner_type:
            # Set default partner type for the payment type
            if self.payment_type == 'inbound':
                self.partner_type = 'customer'
            elif self.payment_type == 'outbound':
                self.partner_type = 'supplier'
        elif self.payment_type not in ('inbound', 'outbound'):
            self.partner_type = False
        # Set payment method domain
        res = self._onchange_journal()
        if not res.get('domain', {}):
            res['domain'] = {}
        jrnl_filters = self._compute_journal_domain_and_types()
        journal_types = jrnl_filters['journal_types']
        journal_types.update(['bank', 'cash'])
        res['domain']['journal_id'] = jrnl_filters['domain'] + [('type', 'in', list(journal_types))]
        return res

    def _compute_journal_domain_and_types(self):
        journal_type = ['bank', 'cash']
        domain = []
        if self.invoice_ids:
            domain.append(('company_id', '=', self.invoice_ids[0].company_id.id))
        if self.currency_id.is_zero(self.amount) and self.has_invoices:
            # In case of payment with 0 amount, allow to select a journal of type 'general' like
            # 'Miscellaneous Operations' and set this journal by default.
            journal_type = ['general']
            self.payment_difference_handling = 'reconcile'
        else:
            if self.payment_type == 'inbound':
                domain.append(('at_least_one_inbound', '=', True))
            else:
                domain.append(('at_least_one_outbound', '=', True))
        return {'domain': domain, 'journal_types': set(journal_type)}

    @api.onchange('amount', 'currency_id')
    def _onchange_amount(self):
        jrnl_filters = self._compute_journal_domain_and_types()
        journal_types = jrnl_filters['journal_types']
        domain_on_types = [('type', 'in', list(journal_types))]
        if self.invoice_ids:
            domain_on_types.append(('company_id', '=', self.invoice_ids[0].company_id.id))
        if self.journal_id.type not in journal_types or (self.invoice_ids and self.journal_id.company_id != self.invoice_ids[0].company_id):
            self.journal_id = self.env['account.journal'].search(domain_on_types, limit=1)
        return {'domain': {'journal_id': jrnl_filters['domain'] + domain_on_types}}

    @api.onchange('currency_id')
    def _onchange_currency(self):
        self.amount = abs(self._compute_payment_amount(self.invoice_ids, self.currency_id, self.journal_id, self.payment_date))

        if self.journal_id:  # TODO: only return if currency differ?
            return

        # Set by default the first liquidity journal having this currency if exists.
        domain = [('type', 'in', ('bank', 'cash')), ('currency_id', '=', self.currency_id.id)]
        if self.invoice_ids:
            domain.append(('company_id', '=', self.invoice_ids[0].company_id.id))
        journal = self.env['account.journal'].search(domain, limit=1)
        if journal:
            return {'value': {'journal_id': journal.id}}

    @api.model
    def _compute_payment_amount(self, invoices, currency, journal, date):
        '''Compute the total amount for the payment wizard.

        :param invoices:    Invoices on which compute the total as an account.invoice recordset.
        :param currency:    The payment's currency as a res.currency record.
        :param journal:     The payment's journal as an account.journal record.
        :param date:        The payment's date as a datetime.date object.
        :return:            The total amount to pay the invoices.
        '''
        company = journal.company_id
        currency = currency or journal.currency_id or company.currency_id
        date = date or fields.Date.today()

        if not invoices:
            return 0.0

        self._cr.execute('''
            SELECT
                move.type AS type,
                move.currency_id AS currency_id,
                SUM(line.amount_residual) AS amount_residual,
                SUM(line.amount_residual_currency) AS residual_currency
            FROM account_move move
            LEFT JOIN account_move_line line ON line.move_id = move.id
            LEFT JOIN account_account account ON account.id = line.account_id
            LEFT JOIN account_account_type account_type ON account_type.id = account.user_type_id
            WHERE move.id IN %s
            AND account_type.type IN ('receivable', 'payable')
            GROUP BY move.id, move.type
        ''', [tuple(invoices.ids)])
        query_res = self._cr.dictfetchall()

        total = 0.0
        for res in query_res:
            move_currency = self.env['res.currency'].browse(res['currency_id'])
            if move_currency == currency and move_currency != company.currency_id:
                total += res['residual_currency']
            elif move_currency == currency == company.currency_id:
                total += res['amount_residual']
            else:
                total += move_currency._convert(res['amount_residual'], currency, company, date)
        return total

    @api.multi
    def name_get(self):
        return [(payment.id, payment.name or _('Draft Payment')) for payment in self]

    @api.model
    def _get_move_name_transfer_separator(self):
        return '§§'

    @api.multi
    @api.depends('move_line_ids.reconciled')
    def _get_move_reconciled(self):
        for payment in self:
            rec = True
            for aml in payment.move_line_ids.filtered(lambda x: x.account_id.reconcile):
                if not aml.reconciled:
                    rec = False
                    break
            payment.move_reconciled = rec

    def open_payment_matching_screen(self):
        # Open reconciliation view for customers/suppliers
        move_line_id = False
        for move_line in self.move_line_ids:
            if move_line.account_id.reconcile:
                move_line_id = move_line.id
                break
        if not self.partner_id:
            raise UserError(_("Payments without a customer can't be matched"))
        action_context = {'company_ids': [self.company_id.id], 'partner_ids': [self.partner_id.commercial_partner_id.id]}
        if self.partner_type == 'customer':
            action_context.update({'mode': 'customers'})
        elif self.partner_type == 'supplier':
            action_context.update({'mode': 'suppliers'})
        if move_line_id:
            action_context.update({'move_line_id': move_line_id})
        return {
            'type': 'ir.actions.client',
            'tag': 'manual_reconciliation_view',
            'context': action_context,
        }

    @api.one
    @api.depends('invoice_ids', 'payment_type', 'partner_type', 'partner_id')
    def _compute_destination_account_id(self):
        if self.invoice_ids:
            self.destination_account_id = self.invoice_ids[0].mapped('line_ids.account_id')\
                .filtered(lambda account: account.user_type_id.type in ('receivable', 'payable'))[0]
        elif self.payment_type == 'transfer':
            if not self.company_id.transfer_account_id.id:
                raise UserError(_('There is no Transfer Account defined in the accounting settings. Please define one to be able to confirm this transfer.'))
            self.destination_account_id = self.company_id.transfer_account_id.id
        elif self.partner_id:
            if self.partner_type == 'customer':
                self.destination_account_id = self.partner_id.property_account_receivable_id.id
            else:
                self.destination_account_id = self.partner_id.property_account_payable_id.id
        elif self.partner_type == 'customer':
            default_account = self.env['ir.property'].get('property_account_receivable_id', 'res.partner')
            self.destination_account_id = default_account.id
        elif self.partner_type == 'supplier':
            default_account = self.env['ir.property'].get('property_account_payable_id', 'res.partner')
            self.destination_account_id = default_account.id

    @api.depends('move_line_ids.matched_debit_ids', 'move_line_ids.matched_credit_ids')
    def _compute_reconciled_invoice_ids(self):
        for record in self:
            reconciled_moves = record.move_line_ids.mapped('matched_debit_ids.debit_move_id.move_id')\
                               + record.move_line_ids.mapped('matched_credit_ids.credit_move_id.move_id')
            record.reconciled_invoice_ids = reconciled_moves.filtered(lambda move: move.is_invoice())
            record.has_invoices = bool(record.reconciled_invoice_ids)

    @api.multi
    def action_register_payment(self):
        active_ids = self.env.context.get('active_ids')
        if not active_ids:
            return ''

        return {
            'name': _('Register Payment'),
            'res_model': len(active_ids) == 1 and 'account.payment' or 'account.payment.register',
            'view_type': 'form',
            'view_mode': 'form',
            'view_id': len(active_ids) != 1 and self.env.ref('account.view_account_payment_form_multi').id or self.env.ref('account.view_account_payment_invoice_form').id,
            'context': self.env.context,
            'target': 'new',
            'type': 'ir.actions.act_window',
        }

    @api.multi
    def button_journal_entries(self):
        return {
            'name': _('Journal Items'),
            'view_type': 'form',
            'view_mode': 'tree,form',
            'res_model': 'account.move.line',
            'view_id': False,
            'type': 'ir.actions.act_window',
            'domain': [('payment_id', 'in', self.ids)],
        }

    @api.multi
    def button_invoices(self):
        return {
            'name': _('Paid Invoices'),
            'view_type': 'form',
            'view_mode': 'tree,form',
            'res_model': 'account.move',
            'view_id': False,
            'views': [(self.env.ref('account.view_move_tree').id, 'tree'), (self.env.ref('account.view_move_form').id, 'form')],
            'type': 'ir.actions.act_window',
            'domain': [('id', 'in', [x.id for x in self.reconciled_invoice_ids])],
        }

    @api.multi
    def unreconcile(self):
        """ Set back the payments in 'posted' or 'sent' state, without deleting the journal entries.
            Called when cancelling a bank statement line linked to a pre-registered payment.
        """
        for payment in self:
            if payment.payment_reference:
                payment.write({'state': 'sent'})
            else:
                payment.write({'state': 'posted'})

    @api.multi
    def cancel(self):
        for rec in self:
            for move in rec.move_line_ids.mapped('move_id'):
                if rec.reconciled_invoice_ids:
                    move.line_ids.remove_move_reconcile()
                if move.state != 'draft':
                    move.button_cancel()
                move.unlink()
            rec.write({
                'state': 'cancelled',
            })

    @api.multi
    def unlink(self):
        if any(bool(rec.move_line_ids) for rec in self):
            raise UserError(_("You cannot delete a payment that is already posted."))
        if any(rec.move_name for rec in self):
            raise UserError(_('It is not allowed to delete a payment that already created a journal entry since it would create a gap in the numbering. You should create the journal entry again and cancel it thanks to a regular revert.'))
        return super(account_payment, self).unlink()

    @api.multi
    def _prepare_payment_moves(self):
        ''' Prepare the creation of journal entries (account.move) by creating a list of python dictionary to be passed
        to the 'create' method.

        Example 1: outbound with write-off:

        Account             | Debit     | Credit
        ---------------------------------------------------------
        BANK                |   900.0   |
        RECEIVABLE          |           |   1000.0
        WRITE-OFF ACCOUNT   |   100.0   |

        Example 2: internal transfer from BANK to CASH:

        Account             | Debit     | Credit
        ---------------------------------------------------------
        BANK                |           |   1000.0
        TRANSFER            |   1000.0  |
        CASH                |   1000.0  |
        TRANSFER            |           |   1000.0

        :return: A list of Python dictionary to be passed to env['account.move'].create.
        '''
        all_move_vals = []
        for payment in self:
            company_currency = payment.company_id.currency_id

            # Compute amounts.
            write_off_amount = payment.payment_difference_handling == 'reconcile' and -payment.payment_difference or 0.0
            if payment.payment_type in ('outbound', 'transfer'):
                counterpart_amount = payment.amount
                liquidity_line_account = payment.journal_id.default_debit_account_id
            else:
                counterpart_amount = -payment.amount
                liquidity_line_account = payment.journal_id.default_credit_account_id

            # Manage currency.
            if payment.currency_id == company_currency:
                # Single-currency.
                balance = counterpart_amount
                write_off_balance = write_off_amount
                counterpart_amount = write_off_amount = 0.0
                currency_id = False
            else:
                # Multi-currencies.
                balance = payment.currency_id._convert(counterpart_amount, company_currency, payment.company_id, payment.payment_date)
                write_off_balance = payment.currency_id._convert(write_off_amount, company_currency, payment.company_id, payment.payment_date)
                currency_id = payment.currency_id.id

            # Manage custom currency on journal for liquidity line.
            if payment.journal_id.currency_id and payment.currency_id != payment.journal_id.currency_id:
                # Custom currency on journal.
                liquidity_line_currency_id = payment.journal_id.currency_id.id
                liquidity_amount = company_currency._convert(
                    balance, payment.journal_id.currency_id, payment.company_id, payment.payment_date)
            else:
                # Use the payment currency.
                liquidity_line_currency_id = currency_id
                liquidity_amount = counterpart_amount

            # Compute 'name' to be used in receivable/payable line.
            rec_pay_line_name = ''
            if payment.payment_type == 'transfer':
                rec_pay_line_name = payment.name
            else:
                if payment.partner_type == 'customer':
                    if payment.payment_type == 'inbound':
                        rec_pay_line_name += _("Customer Payment")
                    elif payment.payment_type == 'outbound':
                        rec_pay_line_name += _("Customer Credit Note")
                elif payment.partner_type == 'supplier':
                    if payment.payment_type == 'inbound':
                        rec_pay_line_name += _("Vendor Credit Note")
                    elif payment.payment_type == 'outbound':
                        rec_pay_line_name += _("Vendor Payment")
                if payment.invoice_ids:
                    rec_pay_line_name += ': %s' % ', '.join(payment.invoice_ids.mapped('name'))

            # Compute 'name' to be used in liquidity line.
            if payment.payment_type == 'transfer':
                liquidity_line_name = _('Transfer to %s') % payment.destination_journal_id.name
            else:
                liquidity_line_name = payment.name

            # ==== 'inbound' / 'outbound' ====

            move_vals = {
                'date': payment.payment_date,
                'ref': payment.communication,
                'journal_id': payment.journal_id.id,
                'currency_id': payment.journal_id.currency_id.id or payment.company_id.currency_id.id,
                'partner_id': payment.partner_id.id,
                'line_ids': [
                    # Receivable / Payable / Transfer line.
                    (0, 0, {
                        'name': rec_pay_line_name,
                        'amount_currency': counterpart_amount + write_off_amount,
                        'currency_id': currency_id,
                        'debit': balance + write_off_balance > 0.0 and balance + write_off_balance or 0.0,
                        'credit': balance + write_off_balance < 0.0 and -balance - write_off_balance or 0.0,
                        'date_maturity': payment.payment_date,
                        'partner_id': payment.partner_id.id,
                        'account_id': payment.destination_account_id.id,
                        'payment_id': payment.id,
                    }),
                    # Liquidity line.
                    (0, 0, {
                        'name': liquidity_line_name,
                        'amount_currency': -liquidity_amount,
                        'currency_id': liquidity_line_currency_id,
                        'debit': balance < 0.0 and -balance or 0.0,
                        'credit': balance > 0.0 and balance or 0.0,
                        'date_maturity': payment.payment_date,
                        'partner_id': payment.partner_id.id,
                        'account_id': liquidity_line_account.id,
                        'payment_id': payment.id,
                    }),
                ],
            }
            if write_off_balance:
                # Write-off line.
                move_vals['line_ids'].append((0, 0, {
                    'name': payment.writeoff_label,
                    'amount_currency': -write_off_amount,
                    'currency_id': currency_id,
                    'debit': write_off_balance < 0.0 and -write_off_balance or 0.0,
                    'credit': write_off_balance > 0.0 and write_off_balance or 0.0,
                    'date_maturity': payment.payment_date,
                    'partner_id': payment.partner_id.id,
                    'account_id': payment.writeoff_account_id.id,
                    'payment_id': payment.id,
                }))

            all_move_vals.append(move_vals)

            # ==== 'transfer' ====
            if payment.payment_type == 'transfer':

                if payment.destination_journal_id.currency_id:
                    transfer_amount = payment.currency_id._convert(counterpart_amount, payment.destination_journal_id.currency_id, payment.company_id, payment.payment_date)
                else:
                    transfer_amount = 0.0

                transfer_move_vals = {
                    'date': payment.payment_date,
                    'ref': payment.communication,
                    'partner_id': payment.partner_id.id,
                    'journal_id': payment.destination_journal_id.id,
                    'line_ids': [
                        # Transfer debit line.
                        (0, 0, {
                            'name': payment.name,
                            'amount_currency': -counterpart_amount,
                            'currency_id': currency_id,
                            'debit': balance < 0.0 and -balance or 0.0,
                            'credit': balance > 0.0 and balance or 0.0,
                            'date_maturity': payment.payment_date,
                            'partner_id': payment.partner_id.id,
                            'account_id': payment.company_id.transfer_account_id.id,
                            'payment_id': payment.id,
                        }),
                        # Liquidity credit line.
                        (0, 0, {
                            'name': _('Transfer from %s') % payment.journal_id.name,
                            'amount_currency': transfer_amount,
                            'currency_id': payment.destination_journal_id.currency_id.id,
                            'debit': balance > 0.0 and balance or 0.0,
                            'credit': balance < 0.0 and -balance or 0.0,
                            'date_maturity': payment.payment_date,
                            'partner_id': payment.partner_id.id,
                            'account_id': payment.destination_journal_id.default_credit_account_id.id,
                            'payment_id': payment.id,
                        }),
                    ],
                }

                all_move_vals.append(transfer_move_vals)
        return all_move_vals

    @api.multi
    def post(self):
        """ Create the journal items for the payment and update the payment's state to 'posted'.
            A journal entry is created containing an item in the source liquidity account (selected journal's default_debit or default_credit)
            and another in the destination reconcilable account (see _compute_destination_account_id).
            If invoice_ids is not empty, there will be one reconcilable move line per invoice to reconcile with.
            If the payment is a transfer, a second journal entry is created in the destination journal to receive money from the transfer account.
        """
        AccountMove = self.env['account.move'].with_context(default_type='entry')
        for rec in self:

            if rec.state != 'draft':
                raise UserError(_("Only a draft payment can be posted."))

            if any(inv.state != 'posted' for inv in rec.invoice_ids):
                raise ValidationError(_("The payment cannot be processed because the invoice is not open!"))

            # keep the name in case of a payment reset to draft
            if not rec.name:
                # Use the right sequence to set the name
                if rec.payment_type == 'transfer':
                    sequence_code = 'account.payment.transfer'
                else:
                    if rec.partner_type == 'customer':
                        if rec.payment_type == 'inbound':
                            sequence_code = 'account.payment.customer.invoice'
                        if rec.payment_type == 'outbound':
                            sequence_code = 'account.payment.customer.refund'
                    if rec.partner_type == 'supplier':
                        if rec.payment_type == 'inbound':
                            sequence_code = 'account.payment.supplier.refund'
                        if rec.payment_type == 'outbound':
                            sequence_code = 'account.payment.supplier.invoice'
                rec.name = self.env['ir.sequence'].next_by_code(sequence_code, sequence_date=rec.payment_date)
                if not rec.name and rec.payment_type != 'transfer':
                    raise UserError(_("You have to define a sequence for %s in your company.") % (sequence_code,))

<<<<<<< HEAD
            moves = AccountMove.create(rec._prepare_payment_moves())
            moves.filtered(lambda move: not move.journal_id.post_at_bank_rec).post()

            # Update the state / move before performing any reconciliation.
            rec.write({'state': 'posted', 'move_name': moves[0].name})

            if rec.payment_type in ('inbound', 'outbound'):
                # ==== 'inbound' / 'outbound' ====
                if rec.invoice_ids:
                    (moves[0] + rec.invoice_ids).line_ids \
                        .filtered(lambda line: not line.reconciled and line.account_id == rec.destination_account_id)\
                        .reconcile()
            elif rec.payment_type == 'transfer':
                # ==== 'transfer' ====
                moves.mapped('line_ids')\
                    .filtered(lambda line: line.account_id == rec.company_id.transfer_account_id)\
                    .reconcile()

=======
            # Create the journal entry
            amount = rec.amount * (rec.payment_type in ('outbound', 'transfer') and 1 or -1)
            move = rec._create_payment_entry(amount)
            persist_move_name = move.name

            # In case of a transfer, the first journal entry created debited the source liquidity account and credited
            # the transfer account. Now we debit the transfer account and credit the destination liquidity account.
            if rec.payment_type == 'transfer':
                transfer_credit_aml = move.line_ids.filtered(lambda r: r.account_id == rec.company_id.transfer_account_id)
                transfer_debit_aml = rec._create_transfer_entry(amount)
                (transfer_credit_aml + transfer_debit_aml).reconcile()
                persist_move_name += self._get_move_name_transfer_separator() + transfer_debit_aml.move_id.name

            rec.write({'state': 'posted', 'move_name': persist_move_name})
>>>>>>> d8ce7546
        return True

    @api.multi
    def action_draft(self):
        return self.write({'state': 'draft'})

<<<<<<< HEAD
    @api.multi
=======
    def _create_payment_entry(self, amount):
        """ Create a journal entry corresponding to a payment, if the payment references invoice(s) they are reconciled.
            Return the journal entry.
        """
        aml_obj = self.env['account.move.line'].with_context(check_move_validity=False)
        debit, credit, amount_currency, currency_id = aml_obj.with_context(date=self.payment_date)._compute_amount_fields(amount, self.currency_id, self.company_id.currency_id)

        move = self.env['account.move'].create(self._get_move_vals())

        #Write line corresponding to invoice payment
        counterpart_aml_dict = self._get_shared_move_line_vals(debit, credit, amount_currency, move.id, False)
        counterpart_aml_dict.update(self._get_counterpart_move_line_vals(self.invoice_ids))
        counterpart_aml_dict.update({'currency_id': currency_id})
        counterpart_aml = aml_obj.create(counterpart_aml_dict)

        #Reconcile with the invoices
        if self.payment_difference_handling == 'reconcile' and self.payment_difference:
            writeoff_line = self._get_shared_move_line_vals(0, 0, 0, move.id, False)
            debit_wo, credit_wo, amount_currency_wo, currency_id = aml_obj.with_context(date=self.payment_date)._compute_amount_fields(self.payment_difference, self.currency_id, self.company_id.currency_id)
            writeoff_line['name'] = self.writeoff_label
            writeoff_line['account_id'] = self.writeoff_account_id.id
            writeoff_line['debit'] = debit_wo
            writeoff_line['credit'] = credit_wo
            writeoff_line['amount_currency'] = amount_currency_wo
            writeoff_line['currency_id'] = currency_id
            writeoff_line = aml_obj.create(writeoff_line)
            if counterpart_aml['debit'] or (writeoff_line['credit'] and not counterpart_aml['credit']):
                counterpart_aml['debit'] += credit_wo - debit_wo
            if counterpart_aml['credit'] or (writeoff_line['debit'] and not counterpart_aml['debit']):
                counterpart_aml['credit'] += debit_wo - credit_wo
            counterpart_aml['amount_currency'] -= amount_currency_wo

        #Write counterpart lines
        if not self.currency_id.is_zero(self.amount):
            if not self.currency_id != self.company_id.currency_id:
                amount_currency = 0
            liquidity_aml_dict = self._get_shared_move_line_vals(credit, debit, -amount_currency, move.id, False)
            liquidity_aml_dict.update(self._get_liquidity_move_line_vals(-amount))
            aml_obj.create(liquidity_aml_dict)

        #validate the payment
        if not self.journal_id.post_at_bank_rec:
            move.post()

        #reconcile the invoice receivable/payable line(s) with the payment
        if self.invoice_ids:
            self.invoice_ids.register_payment(counterpart_aml)

        return move

    def _create_transfer_entry(self, amount):
        """ Create the journal entry corresponding to the 'incoming money' part of an internal transfer, return the reconcilable move line
        """
        aml_obj = self.env['account.move.line'].with_context(check_move_validity=False)
        debit, credit, amount_currency, dummy = aml_obj.with_context(date=self.payment_date)._compute_amount_fields(amount, self.currency_id, self.company_id.currency_id)
        amount_currency = self.destination_journal_id.currency_id and self.currency_id._convert(amount, self.destination_journal_id.currency_id, self.company_id, self.payment_date or fields.Date.today()) or 0

        dst_move = self.env['account.move'].create(self._get_move_vals(self.destination_journal_id))

        dst_liquidity_aml_dict = self._get_shared_move_line_vals(debit, credit, amount_currency, dst_move.id)
        dst_liquidity_aml_dict.update({
            'name': _('Transfer from %s') % self.journal_id.name,
            'account_id': self.destination_journal_id.default_credit_account_id.id,
            'currency_id': self.destination_journal_id.currency_id.id,
            'journal_id': self.destination_journal_id.id})
        aml_obj.create(dst_liquidity_aml_dict)

        transfer_debit_aml_dict = self._get_shared_move_line_vals(credit, debit, 0, dst_move.id)
        transfer_debit_aml_dict.update({
            'name': self.name,
            'account_id': self.company_id.transfer_account_id.id,
            'journal_id': self.destination_journal_id.id})
        if self.currency_id != self.company_id.currency_id:
            transfer_debit_aml_dict.update({
                'currency_id': self.currency_id.id,
                'amount_currency': -self.amount,
            })
        transfer_debit_aml = aml_obj.create(transfer_debit_aml_dict)
        if not self.destination_journal_id.post_at_bank_rec:
            dst_move.post()
        return transfer_debit_aml

    def _get_move_vals(self, journal=None):
        """ Return dict to create the payment move
        """
        journal = journal or self.journal_id

        move_vals = {
            'date': self.payment_date,
            'ref': self.communication or '',
            'company_id': self.company_id.id,
            'journal_id': journal.id,
        }

        name = False
        if self.move_name:
            names = self.move_name.split(self._get_move_name_transfer_separator())
            if self.payment_type == 'transfer':
                if journal == self.destination_journal_id and len(names) == 2:
                    name = names[1]
                elif journal == self.destination_journal_id and len(names) != 2:
                    # We are probably transforming a classical payment into a transfer
                    name = False
                else:
                    name = names[0]
            else:
                name = names[0]

        if name:
            move_vals['name'] = name
        return move_vals

    def _get_shared_move_line_vals(self, debit, credit, amount_currency, move_id, invoice_id=False):
        """ Returns values common to both move lines (except for debit, credit and amount_currency which are reversed)
        """
        return {
            'partner_id': self.payment_type in ('inbound', 'outbound') and self.env['res.partner']._find_accounting_partner(self.partner_id).id or False,
            'invoice_id': invoice_id and invoice_id.id or False,
            'move_id': move_id,
            'debit': debit,
            'credit': credit,
            'amount_currency': amount_currency or False,
            'payment_id': self.id,
            'journal_id': self.journal_id.id,
        }

    def _get_counterpart_move_line_vals(self, invoice=False):
        if self.payment_type == 'transfer':
            name = self.name
        else:
            name = ''
            if self.partner_type == 'customer':
                if self.payment_type == 'inbound':
                    name += _("Customer Payment")
                elif self.payment_type == 'outbound':
                    name += _("Customer Credit Note")
            elif self.partner_type == 'supplier':
                if self.payment_type == 'inbound':
                    name += _("Vendor Credit Note")
                elif self.payment_type == 'outbound':
                    name += _("Vendor Payment")
            if invoice:
                name += ': '
                for inv in invoice:
                    if inv.move_id:
                        name += inv.number + ', '
                name = name[:len(name)-2]
        return {
            'name': name,
            'account_id': self.destination_account_id.id,
            'currency_id': self.currency_id != self.company_id.currency_id and self.currency_id.id or False,
        }

    def _get_liquidity_move_line_vals(self, amount):
        name = self.name
        if self.payment_type == 'transfer':
            name = _('Transfer to %s') % self.destination_journal_id.name
        vals = {
            'name': name,
            'account_id': self.payment_type in ('outbound', 'transfer') and self.journal_id.default_debit_account_id.id or self.journal_id.default_credit_account_id.id,
            'journal_id': self.journal_id.id,
            'currency_id': self.currency_id != self.company_id.currency_id and self.currency_id.id or False,
        }

        # If the journal has a currency specified, the journal item need to be expressed in this currency
        if self.journal_id.currency_id and self.currency_id != self.journal_id.currency_id:
            amount = self.currency_id._convert(amount, self.journal_id.currency_id, self.company_id, self.payment_date or fields.Date.today())
            debit, credit, amount_currency, dummy = self.env['account.move.line'].with_context(date=self.payment_date)._compute_amount_fields(amount, self.journal_id.currency_id, self.company_id.currency_id)
            vals.update({
                'amount_currency': amount_currency,
                'currency_id': self.journal_id.currency_id.id,
            })

        return vals

>>>>>>> d8ce7546
    def _get_invoice_payment_amount(self, inv):
        """
        Computes the amount covered by the current payment in the given invoice.

        :param inv: an invoice object
        :returns: the amount covered by the payment in the invoice
        """
        self.ensure_one()
        return sum([
            data['amount']
            for data in inv._get_reconciled_info_JSON_values()
            if data['account_payment_id'] == self.id
        ])

class payment_register(models.TransientModel):
    _name = 'account.payment.register'
    _description = 'Register Payment'

    payment_date = fields.Date(required=True, default=fields.Date.context_today)
    journal_id = fields.Many2one('account.journal', required=True, domain=[('type', 'in', ('bank', 'cash'))])
    payment_method_id = fields.Many2one('account.payment.method', string='Payment Method Type', required=True,
                                        help="Manual: Get paid by cash, check or any other method outside of Odoo.\n"
                                        "Electronic: Get paid automatically through a payment acquirer by requesting a transaction on a card saved by the customer when buying or subscribing online (payment token).\n"
                                        "Check: Pay bill by check and print it from Odoo.\n"
                                        "Batch Deposit: Encase several customer checks at once by generating a batch deposit to submit to your bank. When encoding the bank statement in Odoo, you are suggested to reconcile the transaction with the batch deposit.To enable batch deposit, module account_batch_payment must be installed.\n"
                                        "SEPA Credit Transfer: Pay bill from a SEPA Credit Transfer file you submit to your bank. To enable sepa credit transfer, module account_sepa must be installed ")
    invoice_ids = fields.Many2many('account.move', 'account_invoice_payment_rel_transient', 'payment_id', 'invoice_id', string="Invoices", copy=False, readonly=True)
    group_payment = fields.Boolean(help="Only one payment will be created by partner (bank)/ currency.")

    @api.model
    def default_get(self, fields):
        rec = super(payment_register, self).default_get(fields)
        active_ids = self._context.get('active_ids')
        invoices = self.env['account.move'].browse(active_ids)

        # Check all invoices are open
        if any(invoice.state != 'posted' or invoice.invoice_payment_state != 'not_paid' or not invoice.is_invoice() for invoice in invoices):
            raise UserError(_("You can only register payments for open invoices"))
        # Check all invoices are inbound or all invoices are outbound
        outbound_list = [invoice.is_outbound() for invoice in invoices]
        first_outbound = invoices[0].is_outbound()
        if any(x != first_outbound for x in outbound_list):
            raise UserError(_("You can only register at the same time for payment that are all inbound or all outbound"))
        if any(inv.company_id != invoices[0].company_id for inv in invoices):
            raise UserError(_("You can only register at the same time for payment that are all from the same company"))
        if 'invoice_ids' not in rec:
            rec['invoice_ids'] = [(6, 0, invoices.ids)]
        if 'journal_id' not in rec:
            rec['journal_id'] = self.env['account.journal'].search([('company_id', '=', self.env.company.id), ('type', 'in', ('bank', 'cash'))], limit=1).id
        if 'payment_method_id' not in rec:
            if invoices[0].is_inbound():
                domain = [('payment_type', '=', 'inbound')]
            else:
                domain = [('payment_type', '=', 'outbound')]
            rec['payment_method_id'] = self.env['account.payment.method'].search(domain, limit=1).id
        return rec

    @api.onchange('journal_id', 'invoice_ids')
    def _onchange_journal(self):
        active_ids = self._context.get('active_ids')
        invoices = self.env['account.move'].browse(active_ids)
        if self.journal_id and invoices:
            if invoices[0].is_inbound():
                domain_payment = [('payment_type', '=', 'inbound'), ('id', 'in', self.journal_id.inbound_payment_method_ids.ids)]
            else:
                domain_payment = [('payment_type', '=', 'outbound'), ('id', 'in', self.journal_id.outbound_payment_method_ids.ids)]
            domain_journal = [('type', 'in', ('bank', 'cash')), ('company_id', '=', invoices[0].company_id.id)]
            return {'domain': {'payment_method_id': domain_payment, 'journal_id': domain_journal}}
        return {}

    def _prepare_payment_vals(self, invoices):
        '''Create the payment values.

        :param invoices: The invoices/bills to pay. In case of multiple
            documents, they need to be grouped by partner, bank, journal and
            currency.
        :return: The payment values as a dictionary.
        '''
        amount = self.env['account.payment']._compute_payment_amount(invoices, invoices[0].currency_id, self.journal_id, self.payment_date)
        values = {
            'journal_id': self.journal_id.id,
            'payment_method_id': self.payment_method_id.id,
            'payment_date': self.payment_date,
            'communication': " ".join(i.ref or i.name for i in invoices),
            'invoice_ids': [(6, 0, invoices.ids)],
            'payment_type': ('inbound' if amount > 0 else 'outbound'),
            'amount': abs(amount),
            'currency_id': invoices[0].currency_id.id,
            'partner_id': invoices[0].commercial_partner_id.id,
            'partner_type': MAP_INVOICE_TYPE_PARTNER_TYPE[invoices[0].type],
            'partner_bank_account_id': invoices[0].invoice_partner_bank_id.id,
        }
        return values

    @api.multi
    def get_payments_vals(self):
        '''Compute the values for payments.

        :return: a list of payment values (dictionary).
        '''
        grouped = defaultdict(lambda: self.env["account.move"])
        for inv in self.invoice_ids:
            if self.group_payment:
                grouped[(inv.commercial_partner_id, inv.currency_id, inv.partner_bank_id, MAP_INVOICE_TYPE_PARTNER_TYPE[inv.type])] += inv
            else:
                grouped[inv.id] += inv
        return [self._prepare_payment_vals(invoices) for invoices in grouped.values()]

    @api.multi
    def create_payments(self):
        '''Create payments according to the invoices.
        Having invoices with different commercial_partner_id or different type
        (Vendor bills with customer invoices) leads to multiple payments.
        In case of all the invoices are related to the same
        commercial_partner_id and have the same type, only one payment will be
        created.

        :return: The ir.actions.act_window to show created payments.
        '''
        Payment = self.env['account.payment']
        payments = Payment.create(self.get_payments_vals())
        payments.post()

        action_vals = {
            'name': _('Payments'),
            'domain': [('id', 'in', payments.ids), ('state', '=', 'posted')],
            'view_type': 'form',
            'res_model': 'account.payment',
            'view_id': False,
            'type': 'ir.actions.act_window',
        }
        if len(payments) == 1:
            action_vals.update({'res_id': payments[0].id, 'view_mode': 'form'})
        else:
            action_vals['view_mode'] = 'tree,form'
        return action_vals<|MERGE_RESOLUTION|>--- conflicted
+++ resolved
@@ -688,7 +688,6 @@
                 if not rec.name and rec.payment_type != 'transfer':
                     raise UserError(_("You have to define a sequence for %s in your company.") % (sequence_code,))
 
-<<<<<<< HEAD
             moves = AccountMove.create(rec._prepare_payment_moves())
             moves.filtered(lambda move: not move.journal_id.post_at_bank_rec).post()
 
@@ -707,207 +706,13 @@
                     .filtered(lambda line: line.account_id == rec.company_id.transfer_account_id)\
                     .reconcile()
 
-=======
-            # Create the journal entry
-            amount = rec.amount * (rec.payment_type in ('outbound', 'transfer') and 1 or -1)
-            move = rec._create_payment_entry(amount)
-            persist_move_name = move.name
-
-            # In case of a transfer, the first journal entry created debited the source liquidity account and credited
-            # the transfer account. Now we debit the transfer account and credit the destination liquidity account.
-            if rec.payment_type == 'transfer':
-                transfer_credit_aml = move.line_ids.filtered(lambda r: r.account_id == rec.company_id.transfer_account_id)
-                transfer_debit_aml = rec._create_transfer_entry(amount)
-                (transfer_credit_aml + transfer_debit_aml).reconcile()
-                persist_move_name += self._get_move_name_transfer_separator() + transfer_debit_aml.move_id.name
-
-            rec.write({'state': 'posted', 'move_name': persist_move_name})
->>>>>>> d8ce7546
         return True
 
     @api.multi
     def action_draft(self):
         return self.write({'state': 'draft'})
 
-<<<<<<< HEAD
-    @api.multi
-=======
-    def _create_payment_entry(self, amount):
-        """ Create a journal entry corresponding to a payment, if the payment references invoice(s) they are reconciled.
-            Return the journal entry.
-        """
-        aml_obj = self.env['account.move.line'].with_context(check_move_validity=False)
-        debit, credit, amount_currency, currency_id = aml_obj.with_context(date=self.payment_date)._compute_amount_fields(amount, self.currency_id, self.company_id.currency_id)
-
-        move = self.env['account.move'].create(self._get_move_vals())
-
-        #Write line corresponding to invoice payment
-        counterpart_aml_dict = self._get_shared_move_line_vals(debit, credit, amount_currency, move.id, False)
-        counterpart_aml_dict.update(self._get_counterpart_move_line_vals(self.invoice_ids))
-        counterpart_aml_dict.update({'currency_id': currency_id})
-        counterpart_aml = aml_obj.create(counterpart_aml_dict)
-
-        #Reconcile with the invoices
-        if self.payment_difference_handling == 'reconcile' and self.payment_difference:
-            writeoff_line = self._get_shared_move_line_vals(0, 0, 0, move.id, False)
-            debit_wo, credit_wo, amount_currency_wo, currency_id = aml_obj.with_context(date=self.payment_date)._compute_amount_fields(self.payment_difference, self.currency_id, self.company_id.currency_id)
-            writeoff_line['name'] = self.writeoff_label
-            writeoff_line['account_id'] = self.writeoff_account_id.id
-            writeoff_line['debit'] = debit_wo
-            writeoff_line['credit'] = credit_wo
-            writeoff_line['amount_currency'] = amount_currency_wo
-            writeoff_line['currency_id'] = currency_id
-            writeoff_line = aml_obj.create(writeoff_line)
-            if counterpart_aml['debit'] or (writeoff_line['credit'] and not counterpart_aml['credit']):
-                counterpart_aml['debit'] += credit_wo - debit_wo
-            if counterpart_aml['credit'] or (writeoff_line['debit'] and not counterpart_aml['debit']):
-                counterpart_aml['credit'] += debit_wo - credit_wo
-            counterpart_aml['amount_currency'] -= amount_currency_wo
-
-        #Write counterpart lines
-        if not self.currency_id.is_zero(self.amount):
-            if not self.currency_id != self.company_id.currency_id:
-                amount_currency = 0
-            liquidity_aml_dict = self._get_shared_move_line_vals(credit, debit, -amount_currency, move.id, False)
-            liquidity_aml_dict.update(self._get_liquidity_move_line_vals(-amount))
-            aml_obj.create(liquidity_aml_dict)
-
-        #validate the payment
-        if not self.journal_id.post_at_bank_rec:
-            move.post()
-
-        #reconcile the invoice receivable/payable line(s) with the payment
-        if self.invoice_ids:
-            self.invoice_ids.register_payment(counterpart_aml)
-
-        return move
-
-    def _create_transfer_entry(self, amount):
-        """ Create the journal entry corresponding to the 'incoming money' part of an internal transfer, return the reconcilable move line
-        """
-        aml_obj = self.env['account.move.line'].with_context(check_move_validity=False)
-        debit, credit, amount_currency, dummy = aml_obj.with_context(date=self.payment_date)._compute_amount_fields(amount, self.currency_id, self.company_id.currency_id)
-        amount_currency = self.destination_journal_id.currency_id and self.currency_id._convert(amount, self.destination_journal_id.currency_id, self.company_id, self.payment_date or fields.Date.today()) or 0
-
-        dst_move = self.env['account.move'].create(self._get_move_vals(self.destination_journal_id))
-
-        dst_liquidity_aml_dict = self._get_shared_move_line_vals(debit, credit, amount_currency, dst_move.id)
-        dst_liquidity_aml_dict.update({
-            'name': _('Transfer from %s') % self.journal_id.name,
-            'account_id': self.destination_journal_id.default_credit_account_id.id,
-            'currency_id': self.destination_journal_id.currency_id.id,
-            'journal_id': self.destination_journal_id.id})
-        aml_obj.create(dst_liquidity_aml_dict)
-
-        transfer_debit_aml_dict = self._get_shared_move_line_vals(credit, debit, 0, dst_move.id)
-        transfer_debit_aml_dict.update({
-            'name': self.name,
-            'account_id': self.company_id.transfer_account_id.id,
-            'journal_id': self.destination_journal_id.id})
-        if self.currency_id != self.company_id.currency_id:
-            transfer_debit_aml_dict.update({
-                'currency_id': self.currency_id.id,
-                'amount_currency': -self.amount,
-            })
-        transfer_debit_aml = aml_obj.create(transfer_debit_aml_dict)
-        if not self.destination_journal_id.post_at_bank_rec:
-            dst_move.post()
-        return transfer_debit_aml
-
-    def _get_move_vals(self, journal=None):
-        """ Return dict to create the payment move
-        """
-        journal = journal or self.journal_id
-
-        move_vals = {
-            'date': self.payment_date,
-            'ref': self.communication or '',
-            'company_id': self.company_id.id,
-            'journal_id': journal.id,
-        }
-
-        name = False
-        if self.move_name:
-            names = self.move_name.split(self._get_move_name_transfer_separator())
-            if self.payment_type == 'transfer':
-                if journal == self.destination_journal_id and len(names) == 2:
-                    name = names[1]
-                elif journal == self.destination_journal_id and len(names) != 2:
-                    # We are probably transforming a classical payment into a transfer
-                    name = False
-                else:
-                    name = names[0]
-            else:
-                name = names[0]
-
-        if name:
-            move_vals['name'] = name
-        return move_vals
-
-    def _get_shared_move_line_vals(self, debit, credit, amount_currency, move_id, invoice_id=False):
-        """ Returns values common to both move lines (except for debit, credit and amount_currency which are reversed)
-        """
-        return {
-            'partner_id': self.payment_type in ('inbound', 'outbound') and self.env['res.partner']._find_accounting_partner(self.partner_id).id or False,
-            'invoice_id': invoice_id and invoice_id.id or False,
-            'move_id': move_id,
-            'debit': debit,
-            'credit': credit,
-            'amount_currency': amount_currency or False,
-            'payment_id': self.id,
-            'journal_id': self.journal_id.id,
-        }
-
-    def _get_counterpart_move_line_vals(self, invoice=False):
-        if self.payment_type == 'transfer':
-            name = self.name
-        else:
-            name = ''
-            if self.partner_type == 'customer':
-                if self.payment_type == 'inbound':
-                    name += _("Customer Payment")
-                elif self.payment_type == 'outbound':
-                    name += _("Customer Credit Note")
-            elif self.partner_type == 'supplier':
-                if self.payment_type == 'inbound':
-                    name += _("Vendor Credit Note")
-                elif self.payment_type == 'outbound':
-                    name += _("Vendor Payment")
-            if invoice:
-                name += ': '
-                for inv in invoice:
-                    if inv.move_id:
-                        name += inv.number + ', '
-                name = name[:len(name)-2]
-        return {
-            'name': name,
-            'account_id': self.destination_account_id.id,
-            'currency_id': self.currency_id != self.company_id.currency_id and self.currency_id.id or False,
-        }
-
-    def _get_liquidity_move_line_vals(self, amount):
-        name = self.name
-        if self.payment_type == 'transfer':
-            name = _('Transfer to %s') % self.destination_journal_id.name
-        vals = {
-            'name': name,
-            'account_id': self.payment_type in ('outbound', 'transfer') and self.journal_id.default_debit_account_id.id or self.journal_id.default_credit_account_id.id,
-            'journal_id': self.journal_id.id,
-            'currency_id': self.currency_id != self.company_id.currency_id and self.currency_id.id or False,
-        }
-
-        # If the journal has a currency specified, the journal item need to be expressed in this currency
-        if self.journal_id.currency_id and self.currency_id != self.journal_id.currency_id:
-            amount = self.currency_id._convert(amount, self.journal_id.currency_id, self.company_id, self.payment_date or fields.Date.today())
-            debit, credit, amount_currency, dummy = self.env['account.move.line'].with_context(date=self.payment_date)._compute_amount_fields(amount, self.journal_id.currency_id, self.company_id.currency_id)
-            vals.update({
-                'amount_currency': amount_currency,
-                'currency_id': self.journal_id.currency_id.id,
-            })
-
-        return vals
-
->>>>>>> d8ce7546
+    @api.multi
     def _get_invoice_payment_amount(self, inv):
         """
         Computes the amount covered by the current payment in the given invoice.
