<<<<<<< HEAD
# Brazilian Portuguese translation for openobject-addons
# Copyright (c) 2014 Rosetta Contributors and Canonical Ltd 2014
# This file is distributed under the same license as the openobject-addons package.
# FIRST AUTHOR <EMAIL@ADDRESS>, 2014.
#
msgid ""
msgstr ""
"Project-Id-Version: openobject-addons\n"
"Report-Msgid-Bugs-To: FULL NAME <EMAIL@ADDRESS>\n"
"POT-Creation-Date: 2014-08-14 13:09+0000\n"
"PO-Revision-Date: 2014-09-06 21:22+0000\n"
"Last-Translator: Fábio Martinelli - http://zupy.com.br "
"<webmaster@zupy.com.br>\n"
"Language-Team: Brazilian Portuguese <pt_BR@li.org>\n"
=======
# Translation of Odoo Server.
# This file contains the translation of the following modules:
# * sales_team
# 
# Translators:
# FIRST AUTHOR <EMAIL@ADDRESS>, 2014
# grazziano <g.negocios@outlook.com.br>, 2016
msgid ""
msgstr ""
"Project-Id-Version: Odoo 8.0\n"
"Report-Msgid-Bugs-To: \n"
"POT-Creation-Date: 2015-01-21 14:08+0000\n"
"PO-Revision-Date: 2016-07-09 16:18+0000\n"
"Last-Translator: grazziano <g.negocios@outlook.com.br>\n"
"Language-Team: Portuguese (Brazil) (http://www.transifex.com/odoo/odoo-8/language/pt_BR/)\n"
>>>>>>> 96502490
"MIME-Version: 1.0\n"
"Content-Type: text/plain; charset=UTF-8\n"
"Content-Transfer-Encoding: 8bit\n"
"X-Launchpad-Export-Date: 2014-09-07 07:48+0000\n"
"X-Generator: Launchpad (build 17196)\n"

#. module: sales_team
#: model:ir.actions.act_window,help:sales_team.crm_case_section_act
#: model:ir.actions.act_window,help:sales_team.crm_case_section_salesteams_act
msgid ""
"<p class=\"oe_view_nocontent_create\">\n"
"                    Click here to define a new sales team.\n"
"                </p><p>\n"
"                    Use sales team to organize your different salespersons "
"or\n"
"                    departments into separate teams. Each team will work in\n"
"                    its own list of opportunities.\n"
"                </p>\n"
"            "
msgstr ""
"<p class=\"oe_view_nocontent_create\">\n"
"                    Clique aqui para definir uma nova equipe de vendas.\n"
"                </p><p>\n"
"                    Use as equipe de vendas para organizar seus vendedores "
"ou departamentos\n"
"                    em equipes separadas. Cada Equipe irá trabalhar em suas "
"próprias listas de oportunidades.\n"
"                </p>\n"
"            "

#. module: sales_team
#: field:crm.case.section,active:0
msgid "Active"
msgstr "Ativa"

#. module: sales_team
#: help:sale.config.settings,group_multi_salesteams:0
msgid "Allows you to use Sales Teams to manage your leads and opportunities."
msgstr ""
"Permite usar Equipes de Vendas para gerenciar seus prospectos e "
"oportunidades."

#. module: sales_team
#: field:crm.case.section,child_ids:0
msgid "Child Teams"
msgstr "Equipes filhas"

#. module: sales_team
#: field:crm.case.section,code:0
msgid "Code"
msgstr "Código"

#. module: sales_team
#: field:crm.case.section,color:0
msgid "Color Index"
msgstr "Índice de Cores"

#. module: sales_team
#: field:crm.case.section,create_uid:0
msgid "Created by"
msgstr "Criado por"

#. module: sales_team
#: field:crm.case.section,create_date:0
msgid "Created on"
msgstr "Criado em"

#. module: sales_team
#: help:crm.case.section,message_last_post:0
msgid "Date of the last message posted on the record."
msgstr "Data da última mensagem para o registro."

#. module: sales_team
#: field:res.users,default_section_id:0
msgid "Default Sales Team"
msgstr "Equipe de Vendas Padrão"

#. module: sales_team
#: view:crm.case.section:sales_team.crm_case_section_salesteams_view_kanban
msgid "Delete"
msgstr "Excluir"

#. module: sales_team
#: field:crm.case.section,note:0
msgid "Description"
msgstr "Descrição"

#. module: sales_team
#: model:crm.case.section,name:sales_team.section_sales_department
msgid "Direct Sales"
msgstr "Vendas Diretas"

#. module: sales_team
#: constraint:crm.case.section:0
msgid "Error ! You cannot create recursive Sales team."
msgstr "Erro! Você não pode criar uma Equipe de Vendas recursiva."

#. module: sales_team
#: view:crm.case.section:sales_team.crm_case_section_view_form
msgid ""
"Follow this salesteam to automatically track the events associated to users "
"of this team."
<<<<<<< HEAD
msgstr ""
"Siga esta equipe de vendas para rastrear os eventos associados aos usuários "
"dessa equipe automaticamente."
=======
msgstr "Siga esta equipe de vendas para acompanhar os eventos associados aos usuários dessa equipe automaticamente."
>>>>>>> 96502490

#. module: sales_team
#: field:crm.case.section,message_follower_ids:0
msgid "Followers"
msgstr "Seguidores"

#. module: sales_team
#: view:crm.case.section:sales_team.crm_case_section_salesteams_search
msgid "Group By..."
msgstr "Agrupar por..."

#. module: sales_team
#: help:crm.case.section,message_summary:0
msgid ""
"Holds the Chatter summary (number of messages, ...). This summary is "
"directly in html format in order to be inserted in kanban views."
msgstr ""
"Contém o resumo da conversação (número de mensagens, ...). Este resumo é "
"gerado diretamente em formato HTML para que possa ser inserido nas visões "
"kanban."

#. module: sales_team
#: field:crm.case.section,id:0
msgid "ID"
msgstr "ID"

#. module: sales_team
#: help:crm.case.section,message_unread:0
msgid "If checked new messages require your attention."
msgstr "Se marcado, novas mensagens solicitarão sua atenção."

#. module: sales_team
#: help:crm.case.section,active:0
msgid ""
"If the active field is set to true, it will allow you to hide the sales team "
"without removing it."
msgstr ""
"Se o campo ativo estiver como verdadeiro, ele permitirá que você esconda a "
"equipe de vendas sem remove-la."

#. module: sales_team
#: model:crm.case.section,name:sales_team.crm_case_section_1
msgid "Indirect Sales"
msgstr "Vendas Indiretas"

#. module: sales_team
#: field:crm.case.section,message_is_follower:0
msgid "Is a Follower"
msgstr "É um Seguidor"

#. module: sales_team
#: field:crm.case.section,message_last_post:0
msgid "Last Message Date"
msgstr "Data da última mensagem"

#. module: sales_team
#: field:crm.case.section,write_uid:0
msgid "Last Updated by"
msgstr "Última atualização por"

#. module: sales_team
#: field:crm.case.section,write_date:0
msgid "Last Updated on"
msgstr "Última atualização em"

#. module: sales_team
#: view:sale.config.settings:sales_team.view_sale_config_settings
msgid "Manage Sales Teams"
msgstr "Gerenciar Equipes de Vendas"

#. module: sales_team
#: model:crm.case.section,name:sales_team.crm_case_section_2
msgid "Marketing"
msgstr "Marketing"

#. module: sales_team
#: field:crm.case.section,message_ids:0
msgid "Messages"
msgstr "Mensagens"

#. module: sales_team
#: help:crm.case.section,message_ids:0
msgid "Messages and communication history"
msgstr "Histórico de mensagens e comunicação"

#. module: sales_team
#: view:crm.case.section:sales_team.crm_case_section_salesteams_search
msgid "My Salesteams"
msgstr "Minhas Equipes de Vendas"

#. module: sales_team
#: view:crm.case.section:sales_team.crm_case_section_view_form
msgid "Notes"
msgstr "Notas"

#. module: sales_team
#: field:sale.config.settings,group_multi_salesteams:0
msgid "Organize Sales activities into multiple Sales Teams"
msgstr "Organize as atividades de Vendas em multiplas Equipes de Vendas"

#. module: sales_team
#: view:crm.case.section:sales_team.crm_case_section_salesteams_search
msgid "Parent Sales Teams"
msgstr "Equipe de Vendas Superior"

#. module: sales_team
#: field:crm.case.section,parent_id:0
msgid "Parent Team"
msgstr "Equipe Pai"

#. module: sales_team
#: model:ir.model,name:sales_team.model_res_partner
msgid "Partner"
msgstr "Parceiro"

#. module: sales_team
#: field:crm.case.section,change_responsible:0
msgid "Reassign Escalated"
msgstr "Reatribuir Escalados"

#. module: sales_team
#: field:crm.case.section,reply_to:0
msgid "Reply-To"
msgstr "Responder-Para"

#. module: sales_team
#: view:crm.case.section:sales_team.crm_case_section_view_form
#: view:crm.case.section:sales_team.crm_case_section_view_tree
#: field:crm.case.section,name:0
#: field:res.partner,section_id:0
msgid "Sales Team"
msgstr "Equipe de Vendas"

#. module: sales_team
#: model:ir.actions.act_window,name:sales_team.crm_case_section_act
#: model:ir.actions.act_window,name:sales_team.crm_case_section_salesteams_act
#: model:ir.model,name:sales_team.model_crm_case_section
#: model:ir.ui.menu,name:sales_team.menu_sales_team_act
#: view:sale.config.settings:sales_team.view_sale_config_settings
msgid "Sales Teams"
msgstr "Equipes de Vendas"

#. module: sales_team
#: view:crm.case.section:sales_team.crm_case_section_salesteams_view_kanban
msgid "Sales Teams Settings"
msgstr "Configurações das Equipes de Vendas"

#. module: sales_team
#: view:crm.case.section:sales_team.crm_case_section_view_form
msgid "Sales team"
msgstr "Equipe de Venda"

#. module: sales_team
#: view:crm.case.section:sales_team.crm_case_section_view_form
msgid "Salesteam"
msgstr "Equipe de Vendas"

#. module: sales_team
#: view:crm.case.section:sales_team.crm_case_section_salesteams_search
msgid "Salesteams Search"
msgstr "Procurar Equipe de Vendas"

#. module: sales_team
#: field:crm.case.section,message_summary:0
msgid "Summary"
msgstr "Resumo"

#. module: sales_team
#: view:crm.case.section:sales_team.crm_case_section_salesteams_search
#: field:crm.case.section,user_id:0
msgid "Team Leader"
msgstr "Lider da Equipe"

#. module: sales_team
#: view:crm.case.section:sales_team.crm_case_section_view_form
#: field:crm.case.section,member_ids:0
msgid "Team Members"
msgstr "Membros da Equipe"

#. module: sales_team
#: sql_constraint:crm.case.section:0
msgid "The code of the sales team must be unique !"
msgstr "O código da equipe de vendas precisa ser único!"

#. module: sales_team
#: help:crm.case.section,reply_to:0
msgid ""
"The email address put in the 'Reply-To' of all emails sent by Odoo about "
"cases in this sales team"
<<<<<<< HEAD
msgstr ""
"O endereço de mail para ser colocado em 'Responder-para' de todos os emails "
"enviados pelo Odoo sobre os casos nesta equipe de vendas"
=======
msgstr "O endereço de mail para ser colocado em 'Responder-para' de todos os e-mails enviados pelo Odoo sobre os casos nesta equipe de vendas"
>>>>>>> 96502490

#. module: sales_team
#: field:crm.case.section,message_unread:0
msgid "Unread Messages"
msgstr "Mensagens não lidas"

#. module: sales_team
#: model:ir.model,name:sales_team.model_res_users
msgid "Users"
msgstr "Usuários"

#. module: sales_team
#: help:crm.case.section,change_responsible:0
msgid ""
"When escalating to this team override the salesman with the team leader."
msgstr ""
"Se escalar para esta equipe o vendedor será sobrescrito pelo líder da equipe."

#. module: sales_team
#: field:crm.case.section,working_hours:0
msgid "Working Hours"
msgstr "Horas Trabalhadas"

#. module: sales_team
#: field:crm.case.section,complete_name:0
msgid "unknown"
msgstr "desconhecido"<|MERGE_RESOLUTION|>--- conflicted
+++ resolved
@@ -1,19 +1,3 @@
-<<<<<<< HEAD
-# Brazilian Portuguese translation for openobject-addons
-# Copyright (c) 2014 Rosetta Contributors and Canonical Ltd 2014
-# This file is distributed under the same license as the openobject-addons package.
-# FIRST AUTHOR <EMAIL@ADDRESS>, 2014.
-#
-msgid ""
-msgstr ""
-"Project-Id-Version: openobject-addons\n"
-"Report-Msgid-Bugs-To: FULL NAME <EMAIL@ADDRESS>\n"
-"POT-Creation-Date: 2014-08-14 13:09+0000\n"
-"PO-Revision-Date: 2014-09-06 21:22+0000\n"
-"Last-Translator: Fábio Martinelli - http://zupy.com.br "
-"<webmaster@zupy.com.br>\n"
-"Language-Team: Brazilian Portuguese <pt_BR@li.org>\n"
-=======
 # Translation of Odoo Server.
 # This file contains the translation of the following modules:
 # * sales_team
@@ -29,12 +13,11 @@
 "PO-Revision-Date: 2016-07-09 16:18+0000\n"
 "Last-Translator: grazziano <g.negocios@outlook.com.br>\n"
 "Language-Team: Portuguese (Brazil) (http://www.transifex.com/odoo/odoo-8/language/pt_BR/)\n"
->>>>>>> 96502490
 "MIME-Version: 1.0\n"
 "Content-Type: text/plain; charset=UTF-8\n"
-"Content-Transfer-Encoding: 8bit\n"
-"X-Launchpad-Export-Date: 2014-09-07 07:48+0000\n"
-"X-Generator: Launchpad (build 17196)\n"
+"Content-Transfer-Encoding: \n"
+"Language: pt_BR\n"
+"Plural-Forms: nplurals=2; plural=(n > 1);\n"
 
 #. module: sales_team
 #: model:ir.actions.act_window,help:sales_team.crm_case_section_act
@@ -43,22 +26,12 @@
 "<p class=\"oe_view_nocontent_create\">\n"
 "                    Click here to define a new sales team.\n"
 "                </p><p>\n"
-"                    Use sales team to organize your different salespersons "
-"or\n"
+"                    Use sales team to organize your different salespersons or\n"
 "                    departments into separate teams. Each team will work in\n"
 "                    its own list of opportunities.\n"
 "                </p>\n"
 "            "
-msgstr ""
-"<p class=\"oe_view_nocontent_create\">\n"
-"                    Clique aqui para definir uma nova equipe de vendas.\n"
-"                </p><p>\n"
-"                    Use as equipe de vendas para organizar seus vendedores "
-"ou departamentos\n"
-"                    em equipes separadas. Cada Equipe irá trabalhar em suas "
-"próprias listas de oportunidades.\n"
-"                </p>\n"
-"            "
+msgstr "<p class=\"oe_view_nocontent_create\">\n                    Clique aqui para definir uma nova equipe de vendas.\n                </p><p>\n                    Use as equipe de vendas para organizar seus vendedores ou departamentos\n                    em equipes separadas. Cada Equipe irá trabalhar em suas próprias listas de oportunidades.\n                </p>\n            "
 
 #. module: sales_team
 #: field:crm.case.section,active:0
@@ -68,9 +41,7 @@
 #. module: sales_team
 #: help:sale.config.settings,group_multi_salesteams:0
 msgid "Allows you to use Sales Teams to manage your leads and opportunities."
-msgstr ""
-"Permite usar Equipes de Vendas para gerenciar seus prospectos e "
-"oportunidades."
+msgstr "Permite usar Equipes de Vendas para gerenciar seus prospectos e oportunidades."
 
 #. module: sales_team
 #: field:crm.case.section,child_ids:0
@@ -132,13 +103,7 @@
 msgid ""
 "Follow this salesteam to automatically track the events associated to users "
 "of this team."
-<<<<<<< HEAD
-msgstr ""
-"Siga esta equipe de vendas para rastrear os eventos associados aos usuários "
-"dessa equipe automaticamente."
-=======
 msgstr "Siga esta equipe de vendas para acompanhar os eventos associados aos usuários dessa equipe automaticamente."
->>>>>>> 96502490
 
 #. module: sales_team
 #: field:crm.case.section,message_follower_ids:0
@@ -155,10 +120,7 @@
 msgid ""
 "Holds the Chatter summary (number of messages, ...). This summary is "
 "directly in html format in order to be inserted in kanban views."
-msgstr ""
-"Contém o resumo da conversação (número de mensagens, ...). Este resumo é "
-"gerado diretamente em formato HTML para que possa ser inserido nas visões "
-"kanban."
+msgstr "Contém o resumo da conversação (número de mensagens, ...). Este resumo é gerado diretamente em formato HTML para que possa ser inserido nas visões kanban."
 
 #. module: sales_team
 #: field:crm.case.section,id:0
@@ -173,11 +135,9 @@
 #. module: sales_team
 #: help:crm.case.section,active:0
 msgid ""
-"If the active field is set to true, it will allow you to hide the sales team "
-"without removing it."
-msgstr ""
-"Se o campo ativo estiver como verdadeiro, ele permitirá que você esconda a "
-"equipe de vendas sem remove-la."
+"If the active field is set to true, it will allow you to hide the sales team"
+" without removing it."
+msgstr "Se o campo ativo estiver como verdadeiro, ele permitirá que você esconda a equipe de vendas sem remove-la."
 
 #. module: sales_team
 #: model:crm.case.section,name:sales_team.crm_case_section_1
@@ -267,8 +227,7 @@
 #. module: sales_team
 #: view:crm.case.section:sales_team.crm_case_section_view_form
 #: view:crm.case.section:sales_team.crm_case_section_view_tree
-#: field:crm.case.section,name:0
-#: field:res.partner,section_id:0
+#: field:crm.case.section,name:0 field:res.partner,section_id:0
 msgid "Sales Team"
 msgstr "Equipe de Vendas"
 
@@ -328,13 +287,7 @@
 msgid ""
 "The email address put in the 'Reply-To' of all emails sent by Odoo about "
 "cases in this sales team"
-<<<<<<< HEAD
-msgstr ""
-"O endereço de mail para ser colocado em 'Responder-para' de todos os emails "
-"enviados pelo Odoo sobre os casos nesta equipe de vendas"
-=======
 msgstr "O endereço de mail para ser colocado em 'Responder-para' de todos os e-mails enviados pelo Odoo sobre os casos nesta equipe de vendas"
->>>>>>> 96502490
 
 #. module: sales_team
 #: field:crm.case.section,message_unread:0
@@ -350,8 +303,7 @@
 #: help:crm.case.section,change_responsible:0
 msgid ""
 "When escalating to this team override the salesman with the team leader."
-msgstr ""
-"Se escalar para esta equipe o vendedor será sobrescrito pelo líder da equipe."
+msgstr "Se escalar para esta equipe o vendedor será sobrescrito pelo líder da equipe."
 
 #. module: sales_team
 #: field:crm.case.section,working_hours:0
