--- conflicted
+++ resolved
@@ -130,11 +130,6 @@
             tax_lines_vals_merged = {}
             for line in voucher.line_ids:
                 tax_info = line.tax_ids.compute_all(line.price_unit, voucher.currency_id, line.quantity, line.product_id, voucher.partner_id)
-<<<<<<< HEAD
-                total += tax_info.get('total_included', 0.0)
-                tax_amount += sum([t.get('amount',0.0) for t in tax_info.get('taxes', False)])
-            voucher.amount = total + voucher.tax_correction
-=======
                 if tax_calculation_rounding_method == 'round_globally':
                     total += tax_info.get('total_excluded', 0.0)
                     for t in tax_info.get('taxes', False):
@@ -154,7 +149,6 @@
                 voucher.amount = total + tax_amount + voucher.tax_correction
             else:
                 voucher.amount = total + voucher.tax_correction
->>>>>>> db5261b1
             voucher.tax_amount = tax_amount
 
     @api.onchange('date')
