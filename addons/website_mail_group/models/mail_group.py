--- conflicted
+++ resolved
@@ -1,14 +1,10 @@
 # -*- coding: utf-8 -*-
 
 from openerp.osv import osv
-<<<<<<< HEAD
-from openerp.tools.safe_eval import safe_eval as eval
-
-=======
 from openerp import tools
 from openerp.tools.translate import _
+from openerp.tools.safe_eval import safe_eval as eval
 from openerp.addons.website.models.website import slug
->>>>>>> a5f7891b
 
 class MailGroup(osv.Model):
     _inherit = 'mail.group'
@@ -17,24 +13,16 @@
         res = super(MailGroup, self).message_get_email_values(cr, uid, id, notif_mail=notif_mail, context=context)
         group = self.browse(cr, uid, id, context=context)
         base_url = self.pool['ir.config_parameter'].get_param(cr, uid, 'web.base.url')
-<<<<<<< HEAD
         try:
             headers = eval(res.get('headers', '{}'))
         except Exception:
             headers = {}
         headers.update({
-            'List-Archive': '<%s/groups/%s>' % (base_url, group.id),
-=======
-        res['headers'].update({
             'List-Archive': '<%s/groups/%s>' % (base_url, slug(group)),
->>>>>>> a5f7891b
             'List-Subscribe': '<%s/groups>' % (base_url),
             'List-Unsubscribe': '<%s/groups?unsubscribe>' % (base_url,),
         })
-<<<<<<< HEAD
         res['headers'] = '%s' % headers
-        return res
-=======
         return res
 
 
@@ -67,5 +55,4 @@
         else:
             return super(MailMail, self).send_get_mail_body(cr, uid, mail,
                                                             partner=partner,
-                                                            context=context)
->>>>>>> a5f7891b
+                                                            context=context)