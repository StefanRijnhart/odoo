--- conflicted
+++ resolved
@@ -162,14 +162,7 @@
                 blog_post.teaser = blog_post.teaser_manual
             else:
                 content = html2plaintext(blog_post.content).replace('\n', ' ')
-<<<<<<< HEAD
-                blog_post.teaser = ' '.join(itertools.islice(
-                    (c for c in content.split(' ') if c),
-                    50
-                )) + '...'
-=======
                 blog_post.teaser = content[:150] + '...'
->>>>>>> 97a70c2d
 
     @api.multi
     def _set_teaser(self):
