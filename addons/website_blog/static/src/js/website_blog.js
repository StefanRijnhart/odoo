odoo.define('website_blog.website_blog', function (require) {
'use strict';

var publicWidget = require('web.public.widget');

<<<<<<< HEAD
publicWidget.registry.websiteBlog = publicWidget.Widget.extend({
    selector: '.website_blog',
    events: {
        'click .cover_footer': '_onNextBlogClick',
        'click a[href^="#blog_content"]': '_onContentAnchorClick',
        'click .o_twitter, .o_facebook, .o_linkedin, .o_google, .o_twitter_complete, .o_facebook_complete, .o_linkedin_complete, .o_google_complete': '_onShareArticle',
        'click .blog_post_year_collapse': '_onYearCollapseClick',
        'mouseenter div.o_blog_post_complete a': '_onBlogPostMouseEnter',
        'mouseleave div.o_blog_post_complete a': '_onBlogPostMouseLeave',
    },
=======
function shareArticle(event){
    var url = '';
    var articleURL;
    if ($(this).is('*[class*="_complete"]')) {
        var blog_title_complete = encodeURIComponent($('#blog_post_name').html() || '');
        articleURL = encodeURIComponent(window.location.href);
        if ($(this).hasClass('o_twitter_complete')){
            url = 'https://twitter.com/intent/tweet?tw_p=tweetbutton&text=Amazing blog article : ' + blog_title_complete + "! Check it live: " + articleURL;
        } else if ($(this).hasClass('o_facebook_complete')){
            url = 'https://www.facebook.com/sharer/sharer.php?u=' + articleURL;
        } else if ($(this).hasClass('o_linkedin_complete')){
            url = 'https://www.linkedin.com/shareArticle?mini=true&url=' + articleURL + '&title=' + blog_title_complete;
        } else {
            url = 'https://plus.google.com/share?url=' + articleURL;
        }
    }
    else {
        var blog_post = $(this).parents("[name='blog_post']");
        var blog_post_title = encodeURIComponent(blog_post.find('.o_blog_post_title').html() || '');
        var blog_article_link = blog_post.find('.o_blog_post_title').parent('a').attr('href');
        articleURL = encodeURIComponent(window.location.host + blog_article_link);
        if ($(this).hasClass('o_twitter')) {
            url = 'https://twitter.com/intent/tweet?tw_p=tweetbutton&text=Amazing blog article : ' + blog_post_title + "! " + articleURL;
        } else if ($(this).hasClass('o_facebook')){
            url = 'https://www.facebook.com/sharer/sharer.php?u=' + articleURL;
        } else if ($(this).hasClass('o_linkedin')){
            url = 'https://www.linkedin.com/shareArticle?mini=true&url=' + articleURL + '&title=' + blog_post_title;
        } else if ($(this).hasClass('o_google')){
            url = 'https://plus.google.com/share?url=' + articleURL;
        }
    }
    window.open(url, "", "menubar=no, width=500, height=400");
}
>>>>>>> 638eac9b

    /**
     * @override
     */
    start: function () {
        $('.js_tweet, .js_comment').share({});

        // Active year collapse
        var $activeYear = $('.blog_post_year li.active');
        if ($activeYear.length) {
            var id = $activeYear.closest('ul').attr('id');
            this._toggleYearCollapse($('.blog_post_year_collapse[data-target="#' + id + '"]'));
        }

        return this._super.apply(this, arguments);
    },

    //--------------------------------------------------------------------------
    // Private
    //--------------------------------------------------------------------------

    /**
     * @private
     * @param {jQuery} $el
     */
    _toggleYearCollapse: function ($el) {
        $el.find('i.fa').toggleClass('fa-chevron-down fa-chevron-right');
    },

    //--------------------------------------------------------------------------
    // Handlers
    //--------------------------------------------------------------------------

    /**
     * @private
     * @param {Event} ev
     */
    _onNextBlogClick: function (ev) {
        ev.preventDefault();
        var $el = $(ev.currentTarget);
        var newLocation = $('.js_next')[0].href;
        var top = $el.offset().top;
        $el.animate({
            height: $(window).height() + 'px',
        }, 300);
        $('html, body').animate({
            scrollTop: top,
        }, 300, 'swing', function () {
           window.location.href = newLocation;
        });
    },
    /**
     * @private
     * @param {Event} ev
     */
    _onContentAnchorClick: function (ev) {
        ev.preventDefault();
        ev.stopImmediatePropagation();
        var element = ev.currentTarget;
        var target = $(element.hash);
        $('html, body').stop().animate({
            scrollTop: target.offset().top - 32,
        }, 500, 'swing', function () {
            window.location.hash = 'blog_content';
        });
    },
    /**
     * @private
     * @param {Event} ev
     */
    _onShareArticle: function (ev) {
        var url = '';
        ev.preventDefault();
        var $element = $(ev.currentTarget);
        if ($element.is('*[class*="_complete"]')) {
            var blogTitleComplete = $('#blog_post_name').html() || '';
            if ($element.hasClass('o_twitter_complete')) {
                url = 'https://twitter.com/intent/tweet?tw_p=tweetbutton&text=Amazing blog article : ' + blogTitleComplete + "! Check it live: " + window.location.href;
            } else if ($element.hasClass('o_facebook_complete')) {
                url = 'https://www.facebook.com/sharer/sharer.php?u=' + window.location.href;
            } else if ($element.hasClass('o_linkedin_complete')) {
                url = 'https://www.linkedin.com/shareArticle?mini=true&url=' + window.location.href + '&title=' + blogTitleComplete;
            } else {
                url = 'https://plus.google.com/share?url=' + window.location.href;
            }
        } else {
            var blogPost = $element.parents('[name="blog_post"]');
            var blogPostTitle = blogPost.find('.o_blog_post_title').html() || '';
            var blogArticleLink = blogPost.find('.o_blog_post_title').parent('a').attr('href');
            if ($element.hasClass('o_twitter')) {
                url = 'https://twitter.com/intent/tweet?tw_p=tweetbutton&text=Amazing blog article : ' + blogPostTitle + "! " + window.location.host + blogArticleLink;
            } else if ($element.hasClass('o_facebook')) {
                url = 'https://www.facebook.com/sharer/sharer.php?u=' + window.location.host + blogArticleLink;
            } else if ($element.hasClass('o_linkedin')) {
                url = 'https://www.linkedin.com/shareArticle?mini=true&url=' + window.location.host + blogArticleLink + '&title=' + blogPostTitle;
            } else if ($element.hasClass('o_google')) {
                url = 'https://plus.google.com/share?url=' + window.location.host + blogArticleLink;
            }
        }
        window.open(url, '', 'menubar=no, width=500, height=400');
    },
    /**
     * @private
     * @param {Event} ev
     */
    _onYearCollapseClick: function (ev) {
        this._toggleYearCollapse($(ev.currentTarget));
    },
    /**
     * @private
     * @param {Event} ev
     */
    _onBlogPostMouseEnter: function (ev) {
        $('div.o_blog_post_complete a').not('#' + ev.srcElement.id).addClass('unhover');
    },
    /**
     * @private
     * @param {Event} ev
     */
    _onBlogPostMouseLeave: function (ev) {
        $('div.o_blog_post_complete a').not('#' + ev.currentTarget.id).removeClass('unhover');
    },
});
});<|MERGE_RESOLUTION|>--- conflicted
+++ resolved
@@ -3,7 +3,6 @@
 
 var publicWidget = require('web.public.widget');
 
-<<<<<<< HEAD
 publicWidget.registry.websiteBlog = publicWidget.Widget.extend({
     selector: '.website_blog',
     events: {
@@ -14,41 +13,6 @@
         'mouseenter div.o_blog_post_complete a': '_onBlogPostMouseEnter',
         'mouseleave div.o_blog_post_complete a': '_onBlogPostMouseLeave',
     },
-=======
-function shareArticle(event){
-    var url = '';
-    var articleURL;
-    if ($(this).is('*[class*="_complete"]')) {
-        var blog_title_complete = encodeURIComponent($('#blog_post_name').html() || '');
-        articleURL = encodeURIComponent(window.location.href);
-        if ($(this).hasClass('o_twitter_complete')){
-            url = 'https://twitter.com/intent/tweet?tw_p=tweetbutton&text=Amazing blog article : ' + blog_title_complete + "! Check it live: " + articleURL;
-        } else if ($(this).hasClass('o_facebook_complete')){
-            url = 'https://www.facebook.com/sharer/sharer.php?u=' + articleURL;
-        } else if ($(this).hasClass('o_linkedin_complete')){
-            url = 'https://www.linkedin.com/shareArticle?mini=true&url=' + articleURL + '&title=' + blog_title_complete;
-        } else {
-            url = 'https://plus.google.com/share?url=' + articleURL;
-        }
-    }
-    else {
-        var blog_post = $(this).parents("[name='blog_post']");
-        var blog_post_title = encodeURIComponent(blog_post.find('.o_blog_post_title').html() || '');
-        var blog_article_link = blog_post.find('.o_blog_post_title').parent('a').attr('href');
-        articleURL = encodeURIComponent(window.location.host + blog_article_link);
-        if ($(this).hasClass('o_twitter')) {
-            url = 'https://twitter.com/intent/tweet?tw_p=tweetbutton&text=Amazing blog article : ' + blog_post_title + "! " + articleURL;
-        } else if ($(this).hasClass('o_facebook')){
-            url = 'https://www.facebook.com/sharer/sharer.php?u=' + articleURL;
-        } else if ($(this).hasClass('o_linkedin')){
-            url = 'https://www.linkedin.com/shareArticle?mini=true&url=' + articleURL + '&title=' + blog_post_title;
-        } else if ($(this).hasClass('o_google')){
-            url = 'https://plus.google.com/share?url=' + articleURL;
-        }
-    }
-    window.open(url, "", "menubar=no, width=500, height=400");
-}
->>>>>>> 638eac9b
 
     /**
      * @override
@@ -121,31 +85,34 @@
      */
     _onShareArticle: function (ev) {
         var url = '';
+        var articleURL;
         ev.preventDefault();
         var $element = $(ev.currentTarget);
         if ($element.is('*[class*="_complete"]')) {
-            var blogTitleComplete = $('#blog_post_name').html() || '';
+            var blogTitleComplete = encodeURIComponent($('#blog_post_name').html() || '');
+            articleURL = encodeURIComponent(window.location.href);
             if ($element.hasClass('o_twitter_complete')) {
-                url = 'https://twitter.com/intent/tweet?tw_p=tweetbutton&text=Amazing blog article : ' + blogTitleComplete + "! Check it live: " + window.location.href;
+                url = 'https://twitter.com/intent/tweet?tw_p=tweetbutton&text=Amazing blog article : ' + blogTitleComplete + "! Check it live: " + articleURL;
             } else if ($element.hasClass('o_facebook_complete')) {
-                url = 'https://www.facebook.com/sharer/sharer.php?u=' + window.location.href;
+                url = 'https://www.facebook.com/sharer/sharer.php?u=' + articleURL;
             } else if ($element.hasClass('o_linkedin_complete')) {
-                url = 'https://www.linkedin.com/shareArticle?mini=true&url=' + window.location.href + '&title=' + blogTitleComplete;
+                url = 'https://www.linkedin.com/shareArticle?mini=true&url=' + articleURL + '&title=' + blogTitleComplete;
             } else {
-                url = 'https://plus.google.com/share?url=' + window.location.href;
+                url = 'https://plus.google.com/share?url=' + articleURL;
             }
         } else {
             var blogPost = $element.parents('[name="blog_post"]');
-            var blogPostTitle = blogPost.find('.o_blog_post_title').html() || '';
+            var blogPostTitle = encodeURIComponent(blogPost.find('.o_blog_post_title').html() || '');
             var blogArticleLink = blogPost.find('.o_blog_post_title').parent('a').attr('href');
+            articleURL = encodeURIComponent(window.location.host + blogArticleLink);
             if ($element.hasClass('o_twitter')) {
-                url = 'https://twitter.com/intent/tweet?tw_p=tweetbutton&text=Amazing blog article : ' + blogPostTitle + "! " + window.location.host + blogArticleLink;
+                url = 'https://twitter.com/intent/tweet?tw_p=tweetbutton&text=Amazing blog article : ' + blogPostTitle + "! " + articleURL;
             } else if ($element.hasClass('o_facebook')) {
-                url = 'https://www.facebook.com/sharer/sharer.php?u=' + window.location.host + blogArticleLink;
+                url = 'https://www.facebook.com/sharer/sharer.php?u=' + articleURL;
             } else if ($element.hasClass('o_linkedin')) {
-                url = 'https://www.linkedin.com/shareArticle?mini=true&url=' + window.location.host + blogArticleLink + '&title=' + blogPostTitle;
+                url = 'https://www.linkedin.com/shareArticle?mini=true&url=' + articleURL + '&title=' + blogPostTitle;
             } else if ($element.hasClass('o_google')) {
-                url = 'https://plus.google.com/share?url=' + window.location.host + blogArticleLink;
+                url = 'https://plus.google.com/share?url=' + articleURL;
             }
         }
         window.open(url, '', 'menubar=no, width=500, height=400');
