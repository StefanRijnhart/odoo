--- conflicted
+++ resolved
@@ -112,7 +112,6 @@
                     <button name="cancel" states="draft,open" string="Cancel"/>
                     <field name="state" widget="statusbar" statusbar_visible="draft,open"/>
                 </header>
-<<<<<<< HEAD
                 <sheet string="Payment order">
                     <group>
                         <group>
@@ -127,20 +126,7 @@
                             <field name="date_scheduled" attrs="{'readonly':[('date_prefered','!=','fixed')]}"/>
                             <field name="company_id" widget='selection' groups="base.group_multi_company"/>
                         </group>
-=======
-                <sheet string="Payment order" >
-                    <group col="4">
-                      <field name="reference"/>
-                      <field name="mode" widget='selection'/>
-                      <field name="user_id"/>
-                      <field name="date_prefered"/>
-                      <field name="date_scheduled" attrs="{'readonly':[('date_prefered','!=','fixed')]}" />
-                      <field name="company_id" widget='selection' groups="base.group_multi_company"/>
-                      <button name="%(action_create_payment_order)d" string="Select Invoices to Pay"
-                          type="action" attrs="{'invisible':[('state','=','done')]}" icon="gtk-find"/>
->>>>>>> 9c9141cc
-                    </group>
-
+                    </group>
                     <field name="line_ids" context="{'order_id': active_id or False}" >
                         <form string="Payment Line" version="7.0">
                             <notebook>
