<?xml version="1.0"?>
<openerp>
    <data>

        <menuitem  id="menu_project_confi" name="Issues" parent="base.menu_definitions" sequence="2"/>

        <!-- Project issue Read/Unread actions -->
        <record id="actions_server_project_issue_unread" model="ir.actions.server">
            <field name="name">Mark unread</field>
            <field name="condition">True</field>
            <field name="type">ir.actions.server</field>
            <field name="model_id" ref="model_project_issue"/>
            <field name="state">code</field>
            <field name="code">self.message_check_and_set_unread(cr, uid, context.get('active_ids'), context=context)</field>
        </record>
        <record id="action_project_issue_unread" model="ir.values">
            <field name="name">action_project_issue_unread</field>
            <field name="action_id" ref="actions_server_project_issue_unread"/>
            <field name="value" eval="'ir.actions.server,' + str(ref('actions_server_project_issue_unread'))"/>
            <field name="key">action</field>
            <field name="model_id" ref="model_project_issue"/>
            <field name="model">project.issue</field>
            <field name="key2">client_action_multi</field>
        </record>

        <record id="actions_server_project_issue_read" model="ir.actions.server">
            <field name="name">Mark read</field>
            <field name="condition">True</field>
            <field name="type">ir.actions.server</field>
            <field name="model_id" ref="model_project_issue"/>
            <field name="state">code</field>
            <field name="code">self.message_check_and_set_read(cr, uid, context.get('active_ids'), context=context)</field>
        </record>
        <record id="action_project_issue_read" model="ir.values">
            <field name="name">action_project_issue_read</field>
            <field name="action_id" ref="actions_server_project_issue_read"/>
            <field name="value" eval="'ir.actions.server,' + str(ref('actions_server_project_issue_read'))"/>
            <field name="key">action</field>
            <field name="model_id" ref="model_project_issue"/>
            <field name="model">project.issue</field>
            <field name="key2">client_action_multi</field>
        </record>

        <record model="ir.ui.view" id="project_issue_version_search_view">
            <field name="name">Issue Version</field>
            <field name="model">project.issue.version</field>
            <field name="arch" type="xml">
                <search string="Issue Version">
                    <field name="name" string="Issue Version"/>
                    <field name="active"/>
                </search>
            </field>
        </record>
        <record model="ir.ui.view" id="project_issue_version_form_view">
            <field name="name">Issue Version</field>
            <field name="model">project.issue.version</field>
            <field name="arch" type="xml">
                <form string="Issue Version" version="7.0">
                    <group col="2">
                        <field name="name"/>
                        <field name="active"/>
                    </group>
                </form>
            </field>
        </record>
        <record id="project_issue_version_action" model="ir.actions.act_window">
            <field name="name">Versions</field>
            <field name="res_model">project.issue.version</field>
            <field name="view_type">form</field>
            <field name="help" type="html">
              <p class="oe_view_nocontent_create">
                Click to add a new version.
              </p><p>
                Define here the different versions of your products on which
                you can work on issues.
              </p>
            </field>
        </record>
        <menuitem action="project_issue_version_action" id="menu_project_issue_version_act" parent="menu_project_confi" groups="base.group_no_one"/>

        <record id="project_issue_categ_action" model="ir.actions.act_window">
            <field name="name">Issue Categories</field>
            <field name="res_model">crm.case.categ</field>
            <field name="view_type">form</field>
            <field name="view_id" ref="crm.crm_case_categ_tree-view"/>
            <field name="domain">[('object_id.model', '=', 'project.issue')]</field>
            <field name="context" eval="{'object_id': ref('model_project_issue')}"/>
        </record>

        <menuitem action="project_issue_categ_action" name="Categories" id="menu_project_issue_category_act" parent="menu_project_confi" groups="base.group_no_one"/>

        <record model="ir.ui.view" id="project_issue_form_view">
            <field name="name">Project Issue Tracker Form</field>
            <field name="model">project.issue</field>
            <field name="arch" type="xml">
                <form string="Issue" version="7.0">
                <header>
                    <span groups="base.group_user">
                        <button name="case_close" string="Done" type="object"
                                states="open"/>
                         <button name="case_close" string="Done" type="object"
                                states="draft,pending"/>
                        <button name="case_cancel" string="Cancel" type="object"
                                states="draft,open,pending"/>
                    </span>
                    <field name="stage_id" widget="statusbar" clickable="True"/>
                </header>
                <sheet string="Issue">
                    <label for="name" class="oe_edit_only"/>
                    <h1><field name="name"/></h1>
                    <group>
                        <group>
                            <field name="user_id"/>
                            <field name="partner_id"  on_change="onchange_partner_id(partner_id, email_from)"/>
                            <field name="email_from"/>
                        </group>
                        <group col="2" colspan="1">
                            <field name="priority"/>
                            <group col="3" colspan="2">
                                <field name="project_id" required="True" on_change="on_change_project(project_id)" context="{'default_use_issues':1}"/>
                                <button name="case_escalate" string="Escalate" type="object" states="draft,open,pending"/>
                            </group>
                            <label for="task_id"/>
                            <div>
                                <field name="task_id" on_change="onchange_task_id(task_id)" class="oe_inline" context="{'default_project_id':project_id}"/>
                                <field name="progress" widget="progressbar" attrs="{'invisible':[('task_id','=',False)]}" class="oe_inline"/>
                            </div>
                            <field name="categ_ids" widget="many2many_tags"/>
                        </group>
                    </group>
                    <notebook>
                        <page string="Description">
                            <group>
                                <group>
                                    <field name="version_id" widget="selection"/>
                                </group>
                            </group>
                            <field name="description" placeholder="Add a description..."/>
                        </page>
                        <page string="Extra Info" groups="base.group_no_one">
                            <group col="4" colspan="4">
                                <separator string="Statistics" colspan="4" col="4"/>
                                <field name="day_open"/>
                                <field name="day_close"/>
                                <field name="working_hours_open" widget="float_time"/>
                                <field name="working_hours_close" widget="float_time"/>
                                <field name="inactivity_days"/>
                                <field name="days_since_creation"/>
                            </group>
                            <group colspan="4" col="4">
                                <separator string="References" colspan="4"/>
                                <field name="id"/>
                                <field name="active"/>
                            </group>
                            <group colspan="4" col="4">
                                <separator string="Status" colspan="4"/>
                                <field name="state" groups="base.group_no_one" string="Status"/>
                            </group>
                        </page>
                    </notebook>
                </sheet>
                <div class="oe_chatter">
                    <field name="message_ids" widget="mail_thread"/>
                    <field name="message_follower_ids" widget="mail_followers"/>
                </div>
                </form>
            </field>
        </record>

        <record model="ir.ui.view" id="project_issue_tree_view">
            <field name="name">Project Issue Tracker Tree</field>
            <field name="model">project.issue</field>
            <field name="arch" type="xml">
                <tree string="Issue Tracker Tree" fonts="bold:needaction_pending==True" colors="black:state=='open';blue:state=='pending';grey:state in ('cancel', 'done')">
                    <field name="needaction_pending" invisible="1"/>
                    <field name="id"/>
                    <field name="create_date" groups="base.group_no_one"/>
                    <field name="name"/>
                    <field name="partner_id"/>
                    <field name="project_id"/>
                    <field name="priority" string="Priority" groups="base.group_user"/>
                    <field name="version_id" widget="selection"/>
                    <field name="user_id"/>
                    <field name="progress" widget="progressbar" attrs="{'invisible':[('task_id','=',False)]}"/>
                    <field name="stage_id" widget="selection" readonly="1"/>
                    <field name="state" groups="base.group_no_one"/>
                    <field name="categ_ids" invisible="1"/>
                    <field name="task_id" invisible="1"/>
                </tree>
            </field>
        </record>

        <record id="view_project_issue_filter" model="ir.ui.view">
            <field name="name">Project Issue Tracker Search</field>
            <field name="model">project.issue</field>
            <field name="arch" type="xml">
                <search string="Issue Tracker Search">
                    <field name="name" string="Issue" filter_domain="['|', '|',('partner_id','ilike',self),('email_from','ilike',self),('name','ilike',self)]"/>
                    <field name="id"/>
                    <filter icon="terp-mail-message-new" string="Inbox" help="Unread messages" name="needaction_pending" domain="[('needaction_pending','=',True)]"/>
                    <separator/>
                    <filter string="New" icon="terp-document-new" domain="[('state','=','draft')]" help="New Issues"/>
                    <filter string="To Do" domain="[('state','=','open')]" help="To Do Issues" icon="terp-check"/>
                    <separator/>
                    <filter string="Unassigned Issues" domain="[('user_id','=',False)]"  help="Unassigned Issues" icon="terp-personal-" />
                    <field name="user_id"/>
                    <field name="project_id"/>
                    <group expand="0" string="Group By..." >
                        <filter string="Responsible" icon="terp-personal" domain="[]" context="{'group_by':'user_id'}"/>
                        <filter string="Contact" icon="terp-partner" domain="[]" context="{'group_by':'partner_id'}"/>
                        <filter string="Project"  icon="terp-folder-violet" domain="[]" context="{'group_by':'project_id'}"/>
                        <filter string="Version" icon="terp-gtk-jump-to-rtl" domain="[]" context="{'group_by':'version_id'}"/>
                        <filter string="Category" icon="terp-stock_symbol-selection" domain="[]" context="{'group_by':'categ_id'}"/>
                        <filter string="Priority" icon="terp-rating-rated" domain="[]" context="{'group_by':'priority'}"/>
                        <filter string="Stage" icon="terp-stage" domain="[]" context="{'group_by':'stage_id'}"/>
                        <filter string="Status" icon="terp-stock_effects-object-colorize" domain="[]" context="{'group_by':'state'}"/>
                        <filter string="Month" icon="terp-go-month" domain="[]" context="{'group_by':'create_date'}" help="Creation Month"/>
                    </group>
                </search>
            </field>
        </record>

        <record model="ir.ui.view" id="project_issue_calendar_view">
            <field name="name">Project Issue Tracker Calendar</field>
            <field name="model">project.issue</field>
            <field name="priority" eval="2"/>
            <field name="arch" type="xml">
                <calendar string="Issues" date_start="date" color="user_id" date_delay="duration">
                    <field name="name"/>
                    <field name="partner_id"/>
                </calendar>
            </field>
        </record>


        <!-- Project Issue Karban View-->

        <record model="ir.ui.view" id="project_issue_kanban_view">
            <field name="name">Project Issue Kanban</field>
            <field name="model">project.issue</field>
            <field name="arch" type="xml">
                <kanban default_group_by="stage_id">
                    <field name="stage_id"/>
                    <field name="color"/>
                    <field name="priority"/>
                    <field name="user_email"/>
                    <field name="user_id"/>
                    <field name="date_deadline"/>
                    <templates>
                        <t t-name="kanban-tooltip">
                           <ul class="oe_kanban_tooltip oe_semantic_html_override">
                              <li><b>Project:</b> <field name="project_id"/></li>
                              <li><b>Category:</b> <field name="categ_ids"/></li>
                           </ul>
                        </t>
                        <t t-name="kanban-box">
                            <div t-attf-class="oe_kanban_color_#{kanban_getcolor(record.color.raw_value)} oe_kanban_card oe_kanban_global_click oe_semantic_html_override">
                                <div class="oe_dropdown_toggle oe_dropdown_kanban">
                                    <span class="oe_e">i</span>
                                    <ul class="oe_dropdown_menu">
                                        <t t-if="widget.view.is_action_enabled('edit')"><li><a type="edit">Edit...</a></li></t>
                                        <t t-if="widget.view.is_action_enabled('delete')"><li><a type="delete">Delete</a></li></t>
                                        <li><ul class="oe_kanban_colorpicker" data-field="color"/></li>
                                    </ul>
                                </div>
                                <div class="oe_kanban_content" tooltip="kanban-tooltip">
                                    <div>
                                        <b><field name="name"/></b> <br/>
                                        <field name="partner_id"/> <br/>
                                        <field name="version_id"/>
                                    </div>
                                    <div class="oe_kanban_footer_left">
                                        <div class="oe_left oe_tags">
                                            <t t-foreach="record.categ_ids.raw_value" t-as="categ_id">
                                                <span class="oe_tag" t-att-data-categ_id="categ_id"></span>
                                            </t>
                                        </div>
                                        <div class="oe_right">
                                            <span class="oe_kanban_highlight">
                                                <t t-set="priority" t-value="record.priority.raw_value || 5"/>
                                                <a type="object" name="set_priority" args="['3']" t-if="priority gt 3" title="Normal Priority">
                                                   <img src="/web/static/src/img/icons/star-off.png" width="16" height="16"/>
                                                </a>
                                                <a type="object" name="set_priority" args="['5']" t-if="priority lte 3" title="Normal Priority">
                                                   <img t-attf-src="/web/static/src/img/icons/star-#{priority lte 3 ? 'on' : 'off'}.png" width="16" height="16"/>
                                                </a>
                                                <a type="object" name="set_priority" args="['2']" title="High Priority">
                                                   <img t-attf-src="/web/static/src/img/icons/star-#{priority lte 2 ? 'on' : 'off'}.png" width="16" height="16"/>
                                                </a>
                                                <a type="object" name="set_priority" args="['1']" title="Highest Priority">
                                                   <img t-attf-src="/web/static/src/img/icons/star-#{priority == 1 ? 'on' : 'off'}.png" width="16" height="16"/>
                                                </a>
                                            </span>
                                            <t t-if="record.date_deadline.raw_value and record.date_deadline.raw_value lt (new Date())">
                                                <span t-attf-class="oe_kanban_status oe_kaban_status_red"> </span>
                                            </t>
                                            <img t-att-src="kanban_image('res.users', 'image_small', record.user_id.raw_value)" t-att-title="record.user_id.value" width="24" height="24" class="oe_kanban_avatar"/>
                                        </div>
                                    </div>
                                </div>
                                <div class="oe_clear"></div>
                            </div>
                        </t>
                    </templates>
                </kanban>
            </field>
        </record>


        <!-- Feature Requests -->
        <record model="ir.ui.view" id="project_feature_tree_view">
            <field name="name">Project Issue- Feature Tracker Tree</field>
            <field name="model">project.issue</field>
            <field name="arch" type="xml">
                <tree string="Feature Tracker Tree" fonts="bold:needaction_pending==True" colors="red:state=='open';black:state in ('draft', 'cancel','done','pending')">
                    <field name="id"/>
                    <field name="needaction_pending" invisible="1"/>
                    <field name="name" string="Feature description"/>
                    <field name="partner_id"/>
                    <field name="priority" string="Priority"/>
                    <field name="version_id"/>
                    <field name="user_id"/>
                    <field name="stage_id" widget="selection" readonly="1"/>
                    <field name="state" groups="base.group_no_one"/>
                </tree>
            </field>
        </record>

        <record id="view_project_feature_filter" model="ir.ui.view">
            <field name="name">Project Issue - Feature Tracker Search</field>
            <field name="model">project.issue</field>
            <field name="arch" type="xml">
                <search string="Feature Tracker Search">
                    <field name="name" string="Feature description"/>
                    <field name="date"/>
                    <field name="state" groups="base.group_no_one"/>
                    <filter icon="terp-check" domain="[('state','in',('open','draft'))]" help="Current Features" name="current_feature"/>
                    <filter icon="terp-camera_test" domain="[('state','=','open')]" help="Open Features"/>
                    <field name="user_id"/>
                    <field name="project_id" string="Project"/>
                </search>
            </field>
        </record>

        <act_window id="act_project_project_2_project_issue_all"
            name="Issues"
            src_model="project.project"
            res_model="project.issue"
            view_type="form"
            view_mode="kanban,tree,form,calendar,graph"
            context="{'search_default_project_id': [active_id], 'default_project_id': active_id}"/>

        <!-- Project -->
        <record id="view_project_form_inherited" model="ir.ui.view">
            <field name="name">project.project.form.inherited</field>
            <field name="model">project.project</field>
            <field name="inherit_id" ref="project.edit_project"/>
            <field name="arch" type="xml">
<<<<<<< HEAD
                <xpath expr='//tr[@name="use_tasks_row"]' position='after'>
                    <tr>
                        <td><group><field name="use_issues"/></group></td>
                        <td><button name="%(act_project_project_2_project_issue_all)d" string="Issues" type="action" attrs="{'invisible':[('use_issues','=', 0)]}"/></td>
                    </tr>
=======
                <xpath expr='//div[@name="options_active"]' position='inside'>
                    <field name="use_issues" class="oe_inline"/>
                    <label for="use_issues"/>
                </xpath>
                <xpath expr='//div[@name="buttons"]' position='inside'>
                    <button name="%(act_project_project_2_project_issue_all)d" string="Issues" type="action" attrs="{'invisible':[('use_issues','=', 0)]}"/>
>>>>>>> 220766fc
                </xpath>
                <field name="priority" position="before">
                    <field name="project_escalation_id"/>
                </field>
                <field name="alias_domain" position="after">
                    <label for="alias_model" class="oe_edit_only" string="creates"/><field name="alias_model" class="oe_edit_only oe_inline"/>
                </field>
            </field>
       </record>

        <record id="view_project_kanban_inherited" model="ir.ui.view">
            <field name="name">project.project.kanban.inherited</field>
            <field name="model">project.project</field>
            <field name="inherit_id" ref="project.view_project_kanban"/>
            <field name="arch" type="xml">
                <field name="use_tasks" position="after">
                    <field name="use_issues"/>
                    <field name="issue_count" invisible="1"/>
                </field>
                <xpath expr="//div[contains(@class, 'oe_kanban_project_list')]" position="inside">
                    <a t-if="record.use_issues.raw_value"
                        name="%(act_project_project_2_project_issue_all)d" type="action">
                        <field name="issue_count"/> Issues</a>
                </xpath>
            </field>
        </record>

        <record id="analytic_account_inherited_issue_form" model="ir.ui.view">
            <field name="name">account.analytic.account.issue.form.inherit</field>
            <field name="model">account.analytic.account</field>
            <field name="inherit_id" ref="project.analytic_account_inherited_form"/>
            <field eval="18" name="priority"/>
            <field name="arch" type="xml">
                <xpath expr='//div[@name="project"]' position='inside'>
                    <field name="use_issues"/>
                    <label for="use_issues"/>
                </xpath>
            </field>
        </record>

    </data>
</openerp><|MERGE_RESOLUTION|>--- conflicted
+++ resolved
@@ -356,20 +356,12 @@
             <field name="model">project.project</field>
             <field name="inherit_id" ref="project.edit_project"/>
             <field name="arch" type="xml">
-<<<<<<< HEAD
-                <xpath expr='//tr[@name="use_tasks_row"]' position='after'>
-                    <tr>
-                        <td><group><field name="use_issues"/></group></td>
-                        <td><button name="%(act_project_project_2_project_issue_all)d" string="Issues" type="action" attrs="{'invisible':[('use_issues','=', 0)]}"/></td>
-                    </tr>
-=======
                 <xpath expr='//div[@name="options_active"]' position='inside'>
                     <field name="use_issues" class="oe_inline"/>
                     <label for="use_issues"/>
                 </xpath>
                 <xpath expr='//div[@name="buttons"]' position='inside'>
                     <button name="%(act_project_project_2_project_issue_all)d" string="Issues" type="action" attrs="{'invisible':[('use_issues','=', 0)]}"/>
->>>>>>> 220766fc
                 </xpath>
                 <field name="priority" position="before">
                     <field name="project_escalation_id"/>
