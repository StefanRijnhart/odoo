# Chinese (Traditional) translation for openobject-addons
# Copyright (c) 2014 Rosetta Contributors and Canonical Ltd 2014
# This file is distributed under the same license as the openobject-addons package.
# FIRST AUTHOR <EMAIL@ADDRESS>, 2014.
#
msgid ""
msgstr ""
<<<<<<< HEAD
"Project-Id-Version: openobject-addons\n"
"Report-Msgid-Bugs-To: FULL NAME <EMAIL@ADDRESS>\n"
"POT-Creation-Date: 2014-09-23 16:27+0000\n"
"PO-Revision-Date: 2014-08-14 16:10+0000\n"
"Last-Translator: FULL NAME <EMAIL@ADDRESS>\n"
"Language-Team: Chinese (Traditional) <zh_TW@li.org>\n"
=======
"Project-Id-Version: Odoo 8.0\n"
"Report-Msgid-Bugs-To: \n"
"POT-Creation-Date: 2015-01-21 14:07+0000\n"
"PO-Revision-Date: 2015-12-04 06:06+0000\n"
"Last-Translator: Martin Trigaux\n"
"Language-Team: Chinese (Taiwan) (http://www.transifex.com/odoo/odoo-8/language/zh_TW/)\n"
>>>>>>> 83a4a582
"MIME-Version: 1.0\n"
"Content-Type: text/plain; charset=UTF-8\n"
"Content-Transfer-Encoding: 8bit\n"
"X-Launchpad-Export-Date: 2014-09-24 09:30+0000\n"
"X-Generator: Launchpad (build 17196)\n"

#. module: project_issue
#: field:project.issue.report,email:0
msgid "# Emails"
msgstr ""

#. module: project_issue
#: field:res.partner,issue_count:0
msgid "# Issues"
msgstr ""

#. module: project_issue
#: field:project.issue.report,nbr:0
msgid "# of Issues"
msgstr ""

#. module: project_issue
#: code:addons/project_issue/project_issue.py:299
#, python-format
msgid "%s (copy)"
msgstr ""

#. module: project_issue
#: model:ir.actions.act_window,help:project_issue.project_issue_version_action
msgid ""
"<p class=\"oe_view_nocontent_create\">\n"
"                Click to add a new version.\n"
"              </p><p>\n"
"                Define here the different versions of your products on "
"which\n"
"                you can work on issues.\n"
"              </p>\n"
"            "
msgstr ""

#. module: project_issue
#: model:ir.actions.act_window,help:project_issue.act_project_project_2_project_issue_all
#: model:ir.actions.act_window,help:project_issue.action_view_issues
msgid ""
"<p>\n"
"                    The Odoo issues tacker allows you to efficiantly manage "
"things\n"
"                    like internal requests, software development bugs, "
"customer\n"
"                    complaints, project troubles, material breakdowns, etc.\n"
"                </p>\n"
"            "
msgstr ""

#. module: project_issue
#: model:ir.actions.act_window,help:project_issue.project_issue_categ_act0
msgid ""
"<p>\n"
"                The Odoo issues tacker allows you to efficiantly manage "
"things\n"
"                like internal requests, software development bugs, customer\n"
"                complaints, project troubles, material breakdowns, etc.\n"
"            </p>\n"
"        "
msgstr ""

#. module: project_issue
#: help:project.issue,kanban_state:0
msgid ""
"A Issue's kanban state indicates special situations affecting it:\n"
" * Normal is the default situation\n"
" * Blocked indicates something is preventing the progress of this issue\n"
" * Ready for next stage indicates the issue is ready to be pulled to the "
"next stage"
msgstr ""

#. module: project_issue
#: field:project.issue,active:0
#: field:project.issue.version,active:0
msgid "Active"
msgstr ""

#. module: project_issue
#: view:project.issue:project_issue.project_issue_form_view
msgid "Add an internal note..."
msgstr ""

#. module: project_issue
#: help:project.config.settings,fetchmail_issue:0
msgid ""
"Allows you to configure your incoming mail server, and create issues from "
"incoming emails."
msgstr ""

#. module: project_issue
#: model:ir.model,name:project_issue.model_account_analytic_account
msgid "Analytic Account"
msgstr ""

#. module: project_issue
#: field:project.issue,date_open:0
msgid "Assigned"
msgstr ""

#. module: project_issue
#: view:project.issue:project_issue.view_project_issue_filter
#: field:project.issue,user_id:0
#: view:project.issue.report:project_issue.view_project_issue_report_filter
#: field:project.issue.report,user_id:0
msgid "Assigned to"
msgstr ""

#. module: project_issue
#: field:project.issue.report,delay_close:0
msgid "Avg. Delay to Close"
msgstr ""

#. module: project_issue
#: field:project.issue.report,delay_open:0
msgid "Avg. Delay to Open"
msgstr ""

#. module: project_issue
#: field:project.issue.report,working_hours_close:0
msgid "Avg. Working Hours to Close"
msgstr ""

#. module: project_issue
#: field:project.issue.report,working_hours_open:0
msgid "Avg. Working Hours to Open"
msgstr ""

#. module: project_issue
#: selection:project.issue,kanban_state:0
msgid "Blocked"
msgstr ""

#. module: project_issue
#: model:ir.filters,name:project_issue.filter_issue_report_responsible
msgid "By Responsible"
msgstr "依負責人"

#. module: project_issue
#: view:project.issue:project_issue.project_issue_kanban_view
msgid "Category:"
msgstr ""

#. module: project_issue
#: field:project.issue,channel:0
#: field:project.issue.report,channel:0
msgid "Channel"
msgstr ""

#. module: project_issue
#: help:account.analytic.account,use_issues:0
msgid "Check this field if this project manages issues"
msgstr ""

#. module: project_issue
#: field:project.issue,date_closed:0
msgid "Closed"
msgstr ""

#. module: project_issue
#: field:project.issue,color:0
msgid "Color Index"
msgstr ""

#. module: project_issue
#: help:project.issue.report,channel:0
msgid "Communication Channel."
msgstr ""

#. module: project_issue
#: help:project.issue,channel:0
msgid "Communication channel."
msgstr ""

#. module: project_issue
#: view:project.issue:project_issue.view_project_issue_filter
#: field:project.issue,company_id:0
#: view:project.issue.report:project_issue.view_project_issue_report_filter
#: field:project.issue.report,company_id:0
msgid "Company"
msgstr ""

#. module: project_issue
#: help:project.issue,progress:0
msgid "Computed as: Time Spent / Total Time."
msgstr ""

#. module: project_issue
#: view:project.config.settings:project_issue.view_config_settings
msgid "Configure"
msgstr ""

#. module: project_issue
#: field:project.issue,partner_id:0
#: field:project.issue.report,partner_id:0
msgid "Contact"
msgstr ""

#. module: project_issue
#: view:project.issue:project_issue.view_project_issue_filter
#: view:project.issue.report:project_issue.view_project_issue_report_filter
#: field:project.issue.report,create_date:0
msgid "Create Date"
msgstr ""

#. module: project_issue
#: view:project.issue:project_issue.view_project_issue_filter
#: view:project.issue.report:project_issue.view_project_issue_report_filter
msgid "Create Day"
msgstr ""

#. module: project_issue
#: field:project.config.settings,fetchmail_issue:0
msgid "Create issues from an incoming email account "
msgstr ""

#. module: project_issue
#: field:project.issue,create_uid:0
#: field:project.issue.version,create_uid:0
msgid "Created by"
msgstr "建立者"

#. module: project_issue
#: field:project.issue.version,create_date:0
msgid "Created on"
msgstr ""

#. module: project_issue
#: field:project.issue,create_date:0
msgid "Creation Date"
msgstr ""

#. module: project_issue
#: code:addons/project_issue/project_issue.py:424
#, python-format
msgid "Customer"
msgstr ""

#. module: project_issue
#: code:addons/project_issue/project_issue.py:426
#, python-format
msgid "Customer Email"
msgstr ""

#. module: project_issue
#: field:project.issue,date:0
msgid "Date"
msgstr ""

#. module: project_issue
#: field:project.issue.report,date_closed:0
msgid "Date of Closing"
msgstr ""

#. module: project_issue
#: field:project.issue.report,opening_date:0
msgid "Date of Opening"
msgstr ""

#. module: project_issue
#: help:project.issue,message_last_post:0
msgid "Date of the last message posted on the record."
msgstr "釋出到記錄上的最後資訊的日期"

#. module: project_issue
#: field:project.issue,days_since_creation:0
msgid "Days since creation date"
msgstr ""

#. module: project_issue
#: field:project.issue,inactivity_days:0
msgid "Days since last action"
msgstr ""

#. module: project_issue
#: field:project.issue,day_open:0
msgid "Days to Assign"
msgstr ""

#. module: project_issue
#: field:project.issue,day_close:0
msgid "Days to Close"
msgstr ""

#. module: project_issue
#: field:project.issue,date_deadline:0
msgid "Deadline"
msgstr ""

#. module: project_issue
#: model:project.category,name:project_issue.project_issue_category_03
msgid "Deadly bug"
msgstr ""

#. module: project_issue
#: model:ir.filters,name:project_issue.filter_issue_report_delay
msgid "Delay"
msgstr "延遲"

#. module: project_issue
#: view:project.issue:project_issue.project_issue_kanban_view
msgid "Delete"
msgstr ""

#. module: project_issue
#: view:project.issue:project_issue.project_issue_form_view
msgid "Description"
msgstr ""

#. module: project_issue
#: help:project.issue,days_since_creation:0
msgid "Difference in days between creation date and current date"
msgstr ""

#. module: project_issue
#: help:project.issue,inactivity_days:0
msgid "Difference in days between last action and current date"
msgstr ""

#. module: project_issue
#: field:project.issue,duration:0
msgid "Duration"
msgstr ""

#. module: project_issue
#: view:project.issue:project_issue.project_issue_kanban_view
msgid "Edit..."
msgstr "編輯..."

#. module: project_issue
#: field:project.issue,email_from:0
msgid "Email"
msgstr ""

#. module: project_issue
#: constraint:project.project:0
msgid "Error! You cannot assign escalation to the same project!"
msgstr ""

#. module: project_issue
#: view:project.issue:project_issue.project_issue_form_view
msgid "Extra Info"
msgstr ""

#. module: project_issue
#: view:project.issue:project_issue.project_feature_tree_view
msgid "Feature Tracker Tree"
msgstr ""

#. module: project_issue
#: view:project.issue:project_issue.project_feature_tree_view
msgid "Feature description"
msgstr ""

#. module: project_issue
#: field:project.issue,message_follower_ids:0
msgid "Followers"
msgstr ""

#. module: project_issue
#: view:project.issue:project_issue.view_project_issue_filter
#: view:project.issue.report:project_issue.view_project_issue_report_filter
msgid "Group By"
msgstr ""

#. module: project_issue
#: selection:project.issue,priority:0
#: selection:project.issue.report,priority:0
msgid "High"
msgstr ""

#. module: project_issue
#: help:project.issue,message_summary:0
msgid ""
"Holds the Chatter summary (number of messages, ...). This summary is "
"directly in html format in order to be inserted in kanban views."
msgstr ""

#. module: project_issue
#: field:project.issue,id:0
#: field:project.issue.report,id:0
#: field:project.issue.version,id:0
msgid "ID"
msgstr ""

#. module: project_issue
#: help:project.project,project_escalation_id:0
msgid ""
"If any issue is escalated from the current Project, it will be listed under "
"the project selected here."
msgstr ""

#. module: project_issue
#: help:project.issue,message_unread:0
msgid "If checked new messages require your attention."
msgstr ""

#. module: project_issue
#: field:project.issue,message_is_follower:0
msgid "Is a Follower"
msgstr ""

#. module: project_issue
#: view:project.issue:project_issue.project_issue_form_view
#: view:project.issue:project_issue.view_project_issue_filter
#: field:project.issue,name:0
msgid "Issue"
msgstr ""

#. module: project_issue
#: model:mail.message.subtype,name:project_issue.mt_issue_assigned
#: model:mail.message.subtype,name:project_issue.mt_project_issue_assigned
msgid "Issue Assigned"
msgstr ""

#. module: project_issue
#: model:mail.message.subtype,name:project_issue.mt_issue_blocked
#: model:mail.message.subtype,name:project_issue.mt_project_issue_blocked
msgid "Issue Blocked"
msgstr ""

#. module: project_issue
#: model:mail.message.subtype,name:project_issue.mt_issue_new
#: model:mail.message.subtype,name:project_issue.mt_project_issue_new
msgid "Issue Created"
msgstr ""

#. module: project_issue
#: model:mail.message.subtype,description:project_issue.mt_issue_ready
#: model:mail.message.subtype,name:project_issue.mt_issue_ready
msgid "Issue Ready for Next Stage"
msgstr ""

#. module: project_issue
#: model:mail.message.subtype,name:project_issue.mt_project_issue_stage
msgid "Issue Stage Changed"
msgstr ""

#. module: project_issue
#: view:project.issue:project_issue.view_project_issue_filter
msgid "Issue Tracker Search"
msgstr ""

#. module: project_issue
#: view:project.issue:project_issue.project_issue_tree_view
msgid "Issue Tracker Tree"
msgstr ""

#. module: project_issue
#: view:project.issue.version:project_issue.project_issue_version_form_view
#: view:project.issue.version:project_issue.project_issue_version_search_view
msgid "Issue Version"
msgstr ""

#. module: project_issue
#: model:mail.message.subtype,description:project_issue.mt_issue_assigned
msgid "Issue assigned"
msgstr ""

#. module: project_issue
#: model:mail.message.subtype,description:project_issue.mt_issue_blocked
msgid "Issue blocked"
msgstr ""

#. module: project_issue
#: model:mail.message.subtype,description:project_issue.mt_issue_new
msgid "Issue created"
msgstr ""

#. module: project_issue
#: field:account.analytic.account,use_issues:0
#: model:ir.actions.act_window,name:project_issue.act_project_project_2_project_issue_all
#: model:ir.actions.act_window,name:project_issue.action_view_issues
#: model:ir.actions.act_window,name:project_issue.project_issue_categ_act0
#: model:ir.ui.menu,name:project_issue.menu_project_confi
#: model:ir.ui.menu,name:project_issue.menu_project_issue_track
#: view:project.issue:project_issue.project_issue_calendar_view
#: view:project.project:project_issue.view_project_form_inherited
#: view:project.project:project_issue.view_project_kanban_inherited
#: field:project.project,issue_count:0
#: view:res.partner:project_issue.res_partner_issues_button_view
msgid "Issues"
msgstr ""

#. module: project_issue
#: model:ir.actions.act_window,name:project_issue.action_project_issue_report
#: model:ir.ui.menu,name:project_issue.menu_project_issue_report_tree
msgid "Issues Analysis"
msgstr ""

#. module: project_issue
#: field:project.issue,kanban_state:0
msgid "Kanban State"
msgstr ""

#. module: project_issue
#: field:project.issue,date_action_last:0
msgid "Last Action"
msgstr ""

#. module: project_issue
#: view:project.issue:project_issue.view_project_issue_filter
msgid "Last Message"
msgstr "最後訊息"

#. module: project_issue
#: field:project.issue,message_last_post:0
msgid "Last Message Date"
msgstr "最後訊息日期"

#. module: project_issue
#: field:project.issue,date_last_stage_update:0
#: field:project.issue.report,date_last_stage_update:0
msgid "Last Stage Update"
msgstr ""

#. module: project_issue
#: field:project.issue,write_uid:0
#: field:project.issue.version,write_uid:0
msgid "Last Updated by"
msgstr "最後更新："

#. module: project_issue
#: field:project.issue.version,write_date:0
msgid "Last Updated on"
msgstr "最後更新於"

#. module: project_issue
#: model:project.category,name:project_issue.project_issue_category_01
msgid "Little problem"
msgstr ""

#. module: project_issue
#: selection:project.issue,priority:0
#: selection:project.issue.report,priority:0
msgid "Low"
msgstr ""

#. module: project_issue
#: field:project.issue,message_ids:0
msgid "Messages"
msgstr ""

#. module: project_issue
#: help:project.issue,message_ids:0
msgid "Messages and communication history"
msgstr ""

#. module: project_issue
#: view:project.issue:project_issue.view_project_issue_filter
#: view:project.issue.report:project_issue.view_project_issue_report_filter
msgid "My Issues"
msgstr ""

#. module: project_issue
#: view:project.issue:project_issue.view_project_issue_filter
#: view:project.issue.report:project_issue.view_project_issue_report_filter
msgid "New"
msgstr ""

#. module: project_issue
#: view:project.issue:project_issue.view_project_issue_filter
msgid "New Mail"
msgstr "新郵件"

#. module: project_issue
#: field:project.issue,date_action_next:0
msgid "Next Action"
msgstr ""

#. module: project_issue
#: code:addons/project_issue/project_issue.py:440
#, python-format
msgid "No Subject"
msgstr ""

#. module: project_issue
#: selection:project.issue,kanban_state:0
#: selection:project.issue,priority:0
#: selection:project.issue.report,priority:0
msgid "Normal"
msgstr ""

#. module: project_issue
#: help:project.issue.report,delay_close:0
msgid "Number of Days to close the project issue"
msgstr ""

#. module: project_issue
#: help:project.issue.report,delay_open:0
msgid "Number of Days to open the project issue."
msgstr ""

#. module: project_issue
#: model:project.category,name:project_issue.project_issue_category_02
msgid "PBCK"
msgstr ""

#. module: project_issue
#: model:ir.model,name:project_issue.model_res_partner
msgid "Partner"
msgstr ""

#. module: project_issue
#: view:project.issue:project_issue.project_feature_tree_view
#: view:project.issue:project_issue.project_issue_tree_view
#: view:project.issue:project_issue.view_project_issue_filter
#: field:project.issue,priority:0
#: view:project.issue.report:project_issue.view_project_issue_report_filter
#: field:project.issue.report,priority:0
msgid "Priority"
msgstr ""

#. module: project_issue
#: field:project.issue,description:0
msgid "Private Note"
msgstr ""

#. module: project_issue
#: field:project.issue,progress:0
msgid "Progress (%)"
msgstr ""

#. module: project_issue
#: model:ir.model,name:project_issue.model_project_project
#: view:project.issue:project_issue.view_project_issue_filter
#: field:project.issue,project_id:0
#: view:project.issue.report:project_issue.view_project_issue_report_filter
#: field:project.issue.report,project_id:0
msgid "Project"
msgstr ""

#. module: project_issue
#: field:project.project,project_escalation_id:0
msgid "Project Escalation"
msgstr ""

#. module: project_issue
#: model:ir.model,name:project_issue.model_project_issue
#: view:project.issue.report:project_issue.view_project_issue_report_graph
msgid "Project Issue"
msgstr ""

#. module: project_issue
#: view:project.issue:project_issue.project_issue_graph_view
msgid "Project Issues"
msgstr ""

#. module: project_issue
#: view:project.issue:project_issue.project_issue_kanban_view
msgid "Project:"
msgstr ""

#. module: project_issue
#: selection:project.issue,kanban_state:0
msgid "Ready for next stage"
msgstr ""

#. module: project_issue
#: field:project.issue.report,reviewer_id:0
msgid "Reviewer"
msgstr "審查者"

#. module: project_issue
#: field:project.issue.report,section_id:0
msgid "Sale Team"
msgstr ""

#. module: project_issue
#: field:project.issue,section_id:0
msgid "Sales Team"
msgstr ""

#. module: project_issue
#: help:project.issue,section_id:0
msgid ""
"Sales team to which Case belongs to.                             Define "
"Responsible user and Email account for mail gateway."
msgstr ""

#. module: project_issue
#: view:project.issue.report:project_issue.view_project_issue_report_filter
msgid "Search"
msgstr ""

#. module: project_issue
#: view:project.issue:project_issue.view_project_issue_filter
#: field:project.issue,stage_id:0
#: view:project.issue.report:project_issue.view_project_issue_report_filter
#: field:project.issue.report,stage_id:0
msgid "Stage"
msgstr ""

#. module: project_issue
#: model:mail.message.subtype,name:project_issue.mt_issue_stage
msgid "Stage Changed"
msgstr "階段已改變"

#. module: project_issue
#: model:mail.message.subtype,description:project_issue.mt_issue_stage
#: model:mail.message.subtype,description:project_issue.mt_project_issue_stage
msgid "Stage changed"
msgstr "階段已改變"

#. module: project_issue
#: view:project.issue:project_issue.project_issue_form_view
msgid "Statistics"
msgstr ""

#. module: project_issue
#: view:project.issue:project_issue.project_issue_form_view
msgid "Status"
msgstr ""

#. module: project_issue
#: field:project.issue,message_summary:0
msgid "Summary"
msgstr ""

#. module: project_issue
#: field:project.issue,categ_ids:0
msgid "Tags"
msgstr ""

#. module: project_issue
#: view:project.issue:project_issue.view_project_issue_filter
#: field:project.issue,task_id:0
#: view:project.issue.report:project_issue.view_project_issue_report_filter
#: field:project.issue.report,task_id:0
msgid "Task"
msgstr ""

#. module: project_issue
#: help:project.issue,email_cc:0
msgid ""
"These email addresses will be added to the CC field of all inbound and "
"outbound emails for this record before being sent. Separate multiple email "
"addresses with a comma"
msgstr ""

#. module: project_issue
#: help:project.issue,email_from:0
msgid "These people will receive email."
msgstr ""

#. module: project_issue
#: model:ir.actions.act_window,help:project_issue.action_project_issue_report
msgid ""
"This report on the project issues allows you to analyse the quality of your "
"support or after-sales services. You can track the issues per age. You can "
"analyse the time required to open or close an issue, the number of email to "
"exchange and the time spent on average by issues."
msgstr ""

#. module: project_issue
#: view:project.issue:project_issue.view_project_issue_filter
#: view:project.issue.report:project_issue.view_project_issue_report_filter
msgid "Unassigned"
msgstr ""

#. module: project_issue
#: field:project.issue,message_unread:0
msgid "Unread Messages"
msgstr ""

#. module: project_issue
#: field:project.issue,write_date:0
msgid "Update Date"
msgstr ""

#. module: project_issue
#: field:project.issue,user_email:0
msgid "User Email"
msgstr ""

#. module: project_issue
#: field:project.issue,version_id:0
#: field:project.issue.report,version_id:0
msgid "Version"
msgstr ""

#. module: project_issue
#: field:project.issue.version,name:0
msgid "Version Number"
msgstr ""

#. module: project_issue
#: model:ir.actions.act_window,name:project_issue.project_issue_version_action
#: model:ir.ui.menu,name:project_issue.menu_project_issue_version_act
msgid "Versions"
msgstr ""

#. module: project_issue
#: code:addons/project_issue/project_issue.py:397
#, python-format
msgid "Warning!"
msgstr ""

#. module: project_issue
#: field:project.issue,email_cc:0
msgid "Watchers Emails"
msgstr ""

#. module: project_issue
#: field:project.issue,working_hours_open:0
msgid "Working Hours to assign the Issue"
msgstr ""

#. module: project_issue
#: field:project.issue,working_hours_close:0
msgid "Working Hours to close the Issue"
msgstr ""

#. module: project_issue
#: code:addons/project_issue/project_issue.py:397
#, python-format
msgid ""
"You cannot escalate this issue.\n"
"The relevant Project has not configured the Escalation Project!"
msgstr ""

#. module: project_issue
#: code:addons/project_issue/project_issue.py:348
#, python-format
msgid "issues"
msgstr ""

#. module: project_issue
#: field:project.project,issue_ids:0
msgid "unknown"
msgstr ""

#. module: project_issue
#: view:project.project:project_issue.view_project_form_inherited
msgid "{'invisible': [('use_tasks', '=', False),('use_issues','=',False)]}"
msgstr ""

#. module: project_issue
#: view:project.project:project_issue.view_project_form_inherited
msgid "{'on_change': 'on_change_use_tasks_or_issues(use_tasks, use_issues)'}"
msgstr ""

#. module: project_issue
#: view:project.issue:project_issue.project_issue_form_view
msgid "⇒ Escalate"
msgstr ""<|MERGE_RESOLUTION|>--- conflicted
+++ resolved
@@ -1,35 +1,26 @@
-# Chinese (Traditional) translation for openobject-addons
-# Copyright (c) 2014 Rosetta Contributors and Canonical Ltd 2014
-# This file is distributed under the same license as the openobject-addons package.
-# FIRST AUTHOR <EMAIL@ADDRESS>, 2014.
-#
-msgid ""
-msgstr ""
-<<<<<<< HEAD
-"Project-Id-Version: openobject-addons\n"
-"Report-Msgid-Bugs-To: FULL NAME <EMAIL@ADDRESS>\n"
-"POT-Creation-Date: 2014-09-23 16:27+0000\n"
-"PO-Revision-Date: 2014-08-14 16:10+0000\n"
-"Last-Translator: FULL NAME <EMAIL@ADDRESS>\n"
-"Language-Team: Chinese (Traditional) <zh_TW@li.org>\n"
-=======
+# Translation of Odoo Server.
+# This file contains the translation of the following modules:
+# * project_issue
+# 
+# Translators:
+msgid ""
+msgstr ""
 "Project-Id-Version: Odoo 8.0\n"
 "Report-Msgid-Bugs-To: \n"
 "POT-Creation-Date: 2015-01-21 14:07+0000\n"
 "PO-Revision-Date: 2015-12-04 06:06+0000\n"
 "Last-Translator: Martin Trigaux\n"
 "Language-Team: Chinese (Taiwan) (http://www.transifex.com/odoo/odoo-8/language/zh_TW/)\n"
->>>>>>> 83a4a582
 "MIME-Version: 1.0\n"
 "Content-Type: text/plain; charset=UTF-8\n"
-"Content-Transfer-Encoding: 8bit\n"
-"X-Launchpad-Export-Date: 2014-09-24 09:30+0000\n"
-"X-Generator: Launchpad (build 17196)\n"
+"Content-Transfer-Encoding: \n"
+"Language: zh_TW\n"
+"Plural-Forms: nplurals=1; plural=0;\n"
 
 #. module: project_issue
 #: field:project.issue.report,email:0
 msgid "# Emails"
-msgstr ""
+msgstr "電子郵件"
 
 #. module: project_issue
 #: field:res.partner,issue_count:0
@@ -45,7 +36,7 @@
 #: code:addons/project_issue/project_issue.py:299
 #, python-format
 msgid "%s (copy)"
-msgstr ""
+msgstr "%s（副本）"
 
 #. module: project_issue
 #: model:ir.actions.act_window,help:project_issue.project_issue_version_action
@@ -53,8 +44,7 @@
 "<p class=\"oe_view_nocontent_create\">\n"
 "                Click to add a new version.\n"
 "              </p><p>\n"
-"                Define here the different versions of your products on "
-"which\n"
+"                Define here the different versions of your products on which\n"
 "                you can work on issues.\n"
 "              </p>\n"
 "            "
@@ -65,10 +55,8 @@
 #: model:ir.actions.act_window,help:project_issue.action_view_issues
 msgid ""
 "<p>\n"
-"                    The Odoo issues tacker allows you to efficiantly manage "
-"things\n"
-"                    like internal requests, software development bugs, "
-"customer\n"
+"                    The Odoo issues tacker allows you to efficiantly manage things\n"
+"                    like internal requests, software development bugs, customer\n"
 "                    complaints, project troubles, material breakdowns, etc.\n"
 "                </p>\n"
 "            "
@@ -78,8 +66,7 @@
 #: model:ir.actions.act_window,help:project_issue.project_issue_categ_act0
 msgid ""
 "<p>\n"
-"                The Odoo issues tacker allows you to efficiantly manage "
-"things\n"
+"                The Odoo issues tacker allows you to efficiantly manage things\n"
 "                like internal requests, software development bugs, customer\n"
 "                complaints, project troubles, material breakdowns, etc.\n"
 "            </p>\n"
@@ -92,20 +79,18 @@
 "A Issue's kanban state indicates special situations affecting it:\n"
 " * Normal is the default situation\n"
 " * Blocked indicates something is preventing the progress of this issue\n"
-" * Ready for next stage indicates the issue is ready to be pulled to the "
-"next stage"
-msgstr ""
-
-#. module: project_issue
-#: field:project.issue,active:0
-#: field:project.issue.version,active:0
+" * Ready for next stage indicates the issue is ready to be pulled to the next stage"
+msgstr ""
+
+#. module: project_issue
+#: field:project.issue,active:0 field:project.issue.version,active:0
 msgid "Active"
-msgstr ""
+msgstr "活躍"
 
 #. module: project_issue
 #: view:project.issue:project_issue.project_issue_form_view
 msgid "Add an internal note..."
-msgstr ""
+msgstr "增加一個內部備註"
 
 #. module: project_issue
 #: help:project.config.settings,fetchmail_issue:0
@@ -117,7 +102,7 @@
 #. module: project_issue
 #: model:ir.model,name:project_issue.model_account_analytic_account
 msgid "Analytic Account"
-msgstr ""
+msgstr "輔助核算項目"
 
 #. module: project_issue
 #: field:project.issue,date_open:0
@@ -130,7 +115,7 @@
 #: view:project.issue.report:project_issue.view_project_issue_report_filter
 #: field:project.issue.report,user_id:0
 msgid "Assigned to"
-msgstr ""
+msgstr "已分配給"
 
 #. module: project_issue
 #: field:project.issue.report,delay_close:0
@@ -155,7 +140,7 @@
 #. module: project_issue
 #: selection:project.issue,kanban_state:0
 msgid "Blocked"
-msgstr ""
+msgstr "已封鎖"
 
 #. module: project_issue
 #: model:ir.filters,name:project_issue.filter_issue_report_responsible
@@ -168,10 +153,9 @@
 msgstr ""
 
 #. module: project_issue
-#: field:project.issue,channel:0
-#: field:project.issue.report,channel:0
+#: field:project.issue,channel:0 field:project.issue.report,channel:0
 msgid "Channel"
-msgstr ""
+msgstr "管道"
 
 #. module: project_issue
 #: help:account.analytic.account,use_issues:0
@@ -181,12 +165,12 @@
 #. module: project_issue
 #: field:project.issue,date_closed:0
 msgid "Closed"
-msgstr ""
+msgstr "已關閉"
 
 #. module: project_issue
 #: field:project.issue,color:0
 msgid "Color Index"
-msgstr ""
+msgstr "顏色索引"
 
 #. module: project_issue
 #: help:project.issue.report,channel:0
@@ -196,7 +180,7 @@
 #. module: project_issue
 #: help:project.issue,channel:0
 msgid "Communication channel."
-msgstr ""
+msgstr "通訊管道"
 
 #. module: project_issue
 #: view:project.issue:project_issue.view_project_issue_filter
@@ -204,7 +188,7 @@
 #: view:project.issue.report:project_issue.view_project_issue_report_filter
 #: field:project.issue.report,company_id:0
 msgid "Company"
-msgstr ""
+msgstr "公司"
 
 #. module: project_issue
 #: help:project.issue,progress:0
@@ -214,20 +198,19 @@
 #. module: project_issue
 #: view:project.config.settings:project_issue.view_config_settings
 msgid "Configure"
-msgstr ""
-
-#. module: project_issue
-#: field:project.issue,partner_id:0
-#: field:project.issue.report,partner_id:0
+msgstr "設置"
+
+#. module: project_issue
+#: field:project.issue,partner_id:0 field:project.issue.report,partner_id:0
 msgid "Contact"
-msgstr ""
+msgstr "聯絡人"
 
 #. module: project_issue
 #: view:project.issue:project_issue.view_project_issue_filter
 #: view:project.issue.report:project_issue.view_project_issue_report_filter
 #: field:project.issue.report,create_date:0
 msgid "Create Date"
-msgstr ""
+msgstr "建立日期"
 
 #. module: project_issue
 #: view:project.issue:project_issue.view_project_issue_filter
@@ -241,26 +224,25 @@
 msgstr ""
 
 #. module: project_issue
-#: field:project.issue,create_uid:0
-#: field:project.issue.version,create_uid:0
+#: field:project.issue,create_uid:0 field:project.issue.version,create_uid:0
 msgid "Created by"
 msgstr "建立者"
 
 #. module: project_issue
 #: field:project.issue.version,create_date:0
 msgid "Created on"
-msgstr ""
+msgstr "建立於"
 
 #. module: project_issue
 #: field:project.issue,create_date:0
 msgid "Creation Date"
-msgstr ""
+msgstr "建立日期"
 
 #. module: project_issue
 #: code:addons/project_issue/project_issue.py:424
 #, python-format
 msgid "Customer"
-msgstr ""
+msgstr "客戶"
 
 #. module: project_issue
 #: code:addons/project_issue/project_issue.py:426
@@ -271,7 +253,7 @@
 #. module: project_issue
 #: field:project.issue,date:0
 msgid "Date"
-msgstr ""
+msgstr "日期"
 
 #. module: project_issue
 #: field:project.issue.report,date_closed:0
@@ -306,12 +288,12 @@
 #. module: project_issue
 #: field:project.issue,day_close:0
 msgid "Days to Close"
-msgstr ""
+msgstr "結束日期"
 
 #. module: project_issue
 #: field:project.issue,date_deadline:0
 msgid "Deadline"
-msgstr ""
+msgstr "截止日期"
 
 #. module: project_issue
 #: model:project.category,name:project_issue.project_issue_category_03
@@ -326,12 +308,12 @@
 #. module: project_issue
 #: view:project.issue:project_issue.project_issue_kanban_view
 msgid "Delete"
-msgstr ""
+msgstr "刪除"
 
 #. module: project_issue
 #: view:project.issue:project_issue.project_issue_form_view
 msgid "Description"
-msgstr ""
+msgstr "說明"
 
 #. module: project_issue
 #: help:project.issue,days_since_creation:0
@@ -346,7 +328,7 @@
 #. module: project_issue
 #: field:project.issue,duration:0
 msgid "Duration"
-msgstr ""
+msgstr "持續時間"
 
 #. module: project_issue
 #: view:project.issue:project_issue.project_issue_kanban_view
@@ -356,7 +338,7 @@
 #. module: project_issue
 #: field:project.issue,email_from:0
 msgid "Email"
-msgstr ""
+msgstr "電郵"
 
 #. module: project_issue
 #: constraint:project.project:0
@@ -366,7 +348,7 @@
 #. module: project_issue
 #: view:project.issue:project_issue.project_issue_form_view
 msgid "Extra Info"
-msgstr ""
+msgstr "額外資訊"
 
 #. module: project_issue
 #: view:project.issue:project_issue.project_feature_tree_view
@@ -381,33 +363,32 @@
 #. module: project_issue
 #: field:project.issue,message_follower_ids:0
 msgid "Followers"
-msgstr ""
+msgstr "關注者"
 
 #. module: project_issue
 #: view:project.issue:project_issue.view_project_issue_filter
 #: view:project.issue.report:project_issue.view_project_issue_report_filter
 msgid "Group By"
-msgstr ""
+msgstr "分組方式"
 
 #. module: project_issue
 #: selection:project.issue,priority:0
 #: selection:project.issue.report,priority:0
 msgid "High"
-msgstr ""
+msgstr "高"
 
 #. module: project_issue
 #: help:project.issue,message_summary:0
 msgid ""
 "Holds the Chatter summary (number of messages, ...). This summary is "
 "directly in html format in order to be inserted in kanban views."
-msgstr ""
-
-#. module: project_issue
-#: field:project.issue,id:0
-#: field:project.issue.report,id:0
+msgstr "保留談話摘要(訊息數量等等)。為了放入看板檢視模式，此摘要直接存為HTML格式。"
+
+#. module: project_issue
+#: field:project.issue,id:0 field:project.issue.report,id:0
 #: field:project.issue.version,id:0
 msgid "ID"
-msgstr ""
+msgstr "ID"
 
 #. module: project_issue
 #: help:project.project,project_escalation_id:0
@@ -419,12 +400,12 @@
 #. module: project_issue
 #: help:project.issue,message_unread:0
 msgid "If checked new messages require your attention."
-msgstr ""
+msgstr "當有新訊息時通知您。"
 
 #. module: project_issue
 #: field:project.issue,message_is_follower:0
 msgid "Is a Follower"
-msgstr ""
+msgstr "為關注者"
 
 #. module: project_issue
 #: view:project.issue:project_issue.project_issue_form_view
@@ -476,7 +457,7 @@
 #: view:project.issue.version:project_issue.project_issue_version_form_view
 #: view:project.issue.version:project_issue.project_issue_version_search_view
 msgid "Issue Version"
-msgstr ""
+msgstr "版本"
 
 #. module: project_issue
 #: model:mail.message.subtype,description:project_issue.mt_issue_assigned
@@ -522,7 +503,7 @@
 #. module: project_issue
 #: field:project.issue,date_action_last:0
 msgid "Last Action"
-msgstr ""
+msgstr "最後動作"
 
 #. module: project_issue
 #: view:project.issue:project_issue.view_project_issue_filter
@@ -541,8 +522,7 @@
 msgstr ""
 
 #. module: project_issue
-#: field:project.issue,write_uid:0
-#: field:project.issue.version,write_uid:0
+#: field:project.issue,write_uid:0 field:project.issue.version,write_uid:0
 msgid "Last Updated by"
 msgstr "最後更新："
 
@@ -560,17 +540,17 @@
 #: selection:project.issue,priority:0
 #: selection:project.issue.report,priority:0
 msgid "Low"
-msgstr ""
+msgstr "低"
 
 #. module: project_issue
 #: field:project.issue,message_ids:0
 msgid "Messages"
-msgstr ""
+msgstr "訊息"
 
 #. module: project_issue
 #: help:project.issue,message_ids:0
 msgid "Messages and communication history"
-msgstr ""
+msgstr "訊息及聯絡紀錄"
 
 #. module: project_issue
 #: view:project.issue:project_issue.view_project_issue_filter
@@ -582,7 +562,7 @@
 #: view:project.issue:project_issue.view_project_issue_filter
 #: view:project.issue.report:project_issue.view_project_issue_report_filter
 msgid "New"
-msgstr ""
+msgstr "新建"
 
 #. module: project_issue
 #: view:project.issue:project_issue.view_project_issue_filter
@@ -592,20 +572,19 @@
 #. module: project_issue
 #: field:project.issue,date_action_next:0
 msgid "Next Action"
-msgstr ""
+msgstr "下個動作"
 
 #. module: project_issue
 #: code:addons/project_issue/project_issue.py:440
 #, python-format
 msgid "No Subject"
-msgstr ""
-
-#. module: project_issue
-#: selection:project.issue,kanban_state:0
-#: selection:project.issue,priority:0
+msgstr "無主題"
+
+#. module: project_issue
+#: selection:project.issue,kanban_state:0 selection:project.issue,priority:0
 #: selection:project.issue.report,priority:0
 msgid "Normal"
-msgstr ""
+msgstr "普通"
 
 #. module: project_issue
 #: help:project.issue.report,delay_close:0
@@ -625,7 +604,7 @@
 #. module: project_issue
 #: model:ir.model,name:project_issue.model_res_partner
 msgid "Partner"
-msgstr ""
+msgstr "伙伴"
 
 #. module: project_issue
 #: view:project.issue:project_issue.project_feature_tree_view
@@ -635,7 +614,7 @@
 #: view:project.issue.report:project_issue.view_project_issue_report_filter
 #: field:project.issue.report,priority:0
 msgid "Priority"
-msgstr ""
+msgstr "優先次序"
 
 #. module: project_issue
 #: field:project.issue,description:0
@@ -654,7 +633,7 @@
 #: view:project.issue.report:project_issue.view_project_issue_report_filter
 #: field:project.issue.report,project_id:0
 msgid "Project"
-msgstr ""
+msgstr "專案"
 
 #. module: project_issue
 #: field:project.project,project_escalation_id:0
@@ -695,7 +674,7 @@
 #. module: project_issue
 #: field:project.issue,section_id:0
 msgid "Sales Team"
-msgstr ""
+msgstr "銷售團隊"
 
 #. module: project_issue
 #: help:project.issue,section_id:0
@@ -707,7 +686,7 @@
 #. module: project_issue
 #: view:project.issue.report:project_issue.view_project_issue_report_filter
 msgid "Search"
-msgstr ""
+msgstr "搜尋"
 
 #. module: project_issue
 #: view:project.issue:project_issue.view_project_issue_filter
@@ -715,7 +694,7 @@
 #: view:project.issue.report:project_issue.view_project_issue_report_filter
 #: field:project.issue.report,stage_id:0
 msgid "Stage"
-msgstr ""
+msgstr "階段"
 
 #. module: project_issue
 #: model:mail.message.subtype,name:project_issue.mt_issue_stage
@@ -731,22 +710,22 @@
 #. module: project_issue
 #: view:project.issue:project_issue.project_issue_form_view
 msgid "Statistics"
-msgstr ""
+msgstr "統計"
 
 #. module: project_issue
 #: view:project.issue:project_issue.project_issue_form_view
 msgid "Status"
-msgstr ""
+msgstr "狀態"
 
 #. module: project_issue
 #: field:project.issue,message_summary:0
 msgid "Summary"
-msgstr ""
+msgstr "摘要"
 
 #. module: project_issue
 #: field:project.issue,categ_ids:0
 msgid "Tags"
-msgstr ""
+msgstr "標籤"
 
 #. module: project_issue
 #: view:project.issue:project_issue.view_project_issue_filter
@@ -754,7 +733,7 @@
 #: view:project.issue.report:project_issue.view_project_issue_report_filter
 #: field:project.issue.report,task_id:0
 msgid "Task"
-msgstr ""
+msgstr "任務"
 
 #. module: project_issue
 #: help:project.issue,email_cc:0
@@ -762,12 +741,12 @@
 "These email addresses will be added to the CC field of all inbound and "
 "outbound emails for this record before being sent. Separate multiple email "
 "addresses with a comma"
-msgstr ""
+msgstr "這些郵件地址將加入到之前發送記錄的發送和接收郵件的郵件副本欄位，分隔多個郵件地址有逗號。"
 
 #. module: project_issue
 #: help:project.issue,email_from:0
 msgid "These people will receive email."
-msgstr ""
+msgstr "這些人將收到電子郵件。"
 
 #. module: project_issue
 #: model:ir.actions.act_window,help:project_issue.action_project_issue_report
@@ -787,23 +766,22 @@
 #. module: project_issue
 #: field:project.issue,message_unread:0
 msgid "Unread Messages"
-msgstr ""
+msgstr "未讀訊息"
 
 #. module: project_issue
 #: field:project.issue,write_date:0
 msgid "Update Date"
-msgstr ""
+msgstr "更新日期"
 
 #. module: project_issue
 #: field:project.issue,user_email:0
 msgid "User Email"
-msgstr ""
-
-#. module: project_issue
-#: field:project.issue,version_id:0
-#: field:project.issue.report,version_id:0
+msgstr "使用者電子郵件"
+
+#. module: project_issue
+#: field:project.issue,version_id:0 field:project.issue.report,version_id:0
 msgid "Version"
-msgstr ""
+msgstr "版本"
 
 #. module: project_issue
 #: field:project.issue.version,name:0
@@ -820,12 +798,12 @@
 #: code:addons/project_issue/project_issue.py:397
 #, python-format
 msgid "Warning!"
-msgstr ""
+msgstr "警告！"
 
 #. module: project_issue
 #: field:project.issue,email_cc:0
 msgid "Watchers Emails"
-msgstr ""
+msgstr "視察者的電子郵件"
 
 #. module: project_issue
 #: field:project.issue,working_hours_open:0
@@ -854,7 +832,7 @@
 #. module: project_issue
 #: field:project.project,issue_ids:0
 msgid "unknown"
-msgstr ""
+msgstr "不詳"
 
 #. module: project_issue
 #: view:project.project:project_issue.view_project_form_inherited
