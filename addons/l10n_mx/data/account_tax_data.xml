--- conflicted
+++ resolved
@@ -223,12 +223,8 @@
         <field name="tag_ids" eval="[(6,0,[ref('tag_iva')])]"/>
         <field name="tax_group_id" ref="tax_group_iva_8"/>
         <field name="tax_exigibility">on_payment</field>
-<<<<<<< HEAD
         <field name="cash_basis_account_id" ref="cuenta208_01"/>
-=======
-        <field name="cash_basis_account" ref="cuenta208_01"/>
         <field name="sequence" eval="10"/>
->>>>>>> 4e39328a
     </record>
   </data>
 </odoo>