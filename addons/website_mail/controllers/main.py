--- conflicted
+++ resolved
@@ -40,52 +40,27 @@
         optional keywords arguments:
         :param string token: access token if the object's model uses some kind of public access
                              using tokens (usually a uuid4) to bypass access rules
-<<<<<<< HEAD
-        :param string token_field: name of the field that contains the token on the object (defaults to 'token')
+        :param string token_field: name of the field that contains the token on the object (deprecated, use _mail_post_token_field)
         :param string sha_in: Deprecated, use `token` and `token_field` instead
         :param str sha_time: Deprecated, use `token` and `token_field` instead
-=======
-        :param string token_field: name of the field that contains the token on the object (deprecated, use _mail_post_token_field)
-        :param string sha_in: sha1 hash of the string composed of res_model, res_id and the dabase secret in ir.config_parameter
-                               if you wish to allow public users to write on the object with some security but you don't want
-                               to add a token field on the object, the sha-sign prevents public users from writing to any other
-                               object that the one specified by res_model and res_id
-                               to generate the shasign, you can import the function object_shasign from this file in your controller
-        :param str sha_time: timestamp of sha signature generation (signatures are valid for 24h)
->>>>>>> 1b76b616
         :param bool nosubscribe: set False if you want the partner to be set as follower of the object when posting (default to True)
 
         The rest of the kwargs are passed on to message_post()
     """
-<<<<<<< HEAD
     record = request.env[res_model].browse(res_id)
     author_id = request.env.user.partner_id.id if request.env.user.partner_id else False
     if token and record and token == getattr(record.sudo(), record._mail_post_token_field, None):
         record = record.sudo()
         if request.env.user == request.env.ref('base.public_user'):
             author_id = record.partner_id.id if hasattr(record, 'partner_id') else author_id
-=======
-    res = request.env[res_model].browse(res_id)
-    author_id = request.env.user.partner_id.id
-    if token and res and token == getattr(res.sudo(), res._mail_post_token_field, None):
-        res = res.sudo()
-        if request.env.user == request.env['ir.model.data'].xmlid_to_object('base.public_user'):
-            author_id = (res.partner_id and res.partner_id.id) if hasattr(res, 'partner_id') else author_id
->>>>>>> 1b76b616
         else:
             if not author_id:
                 raise NotFound()
     kw.pop('csrf_token', None)
     kw.pop('attachment_ids', None)
-<<<<<<< HEAD
     return record.with_context(mail_create_nosubscribe=nosubscribe).message_post(body=message,
                                                                                    message_type=kw.pop('message_type', "comment"),
                                                                                    subtype=kw.pop('subtype', "mt_comment"),
-=======
-    return res.with_context({'mail_create_nosubscribe': nosubscribe}).message_post(body=message,
-                                                                                   message_type=kw.pop('message_type', False) or "comment",
-                                                                                   subtype=kw.pop('subtype', False) or "mt_comment",
->>>>>>> 1b76b616
                                                                                    author_id=author_id,
                                                                                    **kw)
 
