# -*- coding: utf-8 -*-
##############################################################################
#
# Copyright (c) 2010 Camptocamp SA (http://www.camptocamp.com)
# All Right Reserved
#
# Author : Nicolas Bessi (Camptocamp)
# Contributor(s) : Florent Xicluna (Wingo SA)
#
# WARNING: This program as such is intended to be used by professional
# programmers who take the whole responsability of assessing all potential
# consequences resulting from its eventual inadequacies and bugs
# End users who are looking for a ready-to-use solution with commercial
# garantees and support are strongly adviced to contract a Free Software
# Service Company
#
# This program is Free Software; you can redistribute it and/or
# modify it under the terms of the GNU General Public License
# as published by the Free Software Foundation; either version 2
# of the License, or (at your option) any later version.
#
# This program is distributed in the hope that it will be useful,
# but WITHOUT ANY WARRANTY; without even the implied warranty of
# MERCHANTABILITY or FITNESS FOR A PARTICULAR PURPOSE.  See the
# GNU General Public License for more details.
#
# You should have received a copy of the GNU General Public License
# along with this program; if not, write to the Free Software
# Foundation, Inc., 59 Temple Place - Suite 330, Boston, MA  02111-1307, USA.
#
##############################################################################

import subprocess
import os
import sys
import report
import tempfile
import time
import logging

from mako.template import Template
from mako.lookup import TemplateLookup
from mako import exceptions

import netsvc
import pooler
from report_helper import WebKitHelper
from report.report_sxw import *
import addons
import tools
from tools.translate import _
from osv.osv import except_osv

_logger = logging.getLogger(__name__)

def mako_template(text):
    """Build a Mako template.

    This template uses UTF-8 encoding
    """
    tmp_lookup  = TemplateLookup() #we need it in order to allow inclusion and inheritance
    return Template(text, input_encoding='utf-8', output_encoding='utf-8', lookup=tmp_lookup)

class WebKitParser(report_sxw):
    """Custom class that use webkit to render HTML reports
       Code partially taken from report openoffice. Thanks guys :)
    """
    def __init__(self, name, table, rml=False, parser=False,
        header=True, store=False):
        self.parser_instance = False
        self.localcontext = {}
        report_sxw.__init__(self, name, table, rml, parser,
            header, store)

    def get_lib(self, cursor, uid):
        """Return the lib wkhtml path"""
        proxy = self.pool.get('ir.config_parameter')
        webkit_path = proxy.get_param(cursor, uid, 'webkit_path')

        if not webkit_path:
            try:
                defpath = os.environ.get('PATH', os.defpath).split(os.pathsep)
                if hasattr(sys, 'frozen'):
                    defpath.append(os.getcwd())
                    if tools.config['root_path']:
                        defpath.append(os.path.dirname(tools.config['root_path']))
                webkit_path = tools.which('wkhtmltopdf', path=os.pathsep.join(defpath))
            except IOError:
                webkit_path = None

        if webkit_path:
            return webkit_path

        raise except_osv(
                         _('Wkhtmltopdf library path is not set'),
                         _('Please install executable on your system' \
                         ' (sudo apt-get install wkhtmltopdf) or download it from here:' \
                         ' http://code.google.com/p/wkhtmltopdf/downloads/list and set the' \
                         ' path in the ir.config_parameter with the webkit_path key.' \
                         'Minimal version is 0.9.9')
                        )

    def generate_pdf(self, comm_path, report_xml, header, footer, html_list, webkit_header=False):
        """Call webkit in order to generate pdf"""
        if not webkit_header:
            webkit_header = report_xml.webkit_header
        tmp_dir = tempfile.gettempdir()
        out_filename = tempfile.mktemp(suffix=".pdf", prefix="webkit.tmp.")
        files = []
        file_to_del = [out_filename]
        if comm_path:
            command = [comm_path]
        else:
            command = ['wkhtmltopdf']

        command.append('--quiet')
        # default to UTF-8 encoding.  Use <meta charset="latin-1"> to override.
        command.extend(['--encoding', 'utf-8'])
        if header :
            head_file = file( os.path.join(
                                  tmp_dir,
                                  str(time.time()) + '.head.html'
                                 ),
                                'w'
                            )
            head_file.write(header)
            head_file.close()
            file_to_del.append(head_file.name)
            command.extend(['--header-html', head_file.name])
        if footer :
            foot_file = file(  os.path.join(
                                  tmp_dir,
                                  str(time.time()) + '.foot.html'
                                 ),
                                'w'
                            )
            foot_file.write(footer)
            foot_file.close()
            file_to_del.append(foot_file.name)
            command.extend(['--footer-html', foot_file.name])

        if webkit_header.margin_top :
            command.extend(['--margin-top', str(webkit_header.margin_top).replace(',', '.')])
        if webkit_header.margin_bottom :
            command.extend(['--margin-bottom', str(webkit_header.margin_bottom).replace(',', '.')])
        if webkit_header.margin_left :
            command.extend(['--margin-left', str(webkit_header.margin_left).replace(',', '.')])
        if webkit_header.margin_right :
            command.extend(['--margin-right', str(webkit_header.margin_right).replace(',', '.')])
        if webkit_header.orientation :
            command.extend(['--orientation', str(webkit_header.orientation).replace(',', '.')])
        if webkit_header.format :
            command.extend(['--page-size', str(webkit_header.format).replace(',', '.')])
        count = 0
        for html in html_list :
            html_file = file(os.path.join(tmp_dir, str(time.time()) + str(count) +'.body.html'), 'w')
            count += 1
            html_file.write(html)
            html_file.close()
            file_to_del.append(html_file.name)
            command.append(html_file.name)
        command.append(out_filename)
        stderr_fd, stderr_path = tempfile.mkstemp(text=True)
        file_to_del.append(stderr_path)
        try:
            status = subprocess.call(command, stderr=stderr_fd)
            os.close(stderr_fd) # ensure flush before reading
            stderr_fd = None # avoid closing again in finally block
            fobj = open(stderr_path, 'r')
            error_message = fobj.read()
            fobj.close()
            if not error_message:
                error_message = _('No diagnosis message was provided')
            else:
                error_message = _('The following diagnosis message was provided:\n') + error_message
            if status :
<<<<<<< HEAD
                raise except_osv(
                                _('Webkit raise an error!' ),
                                status
                            )
        except Exception:
            for f_to_del in file_to_del :
                os.unlink(f_to_del)

        pdf = file(out_filename, 'rb').read()
        for f_to_del in file_to_del :
            os.unlink(f_to_del)

        os.unlink(out_filename)
=======
                raise except_osv(_('Webkit error' ),
                                 _("The command 'wkhtmltopdf' failed with error code = %s. Message: %s") % (status, error_message))
            pdf_file = open(out_filename, 'rb')
            pdf = pdf_file.read()
            pdf_file.close()
        finally:
            if stderr_fd is not None:
                os.close(stderr_fd)
            for f_to_del in file_to_del:
                try:
                    os.unlink(f_to_del)
                except (OSError, IOError), exc:
                    _logger.error('cannot remove file %s: %s', f_to_del, exc)
>>>>>>> d5b3cce6
        return pdf

    def translate_call(self, src):
        """Translate String."""
        ir_translation = self.pool.get('ir.translation')
        res = ir_translation._get_source(self.parser_instance.cr, self.parser_instance.uid,
                                         None, 'report', self.parser_instance.localcontext.get('lang', 'en_US'), src)
        if not res :
            return src
        return res

    # override needed to keep the attachments storing procedure
    def create_single_pdf(self, cursor, uid, ids, data, report_xml, context=None):
        """generate the PDF"""

        if context is None:
            context={}
        htmls = []
        if report_xml.report_type != 'webkit':
            return super(WebKitParser,self).create_single_pdf(cursor, uid, ids, data, report_xml, context=context)

        self.parser_instance = self.parser(cursor,
                                           uid,
                                           self.name2,
                                           context=context)

        self.pool = pooler.get_pool(cursor.dbname)
        objs = self.getObjects(cursor, uid, ids, context)
        self.parser_instance.set_context(objs, data, ids, report_xml.report_type)

        template =  False

        if report_xml.report_file :
            path = addons.get_module_resource(report_xml.report_file)
            if os.path.exists(path) :
                template = file(path).read()
        if not template and report_xml.report_webkit_data :
            template =  report_xml.report_webkit_data
        if not template :
            raise except_osv(_('Error!'), _('Webkit report template not found!'))
        header = report_xml.webkit_header.html
        footer = report_xml.webkit_header.footer_html
        if not header and report_xml.header:
            raise except_osv(
                  _('No header defined for this Webkit report!'),
                  _('Please set a header in company settings.')
              )
        if not report_xml.header :
            header = ''
            default_head = addons.get_module_resource('report_webkit', 'default_header.html')
            with open(default_head,'r') as f:
                header = f.read()
        css = report_xml.webkit_header.css
        if not css :
            css = ''
        user = self.pool.get('res.users').browse(cursor, uid, uid)
        company= user.company_id

        #default_filters=['unicode', 'entity'] can be used to set global filter
        body_mako_tpl = mako_template(template)
        helper = WebKitHelper(cursor, uid, report_xml.id, context)
        if report_xml.precise_mode:
            for obj in objs:
                self.parser_instance.localcontext['objects'] = [obj]
                try :
                    html = body_mako_tpl.render(helper=helper,
                                                css=css,
                                                _=self.translate_call,
                                                **self.parser_instance.localcontext)
                    htmls.append(html)
                except Exception, e:
                    msg = exceptions.text_error_template().render()
                    _logger.error(msg)
                    raise except_osv(_('Webkit render!'), msg)
        else:
            try :
                html = body_mako_tpl.render(helper=helper,
                                            css=css,
                                            _=self.translate_call,
                                            **self.parser_instance.localcontext)
                htmls.append(html)
            except Exception, e:
                msg = exceptions.text_error_template().render()
                _logger.error(msg)
                raise except_osv(_('Webkit render!'), msg)
        head_mako_tpl = mako_template(header)
        try :
            head = head_mako_tpl.render(helper=helper,
                                        css=css,
                                        _=self.translate_call,
                                        _debug=False,
                                        **self.parser_instance.localcontext)
        except Exception, e:
            raise except_osv(_('Webkit render!'),
                exceptions.text_error_template().render())
        foot = False
        if footer :
            foot_mako_tpl = mako_template(footer)
            try :
                foot = foot_mako_tpl.render(helper=helper,
                                            css=css,
                                            _=self.translate_call,
                                            **self.parser_instance.localcontext)
            except:
                msg = exceptions.text_error_template().render()
                _logger.error(msg)
                raise except_osv(_('Webkit render!'), msg)
        if report_xml.webkit_debug :
            try :
                deb = head_mako_tpl.render(helper=helper,
                                           css=css,
                                           _debug=tools.ustr("\n".join(htmls)),
                                           _=self.translate_call,
                                           **self.parser_instance.localcontext)
            except Exception, e:
                msg = exceptions.text_error_template().render()
                _logger.error(msg)
                raise except_osv(_('Webkit render!'), msg)
            return (deb, 'html')
        bin = self.get_lib(cursor, uid)
        pdf = self.generate_pdf(bin, report_xml, head, foot, htmls)
        return (pdf, 'pdf')


    def create(self, cursor, uid, ids, data, context=None):
        """We override the create function in order to handle generator
           Code taken from report openoffice. Thanks guys :) """
        pool = pooler.get_pool(cursor.dbname)
        ir_obj = pool.get('ir.actions.report.xml')
        report_xml_ids = ir_obj.search(cursor, uid,
                [('report_name', '=', self.name[7:])], context=context)
        if report_xml_ids:

            report_xml = ir_obj.browse(cursor,
                                       uid,
                                       report_xml_ids[0],
                                       context=context)
            report_xml.report_rml = None
            report_xml.report_rml_content = None
            report_xml.report_sxw_content_data = None
            report_rml.report_sxw_content = None
            report_rml.report_sxw = None
        else:
            return super(WebKitParser, self).create(cursor, uid, ids, data, context)
        if report_xml.report_type != 'webkit' :
            return super(WebKitParser, self).create(cursor, uid, ids, data, context)
        result = self.create_source_pdf(cursor, uid, ids, data, report_xml, context)
        if not result:
            return (False,False)
        return result

# vim:expandtab:smartindent:tabstop=4:softtabstop=4:shiftwidth=4:<|MERGE_RESOLUTION|>--- conflicted
+++ resolved
@@ -174,21 +174,6 @@
             else:
                 error_message = _('The following diagnosis message was provided:\n') + error_message
             if status :
-<<<<<<< HEAD
-                raise except_osv(
-                                _('Webkit raise an error!' ),
-                                status
-                            )
-        except Exception:
-            for f_to_del in file_to_del :
-                os.unlink(f_to_del)
-
-        pdf = file(out_filename, 'rb').read()
-        for f_to_del in file_to_del :
-            os.unlink(f_to_del)
-
-        os.unlink(out_filename)
-=======
                 raise except_osv(_('Webkit error' ),
                                  _("The command 'wkhtmltopdf' failed with error code = %s. Message: %s") % (status, error_message))
             pdf_file = open(out_filename, 'rb')
@@ -202,7 +187,6 @@
                     os.unlink(f_to_del)
                 except (OSError, IOError), exc:
                     _logger.error('cannot remove file %s: %s', f_to_del, exc)
->>>>>>> d5b3cce6
         return pdf
 
     def translate_call(self, src):
