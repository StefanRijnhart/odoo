# Translation of Odoo Server.
# This file contains the translation of the following modules:
# * google_account
#
# Translators:
# Aleksandar Vangelovski <aleksandarv@hbee.eu>, 2016
msgid ""
msgstr ""
"Project-Id-Version: Odoo 9.0\n"
"Report-Msgid-Bugs-To: \n"
<<<<<<< HEAD
"POT-Creation-Date: 2016-08-19 10:25+0000\n"
=======
"POT-Creation-Date: 2016-08-18 14:07+0000\n"
>>>>>>> bc1a0a32
"PO-Revision-Date: 2016-07-08 16:00+0000\n"
"Last-Translator: Aleksandar Vangelovski <aleksandarv@hbee.eu>\n"
"Language-Team: Macedonian (http://www.transifex.com/odoo/odoo-9/language/"
"mk/)\n"
"Language: mk\n"
"MIME-Version: 1.0\n"
"Content-Type: text/plain; charset=UTF-8\n"
"Content-Transfer-Encoding: \n"
"Plural-Forms: nplurals=2; plural=(n % 10 == 1 && n % 100 != 11) ? 0 : 1;\n"

#. module: google_account
#: model:ir.model.fields,field_description:google_account.field_google_service_create_uid
msgid "Created by"
msgstr "Креирано од"

#. module: google_account
#: model:ir.model.fields,field_description:google_account.field_google_service_create_date
msgid "Created on"
msgstr "Креирано на"

#. module: google_account
#: model:ir.model.fields,field_description:google_account.field_google_service_display_name
msgid "Display Name"
msgstr "Прикажи име"

#. module: google_account
#: model:ir.model.fields,field_description:google_account.field_google_service_id
msgid "ID"
msgstr "ID"

#. module: google_account
#: model:ir.model.fields,field_description:google_account.field_google_service___last_update
msgid "Last Modified on"
msgstr "Последна промена на"

#. module: google_account
#: model:ir.model.fields,field_description:google_account.field_google_service_write_uid
msgid "Last Updated by"
msgstr "Последно ажурирање од"

#. module: google_account
#: model:ir.model.fields,field_description:google_account.field_google_service_write_date
msgid "Last Updated on"
msgstr "Последно ажурирање на"

#. module: google_account
#: code:addons/google_account/models/google_service.py:169
#, python-format
msgid "Method not supported [%s] not in [GET, POST, PUT, PATCH or DELETE]!"
msgstr ""

#. module: google_account
#: code:addons/google_account/models/google_service.py:117
#, python-format
msgid ""
"Something went wrong during your token generation. Maybe your Authorization "
"Code is invalid"
msgstr ""
"Нешто погрешно се случи во процесот на генерирањето на вашиот токен. Можеби "
"вашиот авторизациски код ви бил погрешно внесен"

#. module: google_account
#: code:addons/google_account/models/google_service.py:52
#, python-format
msgid ""
"Something went wrong during your token generation. Maybe your Authorization "
"Code is invalid or already expired"
msgstr ""

#. module: google_account
#: code:addons/google_account/models/google_service.py:144
#, python-format
msgid ""
"Something went wrong during your token generation. Maybe your Authorization "
"Code is invalid or already expired [%s]"
msgstr ""
"Нешто погрешно се случи во процесот на генерирањето на вашиот токен. Можеби "
"вашиот авторизациски код ви бил погрешно внесен или ви е веќе истечен [%s]"

#. module: google_account
#: code:addons/google_account/models/google_service.py:193
#, python-format
msgid "Something went wrong with your request to google"
msgstr "Се извинуваме но има некој проблем со вашето барање до google"

#. module: google_account
#: model:ir.model,name:google_account.model_google_service
msgid "google.service"
msgstr ""<|MERGE_RESOLUTION|>--- conflicted
+++ resolved
@@ -8,11 +8,7 @@
 msgstr ""
 "Project-Id-Version: Odoo 9.0\n"
 "Report-Msgid-Bugs-To: \n"
-<<<<<<< HEAD
-"POT-Creation-Date: 2016-08-19 10:25+0000\n"
-=======
 "POT-Creation-Date: 2016-08-18 14:07+0000\n"
->>>>>>> bc1a0a32
 "PO-Revision-Date: 2016-07-08 16:00+0000\n"
 "Last-Translator: Aleksandar Vangelovski <aleksandarv@hbee.eu>\n"
 "Language-Team: Macedonian (http://www.transifex.com/odoo/odoo-9/language/"
@@ -59,13 +55,7 @@
 msgstr "Последно ажурирање на"
 
 #. module: google_account
-#: code:addons/google_account/models/google_service.py:169
-#, python-format
-msgid "Method not supported [%s] not in [GET, POST, PUT, PATCH or DELETE]!"
-msgstr ""
-
-#. module: google_account
-#: code:addons/google_account/models/google_service.py:117
+#: code:addons/google_account/google_account.py:98
 #, python-format
 msgid ""
 "Something went wrong during your token generation. Maybe your Authorization "
@@ -75,7 +65,7 @@
 "вашиот авторизациски код ви бил погрешно внесен"
 
 #. module: google_account
-#: code:addons/google_account/models/google_service.py:52
+#: code:addons/google_account/google_account.py:37
 #, python-format
 msgid ""
 "Something went wrong during your token generation. Maybe your Authorization "
@@ -83,7 +73,7 @@
 msgstr ""
 
 #. module: google_account
-#: code:addons/google_account/models/google_service.py:144
+#: code:addons/google_account/google_account.py:128
 #, python-format
 msgid ""
 "Something went wrong during your token generation. Maybe your Authorization "
@@ -93,7 +83,7 @@
 "вашиот авторизациски код ви бил погрешно внесен или ви е веќе истечен [%s]"
 
 #. module: google_account
-#: code:addons/google_account/models/google_service.py:193
+#: code:addons/google_account/google_account.py:173
 #, python-format
 msgid "Something went wrong with your request to google"
 msgstr "Се извинуваме но има некој проблем со вашето барање до google"
