--- conflicted
+++ resolved
@@ -1,30 +1,22 @@
-# Japanese translation for openobject-addons
-# Copyright (c) 2014 Rosetta Contributors and Canonical Ltd 2014
-# This file is distributed under the same license as the openobject-addons package.
-# FIRST AUTHOR <EMAIL@ADDRESS>, 2014.
-#
-msgid ""
-msgstr ""
-<<<<<<< HEAD
-"Project-Id-Version: openobject-addons\n"
-"Report-Msgid-Bugs-To: FULL NAME <EMAIL@ADDRESS>\n"
-"POT-Creation-Date: 2014-09-23 16:28+0000\n"
-"PO-Revision-Date: 2014-08-14 16:10+0000\n"
-"Last-Translator: FULL NAME <EMAIL@ADDRESS>\n"
-"Language-Team: Japanese <ja@li.org>\n"
-=======
+# Translation of Odoo Server.
+# This file contains the translation of the following modules:
+# * marketing_campaign
+# 
+# Translators:
+# FIRST AUTHOR <EMAIL@ADDRESS>, 2014
+msgid ""
+msgstr ""
 "Project-Id-Version: Odoo 8.0\n"
 "Report-Msgid-Bugs-To: \n"
 "POT-Creation-Date: 2015-01-21 14:08+0000\n"
 "PO-Revision-Date: 2016-10-08 08:59+0000\n"
 "Last-Translator: Yoshi Tashiro <tashiro@roomsfor.hk>\n"
 "Language-Team: Japanese (http://www.transifex.com/odoo/odoo-8/language/ja/)\n"
->>>>>>> d3c4ab23
 "MIME-Version: 1.0\n"
 "Content-Type: text/plain; charset=UTF-8\n"
-"Content-Transfer-Encoding: 8bit\n"
-"X-Launchpad-Export-Date: 2014-09-24 09:16+0000\n"
-"X-Generator: Launchpad (build 17196)\n"
+"Content-Transfer-Encoding: \n"
+"Language: ja\n"
+"Plural-Forms: nplurals=1; plural=0;\n"
 
 #. module: marketing_campaign
 #: field:campaign.analysis,count:0
@@ -38,14 +30,11 @@
 "            Click to create a marketing campaign.\n"
 "          </p><p>\n"
 "            Odoo's marketing campaign allows you to automate communication\n"
-"            to your prospects. You can define a segment (set of conditions) "
-"on\n"
+"            to your prospects. You can define a segment (set of conditions) on\n"
 "            your leads and partners to fullfil the campaign.\n"
 "          </p><p>\n"
-"            A campaign can have many activities like sending an email, "
-"printing\n"
-"            a letter, assigning to a team, etc. These activities are "
-"triggered\n"
+"            A campaign can have many activities like sending an email, printing\n"
+"            a letter, assigning to a team, etc. These activities are triggered\n"
 "            from specific situations; contact form, 10 days after first\n"
 "            contact, if a lead is not closed yet, etc.\n"
 "          </p>\n"
@@ -207,8 +196,7 @@
 msgstr ""
 
 #. module: marketing_campaign
-#: selection:campaign.analysis,state:0
-#: selection:marketing.campaign,state:0
+#: selection:campaign.analysis,state:0 selection:marketing.campaign,state:0
 #: selection:marketing.campaign.segment,state:0
 #: selection:marketing.campaign.workitem,state:0
 msgid "Cancelled"
@@ -264,7 +252,7 @@
 #: field:marketing.campaign.transition,create_uid:0
 #: field:marketing.campaign.workitem,create_uid:0
 msgid "Created by"
-msgstr ""
+msgstr "作成者"
 
 #. module: marketing_campaign
 #: field:marketing.campaign,create_date:0
@@ -273,7 +261,7 @@
 #: field:marketing.campaign.transition,create_date:0
 #: field:marketing.campaign.workitem,create_date:0
 msgid "Created on"
-msgstr ""
+msgstr "作成日"
 
 #. module: marketing_campaign
 #: selection:marketing.campaign.activity,type:0
@@ -319,12 +307,9 @@
 "records to inject in the campaign. \"No duplicates\" prevents selecting "
 "records which have already entered the campaign previously.If the campaign "
 "has a \"unique field\" set, \"no duplicates\" will also prevent selecting "
-"records which have the same value for the unique field as other records that "
-"already entered the campaign."
-msgstr ""
-"キャンペーンに入れる新しいレコードの選択時に、フィルタに追加する追加基準を決定します。重複なしは既に以前のキャンペーンに入れたレコードを選択するのを避けま"
-"す。キャンペーンが固有項目セットと重複なしである場合、固有項目であるために同じ値を持つれレコードや既にキャンペーンで入力されたレコードを選択するのを避けま"
-"す。"
+"records which have the same value for the unique field as other records that"
+" already entered the campaign."
+msgstr "キャンペーンに入れる新しいレコードの選択時に、フィルタに追加する追加基準を決定します。重複なしは既に以前のキャンペーンに入れたレコードを選択するのを避けます。キャンペーンが固有項目セットと重複なしである場合、固有項目であるために同じ値を持つれレコードや既にキャンペーンで入力されたレコードを選択するのを避けます。"
 
 #. module: marketing_campaign
 #: field:marketing.campaign.activity,report_directory_id:0
@@ -355,7 +340,7 @@
 #. module: marketing_campaign
 #: selection:marketing.campaign.activity,type:0
 msgid "Email"
-msgstr ""
+msgstr "Eメール"
 
 #. module: marketing_campaign
 #: code:addons/marketing_campaign/marketing_campaign.py:774
@@ -431,9 +416,7 @@
 "New filters can be created and saved using the advanced search on the list "
 "view of the Resource. If no filter is set, all records are selected without "
 "filtering. The synchronization mode may also add a criterion to the filter."
-msgstr ""
-"このセグメントに沿った一致したりソースレコードを選択するためのフィルタです。新しいフィルタを作成、保存することでリソースのリストビューで高度な検索に使うこ"
-"とができます。フィルタが設定されない場合、フィルタされることなく全レコードが選択されます。同期モードはまた、フィルタに対して基準を追加します。"
+msgstr "このセグメントに沿った一致したりソースレコードを選択するためのフィルタです。新しいフィルタを作成、保存することでリソースのリストビューで高度な検索に使うことができます。フィルタが設定されない場合、フィルタされることなく全レコードが選択されます。同期モードはまた、フィルタに対して基準を追加します。"
 
 #. module: marketing_campaign
 #: field:marketing.campaign,fixed_cost:0
@@ -443,17 +426,15 @@
 #. module: marketing_campaign
 #: help:marketing.campaign,fixed_cost:0
 msgid ""
-"Fixed cost for running this campaign. You may also specify variable cost and "
-"revenue on each campaign activity. Cost and Revenue statistics are included "
-"in Campaign Reporting."
-msgstr ""
-"実行中のこのキャンペーンのための固定経費。各キャンペーンアクティビティに変動経費と売上を定義することができます。経費と売上統計はキャンペーンレポートに含ま"
-"れます。"
+"Fixed cost for running this campaign. You may also specify variable cost and"
+" revenue on each campaign activity. Cost and Revenue statistics are included"
+" in Campaign Reporting."
+msgstr "実行中のこのキャンペーンのための固定経費。各キャンペーンアクティビティに変動経費と売上を定義することができます。経費と売上統計はキャンペーンレポートに含まれます。"
 
 #. module: marketing_campaign
 #: view:marketing.campaign:marketing_campaign.view_marketing_campaign_form
 msgid "Follow-Up"
-msgstr ""
+msgstr "フォローアップ"
 
 #. module: marketing_campaign
 #: view:campaign.analysis:marketing_campaign.view_campaign_analysis_search
@@ -461,7 +442,7 @@
 #: view:marketing.campaign.segment:marketing_campaign.view_marketing_campaign_segment_search
 #: view:marketing.campaign.workitem:marketing_campaign.view_marketing_campaign_workitem_search
 msgid "Group By"
-msgstr ""
+msgstr "グループ化"
 
 #. module: marketing_campaign
 #: model:email.template,body_html:marketing_campaign.email_template_1
@@ -471,8 +452,8 @@
 #. module: marketing_campaign
 #: model:email.template,body_html:marketing_campaign.email_template_3
 msgid ""
-"Hi, we are delighted to let you know that you have entered the select circle "
-"of our Gold Partners"
+"Hi, we are delighted to let you know that you have entered the select circle"
+" of our Gold Partners"
 msgstr ""
 
 #. module: marketing_campaign
@@ -492,14 +473,13 @@
 msgstr "引き金となる宛先の作業項目の状態"
 
 #. module: marketing_campaign
-#: field:campaign.analysis,id:0
-#: field:marketing.campaign,id:0
+#: field:campaign.analysis,id:0 field:marketing.campaign,id:0
 #: field:marketing.campaign.activity,id:0
 #: field:marketing.campaign.segment,id:0
 #: field:marketing.campaign.transition,id:0
 #: field:marketing.campaign.workitem,id:0
 msgid "ID"
-msgstr ""
+msgstr "ID"
 
 #. module: marketing_campaign
 #: help:marketing.campaign.workitem,date:0
@@ -509,19 +489,15 @@
 #. module: marketing_campaign
 #: help:marketing.campaign,unique_field_id:0
 msgid ""
-"If set, this field will help segments that work in \"no duplicates\" mode to "
-"avoid selecting similar records twice. Similar records are records that have "
-"the same value for this unique field. For example by choosing the "
+"If set, this field will help segments that work in \"no duplicates\" mode to"
+" avoid selecting similar records twice. Similar records are records that "
+"have the same value for this unique field. For example by choosing the "
 "\"email_from\" field for CRM Leads you would prevent sending the same "
 "campaign to the same email address again. If not set, the \"no duplicates\" "
 "segments will only avoid selecting the same record again if it entered the "
 "campaign previously. Only easily comparable fields like textfields, "
 "integers, selections or single relationships may be used."
-msgstr ""
-"設定した場合、この項目は類似レコードが２回選択されることを避ける重複なしモードをセグメントに適用するのに役立ちます。類似レコードはこの固有項目に同じ値を持"
-"つレコードのことです。例えば、CRMのリードのEメール送信者項目を選択すると、同じキャンペーンを同じEメールアドレスに再度送信することを防止します。設定し"
-"ない場合、重複なしセグメントは以前のキャンペーンで入れられた同じレコードが再び選択されるのを防ぐのみとなります。テキスト、整数といった項目のみと簡単に比較"
-"可能で、選択または単一の関連を持つもので使用できます。"
+msgstr "設定した場合、この項目は類似レコードが２回選択されることを避ける重複なしモードをセグメントに適用するのに役立ちます。類似レコードはこの固有項目に同じ値を持つレコードのことです。例えば、CRMのリードのEメール送信者項目を選択すると、同じキャンペーンを同じEメールアドレスに再度送信することを防止します。設定しない場合、重複なしセグメントは以前のキャンペーンで入れられた同じレコードが再び選択されるのを防ぐのみとなります。テキスト、整数といった項目のみと簡単に比較可能で、選択または単一の関連を持つもので使用できます。"
 
 #. module: marketing_campaign
 #: view:marketing.campaign.activity:marketing_campaign.view_marketing_campaign_activity_form
@@ -570,7 +546,7 @@
 #: field:marketing.campaign.transition,write_uid:0
 #: field:marketing.campaign.workitem,write_uid:0
 msgid "Last Updated by"
-msgstr ""
+msgstr "最終更新者"
 
 #. module: marketing_campaign
 #: field:marketing.campaign,write_date:0
@@ -579,7 +555,7 @@
 #: field:marketing.campaign.transition,write_date:0
 #: field:marketing.campaign.workitem,write_date:0
 msgid "Last Updated on"
-msgstr ""
+msgstr "最終更新日"
 
 #. module: marketing_campaign
 #: field:marketing.campaign.segment,date_run:0
@@ -663,8 +639,7 @@
 msgstr "月"
 
 #. module: marketing_campaign
-#: field:marketing.campaign,name:0
-#: field:marketing.campaign.activity,name:0
+#: field:marketing.campaign,name:0 field:marketing.campaign.activity,name:0
 #: field:marketing.campaign.segment,name:0
 #: field:marketing.campaign.transition,name:0
 msgid "Name"
@@ -801,22 +776,13 @@
 #. module: marketing_campaign
 #: help:marketing.campaign.activity,condition:0
 msgid ""
-"Python expression to decide whether the activity can be executed, otherwise "
-"it will be deleted or cancelled.The expression may use the following "
-"[browsable] variables:\n"
+"Python expression to decide whether the activity can be executed, otherwise it will be deleted or cancelled.The expression may use the following [browsable] variables:\n"
 "   - activity: the campaign activity\n"
 "   - workitem: the campaign workitem\n"
 "   - resource: the resource object this campaign item represents\n"
 "   - transitions: list of campaign transitions outgoing from this activity\n"
 "...- re: Python regular expression module"
-msgstr ""
-"アクティビティが実行できるかどうかを決定するPython式です。それ以外はそれは削除されるかキャンセルされます。式は次のような変数（参照可能）を許します："
-"\n"
-"   ・ activity：キャンペーンのアクティビティ\n"
-"   ・ workitem：キャンペーンの作業項目\n"
-"   ・ resource：このキャンペーン項目を代表するリソースオブジェクト\n"
-"   ・ transitions：このアクティビティから外向きのキャンペーン遷移のリスト\n"
-"   ・ re：Pythonの一般的な式のモジュール"
+msgstr "アクティビティが実行できるかどうかを決定するPython式です。それ以外はそれは削除されるかキャンセルされます。式は次のような変数（参照可能）を許します：\n   ・ activity：キャンペーンのアクティビティ\n   ・ workitem：キャンペーンの作業項目\n   ・ resource：このキャンペーン項目を代表するリソースオブジェクト\n   ・ transitions：このアクティビティから外向きのキャンペーン遷移のリスト\n   ・ re：Pythonの一般的な式のモジュール"
 
 #. module: marketing_campaign
 #: field:marketing.campaign.activity,report_id:0
@@ -932,7 +898,7 @@
 #. module: marketing_campaign
 #: view:marketing.campaign:marketing_campaign.view_marketing_campaign_form
 msgid "Statistics"
-msgstr ""
+msgstr "統計情報"
 
 #. module: marketing_campaign
 #: view:campaign.analysis:marketing_campaign.view_campaign_analysis_search
@@ -974,19 +940,11 @@
 #. module: marketing_campaign
 #: help:marketing.campaign,mode:0
 msgid ""
-"Test - It creates and process all the activities directly (without waiting "
-"for the delay on transitions) but does not send emails or produce reports.\n"
-"Test in Realtime - It creates and processes all the activities directly but "
-"does not send emails or produce reports.\n"
-"With Manual Confirmation - the campaigns runs normally, but the user has to "
-"validate all workitem manually.\n"
-"Normal - the campaign runs normally and automatically sends all emails and "
-"reports (be very careful with this mode, you're live!)"
-msgstr ""
-"テスト - 全てのアクティビティを直接作成し実行します（遷移の遅延を待たずに）が、Eメール送信やレポート生成はしません。\n"
-"リアルタイムテスト - 全てのアクティビティを直接作成し実行しますが、Eメール送信やレポート生成はしません。\n"
-"手動確認 - キャンペーンは正常に実行されますが、ユーザは全ての作業項目を手動で検証する必要があります。\n"
-"通常 - キャンペーンは正常に実行され、自動的に全てのEメールが送信されレポートされます（まさに本物。このモードはとても慎重に）。"
+"Test - It creates and process all the activities directly (without waiting for the delay on transitions) but does not send emails or produce reports.\n"
+"Test in Realtime - It creates and processes all the activities directly but does not send emails or produce reports.\n"
+"With Manual Confirmation - the campaigns runs normally, but the user has to validate all workitem manually.\n"
+"Normal - the campaign runs normally and automatically sends all emails and reports (be very careful with this mode, you're live!)"
+msgstr "テスト - 全てのアクティビティを直接作成し実行します（遷移の遅延を待たずに）が、Eメール送信やレポート生成はしません。\nリアルタイムテスト - 全てのアクティビティを直接作成し実行しますが、Eメール送信やレポート生成はしません。\n手動確認 - キャンペーンは正常に実行されますが、ユーザは全ての作業項目を手動で検証する必要があります。\n通常 - キャンペーンは正常に実行され、自動的に全てのEメールが送信されレポートされます（まさに本物。このモードはとても慎重に）。"
 
 #. module: marketing_campaign
 #: selection:marketing.campaign,mode:0
@@ -1047,13 +1005,11 @@
 #. module: marketing_campaign
 #: help:marketing.campaign,partner_field_id:0
 msgid ""
-"The generated workitems will be linked to the partner related to the record. "
-"If the record is the partner itself leave this field empty. This is useful "
+"The generated workitems will be linked to the partner related to the record."
+" If the record is the partner itself leave this field empty. This is useful "
 "for reporting purposes, via the Campaign Analysis or Campaign Follow-up "
 "views."
-msgstr ""
-"生成された作業項目はレコードに紐づく取引先とリンクされます。レコードが取引先自身である場合、この項目を空のままとします。これは、キャンペーン分析やキャンペ"
-"ーンフォローアップビューでのレポーティングに役立ちます。"
+msgstr "生成された作業項目はレコードに紐づく取引先とリンクされます。レコードが取引先自身である場合、この項目を空のままとします。これは、キャンペーン分析やキャンペーンフォローアップビューでのレポーティングに役立ちます。"
 
 #. module: marketing_campaign
 #: sql_constraint:marketing.campaign.transition:0
@@ -1070,17 +1026,10 @@
 msgid ""
 "The type of action to execute when an item enters this activity, such as:\n"
 "   - Email: send an email using a predefined email template\n"
-"   - Report: print an existing Report defined on the resource item and save "
-"it into a specific directory\n"
-"   - Custom Action: execute a predefined action, e.g. to modify the fields "
-"of the resource record\n"
+"   - Report: print an existing Report defined on the resource item and save it into a specific directory\n"
+"   - Custom Action: execute a predefined action, e.g. to modify the fields of the resource record\n"
 "  "
-msgstr ""
-"項目がこのアクティブティに入った時に実行するアクションのタイプです。例：\n"
-"　・ Eメール：Eメールテンプレートで事前定義されたEメールを送信します。\n"
-"　・ レポート：リソース項目に定義された既存のレポートを印刷し、特定のディレクトリに保存します。\n"
-"　・ カスタムアクション：事前定義されたアクションを実行します。例えば、リソースレコードの項目を変更します。\n"
-"  "
+msgstr "項目がこのアクティブティに入った時に実行するアクションのタイプです。例：\n　・ Eメール：Eメールテンプレートで事前定義されたEメールを送信します。\n　・ レポート：リソース項目に定義された既存のレポートを印刷し、特定のディレクトリに保存します。\n　・ カスタムアクション：事前定義されたアクションを実行します。例えば、リソースレコードの項目を変更します。\n  "
 
 #. module: marketing_campaign
 #: help:marketing.campaign.activity,start:0
