<?xml version="1.0" encoding="utf-8"?>
<openerp>
<data>
<template id="snippets">
<div class="scroll" t-ignore="1">
    <ul class="nav navbar-nav nav-tabs">
      <li class="active"><a href="#snippet_structure" data-toggle="tab">Structure</a></li>
      <li><a href="#snippet_content" data-toggle="tab">Content</a></li>
      <li><a href="#snippet_feature" data-toggle="tab">Features</a></li>
      <li><a href="#snippet_effect" data-toggle="tab">Effects</a></li>
    </ul>
    <div class="tab-content">

<div id="snippet_structure" class="tab-pane fade in active">

    <div data-snippet-id="carousel" data-selector-children=".oe_structure, [data-oe-type=html]">
        <li class="oe_snippet_options divider"></li>
        <li class="oe_snippet_options">
            <a href="#" class="button js_add">Add Slide</a>
        </li>
        <li class="oe_snippet_options">
            <a href="#" class="button js_remove">Remove Slide</a>
        </li>
        <div class="oe_snippet_thumbnail">
            <img class="oe_snippet_thumbnail_img" src="/website/static/src/img/blocks/block_banner.png"/>
            <span class="oe_snippet_thumbnail_title">Banner</span>
        </div>
        <div id="myCarousel" class="oe_snippet_body carousel slide mb32" style="height: 320px;">
            <!-- Indicators -->
            <ol class="carousel-indicators hidden">
                <li data-target="#myCarousel" data-slide-to="0" class="active"></li>
            </ol>
            <div class="carousel-inner">
                <div class="item image_text active" style="background-image: url('/website/static/src/img/banner/color_splash.jpg')">
                    <div class="container">
                        <div class="carousel-caption content">
                            <div>
                                <h2>Your Banner Title</h2>
                                <h3>Click to customize this text</h3>
                                <p>
                                    <a href="/page/website.contactus" class="btn btn-success btn-large">Contact us</a>
                                </p>
                            </div>
                        </div>
                        <img class="carousel-image hidden-xs" src="/website/static/src/img/banner/banner_picture.png" alt="Banner OpenERP Image"/>
                    </div>
                </div>
            </div>
            <a class="carousel-control left hidden" href="#myCarousel" data-slide="prev" style="width: 10%"><span class="glyphicon glyphicon-chevron-left"><span class="hidden">.</span></span></a>
            <a class="carousel-control right hidden" href="#myCarousel" data-slide="next" style="width: 10%"><span class="glyphicon glyphicon-chevron-right"><span class="hidden">.</span></span></a>
        </div>
    </div>

    <div data-snippet-id="text-image" data-selector-children=".oe_structure, [data-oe-type=html]">
        <div class="oe_snippet_thumbnail">
            <img class="oe_snippet_thumbnail_img" src="/website/static/src/img/blocks/block_text_image.png"/>
            <span class="oe_snippet_thumbnail_title">Text-Image</span>
        </div>
        <section class="oe_snippet_body">
            <div class="container">
                <div class="row">
                    <div class="col-md-6 mt16">
                        <h3>A Section Subtitle</h3>
                        <p>
                            Write one or two paragraphs describing your product or
                            services. To be successful your content needs to be
                            useful to your readers.
                        </p><p>
                            Start with the customer – find out what they want
                            and give it to them.
                        </p>
                    </div>
                    <div class="col-md-6 mt16">
                        <img class="img img-responsive shadow mb16" src="/website/static/src/img/text_image.png"/>
                    </div>
                </div>
            </div>
        </section>
    </div>


    <div data-snippet-id="image-text" data-selector-children=".oe_structure, [data-oe-type=html]">
        <div class="oe_snippet_thumbnail">
            <img class="oe_snippet_thumbnail_img" src="/website/static/src/img/blocks/block_image_text.png"/>
            <span class="oe_snippet_thumbnail_title">Image-Text</span>
        </div>
        <section class="oe_snippet_body">
            <div class="container">
                <div class="row">
                    <div class="col-md-6 mt16">
                        <img class="img img-responsive shadow mb16" src="/website/static/src/img/image_text.jpg"/>
                    </div>
                    <div class="col-md-6 mt16">
                        <h3>A Section Subtitle</h3>
                        <p>
                            Write one or two paragraphs describing your product,
                            services or a specific feature. To be successful
                            your content needs to be useful to your readers.
                        </p><p>
                            Start with the customer – find out what they want
                            and give it to them.
                        </p>
                    </div>
                </div>
            </div>
        </section>
    </div>


    <div data-snippet-id="jumbotron" data-selector-children=".oe_structure, [data-oe-type=html]">
        <div class="oe_snippet_thumbnail">
            <img class="oe_snippet_thumbnail_img" src="/website/static/src/img/blocks/block_jumbotron.png"/>
            <span class="oe_snippet_thumbnail_title">Big Message</span>
        </div>
        <section class="oe_snippet_body jumbotron mt16 mb16">
            <div class="container">
                <h1>Sell Online. Easily.</h1>
                <p>
                    Write one sentence to convince visitor about your message.
                </p>
                <p>
                    <a class="btn btn-primary btn-lg" href="/page/website.contactus">
                        Contact us
                    </a>
                </p>
            </div>
        </section>
    </div>


    <div data-snippet-id="text-block" data-selector-children=".oe_structure, [data-oe-type=html]">
        <div class="oe_snippet_thumbnail">
            <img class="oe_snippet_thumbnail_img" src="/website/static/src/img/blocks/block_text_block.png"/>
            <span class="oe_snippet_thumbnail_title">Text Block</span>
        </div>
        <section class="oe_snippet_body mt16 mb16">
            <div class="container">
                <div class="row">
                    <div class="col-md-12 text-center mt16 mb32">
                        <h2>
                            A Great Headline
                        </h2>
                        <h3 class="text-muted">A good subtitle</h3>
                    </div>
                    <div class="col-md-12 mb16 mt16">
                        <p>
                            A great way to catch your reader's attention is to tell a story.
                            Everything you consider writing can be told as a story.
                        </p><p>
                            <b>Great stories have personality</b>. Consider telling
                            a great story that provides personality. Writing a story
                            with personality for potential clients will asist with
                            making a relationship connection. This shows up in small
                            quirks like word choices or phrases. Write from your point
                            of view, not from someone else's experience.
                        </p><p>
                            <b>Great stories are for everyone even when only written for
                            just one person</b>. If you try to write with a wide general
                            audience in mind, your story will ring false and be bland.
                            No one will be interested. Write for one person. If it’s genuine for the one, it’s genuine for the rest.
                        </p>
                    </div>
                </div>
            </div>
        </section>
    </div>


    <div data-snippet-id="title" data-selector-children=".oe_structure, [data-oe-type=html]">
        <div class="oe_snippet_thumbnail">
            <img class="oe_snippet_thumbnail_img" src="/website/static/src/img/blocks/block_title.png"/>
            <span class="oe_snippet_thumbnail_title">Title</span>
        </div>
        <section class="oe_snippet_body">
            <div class="container">
                <div class="row">
                    <div class="col-md-12">
                        <h1 class="text-center">Your Website Title</h1>
                        <h3 class="text-muted text-center">And a great subtitle too</h3>
                    </div>
                </div>
            </div>
        </section>
    </div>

    <div data-snippet-id="features" data-selector-children=".oe_structure, [data-oe-type=html]">
        <div class="oe_snippet_thumbnail">
            <img class="oe_snippet_thumbnail_img" src="/website/static/src/img/blocks/block_features.png"/>
            <span class="oe_snippet_thumbnail_title">Features</span>
        </div>
        <section class="oe_snippet_body mb16">
            <div class="container">
                <div class="row mt16 mb16">
                    <div class="col-md-4 text-center">
                        <span class="fa fa-suitcase fa-5x"></span>
                        <h3 class="mt8 mb0">First Feature</h3>
                        <div class="text-muted">Tell what's the value for the</div>
                        <div class="text-muted">customer for this feature.</div>
                    </div>
                    <div class="col-md-4 text-center">
                        <span class="fa fa-lock fa-5x"></span>
                        <h3 class="mt8 mb0">Second Feature</h3>
                        <div class="text-muted">Write what the customer would like to know,</div>
                        <div class="text-muted">not what you want to show.</div>
                    </div>
                    <div class="col-md-4 text-center">
                        <span class="fa fa-heart fa-5x"></span>
                        <h3 class="mt8 mb0">Third Feature</h3>
                        <div class="text-muted">A small explanation of this great</div>
                        <div class="text-muted">feature, in clear words.</div>
                    </div>
                </div>
            </div>
        </section>
    </div>

    <div data-snippet-id="big-picture" data-selector-children=".oe_structure, [data-oe-type=html]">
        <div class="oe_snippet_thumbnail">
            <img class="oe_snippet_thumbnail_img" src="/website/static/src/img/blocks/block_big_picture.png"/>
            <span class="oe_snippet_thumbnail_title">Big Picture</span>
        </div>
        <section class="oe_snippet_body oe_dark mt16 mb16">
            <div class="container">
                <div class="row">
                    <div class="col-md-12 text-center mt32 mb32">
                        <h2>A Punchy Headline</h2>
                    </div>
                    <div class="col-md-12">
                        <img class="img img-responsive" src="/website/static/src/img/big_picture.png" style="margin: 0 auto;"/>
                    </div>
                    <div class="col-md-6 col-md-offset-3 mb16 mt16">
                        <p class="text-center">
                            <b>A Small Subtitle</b>
                        </p>
                        <p class="text-center">
                            Choose a vibrant image and write an inspiring paragraph
                            about it. It does not have to be long, but it should
                            reinforce your image.
                        </p>
                        <p class="text-center">
                            <a href="/page/website.contactus">Contact us »</a>
                        </p>
                    </div>
                </div>
            </div>
        </section>
    </div>

    <div data-snippet-id="three-columns" data-selector-children=".oe_structure, [data-oe-type=html]">
        <div class="oe_snippet_thumbnail">
            <img class="oe_snippet_thumbnail_img" src="/website/static/src/img/blocks/block_three_columns.png"/>
            <span class="oe_snippet_thumbnail_title">Three Columns</span>
        </div>
        <section class="oe_snippet_body mt16 mb16">
            <div class="container">
                <div class="row">
                    <div class="col-md-4">
                        <img class="img img-rounded img-responsive" src="/website/static/src/img/desert_thumb.jpg"/>
                        <h4 class="mt16">Feature One</h4>
                        <p>
                            Adapt these three columns to fit you design need.
                            To duplicate, delete or move columns, select the
                            column and use the top icons to perform your action.
                        </p>
                    </div>
                    <div class="col-md-4">
                        <img class="img img-rounded img-responsive" src="/website/static/src/img/deers_thumb.jpg"/>
                        <h4 class="mt16">Feature Two</h4>
                        <p>
                            To add a fourth column, reduce the size of these
                            three columns using the right icon of each block.
                            Then, duplicate one of the column to create a new
                            one as a copy.
                        </p>
                    </div>
                    <div class="col-md-4">
                        <img class="img img-rounded img-responsive" src="/website/static/src/img/china_thumb.jpg"/>
                        <h4 class="mt16">Feature Three</h4>
                        <p>
                            Delete the above image or replace it with a picture
                            that illustrates your message. Click on the picture to
                            change it's <em>rounded corner</em> style.
                        </p>
                    </div>
                </div>
            </div>
        </section>
    </div>

</div>

<div id="snippet_content" class="tab-pane fade">

    <div data-snippet-id="well" data-selector-siblings="p, h1, h2, h3, blockquote" data-selector-children=".content">
        <div class="oe_snippet_thumbnail">
            <img class="oe_snippet_thumbnail_img" src="/website/static/src/img/blocks/block_well.png"/>
            <span class="oe_snippet_thumbnail_title">Well</span>
        </div>
        <div class="oe_snippet_body well">
            Explain the benefits you offer. Don't write about products or
            services here, write about solutions.
        </div>
    </div>


    <div data-snippet-id="quote" data-selector-siblings="p, h1, h2, h3, blockquote" data-selector-children=".content">
        <div class="oe_snippet_thumbnail">
            <img class="oe_snippet_thumbnail_img" src="/website/static/src/img/blocks/block_quote.png"/>
            <span class="oe_snippet_thumbnail_title">Quote</span>
        </div>
        <blockquote class="oe_snippet_body">
            <p>
                Write a quote here from one of your customers. Quotes are a
                great way to build confidence in your products or services.
            </p>
            <small>Author of this quote</small>
        </blockquote>
    </div>


    <div data-snippet-id="panel" data-selector-siblings="p, h1, h2, h3, blockquote" data-selector-children=".content">
        <div class="oe_snippet_thumbnail">
            <img class="oe_snippet_thumbnail_img" src="/website/static/src/img/blocks/block_panel.png"/>
            <span class="oe_snippet_thumbnail_title">Panel</span>
        </div>
        <div class="oe_snippet_body panel panel-default">
            <div class="panel-heading">
                <h3 class="panel-title">Feature Title</h3>
            </div>
            <div class="panel-body">
                Panels are a great tool to compare offers or to emphasize on
                key features. To compare products, use the inside columns.
            </div>
        </div>
    </div>


    <div data-snippet-id="hr" data-selector-children=".oe_structure, [data-oe-type=html]">
        <div class="oe_snippet_thumbnail">
            <img class="oe_snippet_thumbnail_img" src="/website/static/src/img/blocks/block_separator.png"/>
            <span class="oe_snippet_thumbnail_title">Separator</span>
        </div>
        <hr class="oe_snippet_body"/>
    </div>

</div>

<div id="snippet_feature" class="tab-pane fade">

    <div data-snippet-id="portfolio" data-selector-children=".oe_structure, [data-oe-type=html]">
        <div class="oe_snippet_thumbnail">
            <img class="oe_snippet_thumbnail_img" src="/website/static/src/img/blocks/block_portfolio.png"/>
            <span class="oe_snippet_thumbnail_title">Portfolio</span>
        </div>
        <section class="oe_snippet_body">
            <div class="container">
                <div class="row">
                    <div class="col-md-12 text-center mt16 mb32">
                        <h2>Our Porfolio</h2>
                        <h4 class="text-muted">More than 500 successful projects</h4>
                    </div>
                    <div class="col-md-4">
                        <img class="img img-thumbnail img-responsive" src="/website/static/src/img/deers.jpg"/>
                        <img class="img img-thumbnail img-responsive" src="/website/static/src/img/desert.jpg"/>
                        <img class="img img-thumbnail img-responsive" src="/website/static/src/img/china.jpg"/>
                    </div>
                    <div class="col-md-4">
                        <img class="img img-thumbnail img-responsive" src="/website/static/src/img/desert.jpg"/>
                        <img class="img img-thumbnail img-responsive" src="/website/static/src/img/china.jpg"/>
                        <img class="img img-thumbnail img-responsive" src="/website/static/src/img/deers.jpg"/>
                    </div>
                    <div class="col-md-4">
                        <img class="img img-thumbnail img-responsive" src="/website/static/src/img/landscape.jpg"/>
                        <img class="img img-thumbnail img-responsive" src="/website/static/src/img/china.jpg"/>
                        <img class="img img-thumbnail img-responsive" src="/website/static/src/img/desert.jpg"/>
                    </div>
                </div>
            </div>
        </section>
    </div>


    <div data-snippet-id="image-gallery" data-selector-children=".oe_structure, [data-oe-type=html]">
        <div class="oe_snippet_thumbnail">
            <img class="oe_snippet_thumbnail_img" src="/website/static/src/img/blocks/block_image_gallery.png"/>
            <span class="oe_snippet_thumbnail_title">Image Gallery</span>
        </div>
        <section class="oe_snippet_body">
            <div class="container">
                <div class="row">
                    <div class="col-md-12 text-center mt16 mb32">
                        <h2>Our Customer References</h2>
                        <h4 class="text-muted">More than 500 successful projects</h4>
                    </div>
                    <div class="col-md-6">
                        <img class="img img-thumbnail img-responsive mb16" src="/website/static/src/img/desert.jpg"/>
                    </div>
                    <div class="col-md-3">
                        <img class="img img-thumbnail img-responsive mb16" src="/website/static/src/img/china_thumb.jpg"/>
                    </div>
                    <div class="col-md-3">
                        <img class="img img-thumbnail img-responsive mb16" src="/website/static/src/img/deers_thumb.jpg"/>
                    </div>
                    <div class="col-md-3">
                        <img class="img img-thumbnail img-responsive mb16" src="/website/static/src/img/desert_thumb.jpg"/>
                    </div>
                    <div class="col-md-3">
                        <img class="img img-thumbnail img-responsive mb16" src="/website/static/src/img/china_thumb.jpg"/>
                    </div>
                    <div class="col-md-3">
                        <img class="img img-thumbnail img-responsive mb16" src="/website/static/src/img/deers_thumb.jpg"/>
                    </div>
                    <div class="col-md-6">
                        <img class="img img-thumbnail img-responsive mb16" src="/website/static/src/img/landscape.jpg"/>
                    </div>
                    <div class="col-md-3">
                        <img class="img img-thumbnail img-responsive mb16" src="/website/static/src/img/china_thumb.jpg"/>
                    </div>
                </div>
            </div>
        </section>
    </div>


    <div data-snippet-id="pricing" data-selector-children=".oe_structure, [data-oe-type=html]">
        <div class="oe_snippet_thumbnail">
            <img class="oe_snippet_thumbnail_img" src="/website/static/src/img/blocks/block_comparison.png"/>
            <span class="oe_snippet_thumbnail_title">Comparisons</span>
        </div>
        <section class="oe_snippet_body">
            <div class="container">
              <div class="row">
                <div class="col-md-12 text-center mt16 mb32">
                    <h2>Our Offers</h2>
                </div>

                <div class="col-md-4">
                    <div class="panel panel-info">

                      <div class="panel-heading text-center">
                          <h2 style="margin: 0">Beginner</h2>
                          <p style="margin: 0" class="text-muted">
                              Starter package
                          </p>
                      </div>
                      <div class="panel-body text-center text-muted" style="background-color: rgba(0,0,0,0.1)">
                        <h2 style="margin: 0"><span>$</span><b style="font-size: 60px">450</b><small>.00</small></h2>
                        <div>per month</div>
                      </div>


                      <ul class="list-group">
                        <li class="list-group-item active">Battery: 8 hours</li>
                        <li class="list-group-item">Screen: 2.5 inch</li>
                        <li class="list-group-item">Weight: 1.1 ounces</li>
                        <li class="list-group-item">No support</li>
                      </ul>
                      <div class="panel-footer text-center">
                          <p class="text-muted">
                              <i>Free shipping, satisfied or reimbursed.</i>
                          </p>
                          <a href="/page/website.contactus" class="btn btn-primary btn-lg">Order now</a>
                      </div>
                    </div>
                </div>
                <div class="col-md-4">
                    <div class="panel panel-primary">

                      <div class="panel-heading text-center">
                          <h2 style="margin: 0">Professional</h2>
                          <p style="margin: 0">
                              Enterprise package
                          </p>
                      </div>
                      <div class="panel-body text-center text-muted" style="background-color: rgba(0,0,0,0.1)">
                        <h2 style="margin: 0"><span>$</span><b style="font-size: 60px">590</b><small>.00</small></h2>
                        <div>per month</div>
                      </div>


                      <ul class="list-group">
                        <li class="list-group-item active">Battery: 12 hours</li>
                        <li class="list-group-item">Screen: 2.8 inch</li>
                        <li class="list-group-item">Weight: 1.2 ounces</li>
                        <li class="list-group-item">Limited support</li>
                      </ul>
                      <div class="panel-footer text-center">
                          <p class="text-muted">
                              <i>Free shipping, satisfied or reimbursed.</i>
                          </p>
                          <a href="/page/website.contactus" class="btn btn-primary btn-lg">Order now</a>
                      </div>
                    </div>
                </div>
                <div class="col-md-4">
                    <div class="panel panel-info">

                      <div class="panel-heading text-center">
                          <h2 style="margin: 0">Expert</h2>
                          <p style="margin: 0" class="text-muted">
                              The top of the top
                          </p>
                      </div>
                      <div class="panel-body text-center text-muted" style="background-color: rgba(0,0,0,0.1)">
                        <h2 style="margin: 0"><span>$</span><b style="font-size: 60px">890</b><small>.00</small></h2>
                        <div>per month</div>
                      </div>


                      <ul class="list-group">
                        <li class="list-group-item active">Battery: 20 hours</li>
                        <li class="list-group-item">Screen: 2.8 inch</li>
                        <li class="list-group-item">Weight: 1.2 ounces</li>
                        <li class="list-group-item">Unlimited support</li>
                      </ul>
                      <div class="panel-footer text-center">
                          <p class="text-muted">
                              <i>Free shipping, satisfied or reimbursed.</i>
                          </p>
                          <a href="/page/website.contactus" class="btn btn-primary btn-lg">Contact us</a>
                      </div>
                    </div>

                </div>
              </div>
            </div>
        </section>
    </div>


    <div data-snippet-id="cta" data-selector-children=".oe_structure, [data-oe-type=html]">
        <div class="oe_snippet_thumbnail">
            <img class="oe_snippet_thumbnail_img" src="/website/static/src/img/blocks/block_button.png"/>
            <span class="oe_snippet_thumbnail_title">Button</span>
        </div>
        <section class="oe_snippet_body oe_snippet_darken oe_dark mb32 mt32">
            <div class="container">
              <div class="row">
                <div class="col-md-12 text-center mt16 mb16">
                    <a href="/page/website.contactus" class="btn btn-primary btn-lg">Contact us</a>
                </div>
              </div>
            </div>
        </section>
    </div>


    <div data-snippet-id="faq" data-selector-children=".oe_structure, [data-oe-type=html]">
        <div class="oe_snippet_thumbnail">
            <img class="oe_snippet_thumbnail_img" src="/website/static/src/img/blocks/block_faq.png"/>
            <span class="oe_snippet_thumbnail_title">FAQ</span>
        </div>
        <section class="oe_snippet_body">
            <div class="container">
                <h2 class="page-header">
                    Point of Sale Questions <small>v7</small>
                </h2>
                <h3>
                    Which hardware does OpenERP POS support?
                </h3>
                <p>
                    OpenERP's POS is a web application that can run on any device that
                    can display websites with little to no setup required.
                </p><p>
                    The Point of Sale works perfectly on any kind of touch enabled
                    device, whether it's multi-touch tablets like an iPad or
                    keyboardless resistive touchscreen terminals.
                </p>
                <h3>
                    Does it works offline?
                </h3>
                <p>
                    Deploy new stores with just an internet connection: no
                    installation, no specific hardware required. It works with any
                    iPad, Tablet PC, laptop or industrial POS machine.
                </p><p>
                    While an internet connection is required to start the Point of
                    Sale, it will stay operational even after a complete disconnection.
                </p>

                <h2 class="page-header">
                    Project Management Questions <small>v7</small>
                </h2>
                <h3>
                    Can I use it to manage projects based on agile methodologies?
                </h3>
                <p>
                    Yes.
                </p>
            </div>
        </section>
    </div>


    <div data-snippet-id="references" data-selector-children=".oe_structure, [data-oe-type=html]">
        <div class="oe_snippet_thumbnail">
            <img class="oe_snippet_thumbnail_img" src="/website/static/src/img/blocks/block_references.png"/>
            <span class="oe_snippet_thumbnail_title">References</span>
        </div>
        <section class="oe_snippet_body mb32 mt16">
            <div class="container">
                <div class="row">
                    <div class="col-md-12">
                        <h1 class="text-center">
                            Our References
                        </h1>
                        <h3 class="text-muted text-center">
                            More than 500 happy customers.
                        </h3>
                    </div>
                    <div class="col-md-4 col-md-offset-1 mt16 mb32">
                        <blockquote data-snippet-id="quote">
                            <p>
                                Write a quote here from one of your customers. Quotes are a
                                great way to build confidence in your products or services.
                            </p>
                            <small>Author of this quote</small>
                        </blockquote>
                    </div>
                    <div class="col-md-4 col-md-offset-2 mt16 mb32">
                        <blockquote data-snippet-id="quote">
                            <p>
                                OpenERP provides essential platform for our project management.
                                Things are better organized and more visible with it.
                            </p>
                            <small>John Doe, CEO</small>
                        </blockquote>
                    </div>
                    <div class="col-md-2 col-md-offset-1">
                        <img src="/website/static/src/img/openerp_logo.png" class="img img-responsive img-thumbnail"/>
                    </div>
                    <div class="col-md-2">
                        <img src="/website/static/src/img/openerp_logo.png" class="img img-responsive img-thumbnail"/>
                    </div>
                    <div class="col-md-2">
                        <img src="/website/static/src/img/openerp_logo.png" class="img img-responsive img-thumbnail"/>
                    </div>
                    <div class="col-md-2">
                        <img src="/website/static/src/img/openerp_logo.png" class="img img-responsive img-thumbnail"/>
                    </div>
                    <div class="col-md-2">
                        <img src="/website/static/src/img/openerp_logo.png" class="img img-responsive img-thumbnail"/>
                    </div>
                </div>
            </div>
        </section>
    </div>

    <div data-snippet-id="slider" data-selector-children=".oe_structure, [data-oe-type=html]">
        <li class="oe_snippet_options divider"></li>
        <li class="oe_snippet_options">
            <a href="#" class="button js_add">Add Slide</a>
        </li>
        <li class="oe_snippet_options">
            <a href="#" class="button js_remove">Remove Slide</a>
        </li>
        <div class="oe_snippet_thumbnail">
            <img class="oe_snippet_thumbnail_img" src="/website/static/src/img/blocks/block_quotes_slider.png"/>
            <span class="oe_snippet_thumbnail_title">Quotes Slider</span>
        </div>
<<<<<<< HEAD
        <section class="oe_snippet_body mb16">
            <div class="container">
                <div class="row mt16 mb16">
                    <div class="col-md-3 text-center">
                        <span class="fa fa-suitcase fa-5x"></span>
                        <h3 class="mt8 mb0">First Feature</h3>
                        <p class="text-muted">Tell what's the value for the customer for this feature.</p>
                    </div>
                    <div class="col-md-3 text-center">
                        <span class="fa fa-lock fa-5x"></span>
                        <h3 class="mt8 mb0">Second Feature</h3>
                        <p class="text-muted">Write what the customer would like to know, not what you want to show.</p>
                    </div>
                    <div class="col-md-3 text-center">
                        <span class="fa fa-heart fa-5x"></span>
                        <h3 class="mt8 mb0">Third Feature</h3>
                        <p class="text-muted">A small explanation of this great feature, in clear words.</p>
                    </div>
                    <div class="col-md-3 text-center">
                        <span class="fa fa-credit-card fa-5x"></span>
                        <h3 class="mt8 mb0">Fourth Feature</h3>
                        <p class="text-muted">A small explanation of this great feature on two lines.</p>
=======
        <div id="myQuoteCarousel" class="oe_snippet_body carousel quotecarousel slide mb0">
            <!-- Indicators -->
            <ol class="carousel-indicators mb0">
                <li data-target="#myQuoteCarousel" data-slide-to="0" class="active"></li>
                <li data-target="#myQuoteCarousel" data-slide-to="1"></li>
            </ol>
            <div class="carousel-inner">

                <div class="item text_only active">
                    <div class="container">
                        <div class="content">

                            <div class="row">
                                <blockquote class="mt48 mb16 col-md-4 col-md-offset-4">
                                        <p>
                                            Write a quote here from one of your customers. Quotes are a
                                            great way to build confidence in your products or services.
                                        </p>
                                        <small>Author of this quote</small>
                                </blockquote>
                            </div>

                        </div>
                    </div>
                </div>

                <div class="item text_only">
                    <div class="container">
                        <div class="content">

                            <div class="row">
                                <blockquote class="mt48 mb16 col-md-4 col-md-offset-4">
                                        <p>
                                            OpenERP provides essential platform for our project management.
                                            Things are better organized and more visible with it.
                                        </p>
                                        <small>John Doe, CEO</small>
                                </blockquote>
                            </div>

                        </div>
>>>>>>> 3324351b
                    </div>

                </div>
            </div>
        </div>
    </div>

    <div data-snippet-id="features-list" data-selector-children=".oe_structure, [data-oe-type=html]">
        <div class="oe_snippet_thumbnail">
            <img class="oe_snippet_thumbnail_img" src="/website/static/src/img/blocks/block_features.png"/>
            <span class="oe_snippet_thumbnail_title">Feature Grid</span>
        </div>
        <section class="oe_snippet_body mb16">
            <div class="container">
                <div class="row">
                    <div class="col-md-5 text-center">
                        <h2>List of Features</h2>
                        <h4 class="text-muted">Add a great slogan</h4>
                    </div>
                    <div class="col-md-5 text-center col-md-offset-2">
                        <h2>Second List</h2>
                        <h4 class="text-muted">Add a great slogan</h4>
                    </div>
                </div><div class="row">
                    <div class="col-md-5 mt16 mb16">
                        <div class="row">
                          <div class="col-md-12">
                            <span style="min-width: 45px" class="fa fa-3x fa-comment pull-left mb16"></span>
                            <h3 class="mt0 mb0">Change Icons</h3>
                            <p>Click on the icon to adapt it to your feature</p>
                          </div><div class="col-md-12">
                            <span style="min-width: 45px" class="fa fa-3x fa-columns pull-left mb16"></span>
                            <h3 class="mt0 mb0">Duplicate</h3>
                            <p>Duplicate blocks to add more features.</p>
                          </div><div class="col-md-12">
                            <span style="min-width: 45px" class="fa fa-3x fa-user pull-left mb16"></span>
                            <h3 class="mt0 mb0">Delete Blocks</h3>
                            <p class="text-muted">Select and delete blocks to remove some features.</p>
                          </div>
                        </div>
                    </div>
                    <div class="col-md-5 col-md-offset-2 mt16 mb16">
                        <div class="row">
                          <div class="col-md-12">
                            <span style="min-width: 45px" class="fa fa-3x fa-magic pull-left mb16"></span>
                            <h3 class="mt0 mb0">Great Value</h3>
                            <p>Tell features the visitor would like to know, not what you'd like to say.</p>
                          </div><div class="col-md-12">
                            <span style="min-width: 45px" class="fa fa-3x fa-bolt pull-left mb16"></span>
                            <h3 class="mt0 mb0">Change Background</h3>
                            <p>From the main container, you can change the background to highlight features.</p>
                          </div><div class="col-md-12">
                            <span style="min-width: 45px" class="fa fa-3x fa-picture-o pull-left mb16"></span>
                            <h3 class="mt0 mb0">Sample images</h3>
                            <p>All these icons are licensed under creative commons so that you can use them.</p>
                          </div>
                        </div>
                    </div>
                </div>
            </div>
        </section>
    </div>

</div>

<div id="snippet_effect" class="tab-pane fade">

    <div data-snippet-id="parallax" data-selector-children=".oe_structure, [data-oe-type=html]">
        <div class="oe_snippet_thumbnail">
            <img class="oe_snippet_thumbnail_img" src="/website/static/src/img/blocks/block_parallax.png"/>
            <span class="oe_snippet_thumbnail_title">Parallax</span>
        </div>
        <li class="oe_snippet_options dropdown-submenu">
            <a tabindex="-1" href="#">Scroll Speed</a>
            <ul class="dropdown-menu" name="parallax-scroll">
                <li data-value="0"><a>Static</a></li>
                <li data-value="0.3"><a>Very Slow</a></li>
                <li data-value="0.6"><a>Slow</a></li>
                <li data-value="1"><a>Fixed</a></li>
                <li data-value="1.4"><a>Fast</a></li>
                <li data-value="1.7"><a>Very Fast</a></li>
            </ul>
        </li>
        <section class="oe_snippet_body parallax"
                style="height: 320px; background-image: url('/website/static/src/img/banner/mountains.jpg')"
                data-scroll-background-ratio="0.3">
                <div><div class="oe_structure"/></div>
        </section>
    </div>

    <div data-snippet-id="parallax_quote" data-selector-children=".oe_structure, [data-oe-type=html]">
        <div class="oe_snippet_thumbnail">
            <img class="oe_snippet_thumbnail_img" src="/website/static/src/img/blocks/block_quotes_slider.png"/>
            <span class="oe_snippet_thumbnail_title">Parallax Slider</span>
        </div>
        <section class="oe_snippet_body parallax" data-snippet-id="parallax"
                 style="height: 320px; background-image: url('/website/static/src/img/parallax/quote.png')"
                data-scroll-background-ratio="0.3">
            <div>
                <div class="oe_structure">
                    <div id="myQuoteCarousel" class="carousel quotecarousel slide mb0" data-snippet-id="slider">
                        <!-- Indicators -->
                        <ol class="carousel-indicators mb0">
                            <li data-target="#myQuoteCarousel" data-slide-to="0" class="active"></li>
                            <li data-target="#myQuoteCarousel" data-slide-to="1"></li>
                        </ol>
                        <div class="carousel-inner">

                            <div class="item text_only active">
                                <div class="container">
                                    <div class="content">

                                        <div class="row">
                                            <blockquote class="mt48 mb16 col-md-4 col-md-offset-4">
                                                <p>
                                                    Write a quote here from one of your customers. Quotes are a
                                                    great way to build confidence in your products or services.
                                                </p>
                                                <small>Author of this quote</small>
                                            </blockquote>
                                        </div>

                                    </div>
                                </div>
                            </div>

                            <div class="item text_only">
                                <div class="container">
                                    <div class="content">

                                        <div class="row">
                                            <blockquote class="mt48 mb16 col-md-4 col-md-offset-4">
                                                <p>
                                                    OpenERP provides essential platform for our project management.
                                                    Things are better organized and more visible with it.
                                                </p>
                                                <small>John Doe, CEO</small>
                                            </blockquote>
                                        </div>

                                    </div>
                                </div>

                            </div>
                        </div>
                    </div>
                </div>
            </div>
        </section>
    </div>

</div>

<!-- use to declare snippet for snippet editor -->
<div id="snippet_hidden" class="hidden">

    <div data-snippet-id='colmd' data-selector-vertical-children='.row'>
        <div class="oe_snippet_thumbnail">
            <img class="oe_snippet_thumbnail_img" src="/website/static/src/img/blocks/block_column.png"/>
            <span class="oe_snippet_thumbnail_title">Add Column</span>
        </div>
        <div class="oe_snippet_body col-md-4">
            <img class="img img-rounded img-responsive" src="/website/static/src/img/china_thumb.jpg"/>
            <h4 class="mt16">Feature</h4>
            <p>
                Delete the above image or replace it with a picture
                that illustrates your message. Click on the picture to
                change it's <em>rounded corner</em> style.
            </p>
        </div>
    </div>

</div>

<div id="snippet_styles" class="hidden">

    <div data-snippet-style-id='text-style' data-selector="section">
        <li class="dropdown-submenu">
            <a tabindex="-1" href="#">Style</a>
            <ul class="dropdown-menu">
                <li data-class="readable"><a>Readability</a></li>
            </ul>
        </li>
    </div>

    <div data-snippet-style-id='carousel-style' data-selector="div[data-snippet-id='carousel']">
        <li class="dropdown-submenu" data-required="true">
            <a tabindex="-1" href="#">Layout</a>
            <ul class="dropdown-menu">
                <li data-class="text_only"><a>Text Only</a></li>
                <li data-class="image_text"><a>Image - Text</a></li>
                <li data-class="text_image"><a>Text - Image</a></li>
            </ul>
        </li>
    </div>

    <div data-snippet-style-id='background' data-selector="section, section[data-snippet-id='parallax'], div[data-snippet-id='carousel'], div[data-snippet-id='slider']">
        <li class="dropdown-submenu" data-required="true">
            <a tabindex="-1" href="#">Background</a>
            <ul class="dropdown-menu">
                <li class="dropdown-submenu">
                    <a tabindex="-2" href="#">Uniform Color</a>
                    <ul class="dropdown-menu">
                        <li data-class='oe_dark'><a>Darken</a></li>
                        <li data-class='oe_green'><a>Green</a></li>
                        <li data-class='oe_red'><a>Red</a></li>
                        <li data-class='oe_blue_light'><a>Turquoise</a></li>
                        <li data-class='oe_blue'><a>Dark Blue</a></li>
                        <li data-class='oe_orange'><a>Orange</a></li>
                        <li data-class='oe_purple'><a>Purple</a></li>
                        <li data-class='oe_black'><a>Black</a></li>
                    </ul>
                </li>
                <li class="dropdown-submenu">
                    <a tabindex="-2" href="#">People</a>
                    <ul class="dropdown-menu">
                        <li data-class="oe_img_bg" data-src="/website/static/src/img/parallax/parallax_bg.jpg"><a>Sunflower</a></li>
                        <li data-class="oe_img_bg" data-src="/website/static/src/img/banner/business_guy.jpg"><a>Business Guy</a></li>
                    </ul>
                </li>
                <li class="dropdown-submenu">
                    <a tabindex="-2" href="#">Landscape</a>
                    <ul class="dropdown-menu">
                        <li data-class="oe_img_bg" data-src="/website/static/src/img/banner/flower_field.jpg"><a>Flowers Field</a></li>
                        <li data-class="oe_img_bg" data-src="/website/static/src/img/banner/landscape.jpg"><a>Landscape</a></li>
                        <li data-class="oe_img_bg" data-src="/website/static/src/img/banner/mountains.jpg"><a>Mountains</a></li>
                        <li data-class="oe_img_bg" data-src="/website/static/src/img/banner/greenfields.jpg"><a>Greenfields</a></li>
                    </ul>
                </li>
                <li class="dropdown-submenu">
                    <a tabindex="-2" href="#">Various</a>
                    <ul class="dropdown-menu">
                        <li data-class="oe_img_bg" data-src="/website/static/src/img/banner/aqua.jpg"><a>Aqua</a></li>
                        <li data-class="oe_img_bg" data-src="/website/static/src/img/banner/baby_blue.jpg"><a>Baby Blue</a></li>
                        <li data-class="oe_img_bg" data-src="/website/static/src/img/banner/black.jpg"><a>Black</a></li>
                        <li data-class="oe_img_bg" data-src="/website/static/src/img/banner/color_splash.jpg"><a>Color Splash</a></li>
                        <li data-class="oe_img_bg" data-src="/website/static/src/img/banner/mango.jpg"><a>Mango</a></li>
                        <li data-class="oe_img_bg" data-src="/website/static/src/img/banner/orange_red.jpg"><a>Orange Red</a></li>
                        <li data-class="oe_img_bg" data-src="/website/static/src/img/banner/flower.jpg"><a>Purple</a></li>
                        <li data-class="oe_img_bg" data-src="/website/static/src/img/banner/velour.jpg"><a>Velour</a></li>
                        <li data-class="oe_img_bg" data-src="/website/static/src/img/banner/wood.jpg"><a>Wood</a></li>
                        <li data-class="oe_img_bg" data-src="/website/static/src/img/banner/yellow_green.jpg"><a>Yellow Green</a></li>
                        <li data-class="oe_img_bg" data-src="/website/static/src/img/parallax/quote.png"><a>Quote</a></li>
                    </ul>
                </li>
                <li data-class=""><a>None</a></li>
                <li><a style="background: none; padding: 5px; border-top: 1px solid #ddd;"></a></li>
                <li class="oe_custom_bg" data-class="oe_img_bg"><a><b>Choose an image...</b></a></li>
            </ul>
        </li>
    </div>

</div>

    </div>
</div>
</template>
</data>
</openerp><|MERGE_RESOLUTION|>--- conflicted
+++ resolved
@@ -658,30 +658,6 @@
             <img class="oe_snippet_thumbnail_img" src="/website/static/src/img/blocks/block_quotes_slider.png"/>
             <span class="oe_snippet_thumbnail_title">Quotes Slider</span>
         </div>
-<<<<<<< HEAD
-        <section class="oe_snippet_body mb16">
-            <div class="container">
-                <div class="row mt16 mb16">
-                    <div class="col-md-3 text-center">
-                        <span class="fa fa-suitcase fa-5x"></span>
-                        <h3 class="mt8 mb0">First Feature</h3>
-                        <p class="text-muted">Tell what's the value for the customer for this feature.</p>
-                    </div>
-                    <div class="col-md-3 text-center">
-                        <span class="fa fa-lock fa-5x"></span>
-                        <h3 class="mt8 mb0">Second Feature</h3>
-                        <p class="text-muted">Write what the customer would like to know, not what you want to show.</p>
-                    </div>
-                    <div class="col-md-3 text-center">
-                        <span class="fa fa-heart fa-5x"></span>
-                        <h3 class="mt8 mb0">Third Feature</h3>
-                        <p class="text-muted">A small explanation of this great feature, in clear words.</p>
-                    </div>
-                    <div class="col-md-3 text-center">
-                        <span class="fa fa-credit-card fa-5x"></span>
-                        <h3 class="mt8 mb0">Fourth Feature</h3>
-                        <p class="text-muted">A small explanation of this great feature on two lines.</p>
-=======
         <div id="myQuoteCarousel" class="oe_snippet_body carousel quotecarousel slide mb0">
             <!-- Indicators -->
             <ol class="carousel-indicators mb0">
@@ -723,7 +699,6 @@
                             </div>
 
                         </div>
->>>>>>> 3324351b
                     </div>
 
                 </div>
