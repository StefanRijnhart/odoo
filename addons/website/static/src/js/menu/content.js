odoo.define('website.contentMenu', function (require) {
'use strict';

var core = require('web.core');
var Dialog = require('web.Dialog');
var time = require('web.time');
var weContext = require('web_editor.context');
var widget = require('web_editor.widget');
var websiteNavbarData = require('website.navbar');
var websiteRootData = require('website.WebsiteRoot');
var Widget = require('web.Widget');

var _t = core._t;
var qweb = core.qweb;

var PagePropertiesDialog = widget.Dialog.extend({
    template: 'website.pagesMenu.page_info',
    xmlDependencies: widget.Dialog.prototype.xmlDependencies.concat(
        ['/website/static/src/xml/website.pageProperties.xml']
    ),
    events: _.extend({}, widget.Dialog.prototype.events, {
        'keyup input#page_name': '_onNameChanged',
        'keyup input#page_url': '_onUrlChanged',
        'change input#create_redirect': '_onCreateRedirectChanged',
    }),

    /**
     * @constructor
     * @override
     */
    init: function (parent, page_id, options) {
        var self = this;
        var serverUrl = window.location.origin + '/';
        var length_url = serverUrl.length;
        var serverUrlTrunc = serverUrl;
        if (length_url > 30) {
            serverUrlTrunc = serverUrl.slice(0,14) + '..' + serverUrl.slice(-14);
        }
        this.serverUrl = serverUrl;
        this.serverUrlTrunc = serverUrlTrunc;
        this.current_page_url = window.location.pathname;
        this.page_id = page_id;

        var buttons = [
            {text: _t("Save"), classes: 'btn-primary o_save_button', click: this.save},
            {text: _t("Discard"), close: true},
        ];
        if (options.fromPageManagement) {
<<<<<<< HEAD
            buttons.push({
                text: _t("Go To Page"),
                icon: 'fa-globe',
                classes: 'btn-link pull-right',
                click: function (e) {
                    window.location.href = self.page.url;
                },
            });
=======
            buttons.push({text: _t("Go To Page"), icon: "fa-globe", classes: "btn-link pull-right", click: function(e){window.location.href = '/' + self.page.url;}});
>>>>>>> d279a3e6
        }
        this._super(parent, _.extend({}, {
            title: _t("Page Properties"),
            size: 'medium',
            buttons: buttons,
        }, options || {}));
    },
    /**
     * @override
     */
    willStart: function () {
        var defs = [this._super.apply(this, arguments)];
        var self = this;
        var context = weContext.get();

        defs.push(this._rpc({
            model: 'website.page',
            method: 'get_page_info',
            args: [this.page_id, context.website_id],
            context: context,
        }).then(function (page) {
            page[0].url = _.str.startsWith(page[0].url, '/') ? page[0].url.substring(1) : page[0].url;
            self.page = page[0];
        }));

        defs.push(this._rpc({
            model: 'website.redirect',
            method: 'fields_get',
        }).then(function (fields) {
            self.fields = fields;
        }));

        return $.when.apply($, defs);
    },
    /**
     * @override
     */
    start: function () {
        var self = this;
        var context = weContext.get();

        var defs = [this._super.apply(this, arguments)];

        this.$('.ask_for_redirect').addClass('hidden');
        this.$('.redirect_type').addClass('hidden');
        this.$('.warn_about_call').addClass('hidden');

        defs.push(this._getPageDependencies(this.page_id, context)
        .then(function (dependencies) {
            var dep_text = [];
            _.each(dependencies, function (value, index) {
                if (value.length > 0) {
                    dep_text.push(value.length + ' ' + index.toLowerCase());
                }
            });
            dep_text = dep_text.join(', ');
            self.$('#dependencies_redirect').html(qweb.render('website.show_page_dependencies', { dependencies: dependencies, dep_text: dep_text }));
            self.$('#dependencies_redirect [data-toggle="popover"]').popover({
                container: 'body',
            });
        }));

        defs.push(this._getSupportedMimetype(context)
        .then(function (mimetypes) {
            self.supportedMimetype = mimetypes;
        }));

        defs.push(this._getPageKeyDependencies(this.page_id, context)
        .then(function (dependencies) {
            var dep_text = [];
            _.each(dependencies, function (value, index) {
                if (value.length > 0) {
                    dep_text.push(value.length + ' ' + index.toLowerCase());
                }
            });
            dep_text = dep_text.join(', ');
            self.$('.warn_about_call').html(qweb.render('website.show_page_key_dependencies', {dependencies: dependencies, dep_text: dep_text}));
            self.$('.warn_about_call [data-toggle="popover"]').popover({
               container: 'body',
            });
        }));

        var l10n = _t.database.parameters;
        var datepickersOptions = {
            minDate: moment({y: 1900}),
            maxDate: moment().add(200, 'y'),
            calendarWeeks: true,
            icons : {
                time: 'fa fa-clock-o',
                date: 'fa fa-calendar',
                next: 'fa fa-chevron-right',
                previous: 'fa fa-chevron-left',
                up: 'fa fa-chevron-up',
                down: 'fa fa-chevron-down',
            },
            locale : moment.locale(),
            format : time.strftime_to_moment_format(l10n.date_format +' '+ l10n.time_format),
            widgetPositioning : {
                horizontal: 'auto',
                vertical: 'top',
            },
        };
        if (this.page.date_publish) {
            datepickersOptions.defaultDate = this.page.date_publish;
        }
        this.$('#date_publish_container').datetimepicker(datepickersOptions);

        return $.when.apply($, defs);
    },
    /**
     * @override
     */
    destroy: function () {
        $('.popover').popover('hide');
        return this._super.apply(this, arguments);
    },

    //--------------------------------------------------------------------------
    // Public
    //--------------------------------------------------------------------------

    /**
     * @override
     */
    save: function (data) {
        var self = this;
        var context = weContext.get();
        var url = this.$('#page_url').val();

        var date_publish = this.$('#date_publish').val();
        if (date_publish !== '') {
            date_publish = time.datetime_to_str(new Date(date_publish));
        }
        var params = {
            id: this.page.id,
            name: this.$('#page_name').val(),
            // Replace duplicate following '/' by only one '/'
            url: url.replace(/\/{2,}/g, '/'),
            is_menu: this.$('#is_menu').prop('checked'),
            is_homepage: this.$('#is_homepage').prop('checked'),
            website_published: this.$('#is_published').prop('checked'),
            create_redirect: this.$('#create_redirect').prop('checked'),
            redirect_type: this.$('#redirect_type').val(),
            website_indexed: this.$('#is_indexed').prop('checked'),
            date_publish: date_publish,
        };
        this._rpc({
            model: 'website.page',
            method: 'save_page_info',
            args: [[context.website_id], params],
            context: context,
        }).then(function () {
            // If from page manager: reload url, if from page itself: go to
            // (possibly) new url
            if (self._getMainObject().model === 'website.page') {
                window.location.href = url.toLowerCase();
            } else {
                window.location.reload(true);
            }
        });
    },

    //--------------------------------------------------------------------------
    // Private
    //--------------------------------------------------------------------------

    /**
     * Retrieves the page URL dependencies for the given object id.
     *
     * @private
     * @param {integer} moID
     * @param {Object} context
     * @returns {Deferred<Array>}
     */
    _getPageDependencies: function (moID, context) {
        return this._rpc({
            model: 'website',
            method: 'page_search_dependencies',
            args: [moID],
            context: context,
        });
    },
    /**
     * Retrieves the page's key dependencies for the given object id.
     *
     * @private
     * @param {integer} moID
     * @param {Object} context
     * @returns {Deferred<Array>}
     */
    _getPageKeyDependencies: function (moID, context) {
        return this._rpc({
            model: 'website',
            method: 'page_search_key_dependencies',
            args: [moID],
            context: context,
        });
    },
    /**
     * Retrieves supported mimtype
     *
     * @private
     * @param {Object} context
     * @returns {Deferred<Array>}
     */
    _getSupportedMimetype: function (context) {
        return this._rpc({
            model: 'website',
            method: 'guess_mimetype',
            context: context,
        });
    },
    /**
     * Returns information about the page main object.
     *
     * @private
     * @returns {Object} model and id
     */
    _getMainObject: function () {
        var repr = $('html').data('main-object');
        var m = repr.match(/(.+)\((\d+),(.*)\)/);
        return {
            model: m[1],
            id: m[2] | 0,
        };
    },

    //--------------------------------------------------------------------------
    // Handlers
    //--------------------------------------------------------------------------

    /**
     * @private
     */
    _onUrlChanged: function () {
        var url = this.$('input#page_url').val();
        this.$('.ask_for_redirect').toggleClass('hidden', url === this.page.url);
    },
    /**
     * @private
     */
    _onNameChanged: function () {
        var name = this.$('input#page_name').val();
        // If the file type is a supported mimetype, check if it is t-called.
        // If so, warn user. Note: different from page_search_dependencies which
        // check only for url and not key
        var ext = '.' + this.page.name.split('.').pop();
        if (ext in this.supportedMimetype && ext !== '.html') {
            this.$('.warn_about_call').toggleClass('hidden', name === this.page.name);
        }
    },
    /**
     * @private
     */
    _onCreateRedirectChanged: function () {
        var createRedirect = this.$('input#create_redirect').prop('checked');
        this.$('.redirect_type').toggleClass('hidden', !createRedirect);
    },
});

var MenuEntryDialog = widget.LinkDialog.extend({
    xmlDependencies: widget.LinkDialog.prototype.xmlDependencies.concat(
        ['/website/static/src/xml/website.contentMenu.xml']
    ),

    /**
     * @constructor
     * @override
     */
    init: function (parent, options, editor, data) {
        data.text = data.name || '';
        data.isNewWindow = data.new_window;
        this.data = data;
        this.menu_link_options = options.menu_link_options;
        this._super(parent, _.extend({}, {
            title: _t("Create Menu"),
        }, options || {}), editor, data);
    },
    /**
     * @override
     */
    start: function () {
        var self = this;
        this.$('.o_link_dialog_preview').remove();
        this.$('.window-new, .link-style').closest('.form-group').remove();
        this.$('label[for="o_link_dialog_label_input"]').text(_t("Menu Label"));
        if (this.menu_link_options) { // add menu link option only when adding new menu
            self.$('#o_link_dialog_url_input').closest('.form-group').hide();
            this.$('#o_link_dialog_label_input').closest('.form-group').after(qweb.render('website.contentMenu.dialog.edit.link_menu_options'));
            // remove the label that is automatically added before
            this.$('#o_link_dialog_url_input').parent().siblings().html('');
            this.$('input[name=link_menu_options]').on('change', function () {
                self.$('#o_link_dialog_url_input').closest('.form-group').toggle();
            });
        }
        this.$modal.find('.modal-lg').removeClass('modal-lg')
                   .find('.col-md-8').removeClass('col-md-8').addClass('col-xs-12');
        return this._super.apply(this, arguments);
    },
    /**
     * @override
     */
    save: function () {
        var $e = this.$('#o_link_dialog_label_input');
        if (!$e.val() || !$e[0].checkValidity()) {
            $e.closest('.form-group').addClass('has-error');
            $e.focus();
            return;
        }
        if (this.$('input[name=link_menu_options]:checked').val() === 'new_page') {
            window.location = '/website/add/' + encodeURIComponent($e.val()) + '?add_menu=1';
            return;
        }
        return this._super.apply(this, arguments);
    },
});

var SelectEditMenuDialog = widget.Dialog.extend({
    template: 'website.contentMenu.dialog.select',
    xmlDependencies: widget.Dialog.prototype.xmlDependencies.concat(
        ['/website/static/src/xml/website.contentMenu.xml']
    ),

    /**
     * @constructor
     * @override
     */
    init: function (parent, options) {
        var self = this;
        self.roots = [{id: null, name: _t("Top Menu")}];
        $('[data-content_menu_id]').each(function () {
            self.roots.push({id: $(this).data('content_menu_id'), name: $(this).attr('name')});
        });
        this._super(parent, _.extend({}, {
            title: _t("Select a Menu"),
            save_text: _t("Continue")
        }, options || {}));
    },
    /**
     * @override
     */
    save: function () {
        this.final_data = parseInt(this.$el.find('select').val() || null);
        this._super.apply(this, arguments);
    },
});

var EditMenuDialog = widget.Dialog.extend({
    template: 'website.contentMenu.dialog.edit',
    xmlDependencies: widget.Dialog.prototype.xmlDependencies.concat(
        ['/website/static/src/xml/website.contentMenu.xml']
    ),
    events: _.extend({}, widget.Dialog.prototype.events, {
        'click a.js_add_menu': '_onAddMenuButtonClick',
        'click button.js_delete_menu': '_onDeleteMenuButtonClick',
        'click button.js_edit_menu': '_onEditMenuButtonClick',
    }),

    /**
     * @constructor
     * @override
     */
    init: function (parent, options, rootID) {
        this._super(parent, _.extend({}, {
            title: _t("Edit Menu"),
            size: 'medium',
        }, options || {}));
        this.rootID = rootID;
    },
    /**
     * @override
     */
    willStart: function () {
        var defs = [this._super.apply(this, arguments)];
        var self = this;
        var context = weContext.get();
        defs.push(this._rpc({
            model: 'website.menu',
            method: 'get_tree',
            args: [context.website_id, this.rootID],
            context: context,
        }).then(function (menu) {
            self.menu = menu;
            self.root_menu_id = menu.id;
            self.flat = self._flatenize(menu);
            self.to_delete = [];
        }));
        return $.when.apply($, defs);
    },
    /**
     * @override
     */
    start: function () {
        var r = this._super.apply(this, arguments);
        this.$('.oe_menu_editor').nestedSortable({
            listType: 'ul',
            handle: 'div',
            items: 'li',
            maxLevels: 2,
            toleranceElement: '> div',
            forcePlaceholderSize: true,
            opacity: 0.6,
            placeholder: 'oe_menu_placeholder',
            tolerance: 'pointer',
            attribute: 'data-menu-id',
            expression: '()(.+)', // nestedSortable takes the second match of an expression (*sigh*)
        });
        return r;
    },

    //--------------------------------------------------------------------------
    // Public
    //--------------------------------------------------------------------------

    /**
     * @override
     */
    save: function () {
        var _super = this._super.bind(this);
        var self = this;
        var new_menu = this.$('.oe_menu_editor').nestedSortable('toArray', {startDepthCount: 0});
        var levels = [];
        var data = [];
        var context = weContext.get();
        // Resequence, re-tree and remove useless data
        new_menu.forEach(function (menu) {
            if (menu.id) {
                levels[menu.depth] = (levels[menu.depth] || 0) + 1;
                var mobj = self.flat[menu.id];
                mobj.sequence = levels[menu.depth];
                mobj.parent_id = (menu.parent_id|0) || menu.parent_id || self.root_menu_id;
                delete(mobj.children);
                data.push(mobj);
            }
        });
        this._rpc({
            model: 'website.menu',
            method: 'save',
            args: [[context.website_id], { data: data, to_delete: self.to_delete }],
            context: context,
        }).then(function () {
            return _super();
        });
    },

    //--------------------------------------------------------------------------
    // Private
    //--------------------------------------------------------------------------

    /**
     * Returns a mapping id -> menu item containing all the menu items in the
     * given menu hierarchy.
     *
     * @private
     * @param {Object} node
     * @param {Object} [_dict] internal use: the mapping being built
     * @returns {Object}
     */
    _flatenize: function (node, _dict) {
        _dict = _dict || {};
        var self = this;
        _dict[node.id] = node;
        node.children.forEach(function (child) {
            self._flatenize(child, _dict);
        });
        return _dict;
    },

    //--------------------------------------------------------------------------
    // Handlers
    //--------------------------------------------------------------------------

    /**
     * Called when the "add menu" button is clicked -> Opens the appropriate
     * dialog to edit this new menu.
     *
     * @private
     */
    _onAddMenuButtonClick: function () {
        var self = this;
        var dialog = new MenuEntryDialog(this, {menu_link_options: true}, undefined, {});
        dialog.on('save', this, function (link) {
            var new_menu = {
                id: _.uniqueId('new-'),
                name: link.text,
                url: link.url,
                new_window: link.isNewWindow,
                parent_id: false,
                sequence: 0,
                children: [],
            };
            self.flat[new_menu.id] = new_menu;
            self.$('.oe_menu_editor').append(
                qweb.render('website.contentMenu.dialog.submenu', { submenu: new_menu }));
        });
        dialog.open();
    },
    /**
     * Called when the "delete menu" button is clicked -> Deletes this menu.
     *
     * @private
     */
    _onDeleteMenuButtonClick: function (ev) {
        var $menu = $(ev.currentTarget).closest('[data-menu-id]');
        var menuID = $menu.data('menu-id')|0;
        if (menuID) {
            this.to_delete.push(menuID);
        }
        $menu.remove();
    },
    /**
     * Called when the "edit menu" button is clicked -> Opens the appropriate
     * dialog to edit this menu.
     *
     * @private
     */
    _onEditMenuButtonClick: function (ev) {
        var self = this;
        var menu_id = $(ev.currentTarget).closest('[data-menu-id]').data('menu-id');
        var menu = self.flat[menu_id];
        if (menu) {
            var dialog = new MenuEntryDialog(this, {}, undefined, menu);
            dialog.on('save', this, function (link) {
                var id = link.id;
                var menu_obj = self.flat[id];
                _.extend(menu_obj, {
                    'name': link.text,
                    'url': link.url,
                    'new_window': link.isNewWindow,
                });
                var $menu = self.$('[data-menu-id="' + id + '"]');
                $menu.find('.js_menu_label').first().text(menu_obj.name);
            });
            dialog.open();
        } else {
            Dialog.alert(null, "Could not find menu entry");
        }
    },
});

var ContentMenu = websiteNavbarData.WebsiteNavbarActionWidget.extend({
    xmlDependencies: ['/website/static/src/xml/website.xml'],
    actions: _.extend({}, websiteNavbarData.WebsiteNavbarActionWidget.prototype.actions || {}, {
        edit_menu: '_editMenu',
        page_properties: '_pageProperties',
    }),

    //--------------------------------------------------------------------------
    // Private
    //--------------------------------------------------------------------------

    /**
     * Returns information about the page main object.
     *
     * @private
     * @returns {Object} model and id
     */
    _getMainObject: function () {
        var repr = $('html').data('main-object');
        var m = repr.match(/(.+)\((\d+),(.*)\)/);
        return {
            model: m[1],
            id: m[2] | 0,
        };
    },

    //--------------------------------------------------------------------------
    // Actions
    //--------------------------------------------------------------------------

    /**
     * Asks the user which menu to edit if multiple menus exist on the page.
     * Then opens the menu edition dialog.
     * Then executes the given callback once the edition is saved, to finally
     * reload the page.
     *
     * @private
     * @param {function} [beforeReloadCallback]
     * @returns {Deferred}
     *          Unresolved if the menu is edited and saved as the page will be
     *          reloaded.
     *          Resolved otherwise.
     */
    _editMenu: function (beforeReloadCallback) {
        var self = this;
        var def = $.Deferred();

        // If there is multiple menu on the page, ask the user which one he
        // wants to edit
        var selectDef = $.Deferred();
        if ($('[data-content_menu_id]').length) {
            var select = new SelectEditMenuDialog(this);
            select.on('save', selectDef, selectDef.resolve);
            select.on('cancel', def, def.resolve);
            select.open();
        } else {
            selectDef.resolve(null);
        }
        selectDef.then(function (rootID) {
            // Open the dialog to show the menu structure and allow its edition
            var editDef = $.Deferred();
            var dialog = new EditMenuDialog(self, {}, rootID).open();
            dialog.on('save', editDef, editDef.resolve);
            dialog.on('cancel', def, def.resolve);
            return editDef;
        }).then(function () {
            // Before reloading the page after menu modification, does the
            // given action to do.
            return beforeReloadCallback && beforeReloadCallback();
        }).then(function () {
            // Reload the page so that the menu modification are shown
            window.location.reload(true);
        });

        return def;
    },
    /**
     * Opens the page properties dialog.
     *
     * @private
     * @returns {Deferred}
     */
    _pageProperties: function () {
        var moID = this._getMainObject().id;
        var dialog = new PagePropertiesDialog(this, moID, {}).open();
        return dialog.opened();
    },
});

var PageManagement = Widget.extend({
    xmlDependencies: ['/website/static/src/xml/website.xml'],
    events: {
        'click a.js_page_properties': '_onPagePropertiesButtonClick',
        'click a.js_clone_page': '_onClonePageButtonClick',
        'click a.js_delete_page': '_onDeletePageButtonClick',
    },

    //--------------------------------------------------------------------------
    // Private
    //--------------------------------------------------------------------------

    /**
     * Retrieves the page dependencies for the given object id.
     *
     * @private
     * @param {integer} moID
     * @param {Object} context
     * @returns {Deferred<Array>}
     */
    _getPageDependencies: function (moID, context) {
        return this._rpc({
            model: 'website',
            method: 'page_search_dependencies',
            args: [moID],
            context: context,
        });
    },

    //--------------------------------------------------------------------------
    // Handlers
    //--------------------------------------------------------------------------

    _onPagePropertiesButtonClick: function (ev) {
        var moID = $(ev.currentTarget).data('id');
        var dialog = new PagePropertiesDialog(this,moID, {'fromPageManagement': true}).open();
        return dialog;
    },
    _onClonePageButtonClick: function (ev) {
        var pageId = $(ev.currentTarget).data('id');
        var context = weContext.get();
        this._rpc({
            model: 'website.page',
            method: 'clone_page',
            args: [pageId],
            kwargs: {
                context: context,
            },
        }).then(function (path) {
            window.location.href = path;
        });
    },
    _onDeletePageButtonClick: function (ev) {
        var pageId = $(ev.currentTarget).data('id');
        var self = this;
        var context = weContext.get();

        var def = $.Deferred();
        // Search the page dependencies
        this._getPageDependencies(pageId, context)
        .then(function (dependencies) {
        // Inform the user about those dependencies and ask him confirmation
            var confirmDef = $.Deferred();
            Dialog.safeConfirm(self, "", {
                title: _t("Delete Page"),
                $content: $(qweb.render('website.delete_page', {dependencies: dependencies})),
                confirm_callback: confirmDef.resolve.bind(confirmDef),
                cancel_callback: def.resolve.bind(self),
            });
            return confirmDef;
        }).then(function () {
        // Delete the page if the user confirmed
            return self._rpc({
                model: 'website.page',
                method: 'delete_page',
                args: [pageId],
                context: context,
            });
        }).then(function () {
            window.location.reload(true);
        }, def.reject.bind(def));
    },
});

websiteNavbarData.websiteNavbarRegistry.add(ContentMenu, '#content-menu');
websiteRootData.websiteRootRegistry.add(PageManagement, '#edit_website_pages');

return {
    PagePropertiesDialog: PagePropertiesDialog,
    ContentMenu: ContentMenu,
    EditMenuDialog: EditMenuDialog,
    MenuEntryDialog: MenuEntryDialog,
    SelectEditMenuDialog: SelectEditMenuDialog,
};
});<|MERGE_RESOLUTION|>--- conflicted
+++ resolved
@@ -46,18 +46,14 @@
             {text: _t("Discard"), close: true},
         ];
         if (options.fromPageManagement) {
-<<<<<<< HEAD
             buttons.push({
                 text: _t("Go To Page"),
                 icon: 'fa-globe',
                 classes: 'btn-link pull-right',
                 click: function (e) {
-                    window.location.href = self.page.url;
+                    window.location.href = '/' + self.page.url;
                 },
             });
-=======
-            buttons.push({text: _t("Go To Page"), icon: "fa-globe", classes: "btn-link pull-right", click: function(e){window.location.href = '/' + self.page.url;}});
->>>>>>> d279a3e6
         }
         this._super(parent, _.extend({}, {
             title: _t("Page Properties"),
