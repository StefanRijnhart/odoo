/*       THIS CSS FILE IS FOR WEBSITE THEMING CUSTOMIZATION ONLY
 *
 * css for editor buttons, openerp widget included in the website and other
 * stuff must go to the editor.css
 *
 */
/* ----- GENERIC LAYOUTING HELPERS ---- */
/* Vertical Spacing */
.mt128 {
  margin-top: 128px !important;
}

.mt92 {
  margin-top: 92px !important;
}

.mt64 {
  margin-top: 64px !important;
}

.mt48 {
  margin-top: 48px !important;
}

.mt32 {
  margin-top: 32px !important;
}

.mt16 {
  margin-top: 16px !important;
}

.mt8 {
  margin-top: 8px !important;
}

.mt4 {
  margin-top: 4px !important;
}

.mt0 {
  margin-top: 0px !important;
}

.mb128 {
  margin-bottom: 128px !important;
}

.mb92 {
  margin-bottom: 92px !important;
}

.mb64 {
  margin-bottom: 64px !important;
}

.mb48 {
  margin-bottom: 48px !important;
}

.mb32 {
  margin-bottom: 32px !important;
}

.mb16 {
  margin-bottom: 16px !important;
}

.mb8 {
  margin-bottom: 8px !important;
}

.mb4 {
  margin-bottom: 4px !important;
}

.mb0 {
  margin-bottom: 0px !important;
}

/* Extra Styles */
img.shadow {
  -webkit-border-radius: 3px;
  -moz-border-radius: 3px;
  -ms-border-radius: 3px;
  -o-border-radius: 3px;
  border-radius: 3px;
  -webkit-box-shadow: 0px 3px 8px rgba(0, 0, 0, 0.2);
  -moz-box-shadow: 0px 3px 8px rgba(0, 0, 0, 0.2);
  box-shadow: 0px 3px 8px rgba(0, 0, 0, 0.2);
  margin: 0 auto;
}

h1.text-muted, h2.text-muted, h3.text-muted {
  margin-top: 10px;
}

header a.navbar-brand.logo {
  padding: 0 15px;
}
header a.navbar-brand img {
  max-height: 50px;
}

<<<<<<< HEAD
/* ----- Snippets Styles ----- */
.readable {
  font-size: 120%;
  max-width: 700px;
  margin-left: auto;
  margin-right: auto;
=======
/* ----- EDITOR ----- */
.css_non_editable_mode_hidden {
  display: none;
>>>>>>> b598d520
}

/* ----- BOOTSTRAP FIX ----- */
.container .container {
  padding-left: 0;
  padding-right: 0;
}

/* ----- BOOTSTRAP HACK FOR HEADER NAV BAR ----- */
.navbar.navbar-static-top {
  margin-bottom: 0;
}
.navbar.navbar-static-top ul.nav > li.divider {
  margin-top: 15px;
  padding-top: 20px;
  border-right: 1px solid grey;
}

/* ----- BOOTSTRAP HACK FOR STICKY FOOTER ----- */
html, body, #wrapwrap {
  -webkit-box-sizing: border-box;
  -moz-box-sizing: border-box;
  box-sizing: border-box;
  height: 100%;
}

#wrapwrap {
  display: table;
  width: 100%;
}

header, main, footer {
  display: table-row;
}

footer {
  height: 100%;
  background: #eff8f8;
  background: rgba(200, 200, 200, 0.1);
}

#footer_container {
  padding-top: 24px;
  padding-bottom: 12px;
}

/* ----- BOOTSTRAP FIX ----- */
.col-md-12 {
  float: left;
  width: 100%;
}

.row {
  min-height: 32px;
  width: 100%;
}

/* ---- HACK FOR COVERING UP CK EDITOR BOGUS P INSERTION --- */
.oe_structure.oe_editable.oe_empty:empty, .oe_editable[data-oe-type=html]:empty, .oe_structure.oe_editable.oe_empty > .oe_drop_zone.oe_insert:only-child, [data-oe-type=html] > .oe_drop_zone.oe_insert:only-child {
  background-image: url("/website/static/src/img/drag_here.png") !important;
}

.oe_structure.oe_empty:empty, [data-oe-type=html]:empty, .oe_structure.oe_empty > .oe_drop_zone.oe_insert:only-child, [data-oe-type=html] > .oe_drop_zone.oe_insert:only-child {
  background-image: none;
  background-repeat: no-repeat;
  background-position: center;
  height: 220px !important;
}

.oe_structure.oe_empty > .oe_drop_zone.oe_insert:only-child, [data-oe-type=html] > .oe_drop_zone.oe_insert:only-child {
  position: static;
}

.oe_structure.oe_empty:empty:before, [data-oe-type=html]:empty:before, .oe_structure.oe_empty > .oe_drop_zone.oe_insert:only-child:before, [data-oe-type=html] > .oe_drop_zone.oe_insert:only-child:before {
  content: " ";
  text-align: center;
  display: block;
  padding-top: 160px;
  padding-bottom: 30px;
  color: grey;
  font-size: 24px;
}

.oe_structure.oe_editable.oe_empty:empty:before, .oe_editable[data-oe-type=html]:empty:before, .oe_structure.oe_editable.oe_empty > .oe_drop_zone.oe_insert:only-child:before, [data-oe-type=html] > .oe_drop_zone.oe_insert:only-child:before {
  content: "Drag Building Blocks Here" !important;
}

.css_editable_display {
  display: none;
}

/* ---- HACK FOR COVERING UP CK EDITOR BOGUS P INSERTION --- */
.navbar .nav > li > p {
  margin-bottom: 0px;
}

/* ---- HOMEPAGE THEME CUSTOMIZATION ---- */
.nav-hierarchy {
  padding-left: 16px;
}

#themes-list .well {
  padding: 0 0 20px 0;
}

/* -- Hack for removing double scrollbar from mobile preview -- */
div#mobile-preview.modal {
  overflow: hidden;
  overflow-y: hidden;
}

ul.nav-stacked > li > a {
  padding: 2px 15px;
}

#customize-menu .dropdown-header {
  text-transform: uppercase;
}

/* ---- PUBLISH ---- */
.css_published .btn-danger, .css_published .css_publish {
  display: none;
}

.css_unpublished .btn-success, .css_unpublished .css_unpublish {
  display: none;
}

[data-publish='off'] {
  filter: progid:DXImageTransform.Microsoft.Alpha(Opacity=50);
  opacity: 0.5;
}

/* ---- END of PUBLISH ---- */
::-moz-selection {
  background: rgba(150, 150, 220, 0.3);
}

::selection {
  background: rgba(150, 150, 220, 0.3);
}

.logo-img {
  width: 220px;
}

.oe_demo {
  position: relative;
}
.oe_demo img {
  width: 100%;
}
.oe_demo div {
  position: absolute;
  left: 0;
  background-color: rgba(0, 0, 0, 0.4);
  opacity: 0.85;
  bottom: 0px;
  width: 100%;
  padding: 7px;
  color: white;
  font-weight: bold;
}
.oe_demo div a {
  color: white;
}

/* ---- SNIPPETS --- */
[data-snippet-id], .colmd, .hr, .blockquote {
  overflow: hidden;
}

@media (max-width: 400px) {
  [data-snippet-id] {
    height: auto !important;
  }
}
.carousel-inner {
  height: 100%;
}
.carousel-inner .item {
  height: 100%;
  background-size: 100%;
}

.carousel .carousel-caption {
  left: auto;
  right: auto;
  bottom: 10%;
  text-align: left;
  padding: 20px;
  background: rgba(0, 0, 0, 0.4);
}
.carousel .carousel-caption h1, .carousel .carousel-caption h2, .carousel .carousel-caption h3 {
  margin-top: 10px;
  margin-bottom: 10px;
}
.carousel .carousel-image {
  right: 50%;
  left: 50%;
  top: 5%;
  bottom: 5%;
  position: absolute;
  max-height: 90%;
  margin: 0 auto;
}
.carousel .item.text_only .carousel-image {
  display: none !important;
}
.carousel .item.text_only .carousel-caption {
  left: 10%;
  right: 10%;
  top: 10%;
  bottom: auto;
  text-align: center;
  background: transparent;
}
.carousel .item.image_text .carousel-caption {
  right: 10%;
}
.carousel .item.image_text .carousel-image {
  left: 10%;
}
.carousel .carousel-control {
  cursor: pointer;
}
.carousel .carousel-control span {
  top: 50%;
  position: absolute;
  margin-top: -8px;
}
.carousel .carousel-control.left span {
  left: 10px;
}
.carousel .carousel-control.right span {
  right: 10px;
}

.quotecarousel {
  padding-bottom: 16px;
}

/* Parallax Theme */
div.carousel[data-snippet-id="slider"] .carousel-indicators li {
  border: 1px solid grey;
}
div.carousel[data-snippet-id="slider"] .carousel-indicators .active {
  background-color: grey;
}

.parallax {
  position: relative;
  background-size: 100%;
  display: table;
  width: 100%;
  min-height: 100px;
}
.parallax.oe_small {
  min-height: 200px;
}
.parallax.oe_medium {
  min-height: 300px;
}
.parallax.oe_big {
  min-height: 450px;
}
.parallax > div {
  display: table-cell;
  vertical-align: middle;
  padding: 32px 0;
}

/* Background */
.oe_dark {
  background: #eff8f8;
  background: rgba(200, 200, 200, 0.14);
  -webkit-box-shadow: 0px 5px 9px -7px rgba(0, 0, 255, 0.5) inset, 0px -3px 9px -7px rgba(0, 0, 255, 0.5) inset;
  -moz-box-shadow: 0px 5px 9px -7px rgba(0, 0, 255, 0.5) inset, 0px -3px 9px -7px rgba(0, 0, 255, 0.5) inset;
  box-shadow: 0px 5px 9px -7px rgba(0, 0, 255, 0.5) inset, 0px -3px 9px -7px rgba(0, 0, 255, 0.5) inset;
}

.oe_black {
  background-color: rgba(0, 0, 0, 0.9);
  color: white;
}

.oe_green {
  background-color: #51d466;
  color: white;
}
.oe_green .text-muted {
  color: #dddddd;
}

.oe_blue_light {
  background-color: #4791d2;
  color: white;
}
.oe_blue_light .text-muted {
  color: #dddddd;
}

.oe_blue {
  background-color: #34495e;
  color: white;
}

.oe_orange {
  background-color: #e67e22;
  color: white;
}
.oe_orange .text-muted {
  color: #dddddd;
}

.oe_purple {
  background-color: #b163a3;
  color: white;
}
.oe_purple .text-muted {
  color: #dddddd;
}

.oe_red {
  background-color: #f75353;
  color: white;
}
.oe_red .text-muted {
  color: #dddddd;
}

/* Misc */
.oe_img_bg {
  background-size: 100%;
}

.texttop {
  vertical-align: top;
}

table.well tr th {
  text-align: right;
  padding-right: 10px;
}
table.well tr td {
  padding-right: 5px;
}

.logo-img {
  width: 220px;
}

.oe_demo {
  position: relative;
}
.oe_demo img {
  width: 100%;
}
.oe_demo div {
  position: absolute;
  left: 0;
  background-color: rgba(0, 0, 0, 0.4);
  opacity: 0.85;
  bottom: 0px;
  width: 100%;
  padding: 7px;
  color: white;
  font-weight: bold;
}
.oe_demo div a {
  color: white;
}

address .fa.fa-mobile-phone {
  margin: 0 3px 0 2px;
}
address .fa.fa-file-text-o {
  margin-right: 1px;
}

span[data-oe-type="monetary"] {
  white-space: nowrap;
}

.oe_template_fallback {
  -webkit-column-count: 3;
  -moz-column-count: 3;
  -ms-column-count: 3;
  -o-column-count: 3;
  column-count: 3;
}

.oe_website_login_container {
  width: 400px;
  margin: 40px auto;
}<|MERGE_RESOLUTION|>--- conflicted
+++ resolved
@@ -1,3 +1,4 @@
+@charset "utf-8";
 /*       THIS CSS FILE IS FOR WEBSITE THEMING CUSTOMIZATION ONLY
  *
  * css for editor buttons, openerp widget included in the website and other
@@ -102,18 +103,17 @@
   max-height: 50px;
 }
 
-<<<<<<< HEAD
 /* ----- Snippets Styles ----- */
 .readable {
   font-size: 120%;
   max-width: 700px;
   margin-left: auto;
   margin-right: auto;
-=======
+}
+
 /* ----- EDITOR ----- */
 .css_non_editable_mode_hidden {
   display: none;
->>>>>>> b598d520
 }
 
 /* ----- BOOTSTRAP FIX ----- */
