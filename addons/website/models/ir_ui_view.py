--- conflicted
+++ resolved
@@ -157,38 +157,18 @@
 
     @api.model
     def _view_obj(self, view_id):
-<<<<<<< HEAD
-        if isinstance(view_id, str):
-            if 'website_id' in self._context:
-                domain = [('key', '=', view_id)] + self.env['website'].website_domain(self._context.get('website_id'))
-                order = 'website_id'
-            else:
-                domain = [('key', '=', view_id)]
-                order = self._order
-            views = self.search(domain, order=order)
-            if views:
-                return views.filter_duplicate()
-            else:
-                return self.env.ref(view_id)
-        elif isinstance(view_id, int):
-            return self.browse(view_id)
-
-        # assume it's already a view object (WTF?)
-        return view_id
-=======
         ''' Given an xml_id or a view_id, return the corresponding view record.
             In case of website context, return the most specific one.
             :param view_id: either a string xml_id or an integer view_id
             :return: The view record or empty recordset
         '''
-        if isinstance(view_id, pycompat.string_types) or isinstance(view_id, pycompat.integer_types):
+        if isinstance(view_id, str) or isinstance(view_id, int):
             return self.env['website'].viewref(view_id)
         else:
             # It can already be a view object when called by '_views_get()' that is calling '_view_obj'
             # for it's inherit_children_ids, passing them directly as object record. (Note that it might
             # be a view_id from another website but it will be filtered in 'get_related_views()')
             return view_id if view_id._name == 'ir.ui.view' else self.env['ir.ui.view']
->>>>>>> 3e4138de
 
     @api.model
     def _get_inheriting_views_arch_website(self, view_id):
