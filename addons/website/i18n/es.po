--- conflicted
+++ resolved
@@ -28,11 +28,7 @@
 msgstr ""
 "Project-Id-Version: Odoo 9.0\n"
 "Report-Msgid-Bugs-To: \n"
-<<<<<<< HEAD
-"POT-Creation-Date: 2016-08-19 10:24+0000\n"
-=======
 "POT-Creation-Date: 2016-08-18 14:06+0000\n"
->>>>>>> bc1a0a32
 "PO-Revision-Date: 2016-07-07 10:49+0000\n"
 "Last-Translator: Eric Antones <eantones@users.noreply.github.com>\n"
 "Language-Team: Spanish (http://www.transifex.com/odoo/odoo-9/language/es/)\n"
@@ -1476,10 +1472,6 @@
 
 #. module: website
 #. openerp-web
-<<<<<<< HEAD
-#: code:addons/website/static/src/js/website.backendDashboard.js:85
-=======
->>>>>>> bc1a0a32
 #: code:addons/website/static/src/xml/website.xml:63
 #: model:ir.ui.view,arch_db:website.500
 #: model:ir.ui.view,arch_db:website.view_website_config_settings
@@ -1813,11 +1805,6 @@
 msgstr "Personalice el banner"
 
 #. module: website
-#: model:ir.ui.menu,name:website.menu_dashboard
-msgid "Dashboard"
-msgstr ""
-
-#. module: website
 #: model:ir.model.fields,field_description:website.field_website_config_settings_default_lang_id
 #: model:ir.model.fields,field_description:website.field_website_default_lang_id
 msgid "Default language"
@@ -2014,13 +2001,6 @@
 #: model:ir.ui.view,arch_db:website.publish_management
 msgid "Edit in backend"
 msgstr "Editar en el backend"
-
-#. module: website
-#. openerp-web
-#: code:addons/website/static/src/xml/website.backend.xml:29
-#, python-format
-msgid "Edit my Analytics Client ID"
-msgstr ""
 
 #. module: website
 #: model:ir.ui.view,arch_db:website.page_404
@@ -2145,11 +2125,6 @@
 msgstr "Rápido"
 
 #. module: website
-#: model:ir.model.fields,field_description:website.field_website_config_settings_favicon
-msgid "Favicon"
-msgstr ""
-
-#. module: website
 #: model:ir.ui.view,arch_db:website.s_three_columns
 msgid "Feature One"
 msgstr "Característica uno"
@@ -2317,13 +2292,6 @@
 msgstr "Cuenta GitHub"
 
 #. module: website
-#. openerp-web
-#: code:addons/website/static/src/xml/website.backend.xml:42
-#, python-format
-msgid "Go to our"
-msgstr ""
-
-#. module: website
 #: model:ir.ui.view,arch_db:website.website_planner
 msgid "Go to the page you want to translate"
 msgstr ""
@@ -2334,13 +2302,6 @@
 #, python-format
 msgid "Good Job!"
 msgstr "¡Buen trabajo!"
-
-#. module: website
-#. openerp-web
-#: code:addons/website/static/src/js/website.backendDashboard.js:72
-#, fuzzy, python-format
-msgid "Google Analytics"
-msgstr "Google Analytics."
 
 #. module: website
 #: model:ir.model.fields,field_description:website.field_website_config_settings_google_analytics_key
@@ -2466,11 +2427,7 @@
 #. module: website
 #: model:ir.model.fields,field_description:website.field_website_config_settings_id
 #: model:ir.model.fields,field_description:website.field_website_id
-<<<<<<< HEAD
-#: model:ir.model.fields,field_description:website.field_website_menu_id_2037
-=======
 #: model:ir.model.fields,field_description:website.field_website_menu_id_2055
->>>>>>> bc1a0a32
 #: model:ir.model.fields,field_description:website.field_website_published_mixin_id
 #: model:ir.model.fields,field_description:website.field_website_seo_metadata_id
 msgid "ID"
@@ -2558,13 +2515,6 @@
 msgstr ""
 
 #. module: website
-#. openerp-web
-#: code:addons/website/static/src/js/website.backendDashboard.js:95
-#, python-format
-msgid "Incorrect Client ID"
-msgstr ""
-
-#. module: website
 #: model:ir.ui.view,arch_db:website.show_website_info
 msgid "Information about the"
 msgstr "Información sobre"
@@ -2578,12 +2528,6 @@
 #. module: website
 #: model:ir.model,name:website.model_base_language_install
 msgid "Install Language"
-msgstr "Instalar idioma"
-
-#. module: website
-#: model:ir.ui.view,arch_db:website.view_website_config_settings
-#, fuzzy
-msgid "Install a language"
 msgstr "Instalar idioma"
 
 #. module: website
@@ -2759,13 +2703,6 @@
 msgstr ""
 
 #. module: website
-#. openerp-web
-#: code:addons/website/static/src/xml/website.backend.xml:25
-#, fuzzy, python-format
-msgid "Link my Analytics Account"
-msgstr "Cuenta LinkedIn"
-
-#. module: website
 #: model:ir.model.fields,field_description:website.field_website_config_settings_social_linkedin
 #: model:ir.model.fields,field_description:website.field_website_social_linkedin
 msgid "LinkedIn Account"
@@ -2829,11 +2766,7 @@
 msgstr ""
 
 #. module: website
-<<<<<<< HEAD
-#: code:addons/website/models/website.py:321
-=======
 #: code:addons/website/models/website.py:320
->>>>>>> bc1a0a32
 #: model:ir.model.fields,field_description:website.field_website_menu_name
 #: model:ir.ui.view,arch_db:website.view_website_config_settings
 #, python-format
@@ -2841,11 +2774,7 @@
 msgstr "Menú"
 
 #. module: website
-<<<<<<< HEAD
-#: code:addons/website/models/website.py:325
-=======
 #: code:addons/website/models/website.py:324
->>>>>>> bc1a0a32
 #, python-format
 msgid "Menu <b>%s</b> seems to have a link to this page !"
 msgstr ""
@@ -2868,19 +2797,6 @@
 msgstr "Modo"
 
 #. module: website
-#. openerp-web
-#: code:addons/website/static/src/xml/website.backend.xml:48
-#, python-format
-msgid "Month"
-msgstr ""
-
-#. module: website
-#: model:ir.ui.view,arch_db:website.view_website_config_settings
-#, fuzzy
-msgid "More Info"
-msgstr "Otra información"
-
-#. module: website
 #: model:ir.ui.view,arch_db:website.website_planner
 msgid "More info on pricing:"
 msgstr ""
@@ -2933,12 +2849,6 @@
 #: model:ir.ui.view,arch_db:website.snippet_options
 msgid "Narrow"
 msgstr "Estrecho"
-
-#. module: website
-#: model:ir.ui.view,arch_db:website.view_website_config_settings
-#, fuzzy
-msgid "New Language"
-msgstr "Idioma"
 
 #. module: website
 #. openerp-web
@@ -3133,8 +3043,6 @@
 msgstr "Comercio electrónico de código abierto"
 
 #. module: website
-<<<<<<< HEAD
-=======
 #: model:ir.ui.view,arch_db:website.view_website_config_settings
 msgid "Optimization"
 msgstr ""
@@ -3145,20 +3053,16 @@
 msgstr ""
 
 #. module: website
->>>>>>> bc1a0a32
 #: model:ir.ui.view,arch_db:website.user_navbar
 msgid "Optimize SEO"
 msgstr ""
 
 #. module: website
-<<<<<<< HEAD
-=======
 #: model:ir.ui.view,arch_db:website.user_navbar
 msgid "Optimize your AdWords account"
 msgstr ""
 
 #. module: website
->>>>>>> bc1a0a32
 #: model:ir.ui.view,arch_db:website.snippet_options
 msgid "Orange Red"
 msgstr "Rojo anaranjado"
@@ -3220,22 +3124,14 @@
 
 #. module: website
 #. openerp-web
-<<<<<<< HEAD
-#: code:addons/website/models/website.py:299
-=======
 #: code:addons/website/models/website.py:298
->>>>>>> bc1a0a32
 #: code:addons/website/static/src/xml/website.editor.xml:11
 #, python-format
 msgid "Page"
 msgstr "Página"
 
 #. module: website
-<<<<<<< HEAD
-#: code:addons/website/models/website.py:304
-=======
 #: code:addons/website/models/website.py:303
->>>>>>> bc1a0a32
 #, python-format
 msgid "Page <b>%s</b> seems to have a link to this page !"
 msgstr ""
@@ -3295,11 +3191,6 @@
 msgstr "Empresas"
 
 #. module: website
-#: model:ir.ui.view,arch_db:website.view_website_config_settings
-msgid "Performance Optimization"
-msgstr ""
-
-#. module: website
 #: model:ir.ui.view,arch_db:website.website_planner
 msgid "Plan"
 msgstr ""
@@ -3525,10 +3416,6 @@
 
 #. module: website
 #. openerp-web
-<<<<<<< HEAD
-#: code:addons/website/static/src/js/website.backendDashboard.js:76
-=======
->>>>>>> bc1a0a32
 #: code:addons/website/static/src/js/website.seo.js:363
 #: code:addons/website/static/src/xml/website.ace.xml:12
 #, python-format
@@ -3640,12 +3527,6 @@
 #: model:ir.model.fields,field_description:website.field_website_menu_sequence
 msgid "Sequence"
 msgstr "Secuencia"
-
-#. module: website
-#: model:ir.ui.menu,name:website.menu_website_website_settings
-#, fuzzy
-msgid "Settings"
-msgstr "Configuración del sitio web"
 
 #. module: website
 #: model:ir.ui.view,arch_db:website.website_planner
@@ -3723,14 +3604,6 @@
 msgstr "Efectos especiales y animaciones"
 
 #. module: website
-<<<<<<< HEAD
-#: model:ir.ui.view,arch_db:website.view_website_config_settings
-msgid "Speed"
-msgstr ""
-
-#. module: website
-=======
->>>>>>> bc1a0a32
 #: model:ir.ui.view,arch_db:website.snippet_options
 msgid "Square"
 msgstr "Cuadrado"
@@ -3838,11 +3711,7 @@
 msgstr ""
 
 #. module: website
-<<<<<<< HEAD
-#: code:addons/website/models/website.py:309
-=======
 #: code:addons/website/models/website.py:308
->>>>>>> bc1a0a32
 #, python-format
 msgid "Template <b>%s (id:%s)</b> seems to have a link to this page !"
 msgstr ""
@@ -3883,14 +3752,6 @@
 #. module: website
 #: model:ir.ui.view,arch_db:website.website_planner
 msgid "The Banner or Big Picture building blocks are good choices for that."
-msgstr ""
-
-#. module: website
-<<<<<<< HEAD
-#. openerp-web
-#: code:addons/website/static/src/js/website.backendDashboard.js:95
-#, python-format
-msgid "The Google Analytics Client ID you have entered seems incorrect."
 msgstr ""
 
 #. module: website
@@ -3903,17 +3764,6 @@
 msgstr ""
 
 #. module: website
-=======
-#: model:ir.ui.view,arch_db:website.s_faq_collapse
-msgid ""
-"The Point of Sale works perfectly on any kind of touch enabled\n"
-"                                device, whether it's multi-touch tablets "
-"like an iPad or\n"
-"                                keyboardless resistive touchscreen terminals."
-msgstr ""
-
-#. module: website
->>>>>>> bc1a0a32
 #: model:ir.ui.view,arch_db:website.website_planner
 msgid ""
 "The best and simplest way to start is to create a few pages and link them "
@@ -4081,12 +3931,6 @@
 msgstr "Tercera característica"
 
 #. module: website
-#: model:ir.model.fields,help:website.field_website_config_settings_favicon
-#: model:ir.model.fields,help:website.field_website_favicon
-msgid "This field holds the image used to display a favicon on the website."
-msgstr ""
-
-#. module: website
 #: model:ir.ui.view,arch_db:website.page_404
 msgid ""
 "This page does not exists, but you can create it as you are administrator of "
@@ -4315,16 +4159,6 @@
 msgstr ""
 
 #. module: website
-<<<<<<< HEAD
-#. openerp-web
-#: code:addons/website/static/src/xml/website.backend.xml:42
-#, python-format
-msgid "User Documentation"
-msgstr ""
-
-#. module: website
-=======
->>>>>>> bc1a0a32
 #: model:ir.ui.view,arch_db:website.robots
 msgid ""
 "User-agent: *\n"
@@ -4353,10 +4187,7 @@
 
 #. module: website
 #: model:ir.model.fields,field_description:website.field_blog_post_website_published
-<<<<<<< HEAD
-=======
 #: model:ir.model.fields,field_description:website.field_delivery_carrier_website_published
->>>>>>> bc1a0a32
 #: model:ir.model.fields,field_description:website.field_event_track_website_published
 #: model:ir.model.fields,field_description:website.field_hr_employee_website_published
 #: model:ir.model.fields,field_description:website.field_hr_job_website_published
@@ -4382,13 +4213,6 @@
 msgstr ""
 
 #. module: website
-#. openerp-web
-#: code:addons/website/static/src/xml/website.backend.xml:16
-#, python-format
-msgid "Visits"
-msgstr ""
-
-#. module: website
 #: model:ir.ui.view,arch_db:website.aboutus
 msgid ""
 "We are a team of passionate people whose goal is to improve everyone's\n"
@@ -4451,20 +4275,8 @@
 msgstr "Aplicaciones del sitio web"
 
 #. module: website
-#: model:ir.actions.client,name:website.backend_dashboard
-#, fuzzy
-msgid "Website Dashboard"
-msgstr "Dominio de la página web"
-
-#. module: website
 #: model:ir.model.fields,field_description:website.field_website_domain
 msgid "Website Domain"
-msgstr "Dominio de la página web"
-
-#. module: website
-#: model:ir.model.fields,field_description:website.field_website_favicon
-#, fuzzy
-msgid "Website Favicon"
 msgstr "Dominio de la página web"
 
 #. module: website
@@ -4493,6 +4305,11 @@
 #: model:ir.actions.server,name:website.action_partner_comment
 msgid "Website Partners Comment Form"
 msgstr "Formulario de comentarios del cliente del sitio web"
+
+#. module: website
+#: model:ir.model.fields,field_description:website.field_ir_act_server_website_path
+msgid "Website Path"
+msgstr "Ruta del sitio web"
 
 #. module: website
 #: model:crm.team,name:website.salesteam_website_sales
@@ -4518,10 +4335,7 @@
 #: model:ir.model.fields,field_description:website.field_hr_employee_website_url
 #: model:ir.model.fields,field_description:website.field_hr_job_website_url
 #: model:ir.model.fields,field_description:website.field_im_livechat_channel_website_url
-<<<<<<< HEAD
-=======
 #: model:ir.model.fields,field_description:website.field_ir_act_server_website_url
->>>>>>> bc1a0a32
 #: model:ir.model.fields,field_description:website.field_payment_acquirer_website_url
 #: model:ir.model.fields,field_description:website.field_product_template_website_url
 #: model:ir.model.fields,field_description:website.field_project_project_website_url
@@ -4613,18 +4427,6 @@
 msgstr "Meta título del sitio web"
 
 #. module: website
-#: model:ir.model.fields,field_description:website.field_ir_act_server_website_path
-#, fuzzy
-msgid "Website path"
-msgstr "Ruta del sitio web"
-
-#. module: website
-#: model:ir.model.fields,field_description:website.field_ir_act_server_website_url
-#, fuzzy
-msgid "Website url"
-msgstr "Menú del sitio web"
-
-#. module: website
 #: model:ir.ui.view,arch_db:website.view_website_tree
 msgid "Websites"
 msgstr "Sitios web"
@@ -4635,13 +4437,6 @@
 msgstr "Sitios web a traducir"
 
 #. module: website
-#. openerp-web
-#: code:addons/website/static/src/xml/website.backend.xml:47
-#, python-format
-msgid "Week"
-msgstr ""
-
-#. module: website
 #: model:ir.ui.view,arch_db:website.website_planner
 msgid "Welcome"
 msgstr "Bienvenido"
@@ -4752,13 +4547,6 @@
 #: model:ir.ui.view,arch_db:website.s_features
 msgid ""
 "Write what the customer would like to know,<br/>not what you want to show."
-msgstr ""
-
-#. module: website
-#. openerp-web
-#: code:addons/website/static/src/xml/website.backend.xml:49
-#, python-format
-msgid "Year"
 msgstr ""
 
 #. module: website
@@ -4825,16 +4613,6 @@
 "to put some thought into changing it\n"
 "                        for a proper domain, or change it to one you already "
 "own."
-<<<<<<< HEAD
-msgstr ""
-
-#. module: website
-#. openerp-web
-#: code:addons/website/static/src/xml/website.backend.xml:37
-#, python-format
-msgid "You do not seem to have access to this Analytics Account."
-=======
->>>>>>> bc1a0a32
 msgstr ""
 
 #. module: website
@@ -4842,13 +4620,6 @@
 msgid ""
 "You have a lot of choices for that: the References, Quotes Slider, Twitter "
 "Scroller,..."
-msgstr ""
-
-#. module: website
-#. openerp-web
-#: code:addons/website/static/src/xml/website.backend.xml:36
-#, python-format
-msgid "You need to log in to your Google Account before:"
 msgstr ""
 
 #. module: website
@@ -4882,13 +4653,6 @@
 #: model:ir.ui.view,arch_db:website.website_planner
 msgid "Your Footer"
 msgstr ""
-
-#. module: website
-#. openerp-web
-#: code:addons/website/static/src/xml/website.backend.xml:40
-#, fuzzy, python-format
-msgid "Your Google Analytic Client ID:"
-msgstr "Clave de Google Analytics"
 
 #. module: website
 #: model:ir.ui.view,arch_db:website.website_planner
@@ -5167,13 +4931,6 @@
 "to do that (make sure the Advanced Options are set to your country and\n"
 "                                    language)."
 msgstr ""
-
-#. module: website
-#. openerp-web
-#: code:addons/website/static/src/xml/website.backend.xml:42
-#, fuzzy, python-format
-msgid "to get more information."
-msgstr "Restablecer transformación"
 
 #. module: website
 #: model:ir.ui.view,arch_db:website.website_planner
@@ -5305,12 +5062,9 @@
 #~ msgid "Menu Label"
 #~ msgstr "Etiqueta de menú"
 
-<<<<<<< HEAD
-=======
 #~ msgid "Reset Transformation"
 #~ msgstr "Restablecer transformación"
 
->>>>>>> bc1a0a32
 #~ msgid "Transform"
 #~ msgstr "Transformación"
 
