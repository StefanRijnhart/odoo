# Translation of Odoo Server.
# This file contains the translation of the following modules:
# * website
#
# Translators:
# danimaribeiro <danimaribeiro@gmail.com>, 2016
# grazziano <g.negocios@outlook.com.br>, 2015-2016
# Martin Trigaux, 2015
# Mateus Lopes <mateus1@gmail.com>, 2015
msgid ""
msgstr ""
"Project-Id-Version: Odoo 9.0\n"
"Report-Msgid-Bugs-To: \n"
<<<<<<< HEAD
"POT-Creation-Date: 2016-08-19 10:24+0000\n"
=======
"POT-Creation-Date: 2016-08-18 14:06+0000\n"
>>>>>>> bc1a0a32
"PO-Revision-Date: 2016-07-18 22:00+0000\n"
"Last-Translator: danimaribeiro <danimaribeiro@gmail.com>\n"
"Language-Team: Portuguese (Brazil) (http://www.transifex.com/odoo/odoo-9/"
"language/pt_BR/)\n"
"Language: pt_BR\n"
"MIME-Version: 1.0\n"
"Content-Type: text/plain; charset=UTF-8\n"
"Content-Transfer-Encoding: \n"
"Plural-Forms: nplurals=2; plural=(n > 1);\n"

#. module: website
#: model:ir.ui.view,arch_db:website.show_website_info
msgid "&amp;times;"
msgstr "&amp;times;"

#. module: website
#: model:ir.ui.view,arch_db:website.sitemap_index_xml
#: model:ir.ui.view,arch_db:website.sitemap_xml
msgid "&lt;?xml version=\"1.0\" encoding=\"UTF-8\"?&gt;"
msgstr "&lt;?xml version=\"1.0\" encoding=\"UTF-8\"?&gt;"

#. module: website
#. openerp-web
#: code:addons/website/static/src/xml/website.gallery.xml:17
#: code:addons/website/static/src/xml/website.gallery.xml:97
#, python-format
msgid "&times;"
msgstr "&times;"

#. module: website
#: model:ir.ui.view,arch_db:website.show_website_info
msgid ""
",\n"
"                                updated:"
msgstr ""
",\n"
"atualizado:"

#. module: website
#: model:ir.ui.view,arch_db:website.layout_footer_copyright
msgid ""
",\n"
"                the #1"
msgstr ""
",\n"
"                o #1"

#. module: website
#: model:ir.ui.view,arch_db:website.show_website_info
msgid ", author:"
msgstr ", autor:"

#. module: website
#: model:ir.ui.view,arch_db:website.show_website_info
msgid ", updated:"
msgstr ", atualizado:"

#. module: website
#: model:ir.ui.view,arch_db:website.website_planner
msgid "- The Odoo Team"
msgstr "Time Odoo"

#. module: website
#: model:ir.ui.view,arch_db:website.website_planner
msgid ""
"1. Add your <strong>desired languages</strong><br/>\n"
"                                Use the link in the footer of your website "
"(when logged in) to add\n"
"                                languages from the available list. Also, you "
"can change the\n"
"                                default language in"
msgstr ""
"1. Adicione seu <strong>idioma desejado</strong><br/>\n"
"Use o link no rodapé do seu site (quando conectado) para adicionar\n"
"idiomas da lista disponível. Além disso, você pode mudar o\n"
"idioma padrão em"

#. module: website
#. openerp-web
#: code:addons/website/static/src/xml/website.seo.xml:17
#, python-format
msgid "1. Define Keywords"
msgstr "1. Defina Palavras-chave"

#. module: website
#: model:ir.ui.view,arch_db:website.snippet_options
msgid "10s"
msgstr "10s"

#. module: website
#: model:ir.ui.view,arch_db:website.snippet_options
msgid "12"
msgstr "12"

#. module: website
#: model:ir.ui.view,arch_db:website.snippet_options
msgid "1s"
msgstr "1s"

#. module: website
#: model:ir.ui.view,arch_db:website.website_planner
msgid "2. <strong>Setup Gengo</strong><br/>"
msgstr "2. <strong>Configuração Gengo</strong><br/>"

#. module: website
#. openerp-web
#: code:addons/website/static/src/xml/website.seo.xml:45
#, python-format
msgid "2. Reference Your Page"
msgstr "2. Referencie sua página"

#. module: website
#: model:ir.ui.view,arch_db:website.s_comparisons
msgid "24x7 toll-free support"
msgstr "suporte gratuito 24x7"

#. module: website
#: model:ir.ui.view,arch_db:website.snippet_options
msgid "2s"
msgstr "2s"

#. module: website
#. openerp-web
#: code:addons/website/static/src/xml/website.seo.xml:62
#, python-format
msgid "3. Preview"
msgstr "3. Visualização"

#. module: website
#: model:ir.ui.view,arch_db:website.snippet_options
msgid "3s"
msgstr "3s"

#. module: website
#: model:ir.ui.view,arch_db:website.403
msgid "403: Forbidden"
msgstr "403: Proibido"

#. module: website
#: model:ir.ui.view,arch_db:website.404
msgid "404: Page not found!"
msgstr "404: Página não encontrada!"

#. module: website
#: model:ir.ui.view,arch_db:website.snippet_options
msgid "5s"
msgstr "5s"

#. module: website
#: model:ir.ui.view,arch_db:website.s_big_picture
msgid "<b>A Small Subtitle</b>"
msgstr "<b>Um Pequeno Subtítulo</b>"

#. module: website
#: model:ir.ui.view,arch_db:website.snippet_options
msgid "<b>Choose an image...</b>"
msgstr "<b>Escolha uma imagem...</b>"

#. module: website
#: model:ir.ui.view,arch_db:website.s_text_block
msgid ""
"<b>Great stories are for everyone even when only written for\n"
"                        just one person.</b> If you try to write with a wide "
"general\n"
"                        audience in mind, your story will ring false and be "
"bland.\n"
"                        No one will be interested. Write for one person. If "
"it’s genuine for the one, it’s genuine for the rest."
msgstr ""
"<b>Grandes histórias são para todos, mesmo quando for escrito para\n"
"apenas uma pessoa.</b> Se você tentar escrever com um público vasto\n"
"em mente, sua história vai soar falsa e sem graça.\n"
"Ninguém vai ficar interessado. Escreva para uma pessoa. Se for verdadeiro "
"para o um, será verdadeiro para o resto."

#. module: website
#: model:ir.ui.view,arch_db:website.s_text_block
#, fuzzy
msgid ""
"<b>Great stories have personality.</b> Consider telling\n"
"                        a great story that provides personality. Writing a "
"story\n"
"                        with personality for potential clients will asists "
"with\n"
"                        making a relationship connection. This shows up in "
"small\n"
"                        quirks like word choices or phrases. Write from your "
"point\n"
"                        of view, not from someone else's experience."
msgstr ""
"<b>Grandes histórias têm personalidade.</b> Considere contar\n"
"uma grande história que oferece personalidade. Escreva uma história\n"
"com personalidade para os potenciais clientes que irá ajudar\n"
"fazendo uma ligação de relacionamento. Isto mostra-se em pequenas\n"
"peculiaridades como escolhas de palavras ou frases. Escreva do seu ponto\n"
"de vista, não da experiência de outra pessoa."

#. module: website
#: model:ir.actions.act_window,help:website.action_module_theme
msgid "<b>No theme module found!</b>"
msgstr "<b>Módulo de tema não encontrado!</b>"

#. module: website
#: model:ir.actions.act_window,help:website.action_module_website
msgid "<b>No website module found!</b>"
msgstr "<b>Módulo website não encontrado!</b>"

#. module: website
#: model:ir.ui.view,arch_db:website.show_sign_in
msgid "<b>Sign in</b>"
msgstr "<b>Entrar</b>"

#. module: website
#: model:ir.ui.view,arch_db:website.s_button
msgid ""
"<i class=\"fa fa-arrow-right\"/>\n"
"                        Contact Us Now"
msgstr ""
"<i class=\"fa fa-arrow-right\"/>\n"
"Contate-nos Agora"

#. module: website
#: model:ir.ui.view,arch_db:website.snippets
#, fuzzy
msgid "<i class=\"fa fa-check-square\"/> Feature"
msgstr "<i class=\"fa fa-th-large\"/> Website<b class=\"caret\"/>"

#. module: website
#: model:ir.ui.view,arch_db:website.website_planner
#, fuzzy
msgid "<i class=\"fa fa-envelope-o\"/> Email Our Website Expert"
msgstr ""
"<span class=\"fa fa-envelope-o\"/> Enviar e-mail ao nosso Especialista em "
"Website"

#. module: website
#: model:ir.ui.view,arch_db:website.snippets
msgid "<i class=\"fa fa-indent\"/> Content"
msgstr ""

#. module: website
#: model:ir.ui.view,arch_db:website.snippets
msgid "<i class=\"fa fa-magic icon-fix\"/> Effect"
msgstr ""

#. module: website
#: model:ir.ui.view,arch_db:website.language_selector
msgid ""
"<i class=\"fa fa-plus-circle\"/>\n"
"                Add a language..."
msgstr ""
"<i class=\"fa fa-plus-circle\"/>\n"
"Adicionar idioma..."

#. module: website
#: model:ir.ui.view,arch_db:website.snippets
#, fuzzy
msgid "<i class=\"fa fa-th-large\"/> Structure"
msgstr "<i class=\"fa fa-th-large\"/> Website<b class=\"caret\"/>"

#. module: website
#: model:ir.ui.view,arch_db:website.user_navbar
#, fuzzy
msgid "<i class=\"fa fa-th-large\"/> WEBSITE <b class=\"caret\"/>"
msgstr "<i class=\"fa fa-th-large\"/> Website<b class=\"caret\"/>"

#. module: website
#: model:ir.ui.view,arch_db:website.website_planner
msgid ""
"<i>\n"
"                        The whole process may take a few hours, some "
"discussions with your colleagues and\n"
"                    several cups of coffee to go through. But don't worry, "
"you can return to this tool at any time.</i>"
msgstr ""
"<i>\n"
"Todo o processo pode demorar algumas horas, algumas discussões com seus "
"colegas e\n"
"várias xícaras de café para passar o tempo. Mas não se preocupe, você pode "
"voltar a esta ferramenta a qualquer momento. </i>"

#. module: website
#: model:ir.ui.view,arch_db:website.website_planner
msgid ""
"<i>\n"
"                        Whether you're a beginner or a pro, we have "
"everything you need to plan, create,\n"
"                    publish and grow your site, blog or online store.</i>"
msgstr ""
"<i>\n"
"Se você é um novato ou um profissional, temos tudo que você precisa para "
"planejar, criar,\n"
"publicar e fazer crescer o seu site, blog ou loja online. </i>"

#. module: website
#: model:ir.ui.view,arch_db:website.website_planner
msgid ""
"<i>\n"
"                    This Planner will help you to think about your website "
"and provide tips and ideas to inspire you. There are examples and "
"explanations to guide you through the process of creating a top-notch, high "
"quality site that meets all your needs.</i>"
msgstr ""
"<i>\n"
"Este Planejador vai ajudar você a pensar sobre o seu site e fornecer dicas e "
"idéias para inspirar você. Há exemplos e explicações para guiá-lo através do "
"processo de criação de primeira classe, site de alta qualidade que atenda "
"todas as suas necessidades.</i>"

#. module: website
#: model:ir.ui.view,arch_db:website.website_planner
msgid ""
"<i>Congratulations on taking the leap and deciding to build your own website!"
"</i>"
msgstr ""
"<i>Parabéns por dar o salto e tomar a decisão de construir seu próprio site!"
"</i>"

#. module: website
#: model:ir.ui.view,arch_db:website.s_comparisons
msgid "<i>Instant setup, satisfied or reimbursed.</i>"
msgstr "<i>Configuração instantânea, satisfeito ou reembolsado.</i>"

#. module: website
#: model:ir.ui.view,arch_db:website.website_planner
msgid "<i>We wish you a fun time!</i>"
msgstr "<i>Nós desejamos a você uma hora divertida!</i>"

#. module: website
#: model:ir.ui.view,arch_db:website.s_image_floating
msgid ""
"<small class=\"text-muted\">A great way to catch your reader's attention is "
"to tell a story. Everything you consider writing can be told as a story.</"
"small>"
msgstr ""
"<small class=\"text-muted\">Uma ótima maneira de chamar a atenção de seu "
"leitor é contar uma história. Tudo o que você considerar escrever pode ser "
"contada como uma história.</small>"

#. module: website
#: model:ir.ui.view,arch_db:website.s_parallax_slider
#: model:ir.ui.view,arch_db:website.s_quote
#: model:ir.ui.view,arch_db:website.s_quotes_slider
#: model:ir.ui.view,arch_db:website.s_references
msgid "<small>Author of this quote</small>"
msgstr "<small>Autor desta citação</small>"

#. module: website
#: model:ir.ui.view,arch_db:website.s_parallax_slider
#: model:ir.ui.view,arch_db:website.s_quotes_slider
#: model:ir.ui.view,arch_db:website.s_references
msgid "<small>John Doe, CEO</small>"
msgstr "<small>John Doe, CEO</small>"

#. module: website
#: model:ir.ui.view,arch_db:website.website_planner
msgid "<span class=\"fa fa-arrow-circle-o-down\"/> Install now"
msgstr "<span class=\"fa fa-arrow-circle-o-down\"/> Instalar Agora"

#. module: website
#: model:ir.ui.view,arch_db:website.website_planner
msgid "<span class=\"fa fa-comment-o\"/> Website Live Chat on"
msgstr "<span class=\"fa fa-comment-o\"/> Website Chat Ao Vivo em"

#. module: website
#: model:ir.ui.view,arch_db:website.website_planner
msgid ""
"<span class=\"fa fa-lightbulb-o fa-2x\"/>\n"
"                                <strong>Tips for a good domain:</strong>"
msgstr ""
"<span class=\"fa fa-lightbulb-o fa-2x\"/>\n"
"<strong>Dicas para um bom domínio:</strong>"

#. module: website
#: model:ir.ui.view,arch_db:website.website_planner
msgid ""
"<span class=\"fa fa-lightbulb-o fa-2x\"/>\n"
"                        <span>Try to limit yourself to 1 testing variable, "
"otherwise you won't be able to clearly interpret the results of your "
"modifications.</span>"
msgstr ""
"<span class=\"fa fa-lightbulb-o fa-2x\"/>\n"
"<span>Tente limitar-se a 1 variável de teste, caso contrário você não será "
"capaz de interpretar claramente os resultados de suas modificações.</span>"

#. module: website
#: model:ir.ui.view,arch_db:website.user_navbar
#, fuzzy
msgid "<span class=\"fa fa-pencil\"/> EDIT PAGE"
msgstr "<span class=\"fa fa-arrow-circle-o-down\"/> Instalar Agora"

#. module: website
#: model:ir.ui.view,arch_db:website.user_navbar
#, fuzzy
msgid "<span class=\"fa fa-plus\"/> NEW PAGE"
msgstr ""
"<span class=\"fa fa-envelope-o\"/> Enviar e-mail ao nosso Especialista em "
"Website"

#. module: website
#: model:ir.ui.view,arch_db:website.website_planner
msgid "<span class=\"fa fa-thumbs-o-down\"/> <strong> Bad practices</strong>"
msgstr "<span class=\"fa fa-thumbs-o-down\"/> <strong> Más práticas</strong>"

#. module: website
#: model:ir.ui.view,arch_db:website.website_planner
msgid "<span class=\"fa fa-thumbs-o-up\"/> <strong> Good practices</strong>"
msgstr "<span class=\"fa fa-thumbs-o-up\"/> <strong> Boas práticas</strong>"

#. module: website
#: model:ir.ui.view,arch_db:website.website_planner
msgid ""
"<span class=\"panel-title\">\n"
"                                        <span class=\"fa fa-cogs\"/>\n"
"                                        <strong>Machine translation</"
"strong><br/>Free, but quality may vary\n"
"                                    </span>"
msgstr ""
"<span class=\"panel-title\">\n"
"<span class=\"fa fa-cogs\"/>\n"
"<strong>Tradução Automática</strong><br/>Grátis, mas a qualidade pode "
"variar\n"
"</span>"

#. module: website
#: model:ir.ui.view,arch_db:website.website_planner
msgid ""
"<span class=\"panel-title\">\n"
"                                        <span class=\"fa fa-user\"/>\n"
"                                        <strong>Human translation</"
"strong><br/>Pay for professionnal quality\n"
"                                    </span>"
msgstr ""
"<span class=\"panel-title\">\n"
"<span class=\"fa fa-user\"/>\n"
"<strong>Tradução Humana</strong><br/>Pague para uma qualidade profissional\n"
"</span>"

#. module: website
#: model:ir.ui.view,arch_db:website.website_planner
msgid ""
"<span class=\"panel-title\"><span class=\"fa fa-code\"/><strong> 2. "
"Customize its appearance</strong></span>"
msgstr ""
"<span class=\"panel-title\"><span class=\"fa fa-code\"/><strong> 2. "
"Personalize a sua aparência</strong></span>"

#. module: website
#: model:ir.ui.view,arch_db:website.website_planner
msgid ""
"<span class=\"panel-title\"><span class=\"fa fa-magic\"/><strong> 1. Choose "
"your theme</strong></span>"
msgstr ""
"<span class=\"panel-title\"><span class=\"fa fa-magic\"/><strong> 1. Escolha "
"o seu tema</strong></span>"

#. module: website
#: model:ir.ui.view,arch_db:website.layout
msgid ""
"<span class=\"sr-only\">Toggle navigation</span>\n"
"                                    <span class=\"icon-bar\"/>\n"
"                                    <span class=\"icon-bar\"/>\n"
"                                    <span class=\"icon-bar\"/>"
msgstr ""
"<span class=\"sr-only\">Alternar navegação</span>\n"
"<span class=\"icon-bar\"/>\n"
"<span class=\"icon-bar\"/>\n"
"<span class=\"icon-bar\"/>"

#. module: website
#: model:ir.ui.view,arch_db:website.s_comparisons
msgid "<span>$</span><b style=\"font-size: 60px\">125</b><small>.00</small>"
msgstr "<span>$</span><b style=\"font-size: 60px\">125</b><small>.00</small>"

#. module: website
#: model:ir.ui.view,arch_db:website.s_comparisons
msgid "<span>$</span><b style=\"font-size: 60px\">35</b><small>.00</small>"
msgstr "<span>$</span><b style=\"font-size: 60px\">35</b><small>.00</small>"

#. module: website
#: model:ir.ui.view,arch_db:website.s_comparisons
msgid "<span>$</span><b style=\"font-size: 60px\">65</b><small>.00</small>"
msgstr "<span>$</span><b style=\"font-size: 60px\">65</b><small>.00</small>"

#. module: website
#: model:ir.ui.view,arch_db:website.website_planner
msgid "<span>3. Select a <strong>translation method</strong></span>"
msgstr "<span>3. Selecionar um <strong>método de tradução</strong></span>"

#. module: website
#: model:ir.ui.view,arch_db:website.website_planner
msgid ""
"<strong>... and your location too!</strong><br/>\n"
"                                Millions of people use Google Maps everyday. "
"Whether you are a restaurant\n"
"                                or a huge business, you have no excuse not "
"to register your location in"
msgstr ""
"<strong> ... e sua localização também!</strong><br/>\n"
"Milhões de pessoas usam o Google Maps todos os dias. Se você é um "
"restaurante\n"
"ou um grande negócio, você não tem desculpa para não registar a sua "
"localização no"

#. module: website
#: model:ir.ui.view,arch_db:website.website_planner
msgid ""
"<strong>1. Define what to test</strong><br/>\n"
"                                Your choice of what to test will obviously "
"depend on your goals, but should\n"
"                                always be linked to one of your business "
"objectives (don't spend energy\n"
"                                improving something that brings you no ROI). "
"Then, find the best page to\n"
"                                test and the variation you think will bring "
"the best results.Here are a\n"
"                                few examples of good testing variables:"
msgstr ""
"<strong> 1. Definir o que testar </strong><br/>\n"
"Sua escolha do que testar dependerá, obviamente, de seus objetivos, mas "
"deve\n"
"sempre ser ligada a um dos seus objetivos de negócio (não gaste energia\n"
"para melhorar algo que não lhe traz nenhum ROI). Em seguida, encontre a "
"melhor página para\n"
"teste e a variação que você acha que vai trazer o melhor resultado. Aqui "
"estão\n"
"alguns exemplos de variáveis de teste boas:"

#. module: website
#: model:ir.ui.view,arch_db:website.website_planner
msgid ""
"<strong>1. Your main menu items</strong> and 2. Your secondary menu items "
"(optional):"
msgstr ""
"<strong>1. Os seus principais itens de menu</strong> e 2. Os seus itens de "
"menu secundário (opcional):"

#. module: website
#: model:ir.ui.view,arch_db:website.website_planner
msgid ""
"<strong>2. Create the page variation</strong><br/>\n"
"                                Once you're clear on the measurable "
"objective, the page and the variable\n"
"                                you want to test, duplicate the page in Odoo "
"using the <strong>'Versions'</strong>\n"
"                                menu and apply the modification you decided."
msgstr ""
"<strong>2. Criar a variação de página</strong><br/>\n"
"Uma vez que você é claro sobre o objetivo mensurável, a página e a variável\n"
"que você quer testar, duplique a página no Odoo usando a menu "
"<strong>'Versões'</strong> e aplique a modificação que você decidiu."

#. module: website
#: model:ir.ui.view,arch_db:website.website_planner
msgid ""
"<strong>3. Configure a Google Analytics account</strong><br/>\n"
"                                This is necessary in order to record the "
"statistics of your test."
msgstr ""
"<strong>3. Configurar uma conta do Google Analytics</strong><br/>\n"
"Isso é necessário para gravar as estatísticas do seu teste."

#. module: website
#: model:ir.ui.view,arch_db:website.website_planner
msgid "<strong>3. Your footer titles</strong> and 4. Your footer links:"
msgstr "<strong>3. Seus títulos de rodapé</strong> e 4. Seus links de rodapé:"

#. module: website
#: model:ir.ui.view,arch_db:website.website_planner
msgid ""
"<strong>4. Create your campaign in Google Analytics</strong><br/>\n"
"                                Simply follow the wizard by creating a new "
"experiment in the <strong>Behavior &gt;\n"
"                                Experiments</strong> menu of"
msgstr ""
"<strong>4. Crie sua campanha no Google Analytics</strong><br/>\n"
"Basta seguir o assistente através da criação de uma nova experiência no "
"menu  <strong> Comportamento &gt;\n"
"Experimentos</strong>"

#. module: website
#: model:ir.ui.view,arch_db:website.s_button
msgid "<strong>50,000+ companies run Odoo to grow their businesses.</strong>"
msgstr ""
"<strong>50,000+ empresas rodam Odoo para expandir seus negócios.</strong>"

#. module: website
#: model:ir.ui.view,arch_db:website.website_planner
msgid "<strong>Activate now</strong> the optional modules you'll need:"
msgstr "<strong>Ative agora</strong> os módulos opcionais que você precisa:"

#. module: website
#: model:ir.ui.view,arch_db:website.website_planner
msgid ""
"<strong>Add features and content</strong><br/>\n"
"                                You can put more content in the intermediate "
"section of your homepage (one\n"
"                                or two scrolls down from the visible "
"section), but try to keep your\n"
"                                paragraphs easy to read and avoid 'walls of "
"text'."
msgstr ""
"<strong>Adicionar recursos e conteúdo</strong><br/>\n"
"Você pode colocar mais conteúdo na seção intermediária da página inicial "
"(uma\n"
"ou duas rolagens para baixo a partir da seção visível), mas tente manter "
"seus\n"
"parágrafos fáceis de ler e evite 'paredes de texto'."

#. module: website
#: model:ir.ui.view,arch_db:website.website_planner
msgid ""
"<strong>Add relevant keywords</strong><br/>\n"
"                                Adding relevant keywords to a web page's "
"meta data, including the title tag\n"
"                                and meta description, will tend to improve "
"the relevancy of a site's search\n"
"                                listings, also increasing your traffic."
msgstr ""
"<strong> Adicionar palavras-chave relevantes</strong><br/>\n"
"Adicionar palavras-chave relevantes para meta dados de uma página web, "
"incluindo o título de tag\n"
"e meta descrição, tenderá a melhorar a relevância de listagem da pesquisa de "
"um site, aumentando também o seu tráfego."

#. module: website
#: model:ir.ui.view,arch_db:website.website_planner
msgid ""
"<strong>Advertise to get the first visitors</strong><br/>\n"
"                                If you have a small budget to allocate to "
"advertising (around $100), you\n"
"                                should start a Google Adwords campaign."
msgstr ""

#. module: website
#: model:ir.ui.view,arch_db:website.website_planner
msgid ""
"<strong>Be announced on the Odoo Twitter account</strong><br/>\n"
"                                We like to hear from people using Odoo to "
"build their website. Tweet us"
msgstr ""

#. module: website
#: model:ir.ui.view,arch_db:website.website_planner
msgid ""
"<strong>Be linked by trusted websites</strong><br/>\n"
"                                The more sites that link to your own site, "
"the more Google trusts your site\n"
"                                to be worthwhile:"
msgstr ""

#. module: website
#: model:ir.ui.view,arch_db:website.website_planner
msgid "<strong>Blogs</strong>"
msgstr "<strong>Blogs</strong>"

#. module: website
#: model:ir.ui.view,arch_db:website.website_planner
msgid "<strong>Community builder</strong>"
msgstr "<strong>Construtor de comunidade</strong>"

#. module: website
#: model:ir.ui.view,arch_db:website.website_planner
msgid "<strong>Contact form</strong>"
msgstr "<strong>Formulário de contato</strong>"

#. module: website
#: model:ir.ui.view,arch_db:website.website_planner
msgid "<strong>Contact us for a custom-made theme:</strong>"
msgstr "<strong>Contacte-nos para um tema feito por encomenda:</strong>"

#. module: website
#: model:ir.ui.view,arch_db:website.website_planner
msgid "<strong>Contact us now:</strong><br/>"
msgstr "<strong>Contate-nos agora:</strong><br/>"

#. module: website
#: model:ir.ui.view,arch_db:website.website_planner
msgid "<strong>Create an online Q&amp;A</strong>"
msgstr "<strong>Criar um Q&amp;A online</strong>"

#. module: website
#: model:ir.ui.view,arch_db:website.website_planner
msgid "<strong>Discuss live</strong>"
msgstr "<strong>Discutir ao vivo</strong>"

#. module: website
#: model:ir.ui.view,arch_db:website.website_planner
msgid ""
"<strong>Display social proof</strong><br/>\n"
"                                Below your main banner or call-to-action, "
"it's a good practice to put\n"
"                                social proofs about your products or "
"services; customer quotes, videos,\n"
"                                photos of your products in actions, twitter "
"quotes, etc."
msgstr ""

#. module: website
#: model:ir.ui.view,arch_db:website.website_planner
msgid ""
"<strong>Do many A/B tests.</strong><br/>\n"
"                                Chances are, your first A/B test will turn "
"out a lemon. But don’t despair. An A/B test can have only three outcomes: no "
"result, a negative result or a\n"
"                                positive result. The key to optimizing "
"conversion rates is to do a ton of A/B\n"
"                                tests, so that all positive results add up "
"to a huge boost to your sales and\n"
"                                achieved goals."
msgstr ""

#. module: website
#: model:ir.ui.view,arch_db:website.website_planner
msgid ""
"<strong>Don't test versions at different time periods.</strong><br/>If you\n"
"                                test one version one week and the second the "
"next, your results won't be\n"
"                                accurate, or worse, wrong!"
msgstr ""

#. module: website
#: model:ir.ui.view,arch_db:website.website_planner
msgid ""
"<strong>Don’t conclude too early.</strong><br/>\n"
"                                Wait for your test results to be "
"significant. Take a look at the statistical\n"
"                                confidence in Google Analytics, it should be "
"at least 95%."
msgstr ""

#. module: website
#: model:ir.ui.view,arch_db:website.website_planner
msgid ""
"<strong>Don’t surprise regular visitors.</strong><br/>\n"
"                                If you are testing a core part of your "
"website, include only new visitors in\n"
"                                the test. You want to avoid shocking regular "
"visitors, especially because the\n"
"                                variations may not ultimately be implemented."
msgstr ""

#. module: website
#: model:ir.ui.view,arch_db:website.website_planner
msgid ""
"<strong>Encourage to action</strong><br/>\n"
"                                Add  one, and only one, call-to-action on "
"your homepage. Your homepage is\n"
"                                the page that gets the most visitors.<br/>\n"
"                                It's good practice to try to engage with "
"your visitors on the homepage:\n"
"                                Contact Us, Subscribe to Get More "
"Information, Check the Catalog, etc."
msgstr ""

#. module: website
#: model:ir.ui.view,arch_db:website.http_error_debug
msgid "<strong>Error message:</strong>"
msgstr "<strong>Mensagem de erro:</strong>"

#. module: website
#: model:ir.ui.view,arch_db:website.website_planner
msgid ""
"<strong>Find 3 websites that you like</strong> and write down what you like "
"about them."
msgstr ""
"<strong>Encontre 3 sites que você gosta</strong> e escreva o que você gosta "
"sobre eles."

#. module: website
#: model:ir.ui.view,arch_db:website.website_planner
msgid ""
"<strong>Find a catchy headline</strong><br/>\n"
"                                Make sure anyone who visits your site "
"understands what it’s about without having to do a lot of reading.<br/>\n"
"                                To do that, the visible section of your "
"homepage (above the fold) needs to be simple and straightforward. For "
"example, use pictures of your work, screenshots of your app, a short and "
"catchy hook."
msgstr ""

#. module: website
#: model:ir.ui.view,arch_db:website.website_planner
msgid "<strong>How to get a custom domain name ?</strong><br/>"
msgstr "<strong>Como obter um nome de domínio personalizado ?</strong><br/>"

#. module: website
#: model:ir.ui.view,arch_db:website.website_planner
msgid ""
"<strong>Initial Teaser</strong><br/>\n"
"                                Before launching to the masses, it's good "
"practice to tease around 100 of\n"
"                                your contacts. Start with your friends, "
"colleagues and family. Whether or\n"
"                                not they're interested in your area of "
"business, they will be ready to help\n"
"                                you with feedback if you engage in a "
"personal discussion with them."
msgstr ""

#. module: website
#: model:ir.ui.view,arch_db:website.website_planner
msgid "<strong>Jobs</strong>"
msgstr "<strong>Empregos</strong>"

#. module: website
#: model:ir.ui.view,arch_db:website.website_planner
msgid ""
"<strong>Know how long to run a test before giving up.</strong><br/>\n"
"                                Giving up too early can cost you because you "
"may have gotten meaningful\n"
"                                results had you waited a little longer. "
"Giving up too late isn’t good either,\n"
"                                because poorly performing variations could "
"cost you conversions and sales."
msgstr ""

#. module: website
#: model:ir.ui.view,arch_db:website.website_planner
msgid "<strong>Now try to write down you footer structure:</strong>"
msgstr "<strong>Agora tente escrever a sua estrutura de rodapé:</strong>"

#. module: website
#: model:ir.ui.view,arch_db:website.website_planner
msgid ""
"<strong>Optimize your content</strong><br/>\n"
"                                Writing content that includes frequently "
"searched-for keywords and phrases\n"
"                                tends to increase  traffic to your website."
msgstr ""

#. module: website
#: model:ir.ui.view,arch_db:website.website_planner
msgid "<strong>Organize physical events</strong>"
msgstr "<strong>Organizar eventos físicos</strong>"

#. module: website
#: model:ir.ui.view,arch_db:website.website_planner
msgid ""
"<strong>Reference your images...</strong><br/>\n"
"                                If you are an artist or a photographer, you "
"can potentially bring in a lot\n"
"                                of  visitors by referencing your images so "
"they are displayed in image\n"
"                                search engines, like Google Images. To do "
"that, simply add an 'Alt text'\n"
"                                containing descriptions and keywords for "
"relevant pictures."
msgstr ""

#. module: website
#: model:ir.ui.view,arch_db:website.website_planner
msgid ""
"<strong>Start a blog</strong><br/>\n"
"                                Google loves websites which are updated "
"often or ones where new content is\n"
"                                added regularly. This is why starting a blog "
"is an excellent way of\n"
"                                improving your search ranking. If you have "
"the time and dedication to write\n"
"                                good articles,"
msgstr ""

#. module: website
#: model:ir.ui.view,arch_db:website.website_planner
msgid "<strong>The big launch</strong><br/>"
msgstr "<strong>O grande lançamento</strong><br/>"

#. module: website
#: model:ir.ui.view,arch_db:website.website_planner
msgid ""
"<strong>Use Google Webmaster</strong><br/>\n"
"                                This tool will help you understand your "
"search traffic and learn how users\n"
"                                are finding your site and make optimizations "
"to help Google better\n"
"                                understand and represent your site."
msgstr ""

#. module: website
#: model:ir.ui.view,arch_db:website.website_planner
msgid "<strong>Use contact forms:</strong>"
msgstr "<strong>Use formulários de contato:</strong>"

#. module: website
#: model:ir.ui.view,arch_db:website.website_planner
msgid ""
"<strong>With that in mind, try to define the structure of your main menu:</"
"strong>"
msgstr ""
"<strong>Com isso em mente, tente definir a estrutura do seu menu principal:</"
"strong>"

#. module: website
#: model:ir.ui.view,arch_db:website.website_planner
msgid "<strong>You have your domain name ?</strong><br/>"
msgstr "<strong>Você tem um nome de domínio ?</strong><br/>"

#. module: website
#: model:ir.ui.view,arch_db:website.website_planner
msgid "<strong>Your website objectives</strong> by priority:"
msgstr "<strong>Seus objetivos do website</strong> por prioridade:"

#. module: website
#: model:ir.ui.view,arch_db:website.website_planner
msgid "<strong>e-Commerce</strong>"
msgstr "<strong>e-Commerce</strong>"

#. module: website
#: model:ir.ui.view,arch_db:website.website_planner
msgid "@odoo"
msgstr "@odoo"

#. module: website
#: model:ir.ui.view,arch_db:website.s_text_block
msgid "A Great Headline"
msgstr "Um Grande Título"

#. module: website
#: model:ir.ui.view,arch_db:website.s_big_picture
msgid "A Punchy Headline"
msgstr "Um Título chamativo"

#. module: website
#: model:ir.ui.view,arch_db:website.s_image_text
#: model:ir.ui.view,arch_db:website.s_text_image
msgid "A Section Subtitle"
msgstr "Uma Seção de Subtítulo"

#. module: website
#: model:ir.model.fields,help:website.field_ir_act_server_website_published
#, fuzzy
msgid ""
"A code server action can be executed from the website, using a dedicated "
"controller. The address is <base>/website/action/<website_path>. Set this "
"field as True to allow users to run this action. If it is set to False the "
"action cannot be run through the website."
msgstr ""
"A ação do servidor pode ser executado a partir do site, usando um "
"controlador dedicado. O endereço é <base>/website/action/<website_path>. "
"Sete este campo como True para permitir que os usuários executem esta ação. "
"Se false a ação não pode ser executada através do site."

#. module: website
#: model:ir.ui.view,arch_db:website.website_planner
msgid ""
"A footer, as its name implies, is located at the very bottom of your "
"website.\n"
"                        Because of that, your visitors won't see it "
"immediately so it's very useful for linking\n"
"                        pages you don't want in your main menu e.g. social "
"media, terms and conditions, privacy\n"
"                        terms, etc."
msgstr ""

#. module: website
#: model:ir.ui.view,arch_db:website.s_text_block
msgid "A good subtitle"
msgstr "Um bom subtítulo"

#. module: website
#: model:ir.ui.view,arch_db:website.website_planner
msgid ""
"A good way to start is to use machine translation then apply corrections "
"yourself."
msgstr ""
"Uma boa maneira de começar é usar a tradução automática, em seguida, aplicar "
"suas correções."

#. module: website
#: model:ir.ui.view,arch_db:website.s_text_block
msgid ""
"A great way to catch your reader's attention is to tell a story.\n"
"                        Everything you consider writing can be told as a "
"story."
msgstr ""
"Uma ótima maneira de chamar a atenção do seu leitor é contar uma história.\n"
"                            Tudo o que você considerar a escrita pode ser "
"contada como uma história."

#. module: website
#: model:ir.ui.view,arch_db:website.s_features
msgid "A small explanation of this great<br/>feature, in clear words."
msgstr ""
"Uma pequena explicação desta grande<br/>característica, em palavras claras."

#. module: website
#: model:ir.ui.view,arch_db:website.website_planner
msgid "A/B Testing"
msgstr "Teste AB"

#. module: website
#: model:ir.model.fields,field_description:website.field_website_config_settings_module_website_version
msgid "A/B testing and versioning"
msgstr "Teste A/B e versionamento"

#. module: website
#: model:ir.ui.view,arch_db:website.website_planner
msgid ""
"A/B testing is the process of testing two versions of a page to see which "
"one performs\n"
"                        better in reaching your business objectives. For "
"example, imagine you have an existing\n"
"                        page (A) where you ask your customers to subscribe "
"to your mailing list.\n"
"                        You create a variation (B) of this page with a "
"slightly different subscription message.\n"
"                        Then your randomly display this page to half the "
"visitors of your website, and after a\n"
"                        while, you analyze the subscription statistics and "
"see that page B performs 10% better\n"
"                        than page A. Of course, you now decide to make B "
"your new current page!"
msgstr ""

#. module: website
#: model:ir.ui.view,arch_db:website.aboutus
#: model:ir.ui.view,arch_db:website.footer_default
msgid "About us"
msgstr "Sobre nós"

#. module: website
#: model:ir.ui.view,arch_db:website.s_comparisons
msgid "Account &amp; Sales management"
msgstr "Conta &amp; Gerenciamento de Vendas"

#. module: website
#: model:ir.model.fields,field_description:website.field_website_cdn_activated
msgid "Activate CDN for assets"
msgstr "Ativar CDN para ativos"

#. module: website
#: model:ir.ui.view,arch_db:website.s_three_columns
msgid ""
"Adapt these three columns to fit you design need.\n"
"                        To duplicate, delete or move columns, select the\n"
"                        column and use the top icons to perform your action."
msgstr ""
"Adaptar estas três colunas para se ajustar ao seu modelo.\n"
"Para duplicar, excluir ou mover colunas, selecione a\n"
"coluna e use os melhores ícones para realizar sua ação."

#. module: website
#. openerp-web
#: code:addons/website/static/src/xml/website.seo.xml:37
#, python-format
msgid "Add"
msgstr "Adicionar"

#. module: website
#. openerp-web
#: code:addons/website/static/src/js/website.snippets.gallery.js:248
#: model:ir.ui.view,arch_db:website.s_image_gallery
#, python-format
msgid "Add Images from the 'Customize' menu"
msgstr "Adicionar Imagens do menu 'Personalizar'"

#. module: website
#. openerp-web
#: code:addons/website/static/src/xml/website.contentMenu.xml:55
#, python-format
msgid "Add Menu Entry"
msgstr "Adicionar novo item no Menu"

#. module: website
#: model:ir.ui.view,arch_db:website.snippet_options
msgid "Add Slide"
msgstr "Acrescentar Slide"

#. module: website
#: model:ir.ui.view,arch_db:website.s_feature_grid
msgid "Add a great slogan"
msgstr "Adicionar um grande slogan"

#. module: website
#. openerp-web
#: code:addons/website/static/src/xml/website.gallery.xml:18
#: model:ir.ui.view,arch_db:website.snippet_options
#, python-format
msgid "Add images"
msgstr "Adicionar imagens"

#. module: website
#. openerp-web
#: code:addons/website/static/src/xml/website.seo.xml:20
#, python-format
msgid "Add keyword:"
msgstr "Adicionar palavra-chave:"

#. module: website
#. openerp-web
#: code:addons/website/static/src/js/website.tour.banner.js:111
#, fuzzy, python-format
msgid "Add new pages"
msgstr "Adicionar novas páginas e menus"

#. module: website
#. openerp-web
#: code:addons/website/static/src/js/website.contentMenu.js:68
#, python-format
msgid "Add page in menu"
msgstr "Adicionar página no menu"

#. module: website
#: model:ir.ui.view,arch_db:website.view_website_config_settings
msgid "Advanced"
msgstr "Avançado"

#. module: website
#: model:ir.ui.view,arch_db:website.website_planner
msgid ""
"After working on this step, you may want to go back and refine your "
"objectives or modify your visitors interests. Those 3 first steps are "
"essentially linked, and the more time your spend on polishing them, the "
"better your website will be!"
msgstr ""
"Depois de trabalhar nesta etapa, você pode querer voltar e refinar seus "
"objetivos ou modificar os interesses  de seus visitantes. Esses 3 primeiros "
"passos estão essencialmente relacionados, e quanto mais tempo gasto para "
"poli-los, melhor o seu site ficará!"

#. module: website
#: model:ir.ui.view,arch_db:website.website_planner
msgid "Aim for a .com and/or your country extension"
msgstr "Apontar para um .com e/ou a sua extensão de país"

#. module: website
#: model:ir.ui.view,arch_db:website.s_feature_grid
msgid ""
"All these icons are licensed under creative commons so that you can use them."
msgstr ""
"Todos esses ícones são licenciados sob Creative Commons para que você possa "
"usá-los."

#. module: website
#: model:ir.ui.view,arch_db:website.website_planner
msgid ""
"Allows your customers and the whole community to ask and answer questions "
"about their interests."
msgstr ""
"Permite que os seus clientes e toda a comunidade a fazer e responder "
"perguntas sobre seus interesses."

#. module: website
#: model:ir.ui.view,arch_db:website.website_planner
msgid ""
"Also, don't hesitate to post on other people blogs, forums, websites, but "
"don't go overboard and post everywhere without considering whether it's a "
"good place for you to be."
msgstr ""
"Além disso, não hesite em postar nos blogs , fóruns, sites de outras "
"pessoas, mas saia por aí portanto em qualquer lugar, sem considerar se o "
"lugar será ou não proveitoso."

#. module: website
#: model:ir.ui.view,arch_db:website.website_planner
msgid ""
"Alternatively, you can write a good article about your business and publish "
"it on an article database websites (ex: squidoo.com) or send it to a press "
"website and your local newspapers."
msgstr ""
"Alternativamente, você pode escrever um bom artigo sobre o seu negócio e "
"publicá-lo em um site de banco de dados de artigos (ex: squidoo.com) ou "
"enviá-lo para um site de imprensa e jornais locais."

#. module: website
#: model:ir.ui.view,arch_db:website.website_planner
msgid "Amount of text on the page (short vs. long)."
msgstr "Quantidade de texto na página (curto vs longo)."

#. module: website
#: model:ir.ui.view,arch_db:website.500
msgid "An error occured while rendering the template"
msgstr "Ocorreu um erro enquanto renderizava o template"

#. module: website
#: model:ir.ui.view,arch_db:website.s_title
msgid "And a great subtitle too"
msgstr "E um grande subtítulo também"

#. module: website
#: model:ir.ui.view,arch_db:website.website_planner
msgid ""
"Announce it on social media (and update your profiles): Twitter,Facebook, "
"LinkedIn, Youtube, etc."
msgstr ""
"Anunciar na mídia social (e atualizar perfis): Twitter, Facebook, LinkedIn, "
"Youtube, etc."

#. module: website
#: model:ir.ui.view,arch_db:website.view_website_config_settings
#: model:ir.ui.view,arch_db:website.view_website_form
msgid "Apply"
msgstr "Aplicar"

#. module: website
#: model:ir.ui.view,arch_db:website.snippet_options
msgid "Aqua"
msgstr "Água"

#. module: website
#: model:ir.ui.view,arch_db:website.website_planner
msgid ""
"As you add more pages to your website, your main menu will begin to feel "
"overcrowded.\n"
"                            You can regroup similar pages into a sub-menu, "
"so they will appear under a unique drop-down menu."
msgstr ""

#. module: website
#: model:ir.model.fields,field_description:website.field_ir_attachment_website_url
msgid "Attachment URL"
msgstr "URL de anexos"

#. module: website
#: model:ir.ui.view,arch_db:website.website_planner
msgid "Attract more leads with a winning content marketing strategy."
msgstr ""
"Atrair mais clientes potenciais com uma estratégia vencedora de marketing de "
"conteúdo."

#. module: website
#: model:ir.ui.view,arch_db:website.website_planner
msgid "Attract new leads"
msgstr "Atrair novas oportunidades"

#. module: website
#: model:ir.model.fields,field_description:website.field_ir_act_server_website_published
msgid "Available on the Website"
msgstr "Disponível no site"

#. module: website
#: model:ir.ui.view,arch_db:website.website_planner
msgid "Avoid special characters"
msgstr "Evite caracteres especiais"

#. module: website
#: model:ir.ui.view,arch_db:website.snippet_options
msgid "Baby Blue"
msgstr "Azul Bebê"

#. module: website
#: model:ir.ui.view,arch_db:website.500
msgid "Back"
msgstr "De Volta"

#. module: website
#: model:ir.ui.view,arch_db:website.snippet_options
#, fuzzy
msgid "Background Color"
msgstr "Fundo"

#. module: website
#: model:ir.ui.view,arch_db:website.snippet_options
#, fuzzy
msgid "Background Image"
msgstr "Imagem de fundo"

#. module: website
#: model:ir.ui.view,arch_db:website.snippet_options
#, fuzzy
msgid "Background Image Options"
msgstr "Imagem de fundo"

#. module: website
#: model:ir.ui.view,arch_db:website.website_planner
msgid "Background image"
msgstr "Imagem de fundo"

#. module: website
#: model:ir.ui.view,arch_db:website.s_banner
msgid "Banner Odoo Image"
msgstr "Imagem de Banner do Odoo"

#. module: website
#: model:ir.ui.view,arch_db:website.s_comparisons
msgid "Basic sales &amp; marketing for up to 2 users"
msgstr "Vendas básicas &amp; de marketing para até 2 usuários"

#. module: website
#. openerp-web
#: code:addons/website/static/src/xml/website.xml:70
#, python-format
msgid "Be careful !"
msgstr "Tenha cuidado !"

#. module: website
#: model:ir.ui.view,arch_db:website.website_planner
msgid "Be mobile"
msgstr "Seja móvel"

#. module: website
#: model:ir.ui.view,arch_db:website.website_planner
msgid ""
"Before starting to work on your website, make sure you have all the right "
"applications installed.\n"
"                        It will be much easier for you to organize and "
"create your content if you have all the options activated from the start."
msgstr ""

#. module: website
#: model:ir.ui.view,arch_db:website.website_planner
msgid "Before starting,"
msgstr "Antes de iniciar,"

#. module: website
#: model:ir.ui.view,arch_db:website.s_comparisons
msgid "Beginner"
msgstr "Iniciante"

#. module: website
#: model:ir.ui.view,arch_db:website.website_planner
msgid ""
"Being clear on why you're creating your site and your goals is an essential "
"first step to ensure your content and structure meet business objectives."
msgstr ""

#. module: website
#: model:ir.ui.view,arch_db:website.snippet_options
msgid "Big"
msgstr "Grande"

#. module: website
#: model:ir.ui.view,arch_db:website.snippet_options
msgid "Bigger Text"
msgstr "Maior Texto"

#. module: website
#: model:ir.ui.view,arch_db:website.snippet_options
msgid "Black"
msgstr "Preto"

#. module: website
#: model:ir.ui.view,arch_db:website.website_planner
msgid "Boost your online sales with sleek product pages."
msgstr "Impulsionar suas vendas on-line com páginas de produtos elegantes."

#. module: website
#. openerp-web
#: code:addons/website/static/src/js/website.tour.banner.js:14
#, python-format
msgid "Build a page"
msgstr "Construir uma página"

#. module: website
#: model:ir.ui.view,arch_db:website.website_planner
msgid "Build and engage with communities with forums, Q&amp;A, mailing lists."
msgstr ""
"Construir e se envolver com as comunidades com fóruns, P&amp;R, listas de "
"discussão."

#. module: website
#: model:ir.ui.view,arch_db:website.website_planner
msgid "Build awareness and credibility"
msgstr "Construir consciência e credibilidade"

#. module: website
#: model:ir.ui.view,arch_db:website.snippet_options
msgid "Business Guy"
msgstr "Homem de negócios"

#. module: website
#: model:ir.model.fields,field_description:website.field_website_cdn_url
#: model:ir.model.fields,field_description:website.field_website_config_settings_cdn_url
msgid "CDN Base URL"
msgstr "URL Base CDN"

#. module: website
#: model:ir.model.fields,field_description:website.field_website_cdn_filters
#: model:ir.model.fields,field_description:website.field_website_config_settings_cdn_filters
msgid "CDN Filters"
msgstr "Filtros CDN"

#. module: website
#: model:ir.ui.view,arch_db:website.website_planner
msgid "Can I afford to advertise on the keyword?"
msgstr "Posso pagar para anunciar na palavra-chave?"

#. module: website
#: model:ir.ui.view,arch_db:website.s_faq_collapse
msgid "Can I use it to manage projects based on agile methodologies?"
msgstr "Posso usá-lo para gerenciar projetos com base em metodologias ágeis?"

#. module: website
#. openerp-web
<<<<<<< HEAD
#: code:addons/website/static/src/js/website.backendDashboard.js:85
=======
>>>>>>> bc1a0a32
#: code:addons/website/static/src/xml/website.xml:63
#: model:ir.ui.view,arch_db:website.500
#: model:ir.ui.view,arch_db:website.view_website_config_settings
#: model:ir.ui.view,arch_db:website.view_website_form
#, python-format
msgid "Cancel"
msgstr "Cancelar"

#. module: website
#: model:ir.ui.view,arch_db:website.s_feature_grid
msgid "Change Background"
msgstr "Alterar Fundo"

#. module: website
#: model:ir.ui.view,arch_db:website.s_feature_grid
msgid "Change Icons"
msgstr "Alterar Ícones"

#. module: website
#. openerp-web
#: code:addons/website/static/src/js/website.tour.banner.js:96
#, python-format
msgid "Check Mobile Preview"
msgstr "Verifique visualização móvel"

#. module: website
#: model:ir.ui.view,arch_db:website.website_planner
msgid "Check its availability"
msgstr "Verifique a sua disponibilidade"

#. module: website
#: model:ir.ui.view,arch_db:website.website_planner
msgid "Check your references before deciding to work with you"
msgstr ""
"Verifique suas referências antes de tomar a decisão de trabalhar com você"

#. module: website
#: model:ir.model.fields,field_description:website.field_website_menu_child_id
msgid "Child Menus"
msgstr "Menus filho"

#. module: website
#: model:ir.ui.view,arch_db:website.s_big_picture
msgid ""
"Choose a vibrant image and write an inspiring paragraph\n"
"                        about it. It does not have to be long, but it "
"should\n"
"                        reinforce your image."
msgstr ""
"Escolha uma imagem vibrante e escreva um parágrafo inspirador\n"
"sobre isso. Ele não tem que ser longo, mas deve\n"
"reforçar sua imagem."

#. module: website
#: model:ir.ui.view,arch_db:website.snippet_options
msgid "Circle"
msgstr "Círculo"

#. module: website
#. openerp-web
#: code:addons/website/static/src/js/website.tour.banner.js:43
#, python-format
msgid "Click in the text and start editing it."
msgstr "Clique no texto e comece a editar."

#. module: website
#: model:ir.ui.view,arch_db:website.website_planner
msgid "Click on 'Translate' on the menu bar"
msgstr "Clique em 'Traduzir' na barra de menu"

#. module: website
#: model:ir.ui.view,arch_db:website.s_feature_grid
msgid "Click on the icon to adapt it to your feature"
msgstr "Clique no ícone para adaptá-lo para seu recurso"

#. module: website
#. openerp-web
#: code:addons/website/static/src/js/website.tour.banner.js:49
#: model:ir.ui.view,arch_db:website.s_banner
#: model:ir.ui.view,arch_db:website.website2_homepage
#, python-format
msgid "Click to customize this text"
msgstr "Clique para personalizar este texto"

#. module: website
#. openerp-web
#: code:addons/website/static/src/xml/website.ace.xml:14
#: code:addons/website/static/src/xml/website.gallery.xml:97
#: code:addons/website/static/src/xml/website.translator.xml:13
#, python-format
msgid "Close"
msgstr "Fechar"

#. module: website
#. openerp-web
#: code:addons/website/static/src/js/website.tour.banner.js:113
#, python-format
msgid "Close Tutorial"
msgstr "Fechar Tutorial"

#. module: website
#: model:ir.ui.view,arch_db:website.snippet_options
msgid "Color Splash"
msgstr "Color Splash"

#. module: website
#: model:ir.ui.view,arch_db:website.website_planner
msgid "Colors palette"
msgstr "Paleta de cores"

#. module: website
#: model:ir.ui.view,arch_db:website.snippet_options
msgid "Columns"
msgstr "Colunas"

#. module: website
#: model:ir.ui.view,arch_db:website.website_planner
msgid "Communicate"
msgstr "Comunicar"

#. module: website
#: model:ir.model,name:website.model_res_company
msgid "Companies"
msgstr "Empresas"

#. module: website
#: model:ir.model.fields,field_description:website.field_website_company_id
msgid "Company"
msgstr "Empresa"

#. module: website
#: model:ir.ui.view,arch_db:website.layout_footer_copyright
msgid "Company name"
msgstr "Nome da empresa"

#. module: website
#: model:ir.ui.view,arch_db:website.s_comparisons
msgid "Complete CRM for any size team"
msgstr "CRM completo para equipes de qualquer tamanho"

#. module: website
#: model:ir.model.fields,field_description:website.field_website_compress_html
msgid "Compress HTML"
msgstr "Comprimir HTML"

#. module: website
#: model:ir.model.fields,field_description:website.field_website_config_settings_compress_html
msgid "Compress rendered HTML for a better Google PageSpeed result"
msgstr ""
"Comprimir HTML renderizado para um melhor resultado no Google PageSpeed"

#. module: website
#: model:ir.ui.menu,name:website.menu_website_global_configuration
msgid "Configuration"
msgstr "Configuração"

#. module: website
#: model:ir.ui.view,arch_db:website.view_website_config_settings
msgid "Configure Website"
msgstr "Cofigurar Site"

#. module: website
#: model:ir.ui.view,arch_db:website.website_planner
msgid ""
"Configure all your social media (Twitter, Facebook, LinkedIn) so that the "
"address of your website appears on them."
msgstr ""
"Configure todas as suas mídias sociais (Twitter, Facebook, LinkedIn) para "
"que o endereço de seu website apareça nelas."

#. module: website
#: model:ir.ui.view,arch_db:website.view_website_config_settings
msgid "Configure website menus"
msgstr "Configurar menus do site"

#. module: website
#: model:ir.ui.view,arch_db:website.website_planner
msgid "Configure your Gengo API key in"
msgstr "Configurar sua chave API Gengo em"

#. module: website
#: model:ir.ui.view,arch_db:website.website_planner
msgid "Congratulations, you're done !"
msgstr "Parabéns, você conseguiu !"

#. module: website
#: model:ir.ui.view,arch_db:website.footer_default
msgid "Connect with us"
msgstr "Conecte conosco"

#. module: website
#: model:ir.ui.view,arch_db:website.403 model:ir.ui.view,arch_db:website.404
msgid "Contact Us"
msgstr "Entre em Contato Conosco"

#. module: website
#: model:ir.ui.view,arch_db:website.website_planner
msgid "Contact a Domain Manager in your country to buy it"
msgstr ""
"Entre em contato com um gerenciador de domínio no seu país para comprá-lo"

#. module: website
#: model:ir.ui.view,arch_db:website.contactus
#: model:ir.ui.view,arch_db:website.footer_default
#: model:ir.ui.view,arch_db:website.s_banner
#: model:ir.ui.view,arch_db:website.s_big_message
#: model:ir.ui.view,arch_db:website.s_comparisons
#: model:ir.ui.view,arch_db:website.website2_homepage
#: model:ir.ui.view,arch_db:website.website_planner
#: model:website.menu,name:website.menu_contactus
#: model:website.menu,name:website.website2_menu_contactus
msgid "Contact us"
msgstr "Contato"

#. module: website
#: model:ir.ui.view,arch_db:website.contactus
msgid "Contact us about anything related to our company or services."
msgstr ""
"Contacte-nos sobre qualquer coisa relacionada à nossa empresa ou serviços."

#. module: website
#: model:ir.ui.view,arch_db:website.s_big_picture
msgid "Contact us »"
msgstr "Contate-nos »"

#. module: website
#: model:ir.ui.view,arch_db:website.user_navbar
#, fuzzy
msgid "Content"
msgstr "Continuar"

#. module: website
#. openerp-web
#: code:addons/website/static/src/xml/website.translator.xml:24
#, python-format
msgid "Content to translate"
msgstr "Conteúdo para traduzir"

#. module: website
#. openerp-web
#: code:addons/website/static/src/js/website.tour.banner.js:61
#: code:addons/website/static/src/js/website.tour.banner.js:83
#: code:addons/website/static/src/js/website.tour.banner.js:105
#: code:addons/website/static/src/xml/website.contentMenu.xml:28
#: code:addons/website/static/src/xml/website.xml:62
#, python-format
msgid "Continue"
msgstr "Continuar"

#. module: website
#: model:ir.ui.view,arch_db:website.layout_footer_copyright
msgid "Copyright &amp;copy;"
msgstr "Copyright &amp;copy;"

#. module: website
#: model:ir.ui.view,arch_db:website.page_404
msgid "Create Page"
msgstr "Criar Página"

#. module: website
#: model:ir.ui.view,arch_db:website.website_planner
msgid "Create a community"
msgstr "Criar uma comunidade"

#. module: website
#: model:ir.ui.view,arch_db:website.website_planner
msgid "Create a new project (this may take some time)"
msgstr "Criar um novo projeto (isto pode levar algum tempo)"

#. module: website
#. openerp-web
#: code:addons/website/static/src/js/website.editor.js:133
#, python-format
msgid "Create page '%s'"
msgstr "Criar página '%s'"

#. module: website
#: model:ir.model.fields,field_description:website.field_website_config_settings_create_uid
#: model:ir.model.fields,field_description:website.field_website_create_uid
#: model:ir.model.fields,field_description:website.field_website_menu_create_uid
msgid "Created by"
msgstr "Criado por"

#. module: website
#: model:ir.model.fields,field_description:website.field_website_config_settings_create_date
#: model:ir.model.fields,field_description:website.field_website_create_date
#: model:ir.model.fields,field_description:website.field_website_menu_create_date
msgid "Created on"
msgstr "Criado em"

#. module: website
#: model:ir.ui.view,arch_db:website.website_planner
msgid ""
"Creating your main menu is an important and difficult stage in building your "
"website.<br/>\n"
"                        It needs to be organized, so that your visitors can "
"see all the main content you offer at a glance.<br/>\n"
"                        It needs to be clear, so that when they click on an "
"item, they get the content they expected.<br/>\n"
"                        In fact, you need to build your navigation menu for "
"your visitors and not for your own purposes or objectives."
msgstr ""

#. module: website
#: model:ir.ui.view,arch_db:website.user_navbar
#, fuzzy
msgid "Customize"
msgstr "Personalizar Tema"

#. module: website
#: model:ir.ui.view,arch_db:website.user_navbar
msgid "Customize Theme"
msgstr "Personalizar Tema"

#. module: website
#. openerp-web
#: code:addons/website/static/src/js/website.tour.banner.js:60
#, python-format
msgid ""
"Customize any block through this menu. Try to change the background of the "
"banner."
msgstr ""
"Personalize qualquer bloco através deste menu. Tente mudar o fundo do banner."

#. module: website
#. openerp-web
#: code:addons/website/static/src/js/website.tour.banner.js:42
#, python-format
msgid "Customize banner's text"
msgstr "Personalize o texto do banner"

#. module: website
#. openerp-web
#: code:addons/website/static/src/js/website.tour.banner.js:59
#, python-format
msgid "Customize the banner"
msgstr "Personalize o banner"

#. module: website
#: model:ir.ui.menu,name:website.menu_dashboard
msgid "Dashboard"
msgstr ""

#. module: website
#: model:ir.model.fields,field_description:website.field_website_config_settings_default_lang_id
#: model:ir.model.fields,field_description:website.field_website_default_lang_id
msgid "Default language"
msgstr "Idioma Padrão"

#. module: website
#: model:ir.model.fields,field_description:website.field_website_config_settings_default_lang_code
#: model:ir.model.fields,field_description:website.field_website_default_lang_code
msgid "Default language code"
msgstr "código do idioma Padrão"

#. module: website
#: model:ir.ui.view,arch_db:website.s_feature_grid
msgid "Delete Blocks"
msgstr "Apagar Blocos"

#. module: website
#. openerp-web
#: code:addons/website/static/src/js/website.contentMenu.js:129
#: model:ir.ui.view,arch_db:website.user_navbar
#, python-format
msgid "Delete Page"
msgstr "Apagar Página"

#. module: website
#: model:ir.ui.view,arch_db:website.s_three_columns
msgid ""
"Delete the above image or replace it with a picture\n"
"                        that illustrates your message. Click on the picture "
"to\n"
"                        change it's <em>rounded corner</em> style."
msgstr ""

#. module: website
#: model:ir.ui.view,arch_db:website.s_faq_collapse
msgid ""
"Deploy new stores with just an internet connection: no\n"
"                                installation, no specific hardware required. "
"It works with any\n"
"                                iPad, Tablet PC, laptop or industrial POS "
"machine."
msgstr ""

#. module: website
#. openerp-web
#: code:addons/website/static/src/xml/website.seo.xml:54
#, python-format
msgid "Description"
msgstr "Descrição"

#. module: website
#. openerp-web
#: code:addons/website/static/src/xml/website.seo.xml:109
#, python-format
msgid "Description..."
msgstr "Descrição..."

#. module: website
#: model:ir.ui.view,arch_db:website.website_planner
msgid "Design"
msgstr "Design"

#. module: website
#: model:ir.ui.view,arch_db:website.snippet_options
msgid "Disable autoplay"
msgstr "Desabilitar autoplay"

#. module: website
#. openerp-web
#: code:addons/website/static/src/js/website.seo.js:364
#, python-format
msgid "Discard"
msgstr "Descartar"

#. module: website
#: model:ir.ui.view,arch_db:website.template_partner_comment
msgid "Discuss and Comments"
msgstr "Discussão e Comentários"

#. module: website
#: model:ir.ui.view,arch_db:website.website_planner
msgid "Discuss with propects for a face-to-face sales pitch."
msgstr ""

#. module: website
#: model:ir.model.fields,field_description:website.field_website_config_settings_display_name
#: model:ir.model.fields,field_description:website.field_website_display_name
#: model:ir.model.fields,field_description:website.field_website_menu_display_name
#: model:ir.model.fields,field_description:website.field_website_published_mixin_display_name
#: model:ir.model.fields,field_description:website.field_website_seo_metadata_display_name
msgid "Display Name"
msgstr "Nome de Exibição"

#. module: website
#. openerp-web
#: code:addons/website/static/src/xml/website.translator.xml:43
#, python-format
msgid "Do not show this dialog later."
msgstr "Não mostrar esta caixa de diálogo mais tarde."

#. module: website
#: model:ir.ui.view,arch_db:website.s_faq_collapse
msgid "Does it works offline?"
msgstr "Será que ele funciona off-line?"

#. module: website
#: model:ir.ui.view,arch_db:website.view_website_config_settings
#: model:ir.ui.view,arch_db:website.view_website_form
msgid "Domain"
msgstr "Domínio"

#. module: website
#: model:ir.ui.view,arch_db:website.website_planner
msgid "Don't hesitate to"
msgstr "Não hesite em"

#. module: website
#: model:ir.ui.view,arch_db:website.website_planner
msgid "Download the technical documentation of a product"
msgstr "Baixar a documentação técnica de um produto"

#. module: website
#. openerp-web
#: code:addons/website/static/src/js/website.tour.banner.js:67
#, python-format
msgid "Drag & Drop This Block"
msgstr "Drag & Drop Este Bloco"

#. module: website
#. openerp-web
#: code:addons/website/static/src/js/website.tour.banner.js:34
#, python-format
msgid "Drag & Drop a Banner"
msgstr "Drag & Drop um Banner"

#. module: website
#. openerp-web
#: code:addons/website/static/src/xml/website.contentMenu.xml:50
#, python-format
msgid "Drag a menu to the right to create a sub-menu"
msgstr "Arraste um menu à direita para criar um sub-menu"

#. module: website
#. openerp-web
#: code:addons/website/static/src/js/website.tour.banner.js:68
#, python-format
msgid "Drag the <em>'Features'</em> block and drop it below the banner."
msgstr ""
"Arraste o bloco de <em>'Funcionalidades'</em> e solte-o abaixo do banner."

#. module: website
#. openerp-web
#: code:addons/website/static/src/js/website.tour.banner.js:35
#, python-format
msgid "Drag the Banner block and drop it in your page."
msgstr "Arraste o bloco do banner e solte-o na sua página."

#. module: website
#: model:ir.ui.view,arch_db:website.s_feature_grid
msgid "Duplicate"
msgstr "Duplicar"

#. module: website
#: model:ir.ui.view,arch_db:website.s_feature_grid
msgid "Duplicate blocks to add more features."
msgstr "Duplicar blocos para adicionar mais características."

#. module: website
#: model:ir.ui.view,arch_db:website.website_planner
msgid "Easy to remember and spell"
msgstr "Fácil de lembrar e soletrar"

#. module: website
#: model:ir.ui.view,arch_db:website.publish_management
msgid "Edit"
msgstr "Editar"

#. module: website
#. openerp-web
#: code:addons/website/static/src/xml/website.contentMenu.xml:38
#: model:ir.ui.view,arch_db:website.user_navbar
#, python-format
msgid "Edit Menu"
msgstr "Editar Menu"

#. module: website
#: model:ir.ui.view,arch_db:website.user_navbar
#, fuzzy
msgid "Edit Top Menu"
msgstr "Editar Menu"

#. module: website
#: model:ir.ui.view,arch_db:website.publish_management
msgid "Edit in backend"
msgstr "Editar no backend"

#. module: website
#. openerp-web
#: code:addons/website/static/src/xml/website.backend.xml:29
#, python-format
msgid "Edit my Analytics Client ID"
msgstr ""

#. module: website
#: model:ir.ui.view,arch_db:website.page_404
msgid ""
"Edit the content below this line to adapt the default \"page not found\" "
"page."
msgstr ""
"Edite o conteúdo abaixo desta linha de adaptar a página padrão \"página não "
"encontrada\"."

#. module: website
#. openerp-web
#: code:addons/website/static/src/js/website.tour.banner.js:27
#, python-format
msgid "Edit this page"
msgstr "Editar esta página"

#. module: website
#: model:ir.ui.view,arch_db:website.s_comparisons
msgid "Email support"
msgstr "Suporte de e-mail"

#. module: website
#: model:ir.ui.view,arch_db:website.website_planner
msgid "End"
msgstr "Fim"

#. module: website
#: model:ir.ui.view,arch_db:website.s_comparisons
msgid "Enterprise package"
msgstr "Pacote empresarial"

#. module: website
#: model:ir.ui.view,arch_db:website.http_error_debug
msgid "Error"
msgstr "Erro"

#. module: website
#. openerp-web
#: code:addons/website/static/src/js/website.tour.banner.js:28
#, python-format
msgid ""
"Every page of your website can be modified through the <i>Edit</i> button."
msgstr ""
"Cada página de seu site podem ser modificados através do botão <i> Editar "
"<i />."

#. module: website
#: model:ir.ui.view,arch_db:website.website_planner
msgid "Example of Good Footer"
msgstr "Exemplo de um Bom Rodapé"

#. module: website
#: model:ir.ui.view,arch_db:website.website_planner
msgid "Example of Good Homepage"
msgstr "Exemplo de uma Boa Homepage"

#. module: website
#: model:ir.ui.view,arch_db:website.website_planner
msgid "Example of Good Menu"
msgstr "Exemplo de um Bom Menu"

#. module: website
#: model:ir.ui.view,arch_db:website.website_planner
msgid "Examples"
msgstr "Exemplos"

#. module: website
#: model:ir.ui.view,arch_db:website.s_comparisons
msgid "Expert"
msgstr "Especialista"

#. module: website
#: model:ir.ui.view,arch_db:website.s_well
msgid ""
"Explain the benefits you offer. Don't write about products or\n"
"            services here, write about solutions."
msgstr ""
"Explicar os benefícios que você oferece. Não escreva sobre os produtos ou\n"
"             serviços aqui, escrever sobre as soluções."

#. module: website
#: model:ir.ui.view,arch_db:website.website_planner
msgid ""
"Explain to them why you launched your new website and ask them for their\n"
"                                    views on it. Avoid using a mass survey, "
"it's a lot more efficient to have\n"
"                                    personal discussions with everyone. If "
"you efficiently engage them in the\n"
"                                    reviewing process, they will even help "
"you promote your website when it's\n"
"                                    ready for the big launch."
msgstr ""

#. module: website
#: model:ir.ui.view,arch_db:website.view_website_config_settings
msgid "Extra Features"
msgstr "Recursos Extras"

#. module: website
#: model:ir.ui.view,arch_db:website.snippet_options
msgid "Extra-Large"
msgstr "Muito Grande"

#. module: website
#: model:ir.model.fields,field_description:website.field_website_config_settings_social_facebook
#: model:ir.model.fields,field_description:website.field_website_social_facebook
msgid "Facebook Account"
msgstr "Conta do Facebook"

#. module: website
#: model:ir.ui.view,arch_db:website.snippet_options
msgid "Fast"
msgstr "Rápido"

#. module: website
#: model:ir.model.fields,field_description:website.field_website_config_settings_favicon
msgid "Favicon"
msgstr ""

#. module: website
#: model:ir.ui.view,arch_db:website.s_three_columns
msgid "Feature One"
msgstr "Característica 1"

#. module: website
#: model:ir.ui.view,arch_db:website.s_three_columns
msgid "Feature Three"
msgstr "Característica 3"

#. module: website
#: model:ir.ui.view,arch_db:website.s_panel
msgid "Feature Title"
msgstr "Título da Característica"

#. module: website
#: model:ir.ui.view,arch_db:website.s_three_columns
msgid "Feature Two"
msgstr "Característica 2"

#. module: website
#: model:ir.ui.view,arch_db:website.website_planner
msgid ""
"Finally don't try to make all your content accessible from the main menu or "
"the footer.\n"
"                            Indeed, a page can also be accessible through a "
"direct link or button, from any other page of your website."
msgstr ""

#. module: website
#: model:ir.ui.view,arch_db:website.website_planner
msgid "Find Inspiration"
msgstr "Encontre Inspiração"

#. module: website
#: model:ir.ui.view,arch_db:website.website_planner
msgid "Find a good domain name (see tips on the right)"
msgstr "Encontrar um bom nome de domínio (veja dicas à direita)"

#. module: website
#: model:ir.ui.view,arch_db:website.s_features
msgid "First Feature"
msgstr "Primeira Característica"

#. module: website
#: model:ir.ui.view,arch_db:website.snippet_options
msgid "Fixed"
msgstr "Fixo"

#. module: website
#: model:ir.ui.view,arch_db:website.snippet_options
msgid "Float"
msgstr "Ponto Flutuante"

#. module: website
#: model:ir.ui.view,arch_db:website.snippet_options
msgid "Flowers Field"
msgstr "Campo de flores"

#. module: website
#: model:ir.ui.view,arch_db:website.snippet_options
msgid "Folded list"
msgstr ""

#. module: website
#: model:ir.ui.view,arch_db:website.website_planner
msgid "Fonts"
msgstr "Fontes"

#. module: website
#: model:ir.ui.view,arch_db:website.website_planner
msgid ""
"For example, use photos to help break up large areas of text by altering\n"
"                                    Text-Image and Image-Text blocks. Or if "
"you prefer to use icons, use the Features or Feature Grid blocks."
msgstr ""

#. module: website
#: model:ir.ui.view,arch_db:website.website_planner
msgid ""
"For example, you'll want your company name, your country/city and a few\n"
"                                    words describing your business in your "
"homepage title so that potential\n"
"                                    customers near your location will find "
"your website easily.\n"
"                                    WIth Odoo, this can be done easily by "
"using the Promote menu."
msgstr ""

#. module: website
#: model:ir.ui.view,arch_db:website.website_planner
msgid ""
"For the Odoo Team,<br/>\n"
"                            Fabien Pinckaers, Founder"
msgstr ""
"Para o Time Odoo,<br/>\n"
"Fabien Pinckaers, Fundador"

#. module: website
#: model:ir.model.fields,field_description:website.field_website_config_settings_module_website_form_editor
msgid "Form builder: create and customize forms"
msgstr "Construtor de formulários: criar e personalizar formulários"

#. module: website
#. openerp-web
#: code:addons/website/static/src/xml/website.ace.xml:13
#, python-format
msgid "Format"
msgstr "Formato"

#. module: website
#: model:ir.ui.view,arch_db:website.website_planner
msgid "Form’s length and types of fields,"
msgstr "Comprimento do formulário e tipos de campos,"

#. module: website
#: model:ir.ui.view,arch_db:website.s_feature_grid
msgid ""
"From the main container, you can change the background to highlight features."
msgstr ""
"A partir do recipiente principal, você pode mudar o fundo para realçar "
"características."

#. module: website
#: model:ir.ui.view,arch_db:website.website_planner
msgid "Gengo module"
msgstr "Módulo Gengo"

#. module: website
#: model:ir.ui.view,arch_db:website.s_comparisons
msgid "Get access to all modules"
msgstr "Tenha acesso a todos os módulos"

#. module: website
#: model:ir.ui.view,arch_db:website.s_comparisons
msgid "Get access to all modules and features"
msgstr "Tenha acesso a todos os módulos e funcionalidades"

#. module: website
#: model:ir.ui.view,arch_db:website.website_planner
msgid "Get an understanding of your methodology"
msgstr "Obter uma compreensão de sua metodologia"

#. module: website
#. openerp-web
#: code:addons/website/static/src/js/website.tour.banner.js:52
#, python-format
msgid "Get banner properties"
msgstr "Obter propriedades do banner"

#. module: website
#. openerp-web
#: code:addons/website/static/src/js/website.seo.js:361
#, python-format
msgid ""
"Get this page efficiently referenced in Google to attract more visitors."
msgstr ""
"Obtenha esta página referenciada de forma eficiente no Google para atrair "
"mais visitantes."

#. module: website
#: model:ir.model.fields,field_description:website.field_website_config_settings_social_github
#: model:ir.model.fields,field_description:website.field_website_social_github
msgid "GitHub Account"
msgstr "Conta do GitHub"

#. module: website
#. openerp-web
#: code:addons/website/static/src/xml/website.backend.xml:42
#, python-format
msgid "Go to our"
msgstr ""

#. module: website
#: model:ir.ui.view,arch_db:website.website_planner
msgid "Go to the page you want to translate"
msgstr "Vá para a página que você deseja traduzir"

#. module: website
#. openerp-web
#: code:addons/website/static/src/js/website.tour.banner.js:81
#, python-format
msgid "Good Job!"
msgstr "Bom Trabalho!"

#. module: website
#. openerp-web
#: code:addons/website/static/src/js/website.backendDashboard.js:72
#, fuzzy, python-format
msgid "Google Analytics"
msgstr "Google Analytics"

#. module: website
#: model:ir.model.fields,field_description:website.field_website_config_settings_google_analytics_key
#: model:ir.model.fields,field_description:website.field_website_google_analytics_key
msgid "Google Analytics Key"
msgstr "Chave Google Analytics "

#. module: website
#: model:ir.ui.view,arch_db:website.website_planner
msgid "Google Analytics."
msgstr "Google Analytics"

#. module: website
#: model:ir.ui.view,arch_db:website.website_planner
msgid "Google Business"
msgstr "Google Business"

#. module: website
#: model:ir.ui.view,arch_db:website.website_planner
msgid "Google's developer console"
msgstr "Console Desenvolvedor Google"

#. module: website
#: model:ir.model.fields,field_description:website.field_website_config_settings_social_googleplus
#: model:ir.model.fields,field_description:website.field_website_social_googleplus
msgid "Google+ Account"
msgstr "Conta do Google+"

#. module: website
#: model:ir.ui.view,arch_db:website.s_feature_grid
msgid "Great Value"
msgstr "Grande Valor"

#. module: website
#: model:ir.ui.view,arch_db:website.aboutus
msgid "Great products for great people"
msgstr "Grandes produtos para grandes pessoas"

#. module: website
#: model:ir.ui.view,arch_db:website.snippet_options
msgid "Greenfields"
msgstr "Campos Verdes"

#. module: website
#: model:ir.ui.view,arch_db:website.snippet_options
msgid "Grid"
msgstr "Grade"

#. module: website
#: model:ir.ui.view,arch_db:website.menu_search
msgid "Group By"
msgstr "Agrupar por"

#. module: website
#: model:ir.ui.view,arch_db:website.website_planner
msgid "Grow"
msgstr "Crescer"

#. module: website
#: model:ir.ui.view,arch_db:website.user_navbar
msgid "HELP &amp; TUTORIALS"
msgstr "AJUDA &amp; TUTORIAIS"

#. module: website
#: model:ir.ui.view,arch_db:website.user_navbar
msgid "HTML Editor"
msgstr "Editor HTML"

#. module: website
#: model:ir.model,name:website.model_ir_http
msgid "HTTP routing"
msgstr "Rota HTTP"

#. module: website
#: model:ir.ui.view,arch_db:website.website_planner
msgid "Headline or product description,"
msgstr "Título ou descrição do produto,"

#. module: website
#: model:ir.ui.view,arch_db:website.user_navbar
msgid "Help"
msgstr ""

#. module: website
#. openerp-web
#: code:addons/website/static/src/xml/website.translator.xml:21
#, python-format
msgid "Here are the visuals used to help you translate efficiently:"
msgstr "Aqui estão os visuais usados para ajudar na tradução eficiente:"

#. module: website
#: model:ir.ui.view,arch_db:website.website_planner
msgid "Here is a basic guide for your first A/B testing:"
msgstr "Aqui está um guia básico para o seu primeiro teste A/B:"

#. module: website
#: model:ir.ui.view,arch_db:website.500
#: model:ir.ui.view,arch_db:website.footer_default
#: model:website.menu,name:website.menu_homepage
#: model:website.menu,name:website.website2_menu_homepage
msgid "Home"
msgstr "Início"

#. module: website
#: model:ir.ui.view,arch_db:website.403 model:ir.ui.view,arch_db:website.404
#: model:ir.ui.view,arch_db:website.footer_custom
msgid "Homepage"
msgstr "Pagina Inicial"

#. module: website
#: model:ir.ui.view,arch_db:website.website2_homepage
msgid "Homepage 0.0.0.0"
msgstr "Homepage 0.0.0.0"

#. module: website
#. openerp-web
#: code:addons/website/static/src/xml/website.xml:110
#, python-format
msgid "I'm sure, I want to delete this page definitively"
msgstr "Eu estou certo, eu quero excluir definitivamente esta página"

#. module: website
#: model:ir.model.fields,field_description:website.field_website_config_settings_id
#: model:ir.model.fields,field_description:website.field_website_id
<<<<<<< HEAD
#: model:ir.model.fields,field_description:website.field_website_menu_id_2037
=======
#: model:ir.model.fields,field_description:website.field_website_menu_id_2055
>>>>>>> bc1a0a32
#: model:ir.model.fields,field_description:website.field_website_published_mixin_id
#: model:ir.model.fields,field_description:website.field_website_seo_metadata_id
msgid "ID"
msgstr "ID"

#. module: website
#: model:ir.ui.view,arch_db:website.500
msgid ""
"If this error is caused by a change of yours in the templates, you have the "
"possibility to reset one or more templates to their <strong>factory "
"settings</strong>."
msgstr ""
"Se este erro é causado por uma mudança de vocês nos modelos, você tem a "
"possibilidade de redefinir um ou mais modelos para suas "
"<strong>configurações de fábrica</strong>."

#. module: website
#: model:ir.ui.view,arch_db:website.website_planner
msgid ""
"If you answer yes to these 3 questions, then go ahead and position your "
"website on these keywords."
msgstr ""
"Se você responder sim a estas 3 perguntas, então vá em frente e posicione o "
"seu site nas palavras-chave."

#. module: website
#: model:ir.ui.view,arch_db:website.website_planner
msgid ""
"If you have a lot of pages in your website, you can create a small top-menu "
"to focus\n"
"                            on the main six pages and make all secondary "
"pages accessible from a footer. You can\n"
"                            have a look at the Odoo.com website, it's a "
"great example of this type of structure."
msgstr ""

#. module: website
#: model:ir.ui.view,arch_db:website.website_planner
msgid "Images on landing and product pages,"
msgstr "Imagens do desembarque e páginas de produtos,"

#. module: website
#: model:ir.ui.view,arch_db:website.snippet_options
msgid "Images spacing"
msgstr "Espaçamento de imagens"

#. module: website
#: model:ir.ui.view,arch_db:website.website_planner
msgid "Improve your conversion from visitor to customer."
msgstr "Melhore a sua conversão de visitante para cliente."

#. module: website
#: model:ir.ui.view,arch_db:website.website_planner
msgid ""
"In the left-side menu of the project, go to <strong>APIs and auth &gt; APIs</"
"strong> and activate <strong>Analytics API</strong> by clicking on the"
msgstr ""

#. module: website
#: model:ir.ui.view,arch_db:website.website_planner
msgid ""
"In the pop-up window, simply enter your domain name in the first textbox "
"(the second will complete automatically)"
msgstr ""

#. module: website
#. openerp-web
#: code:addons/website/static/src/xml/website.translator.xml:32
#, python-format
msgid ""
"In this mode, you can only translate texts.  To\n"
"                            change the structure of the page, you must edit "
"the\n"
"                            master page. Each modification on the master "
"page\n"
"                            is automatically applied to all translated\n"
"                            versions."
msgstr ""
"Neste modo, você só pode traduzir textos. para\n"
"                             alterar a estrutura da página, você deve editar "
"o\n"
"                             página mestra. Cada modificação na página "
"mestra\n"
"                             é aplicada automaticamente a todas  as versões "
"traduzidas."

#. module: website
#. openerp-web
#: code:addons/website/static/src/xml/website.ace.xml:10
#, python-format
msgid "Include Asset Bundles"
msgstr "Incluir Pacotes de Ativos"

#. module: website
#. openerp-web
#: code:addons/website/static/src/js/website.backendDashboard.js:95
#, python-format
msgid "Incorrect Client ID"
msgstr ""

#. module: website
#: model:ir.ui.view,arch_db:website.show_website_info
msgid "Information about the"
msgstr "Informações sobre o"

#. module: website
#: model:ir.ui.view,arch_db:website.user_navbar
#: model:ir.ui.view,arch_db:website.website_planner
msgid "Install Apps"
msgstr "Instalar Aplicativos"

#. module: website
#: model:ir.model,name:website.model_base_language_install
msgid "Install Language"
msgstr "Instalar idioma"

#. module: website
#: model:ir.ui.view,arch_db:website.view_website_config_settings
#, fuzzy
msgid "Install a language"
msgstr "Instalar idioma"

#. module: website
#: model:ir.ui.view,arch_db:website.website_planner
msgid "Install the"
msgstr "Instalar o"

#. module: website
#: model:ir.ui.view,arch_db:website.show_website_info
msgid "Installed Applications"
msgstr "Aplicativos Instalados"

#. module: website
#: model:ir.ui.view,arch_db:website.show_website_info
msgid "Installed Modules"
msgstr "Módulos Instalados"

#. module: website
#: model:ir.ui.view,arch_db:website.website_planner
msgid "Integrate a contact form that automatically creates leads."
msgstr ""
"Integrar um formulário de contato que automaticamente cria oportunidades."

#. module: website
#: model:ir.ui.view,arch_db:website.500
msgid "Internal Server Error"
msgstr "Erro interno do servidor"

#. module: website
#: model:ir.ui.view,arch_db:website.website_planner
msgid ""
"Is the keyword searched for in Google? If there is no search volume,\n"
"                                    then that tells you no one is typing "
"that phrase into Google. There is no\n"
"                                    point in advertising on keywords no one "
"is searching for."
msgstr ""

#. module: website
#: model:ir.ui.view,arch_db:website.website_planner
msgid ""
"Is the person searching with this keyword likely to buy my product or\n"
"                                    service? Or is the person more likely to "
"be just carrying out research\n"
"                                    with no intention of making a purchase? "
"In other words, what is the\n"
"                                    intent of the keyword? When starting "
"out, you’ll want to advertise on\n"
"                                    what we call “buying intent” keywords - "
"that is, ones where the person\n"
"                                    is clearly looking to buy."
msgstr ""

#. module: website
#. openerp-web
#: code:addons/website/static/src/xml/website.xml:19
#, fuzzy, python-format
msgid "It might be possible to edit the relevant items or fix the issue in"
msgstr ""
"Pode ser possível editar os itens relevantes\n"
"                                 ou corrigir o problema em"

#. module: website
#: model:ir.ui.view,arch_db:website.website_planner
msgid ""
"It's difficult to change your theme after creating your website, so take the "
"time to look at all the themes, and be sure that you're happy with your "
"choice!"
msgstr ""

#. module: website
#: model:ir.ui.view,arch_db:website.website_planner
msgid ""
"It's often much easier not to start with a blank page. Take a look at your "
"competitors\n"
"                        and similar companies around the world. They "
"probably have the same objectives and\n"
"                        visitors that you do. How did they transform that "
"into a website?<br/>\n"
"                        Try to find 3 websites that have remarkable "
"characteristics:"
msgstr ""

#. module: website
#: model:ir.ui.view,arch_db:website.s_button
msgid "Join us and make your company a better place."
msgstr "Junte-se a nós e torne sua empresa um lugar melhor."

#. module: website
#: model:ir.ui.view,arch_db:website.snippet_options
msgid "Landscape"
msgstr "Paisagem"

#. module: website
#: model:ir.ui.view,arch_db:website.view_website_config_settings
msgid "Language"
msgstr "Idioma"

#. module: website
#. openerp-web
#: code:addons/website/static/src/xml/website.seo.xml:28
#, python-format
msgid "Language:"
msgstr "Idioma:"

#. module: website
#: model:ir.model.fields,field_description:website.field_website_config_settings_language_ids
#: model:ir.model.fields,field_description:website.field_website_language_ids
msgid "Languages"
msgstr "Idiomas"

#. module: website
#: model:ir.ui.view,arch_db:website.snippet_options
msgid "Large"
msgstr "Largo"

#. module: website
#: model:ir.model.fields,field_description:website.field_website___last_update
#: model:ir.model.fields,field_description:website.field_website_config_settings___last_update
#: model:ir.model.fields,field_description:website.field_website_menu___last_update
#: model:ir.model.fields,field_description:website.field_website_published_mixin___last_update
#: model:ir.model.fields,field_description:website.field_website_seo_metadata___last_update
msgid "Last Modified on"
msgstr "Última modificação em"

#. module: website
#: model:ir.model.fields,field_description:website.field_website_config_settings_write_uid
#: model:ir.model.fields,field_description:website.field_website_menu_write_uid
#: model:ir.model.fields,field_description:website.field_website_write_uid
msgid "Last Updated by"
msgstr "Última atualização por"

#. module: website
#: model:ir.model.fields,field_description:website.field_website_config_settings_write_date
#: model:ir.model.fields,field_description:website.field_website_menu_write_date
#: model:ir.model.fields,field_description:website.field_website_write_date
msgid "Last Updated on"
msgstr "Última atualização em"

#. module: website
#: model:ir.ui.view,arch_db:website.website_planner
msgid "Launch"
msgstr "Executar"

#. module: website
#: model:ir.ui.view,arch_db:website.website_planner
msgid ""
"Launching your website is an important step.<br/>\n"
"                        Here is a checklist of actions to help you launch a "
"new website efficiently:"
msgstr ""

#. module: website
#: model:ir.ui.view,arch_db:website.website_planner
msgid ""
"Learn what your visitors are thinking, what question they have, what "
"problems they encounter."
msgstr ""

#. module: website
#: model:ir.ui.view,arch_db:website.snippet_options
msgid "Left"
msgstr "Esquerda"

#. module: website
#. openerp-web
#: code:addons/website/static/src/js/website.tour.banner.js:90
#, python-format
msgid "Let's check how your homepage looks like on mobile devices."
msgstr ""
"Vamos verificar como sua página inicial aparece em dispositivos móveis."

#. module: website
#: model:ir.ui.view,arch_db:website.s_comparisons
msgid "Limited customization"
msgstr "Personalização limitada"

#. module: website
#. openerp-web
#: code:addons/website/static/src/xml/website.backend.xml:25
#, fuzzy, python-format
msgid "Link my Analytics Account"
msgstr "Conta do LinkedIn"

#. module: website
#: model:ir.model.fields,field_description:website.field_website_config_settings_social_linkedin
#: model:ir.model.fields,field_description:website.field_website_social_linkedin
msgid "LinkedIn Account"
msgstr "Conta do LinkedIn"

#. module: website
#: model:ir.ui.view,arch_db:website.s_feature_grid
msgid "List of Features"
msgstr "Lista de Recursos"

#. module: website
#. openerp-web
#: code:addons/website/static/src/js/website.seo.js:83
#, python-format
msgid "Loading..."
msgstr "Carregando..."

#. module: website
#: model:ir.ui.view,arch_db:website.s_references
msgid "Logo"
msgstr "Logotipo"

#. module: website
#: model:ir.ui.view,arch_db:website.layout
msgid "Logout"
msgstr "Sair"

#. module: website
#: model:ir.model.fields,field_description:website.field_website_menu_id
msgid "Main Menu"
msgstr "Menu Principal"

#. module: website
#: model:ir.ui.view,arch_db:website.snippet_options
msgid "Mango"
msgstr "manga"

#. module: website
#: model:ir.ui.view,arch_db:website.snippet_options
msgid "Margin"
msgstr "Margem"

#. module: website
#: model:ir.ui.view,arch_db:website.snippet_options
msgid "Masonry"
msgstr "Alvenaria"

#. module: website
#: model:ir.ui.view,arch_db:website.403 model:ir.ui.view,arch_db:website.404
msgid "Maybe you were looking for one of these popular pages ?"
msgstr "Talvez você estava procurando uma dessas páginas populares?"

#. module: website
#: model:ir.ui.view,arch_db:website.snippet_options
msgid "Medium"
msgstr "Médio"

#. module: website
#: model:ir.ui.view,arch_db:website.website_planner
msgid "Meet your existing customers and encourage them to 'repeat buy'."
msgstr ""

#. module: website
<<<<<<< HEAD
#: code:addons/website/models/website.py:321
=======
#: code:addons/website/models/website.py:320
>>>>>>> bc1a0a32
#: model:ir.model.fields,field_description:website.field_website_menu_name
#: model:ir.ui.view,arch_db:website.view_website_config_settings
#, python-format
msgid "Menu"
msgstr "Menu"

#. module: website
<<<<<<< HEAD
#: code:addons/website/models/website.py:325
=======
#: code:addons/website/models/website.py:324
>>>>>>> bc1a0a32
#, python-format
msgid "Menu <b>%s</b> seems to have a link to this page !"
msgstr ""

#. module: website
#: model:ir.ui.view,arch_db:website.template_partner_comment
msgid "Message"
msgstr "Mensagem"

#. module: website
#. openerp-web
#: code:addons/website/static/src/js/website.mobile.js:42
#, python-format
msgid "Mobile preview"
msgstr "Visualização celular"

#. module: website
#: model:ir.ui.view,arch_db:website.snippet_options
msgid "Mode"
msgstr "Modo"

#. module: website
#. openerp-web
#: code:addons/website/static/src/xml/website.backend.xml:48
#, python-format
msgid "Month"
msgstr ""

#. module: website
#: model:ir.ui.view,arch_db:website.view_website_config_settings
#, fuzzy
msgid "More Info"
msgstr "Outras informações"

#. module: website
#: model:ir.ui.view,arch_db:website.website_planner
msgid "More info on pricing:"
msgstr "Mais informações sobre os preços:"

#. module: website
#: model:ir.ui.view,arch_db:website.s_references
msgid "More than 500 happy customers."
msgstr "Mais de 500 clientes satisfeitos."

#. module: website
#. openerp-web
#: code:addons/website/static/src/xml/website.seo.xml:41
#, python-format
msgid "Most searched topics related to your keywords, ordered by importance:"
msgstr ""
"Tópicos mais procurados relacionados com suas palavras-chave, por ordem de "
"importância:"

#. module: website
#: model:ir.ui.view,arch_db:website.snippet_options
msgid "Mountains"
msgstr "Montanhas"

#. module: website
#: model:ir.ui.view,arch_db:website.snippet_options
msgid "Move to first"
msgstr "Mover para primeiro"

#. module: website
#: model:ir.ui.view,arch_db:website.snippet_options
msgid "Move to last"
msgstr "Mover para último"

#. module: website
#: model:ir.ui.view,arch_db:website.snippet_options
msgid "Move to next"
msgstr "Mover para próximo"

#. module: website
#: model:ir.ui.view,arch_db:website.snippet_options
msgid "Move to previous"
msgstr "Mover para anterior"

#. module: website
#: model:ir.ui.view,arch_db:website.layout
msgid "My Website"
msgstr "Meu Site"

#. module: website
#: model:ir.ui.view,arch_db:website.snippet_options
msgid "Narrow"
msgstr "Estreito"

#. module: website
#: model:ir.ui.view,arch_db:website.view_website_config_settings
#, fuzzy
msgid "New Language"
msgstr "Idioma"

#. module: website
#. openerp-web
#: code:addons/website/static/src/xml/website.xml:125
#, python-format
msgid "New Name"
msgstr "Novo Nome"

#. module: website
#. openerp-web
#: code:addons/website/static/src/js/website.contentMenu.js:60
#: model:ir.ui.view,arch_db:website.user_navbar
#, python-format
msgid "New Page"
msgstr "Nova Página"

#. module: website
#: model:ir.model.fields,field_description:website.field_website_menu_new_window
msgid "New Window"
msgstr "Nova Janela"

#. module: website
#. openerp-web
#: code:addons/website/static/src/xml/website.xml:123
#, python-format
msgid "New name"
msgstr "Novo Nome"

#. module: website
#. openerp-web
#: code:addons/website/static/src/js/website.editor.js:118
#, python-format
msgid "New or existing page"
msgstr "Página nova ou existente"

#. module: website
#: model:ir.ui.view,arch_db:website.kanban_contain
#: model:ir.ui.view,arch_db:website.pager
msgid "Next"
msgstr "Próximo"

#. module: website
#: model:ir.ui.view,arch_db:website.s_comparisons
msgid "No customization"
msgstr "Nenhuma personalização"

#. module: website
#: model:ir.ui.view,arch_db:website.s_comparisons
msgid "No support"
msgstr "Sem suporte"

#. module: website
#: model:ir.ui.view,arch_db:website.snippet_options
msgid "None"
msgstr "Nenhum"

#. module: website
#. openerp-web
#: code:addons/website/static/src/js/website.backend.js:22
#: model:ir.ui.view,arch_db:website.publish_management
#: model:ir.ui.view,arch_db:website.publish_short
#, python-format
msgid "Not Published"
msgstr "Não Publicado"

#. module: website
#: model:ir.ui.view,arch_db:website.show_website_info
msgid "Note: To hide this page, uncheck it from the top Customize menu."
msgstr "Nota: Para ocultar esta página, desmarque-a no menu Personalizar topo."

#. module: website
#: model:ir.ui.view,arch_db:website.website_planner
msgid "Note: To use those features, you need to install the"
msgstr "Nota: Para usar esses recursos, você precisa instalar o"

#. module: website
#: model:ir.ui.view,arch_db:website.layout_footer_copyright
msgid "Odoo"
msgstr "Odoo"

#. module: website
#: model:ir.ui.view,arch_db:website.s_three_columns
msgid "Odoo - Sample 1 for three columns"
msgstr "Odoo - Exemplo 1 para três colunas"

#. module: website
#: model:ir.ui.view,arch_db:website.s_three_columns
msgid "Odoo - Sample 2 for three columns"
msgstr "Odoo - Exemplo 2 para três colunas"

#. module: website
#: model:ir.ui.view,arch_db:website.s_three_columns
msgid "Odoo - Sample 3 for three columns"
msgstr "Odoo - Exemplo 3 para três colunas"

#. module: website
#: model:ir.ui.view,arch_db:website.s_big_picture
msgid "Odoo CMS - a big picture"
msgstr "Odor CMS - uma imagem grande"

#. module: website
#: model:ir.ui.view,arch_db:website.s_image_floating
msgid "Odoo CMS- Sample image floating"
msgstr "Odor CMS - Exemplo de imagem flutuante"

#. module: website
#: model:ir.ui.view,arch_db:website.show_website_info
msgid "Odoo Version"
msgstr "Versão Odoo"

#. module: website
#: model:ir.ui.view,arch_db:website.s_image_text
msgid "Odoo image and text block"
msgstr "Imagem e bloco de texto Odoo"

#. module: website
#: model:ir.ui.view,arch_db:website.s_parallax_slider
msgid ""
"Odoo provides essential platform for our project management.\n"
"                                                Things are better organized "
"and more visible with it."
msgstr ""
"Openerp fornece plataforma essencial para o nosso gerenciamento de "
"projetos.\n"
"                                                     As coisas estão melhor "
"organizados e mais visível com ele."

#. module: website
#: model:ir.ui.view,arch_db:website.s_quotes_slider
msgid ""
"Odoo provides essential platform for our project management.\n"
"                                        Things are better organized and more "
"visible with it."
msgstr ""
"Openerp fornece plataforma essencial para o nosso gerenciamento de "
"projetos.\n"
"                                             As coisas estão melhor "
"organizados e mais visível com ele."

#. module: website
#: model:ir.ui.view,arch_db:website.s_references
msgid ""
"Odoo provides essential platform for our project management.\n"
"                            Things are better organized and more visible "
"with it."
msgstr ""
"Openerp fornece plataforma essencial para o nosso gerenciamento de "
"projetos.\n"
"                                 As coisas estão melhor organizados e mais "
"visível com ele."

#. module: website
#: model:ir.ui.view,arch_db:website.s_text_image
msgid "Odoo text and image block"
msgstr "Texto e bloco de imagem Odoo"

#. module: website
#: model:ir.ui.view,arch_db:website.website_planner
msgid "Odoo's Google Analytics settings"
msgstr "Configurações do Google Analytics do Odoo"

#. module: website
#: model:ir.ui.view,arch_db:website.s_faq_collapse
msgid ""
"Odoo's POS is a web application that can run on any device that\n"
"                                can display websites with little to no setup "
"required."
msgstr ""
"POS do Odoo é uma aplicação web que pode ser executado em qualquer "
"dispositivo que\n"
"                     pode exibir sites com pouca ou nenhuma configuração "
"necessária."

#. module: website
#: model:ir.ui.view,arch_db:website.website_planner
msgid "Off"
msgstr "Off"

#. module: website
#. openerp-web
#: code:addons/website/static/src/xml/website.translator.xml:46
#, python-format
msgid "Ok"
msgstr "Ok"

#. module: website
#. openerp-web
#: code:addons/website/static/src/xml/website.backend.xml:5
#, python-format
msgid "On Website"
msgstr "No Site"

#. module: website
#: model:ir.ui.view,arch_db:website.website_planner
msgid "Once you’ve launched your website, it’s time to grow your traffic."
msgstr "Uma vez que você lançou o seu site, é hora de aumentar o seu tráfego."

#. module: website
#: model:ir.ui.view,arch_db:website.show_website_info
msgid "Open Source ERP"
msgstr "ERP de Código Aberto"

#. module: website
#: model:ir.ui.view,arch_db:website.layout_footer_copyright
msgid "Open Source eCommerce"
msgstr "eCommerce de Código Aberto"

#. module: website
<<<<<<< HEAD
=======
#: model:ir.ui.view,arch_db:website.view_website_config_settings
msgid "Optimization"
msgstr ""

#. module: website
#: model:ir.ui.view,arch_db:website.user_navbar
msgid "Optimize AdWords Campaign"
msgstr ""

#. module: website
>>>>>>> bc1a0a32
#: model:ir.ui.view,arch_db:website.user_navbar
msgid "Optimize SEO"
msgstr ""

#. module: website
<<<<<<< HEAD
=======
#: model:ir.ui.view,arch_db:website.user_navbar
msgid "Optimize your AdWords account"
msgstr ""

#. module: website
>>>>>>> bc1a0a32
#: model:ir.ui.view,arch_db:website.snippet_options
msgid "Orange Red"
msgstr "laranja, Vermelho,"

#. module: website
#: model:ir.ui.view,arch_db:website.s_comparisons
msgid "Order now"
msgstr "Peça agora"

#. module: website
#: model:ir.ui.view,arch_db:website.website_planner
msgid "Organize your job board and promote your job announces easily."
msgstr ""
"Organize o seu quadro de empregos e promova o seus anúncios de empregos "
"facilmente."

#. module: website
#: model:ir.ui.view,arch_db:website.view_website_form
msgid "Other Info"
msgstr "Outras informações"

#. module: website
#: model:ir.ui.view,arch_db:website.s_comparisons
msgid "Our Offers"
msgstr "Nossas Promoções"

#. module: website
#: model:ir.ui.view,arch_db:website.footer_default
#, fuzzy
msgid "Our Products &amp; Services"
msgstr "Em produtos &amp; Serviços"

#. module: website
#: model:ir.ui.view,arch_db:website.s_references
msgid "Our References"
msgstr "Nossas Referências"

#. module: website
#: model:ir.ui.view,arch_db:website.aboutus
msgid "Our Team"
msgstr "Nossa Equipe"

#. module: website
#: model:ir.ui.view,arch_db:website.aboutus
msgid ""
"Our products are designed for small to medium size companies willing to "
"optimize\n"
"                                      their performance."
msgstr ""
"Nossos produtos são projetados para pequenas e médias empresas que desejam "
"otimizar\n"
"                                       o seu desempenho."

#. module: website
#: model:ir.ui.view,arch_db:website.footer_default
msgid ""
"Our products are designed for small to medium size companies willing to "
"optimize\n"
"                            their performance."
msgstr ""
"Nossos produtos são projetados para pequenas e médias empresas que desejam "
"otimizar\n"
"                             o seu desempenho."

#. module: website
#. openerp-web
<<<<<<< HEAD
#: code:addons/website/models/website.py:299
=======
#: code:addons/website/models/website.py:298
>>>>>>> bc1a0a32
#: code:addons/website/static/src/xml/website.editor.xml:11
#, python-format
msgid "Page"
msgstr "Página"

#. module: website
<<<<<<< HEAD
#: code:addons/website/models/website.py:304
=======
#: code:addons/website/models/website.py:303
>>>>>>> bc1a0a32
#, python-format
msgid "Page <b>%s</b> seems to have a link to this page !"
msgstr "Página <b>%s</b> parece ter um link para esta página !"

#. module: website
#. openerp-web
#: code:addons/website/static/src/js/website.contentMenu.js:61
#, python-format
msgid "Page Title"
msgstr "Título da Página"

#. module: website
#. openerp-web
#: code:addons/website/static/src/js/website.tour.banner.js:103
#, fuzzy, python-format
msgid "Pages and menus"
msgstr "Adicionar novas páginas e menus"

#. module: website
#: model:ir.ui.view,arch_db:website.s_panel
msgid ""
"Panels are a great tool to compare offers or to emphasize on\n"
"                key features. To compare products, use the inside columns."
msgstr ""
"Os painéis são uma grande ferramenta para comparar as ofertas ou para "
"enfatizar\n"
"                 características principais. Para comparar produtos, use as "
"colunas no interior."

#. module: website
#: model:ir.model.fields,field_description:website.field_website_menu_parent_left
msgid "Parent Left"
msgstr "Superior a esquerda"

#. module: website
#: model:ir.model.fields,field_description:website.field_website_menu_parent_id
msgid "Parent Menu"
msgstr "Menu Superior(pai)"

#. module: website
#: model:ir.model.fields,field_description:website.field_website_menu_parent_right
msgid "Parent Right"
msgstr "Superior a direita"

#. module: website
#: model:ir.model,name:website.model_res_partner
msgid "Partner"
msgstr "Parceiro"

#. module: website
#: model:ir.ui.view,arch_db:website.template_partner_post
msgid "Partner Detail"
msgstr "Detalhe parceiro"

#. module: website
#: model:ir.ui.view,arch_db:website.template_partner_comment
msgid "Partners"
msgstr "Parceiros"

#. module: website
#: model:ir.ui.view,arch_db:website.view_website_config_settings
msgid "Performance Optimization"
msgstr ""

#. module: website
#: model:ir.ui.view,arch_db:website.website_planner
msgid "Plan"
msgstr "Plano"

#. module: website
#: model:web.planner,tooltip_planner:website.planner_website
msgid ""
"Plan your website strategy, design your pages, sell your products and grow "
"your online business!"
msgstr ""
"Planeje a sua estratégia de website, projete suas páginas, venda seus "
"produtos e cresça o seu negócio online!"

#. module: website
#: model:ir.model,name:website.model_web_planner
msgid "Planner"
msgstr "Planejador"

#. module: website
#: model:ir.ui.view,arch_db:website.theme_customize
msgid "Please install a theme in order to customize your website."
msgstr "Por favor, instale um tema, a fim de personalizar o seu site."

#. module: website
#. openerp-web
#: code:addons/website/static/src/js/website.theme.js:277
#, python-format
msgid "Please install or update node-less"
msgstr "Por favor, instale ou atualize o node-less"

#. module: website
#: model:ir.ui.view,arch_db:website.website_planner
msgid ""
"Please note that you'll need an Odoo Standard or Business subscriptions for "
"that"
msgstr ""
"Por favor, note que você vai precisar de uma assinaturas Odoo Standard ou "
"Business para que"

#. module: website
#: model:ir.ui.view,arch_db:website.s_faq_collapse
msgid "Point of Sale Questions <small>v7</small>"
msgstr ""

#. module: website
#: model:ir.ui.view,arch_db:website.layout_footer_copyright
msgid "Powered by"
msgstr "Desenvolvido por"

#. module: website
#: model:ir.ui.view,arch_db:website.kanban_contain
#: model:ir.ui.view,arch_db:website.pager
msgid "Prev"
msgstr "Prev"

#. module: website
#: model:ir.ui.view,arch_db:website.website_planner
msgid "Product pricing and promotional offers,"
msgstr "Preços de produtos e ofertas promocionais,"

#. module: website
#: model:ir.ui.view,arch_db:website.s_comparisons
msgid "Professional"
msgstr "Profissional"

#. module: website
#. openerp-web
#: code:addons/website/static/src/xml/website.seo.xml:5
#: model:ir.ui.view,arch_db:website.user_navbar
#: model:ir.ui.view,arch_db:website.website_planner
#, python-format
msgid "Promote"
msgstr "Promover"

#. module: website
#. openerp-web
#: code:addons/website/static/src/js/website.seo.js:360
#, python-format
msgid "Promote This Page"
msgstr "Promover Esta Página"

#. module: website
#. openerp-web
#: code:addons/website/static/src/xml/website.seo.xml:5
#: model:ir.ui.view,arch_db:website.user_navbar
#, python-format
msgid "Promote page on the web"
msgstr "Promover a página na web"

#. module: website
#: model:ir.ui.view,arch_db:website.website_planner
msgid "Promote your catalog of services"
msgstr "Promova o seu catálogo de serviços"

#. module: website
#: model:ir.ui.view,arch_db:website.website_planner
msgid ""
"Provide fast, professional and accurate information to your visitors and "
"customers."
msgstr ""
"Forneça informação rápida, profissional e precisa para os seus visitantes e "
"clientes."

#. module: website
#: model:ir.model.fields,field_description:website.field_website_partner_id
msgid "Public Partner"
msgstr "Parceiro Público"

#. module: website
#: model:ir.model.fields,field_description:website.field_website_user_id
msgid "Public User"
msgstr "Usuário Público"

#. module: website
#. openerp-web
#: code:addons/website/static/src/js/website.tour.banner.js:76
#, python-format
msgid "Publish your page by clicking on the <em>'Save'</em> button."
msgstr "Publique sua página clicando no <em> 'Salvar' <em /> botão."

#. module: website
#. openerp-web
#: code:addons/website/static/src/js/website.backend.js:18
#: model:ir.ui.view,arch_db:website.publish_management
#: model:ir.ui.view,arch_db:website.publish_short
#, python-format
msgid "Published"
msgstr "Publicado"

#. module: website
#: model:ir.ui.view,arch_db:website.snippet_options
msgid "Purple"
msgstr "Roxo"

#. module: website
#: model:ir.ui.view,arch_db:website.http_error_debug
msgid "QWeb"
msgstr "QWeb"

#. module: website
#: model:ir.ui.view,arch_db:website.snippet_options
msgid "Quote"
msgstr "Citação"

#. module: website
#: model:ir.ui.view,arch_db:website.snippet_options
msgid "Re-order"
msgstr "Reordenar"

#. module: website
#: model:ir.ui.view,arch_db:website.website_planner
msgid "Ready For Launch!"
msgstr "Pronto para o lançamento!"

#. module: website
#: model:ir.ui.view,arch_db:website.website_planner
msgid "Real professional translators will translate all your contents"
msgstr "Tradutores profissionais reais irão traduzir todos os seus conteúdos"

#. module: website
#: model:ir.ui.view,arch_db:website.template_partner_comment
msgid "Recipient"
msgstr "Beneficiário"

#. module: website
#: model:ir.ui.view,arch_db:website.website_planner
msgid "Reduce the time and resources spent on support."
msgstr "Reduza o tempo e os recursos gastos no suporte."

#. module: website
#. openerp-web
#: code:addons/website/static/src/xml/website.xml:96
#, python-format
msgid "Reference(s) found:"
msgstr "Referência(s) encontrada(s):"

#. module: website
#: model:ir.ui.view,arch_db:website.snippet_options
msgid "Remove Slide"
msgstr "Remover Deslize"

#. module: website
#: model:ir.ui.view,arch_db:website.snippet_options
msgid "Remove all images"
msgstr "Remover todas as imagens"

#. module: website
#: model:ir.ui.view,arch_db:website.snippet_options
msgid "Remove from gallery"
msgstr "Remover da galeria"

#. module: website
#. openerp-web
#: code:addons/website/static/src/js/website.contentMenu.js:95
#: model:ir.ui.view,arch_db:website.user_navbar
#, python-format
msgid "Rename Page"
msgstr "Renomear Página"

#. module: website
#: model:ir.ui.view,arch_db:website.500
msgid "Reset selected templates"
msgstr "Repor selecionado modelos"

#. module: website
#: model:ir.ui.view,arch_db:website.500
msgid "Reset templates"
msgstr "Repor modelos"

#. module: website
#: model:ir.ui.view,arch_db:website.snippet_options
msgid "Right"
msgstr "Direita"

#. module: website
#: model:ir.ui.view,arch_db:website.snippet_options
msgid "Rounded corners"
msgstr "Cantos arredondados"

#. module: website
#: model:ir.model,name:website.model_website_seo_metadata
msgid "SEO metadata"
msgstr "SEO metadados"

#. module: website
#: model:ir.ui.view,arch_db:website.s_feature_grid
msgid "Sample images"
msgstr "Imagens de exemplo"

#. module: website
#. openerp-web
<<<<<<< HEAD
#: code:addons/website/static/src/js/website.backendDashboard.js:76
=======
>>>>>>> bc1a0a32
#: code:addons/website/static/src/js/website.seo.js:363
#: code:addons/website/static/src/xml/website.ace.xml:12
#, python-format
msgid "Save"
msgstr "Salvar"

#. module: website
#. openerp-web
#: code:addons/website/static/src/js/website.tour.banner.js:75
#, python-format
msgid "Save your modifications"
msgstr "Salvar suas modificações"

#. module: website
#: model:ir.ui.view,arch_db:website.snippet_options
msgid "Scroll Speed"
msgstr "Scroll Speed"

#. module: website
#. openerp-web
#: code:addons/website/static/src/js/website.tour.banner.js:97
#, python-format
msgid "Scroll to check rendering and then close the mobile preview."
msgstr ""
"Selecione para verificar renderização e, em seguida, fechar a visualização "
"móvel."

#. module: website
#: model:ir.ui.view,arch_db:website.menu_search
msgid "Search Menus"
msgstr "Pesquisar Menus"

#. module: website
#: model:ir.ui.view,arch_db:website.website_search_box
msgid "Search..."
msgstr "Pesquisar..."

#. module: website
#: model:ir.ui.view,arch_db:website.s_features
msgid "Second Feature"
msgstr "Segunda Característica"

#. module: website
#: model:ir.ui.view,arch_db:website.s_feature_grid
msgid "Second List"
msgstr "Segunda Lista"

#. module: website
#: model:ir.ui.view,arch_db:website.website_planner
msgid "See and buy your products"
msgstr "Ver e comprar seus produtos"

#. module: website
#. openerp-web
#: code:addons/website/static/src/xml/website.contentMenu.xml:27
#, python-format
msgid "Select a Menu"
msgstr "Selecione um Menu"

#. module: website
#: model:ir.ui.view,arch_db:website.s_feature_grid
msgid "Select and delete blocks to remove some features."
msgstr "Selecione e exclua blocos para remover algumas funcionalidades."

#. module: website
#. openerp-web
#: code:addons/website/static/src/js/website.tour.banner.js:53
#, python-format
msgid "Select the parent container to get the global options of the banner."
msgstr "Selecione o contêiner pai para obter as opções globais do banner."

#. module: website
#: model:ir.ui.view,arch_db:website.website_planner
msgid "Select the untranslated language"
msgstr "Selecione o idioma não traduzido"

#. module: website
#: model:ir.ui.view,arch_db:website.s_big_message
msgid "Sell Online. Easily."
msgstr "Venda Online. Facilmente."

#. module: website
#: model:ir.ui.view,arch_db:website.website_planner
msgid "Sell more online"
msgstr "Vender mais on-line"

#. module: website
#: model:ir.ui.view,arch_db:website.template_partner_comment
msgid "Send <span class=\"fa fa-long-arrow-right\"/>"
msgstr "Enviar <span class=\"fa fa-long-arrow-right\"/>"

#. module: website
#: model:ir.ui.view,arch_db:website.template_partner_comment
msgid "Send a Message to our Partners"
msgstr "Enviar uma mensagem para os nossos parceiros"

#. module: website
#: model:ir.ui.view,arch_db:website.website_planner
msgid "Send an email to all your contacts"
msgstr "Enviar um e-mail para todos os seus contatos"

#. module: website
#: model:ir.ui.view,arch_db:website.contactus
msgid "Send us an email"
msgstr "Envie-nos um e-mail"

#. module: website
#: model:ir.model.fields,field_description:website.field_website_menu_sequence
msgid "Sequence"
msgstr "Seqüência"

#. module: website
#: model:ir.ui.menu,name:website.menu_website_website_settings
#, fuzzy
msgid "Settings"
msgstr "Configurações do Site"

#. module: website
#: model:ir.ui.view,arch_db:website.website_planner
msgid "Settings &gt; Website"
msgstr "Ajustes &gt; Website"

#. module: website
#: model:ir.ui.view,arch_db:website.snippet_options
msgid "Shadows"
msgstr "Sombras"

#. module: website
#: model:ir.ui.view,arch_db:website.s_share
msgid "Share"
msgstr "Compartilhar"

#. module: website
#: model:ir.ui.view,arch_db:website.website_planner
msgid "Share experience on similar projects"
msgstr "Compartilhar experiências em projetos semelhantes"

#. module: website
#: model:ir.model.fields,field_description:website.field_ir_ui_view_customize_show
msgid "Show As Optional Inherit"
msgstr "Mostrar Como opcional Inherit"

#. module: website
#: model:ir.ui.view,arch_db:website.website_planner
msgid "Simple and obvious"
msgstr "Simples e óbvio"

#. module: website
#. openerp-web
#: code:addons/website/static/src/js/website.tour.banner.js:21
#, python-format
msgid "Skip It"
msgstr "Ignorar"

#. module: website
#: model:ir.ui.view,arch_db:website.snippet_options
msgid "Slideshow"
msgstr "Slideshow"

#. module: website
#: model:ir.ui.view,arch_db:website.snippet_options
msgid "Slideshow speed"
msgstr "Velocidade do Slideshow"

#. module: website
#: model:ir.ui.view,arch_db:website.snippet_options
msgid "Slow"
msgstr "Lento"

#. module: website
#: model:ir.ui.view,arch_db:website.snippet_options
msgid "Small"
msgstr "Pequeno"

#. module: website
#: model:ir.ui.view,arch_db:website.view_website_config_settings
#: model:ir.ui.view,arch_db:website.view_website_form
msgid "Social Media"
msgstr "Mídias Sociais"

#. module: website
#. openerp-web
#: code:addons/website/static/src/xml/website.xml:70
#, python-format
msgid "Some dependencies can exist ..."
msgstr "Algumas dependências podem existir ..."

#. module: website
#: model:ir.ui.view,arch_db:website.website_planner
msgid "Special effects and animations"
msgstr "Efeitos especiais e animações"

#. module: website
<<<<<<< HEAD
#: model:ir.ui.view,arch_db:website.view_website_config_settings
msgid "Speed"
msgstr ""

#. module: website
=======
>>>>>>> bc1a0a32
#: model:ir.ui.view,arch_db:website.snippet_options
msgid "Square"
msgstr "Quadrado"

#. module: website
#. openerp-web
#: code:addons/website/static/src/js/website.tour.banner.js:21
#, python-format
msgid "Start Tutorial"
msgstr "Iniciar Tutorial"

#. module: website
#: model:ir.ui.view,arch_db:website.website_planner
msgid ""
"Start by looking how often people search phrases related to your business,\n"
"                                    how competitive the keywords are in "
"AdWords, and how much it’ll cost to\n"
"                                    advertise on each keyword. All of this "
"information will  help you determine\n"
"                                    which keywords you want to use in your "
"first campaign."
msgstr ""

#. module: website
#: model:ir.ui.view,arch_db:website.s_image_text
#: model:ir.ui.view,arch_db:website.s_text_image
msgid ""
"Start with the customer – find out what they want\n"
"                        and give it to them."
msgstr ""
"Comece com o cliente - descubra o que eles querem\n"
"                             e dar a eles."

#. module: website
#: model:ir.ui.view,arch_db:website.s_comparisons
msgid "Starter package"
msgstr "Pacote inicial"

#. module: website
#: model:ir.ui.view,arch_db:website.snippet_options
msgid "Static"
msgstr "Estático"

#. module: website
#: model:ir.ui.view,arch_db:website.website_planner
msgid ""
"Still in the left-side menu, go to <strong>APIs and auth &gt; Credentials</"
"strong> and click on <strong>'Create New Client ID'</strong>"
msgstr ""

#. module: website
#: model:ir.ui.view,arch_db:website.snippet_options
msgid "Style"
msgstr "Estilo"

#. module: website
#: model:ir.ui.view,arch_db:website.snippet_options
msgid "Styling"
msgstr "Estilização"

#. module: website
#: model:ir.ui.view,arch_db:website.footer_custom
msgid "Subtitle"
msgstr "Subtítulo"

#. module: website
#: model:ir.ui.view,arch_db:website.footer_custom
msgid "Subtitle 2"
msgstr "Subtítulo 2"

#. module: website
#: model:ir.ui.view,arch_db:website.footer_custom
msgid "Subtitle 3"
msgstr "Subtítulo 3"

#. module: website
#: model:ir.ui.view,arch_db:website.snippet_options
msgid "Sunflower"
msgstr "Girassol"

#. module: website
#: model:ir.ui.view,arch_db:website.user_navbar
msgid "TRANSLATE"
msgstr ""

#. module: website
#: model:ir.ui.view,arch_db:website.show_website_info
msgid "Technical name:"
msgstr "Nome técnico:"

#. module: website
#: model:ir.ui.view,arch_db:website.s_feature_grid
msgid ""
"Tell features the visitor would like to know, not what you'd like to say."
msgstr ""
"Diga características o visitante gostariam de saber, não o que você gostaria "
"de dizer."

#. module: website
#: model:ir.ui.view,arch_db:website.s_features
msgid "Tell what's the value for the<br/>customer for this feature."
msgstr "Diga qual é o valor para o<br/>cliente para esta funcionalidade."

#. module: website
<<<<<<< HEAD
#: code:addons/website/models/website.py:309
=======
#: code:addons/website/models/website.py:308
>>>>>>> bc1a0a32
#, python-format
msgid "Template <b>%s (id:%s)</b> seems to have a link to this page !"
msgstr "Modelo <b>%s (id:%s)</b> parece ter um link para esta página !"

#. module: website
#. openerp-web
#: code:addons/website/static/src/js/website.ace.js:246
#, python-format
msgid "Template ID: %s"
msgstr "Modelo ID: %s"

#. module: website
#: model:ir.ui.view,arch_db:website.500
msgid "Template fallback"
msgstr "Fallback Template"

#. module: website
#. openerp-web
#: code:addons/website/static/src/js/website.tour.banner.js:89
#, python-format
msgid "Test Your Mobile Version"
msgstr "Teste sua versão Mobile"

#. module: website
#: model:ir.ui.view,arch_db:website.template_partner_post
msgid "Thank you for posting a message !"
msgstr "Obrigado por postar uma mensagem!"

#. module: website
#. openerp-web
#: code:addons/website/static/src/js/website.tour.banner.js:104
#, fuzzy, python-format
msgid ""
"The 'Content' menu allows you to rename and delete pages or add them to the "
"top menu."
msgstr ""
"O menu 'Conteúdo' permite que você adicione páginas ou adicionar o menu "
"superior."

#. module: website
#: model:ir.ui.view,arch_db:website.website_planner
msgid "The Banner or Big Picture building blocks are good choices for that."
msgstr ""

#. module: website
<<<<<<< HEAD
#. openerp-web
#: code:addons/website/static/src/js/website.backendDashboard.js:95
#, python-format
msgid "The Google Analytics Client ID you have entered seems incorrect."
msgstr ""

#. module: website
#: model:ir.ui.view,arch_db:website.s_faq_collapse
msgid ""
"The Point of Sale works perfectly on any kind of touch enabled\n"
"                                device, whether it's multi-touch tablets "
"like an iPad or\n"
"                                keyboardless resistive touchscreen terminals."
msgstr ""

#. module: website
=======
#: model:ir.ui.view,arch_db:website.s_faq_collapse
msgid ""
"The Point of Sale works perfectly on any kind of touch enabled\n"
"                                device, whether it's multi-touch tablets "
"like an iPad or\n"
"                                keyboardless resistive touchscreen terminals."
msgstr ""

#. module: website
>>>>>>> bc1a0a32
#: model:ir.ui.view,arch_db:website.website_planner
msgid ""
"The best and simplest way to start is to create a few pages and link them "
"directly from the main menu.\n"
"                            Just try not to go over 6 items, otherwise your "
"main menu will be difficult to use."
msgstr ""

#. module: website
#: model:ir.ui.view,arch_db:website.website_planner
msgid "The building blocks"
msgstr ""

#. module: website
#: model:ir.ui.view,arch_db:website.website_planner
msgid ""
"The call to action’s (i.e. the button’s) wording, size, color and placement,"
msgstr ""

#. module: website
#: model:ir.ui.view,arch_db:website.website_planner
msgid "The colors palettes"
msgstr "As paletas de cores"

#. module: website
#: model:ir.ui.view,arch_db:website.website_planner
msgid ""
"The cost is from $0.05 to $0.15 per word, depending on the translator's "
"level of expertise"
msgstr ""

#. module: website
#: model:ir.ui.view,arch_db:website.http_error_debug
msgid "The error occured while rendering the template"
msgstr "O erro ocorreu durante o processamento do modelo"

#. module: website
#: model:ir.ui.view,arch_db:website.http_error_debug
msgid "The following error was raised in the website controller"
msgstr "O seguinte erro foi levantada no controlador de site"

#. module: website
#: model:ir.model.fields,help:website.field_blog_post_website_url
#: model:ir.model.fields,help:website.field_delivery_carrier_website_url
#: model:ir.model.fields,help:website.field_event_event_website_url
#: model:ir.model.fields,help:website.field_event_track_website_url
#: model:ir.model.fields,help:website.field_hr_employee_website_url
#: model:ir.model.fields,help:website.field_hr_job_website_url
#: model:ir.model.fields,help:website.field_im_livechat_channel_website_url
#: model:ir.model.fields,help:website.field_payment_acquirer_website_url
#: model:ir.model.fields,help:website.field_product_template_website_url
#: model:ir.model.fields,help:website.field_project_project_website_url
#: model:ir.model.fields,help:website.field_res_partner_grade_website_url
#: model:ir.model.fields,help:website.field_res_partner_tag_website_url
#: model:ir.model.fields,help:website.field_res_partner_website_url
#: model:ir.model.fields,help:website.field_slide_channel_website_url
#: model:ir.model.fields,help:website.field_slide_slide_website_url
#: model:ir.model.fields,help:website.field_website_published_mixin_website_url
msgid "The full URL to access the document through the website."
msgstr "A URL completa para acessar o documento através do site."

#. module: website
#: model:ir.model.fields,help:website.field_ir_act_server_website_url
msgid "The full URL to access the server action through the website."
msgstr "A URL completa para acessar a ação do servidor através do site."

#. module: website
#: model:ir.ui.view,arch_db:website.403
msgid "The page you were looking for could not be authorized."
msgstr "A página que você estava procurando não pode ser autorizada."

#. module: website
#: model:ir.ui.view,arch_db:website.404
msgid ""
"The page you were looking for could not be found; it is possible you have\n"
"                        typed the address incorrectly, but it has most "
"probably been removed due\n"
"                        to the recent website reorganisation."
msgstr ""
"A página que você estava procurando não pôde ser encontrado; é possível que "
"você tem\n"
"                         digitou o endereço incorretamente, mas foi "
"provavelmente removido devido\n"
"                         para o site recente reorganização."

#. module: website
#: model:ir.ui.view,arch_db:website.website_planner
msgid "The pre-loaded images"
msgstr "As imagens pre-carregadas"

#. module: website
#: model:ir.ui.view,arch_db:website.500
msgid "The selected templates will be reset to their factory settings."
msgstr ""
"Os modelos selecionados serão redefinidos para suas configurações de fábrica."

#. module: website
#: model:ir.ui.view,arch_db:website.website_planner
msgid "The shorter the better"
msgstr "Quanto mais curto melhor"

#. module: website
#: model:ir.ui.view,arch_db:website.website_planner
msgid ""
"The theme you choose sets the tone for the overall look and feel of your "
"site design."
msgstr ""
"O tema escolhido define o tom para a aparência geral e design do seu site."

#. module: website
#. openerp-web
#: code:addons/website/static/src/xml/website.xml:18
#, python-format
msgid "The web site has encountered an error."
msgstr "O site encontrou um erro."

#. module: website
#. openerp-web
#: code:addons/website/static/src/js/website.theme.js:280
#, python-format
msgid "Theme Error"
msgstr "Erro do Tema"

#. module: website
#: model:ir.ui.view,arch_db:website.website_planner
msgid "Theme Selection"
msgstr "Seleção de Tema"

#. module: website
#: model:ir.ui.view,arch_db:website.website_planner
msgid "Then simply"
msgstr "Então simplificar"

#. module: website
#: model:ir.ui.view,arch_db:website.website_planner
msgid ""
"Then, copy the <strong>Client ID</strong> and <strong>Client Secret</strong> "
"codes and paste them in"
msgstr ""
"Em seguida, copie os códigos <strong>ID do cliente</strong> e <strong> "
"Segredo do Cliente</strong> e cole-os em"

#. module: website
#: model:ir.ui.view,arch_db:website.website_planner
msgid "Then, go to"
msgstr "Então, vá para"

#. module: website
#: model:ir.ui.view,arch_db:website.website_planner
msgid ""
"There are three questions you should ask before deciding whether or not to "
"advertise on a particular keyword:"
msgstr ""
"Há três perguntas que você deve perguntar antes de decidir se deve ou não "
"anunciar em uma determinada palavra-chave:"

#. module: website
#: model:ir.ui.view,arch_db:website.website_planner
msgid ""
"They allow a detailed qualification of the visitor, which is perfect to link "
"them later to marketing campaigns."
msgstr ""
"Eles permitem uma qualificação detalhada do visitante, o que é perfeito para "
"vinculá-lo mais tarde para campanhas de marketing."

#. module: website
#: model:ir.ui.view,arch_db:website.s_features
msgid "Third Feature"
msgstr "Terceira Característica"

#. module: website
#: model:ir.model.fields,help:website.field_website_config_settings_favicon
#: model:ir.model.fields,help:website.field_website_favicon
msgid "This field holds the image used to display a favicon on the website."
msgstr ""

#. module: website
#: model:ir.ui.view,arch_db:website.page_404
msgid ""
"This page does not exists, but you can create it as you are administrator of "
"this site."
msgstr ""
"Esta página não existe, mas você pode criá-lo como você é administrador do "
"site."

#. module: website
#. openerp-web
#: code:addons/website/static/src/js/website.tour.banner.js:20
#, python-format
msgid ""
"This tutorial will guide you to build your home page. We will start by "
"adding a banner."
msgstr ""
"Este tutorial irá guiá-lo para construir o seu home page. Vamos começar "
"adicionando um banner."

#. module: website
#: model:ir.ui.view,arch_db:website.snippet_options
msgid "Thumbnails"
msgstr "Miniaturas"

#. module: website
#. openerp-web
#: code:addons/website/static/src/xml/website.seo.xml:48
#, python-format
msgid "Title"
msgstr "Título"

#. module: website
#: model:ir.ui.view,arch_db:website.s_three_columns
msgid ""
"To add a fourth column, reduce the size of these\n"
"                        three columns using the right icon of each block.\n"
"                        Then, duplicate one of the column to create a new\n"
"                        one as a copy."
msgstr ""
"Para adicionar uma quarta coluna, reduzir o tamanho dessas\n"
"                             três colunas usando o ícone do lado direito de "
"cada bloco.\n"
"                             Em seguida, um duplicar da coluna para criar um "
"novo\n"
"                             um como uma cópia."

#. module: website
#: model:ir.ui.view,arch_db:website.website_planner
msgid "To do that, simply use the Promote menu on each page of your website."
msgstr "Para isso, basta usar o menu Promover em cada página do seu site."

#. module: website
#: model:ir.ui.view,arch_db:website.website_planner
msgid ""
"To get an external assessment of your website, you can also submit it to"
msgstr ""
"Para se ter uma avaliação externa do seu site, você também pode enviar para"

#. module: website
#: model:ir.ui.view,arch_db:website.website_planner
msgid "To learn more, take a look at their"
msgstr "Para saber mais, dê uma olhada no seu"

#. module: website
#. openerp-web
#: code:addons/website/static/src/js/website.contentMenu.js:175
#: model:website.menu,name:website.main_menu
#: model:website.menu,name:website.website2_main_menu
#, python-format
msgid "Top Menu"
msgstr "Menu Principal"

#. module: website
#: model:ir.ui.view,arch_db:website.http_error_debug
msgid "Traceback"
msgstr "Traceback"

#. module: website
#. openerp-web
#: code:addons/website/static/src/js/website.snippets.editor.js:771
#, python-format
msgid "Transform the picture (click twice to reset transformation)"
msgstr ""

#. module: website
#: model:ir.ui.view,arch_db:website.website_planner
msgid "Translate"
msgstr "Traduzir"

#. module: website
#. openerp-web
#: code:addons/website/static/src/xml/website.translator.xml:14
#, python-format
msgid "Translate this page"
msgstr "Traduza esta página"

#. module: website
#. openerp-web
#: code:addons/website/static/src/xml/website.translator.xml:27
#, python-format
msgid "Translated content"
msgstr "Conteúdo traduzido"

#. module: website
#: model:ir.ui.view,arch_db:website.website_planner
msgid ""
"Translated versions are updated automatically after 32 hours on average."
msgstr ""
"As versões traduzidas são atualizadas automaticamente após 32 horas em média."

#. module: website
#: model:ir.ui.view,arch_db:website.website_planner
msgid ""
"Translating your website into other languages is the best way to broaden its "
"audience.\n"
"                        In Odoo, you can either manually translate your "
"pages as they are displayed, use an\n"
"                        automatic machine translation service for free or "
"pay professional translators to do\n"
"                        it for you."
msgstr ""

#. module: website
#: model:ir.model.fields,field_description:website.field_website_config_settings_social_twitter
#: model:ir.model.fields,field_description:website.field_website_social_twitter
msgid "Twitter Account"
msgstr "Conta do Twitter"

#. module: website
#: model:ir.ui.view,arch_db:website.500
msgid ""
"Type '<i class=\"confirm_word\">yes</i>' in the box below if you want to "
"confirm."
msgstr ""
"Escreva '<i class=\"confirm_word\">sim</i>' na caixa abaixo se você quiser "
"confirmar."

#. module: website
#: model:ir.ui.view,arch_db:website.view_website_config_settings
#: model:ir.ui.view,arch_db:website.view_website_form
msgid "UA-XXXXXXXX-Y"
msgstr "UA-XXXXXXXX-Y"

#. module: website
#: model:ir.model.fields,help:website.field_website_cdn_filters
msgid "URL matching those filters will be rewritten using the CDN Base URL"
msgstr ""

#. module: website
#: model:ir.ui.view,arch_db:website.s_comparisons
msgid "Ultimate package"
msgstr "Pacote Ultimate"

#. module: website
#: model:ir.ui.view,arch_db:website.s_comparisons
msgid "Unlimited CRM power and support"
msgstr ""

#. module: website
#: model:ir.ui.view,arch_db:website.s_comparisons
msgid "Unlimited customization"
msgstr "Personalização ilimitada"

#. module: website
#: model:ir.ui.view,arch_db:website.website_planner
msgid ""
"Update your internal documents: footer of sales order, contracts,invoices, "
"business cards, etc."
msgstr ""

#. module: website
#. openerp-web
#: code:addons/website/static/src/xml/website.gallery.xml:32
#, python-format
msgid ""
"Upload failed, some images might not have been uploaded. Check your network "
"connectivity."
msgstr ""

#. module: website
#. openerp-web
#: code:addons/website/static/src/xml/website.gallery.xml:31
#, python-format
msgid "Upload successful."
msgstr "Upload bem sucedido."

#. module: website
#: model:ir.model.fields,field_description:website.field_website_menu_url
msgid "Url"
msgstr "Url"

#. module: website
#: model:ir.ui.view,arch_db:website.website_planner
#, fuzzy
msgid "Use Google Adwords"
msgstr "Usar Google Adword"

#. module: website
#: model:ir.model.fields,field_description:website.field_website_config_settings_cdn_activated
msgid "Use a Content Delivery Network (CDN)"
msgstr ""

#. module: website
#: model:ir.ui.view,arch_db:website.website_planner
msgid ""
"Use a free, automatic machine translation (quality will vary depending on "
"languages)"
msgstr ""
"Use uma tradução automática gratuita (qualidade irá variar dependendo do "
"idioma)"

#. module: website
#: model:ir.ui.view,arch_db:website.website_planner
msgid "Use the <i>Customize</i> menu to change the look of your theme:"
msgstr "Use o menu <i>Personalizar</i> para alterar a aparência do seu tema:"

#. module: website
#: model:ir.ui.view,arch_db:website.website_planner
msgid ""
"Use the Newsletter subscription (from mass mailing application) or the Big "
"button building block for that."
msgstr ""

#. module: website
#. openerp-web
#: code:addons/website/static/src/js/website.tour.banner.js:112
#, python-format
msgid "Use this button to add pages"
msgstr ""

#. module: website
<<<<<<< HEAD
#. openerp-web
#: code:addons/website/static/src/xml/website.backend.xml:42
#, python-format
msgid "User Documentation"
msgstr ""

#. module: website
=======
>>>>>>> bc1a0a32
#: model:ir.ui.view,arch_db:website.robots
msgid ""
"User-agent: *\n"
"Sitemap:"
msgstr ""
"User-agent: *\n"
"Sitemap:"

#. module: website
#: model:ir.ui.view,arch_db:website.snippet_options
msgid "Velour"
msgstr "Velour"

#. module: website
#: model:ir.ui.view,arch_db:website.snippet_options
msgid "Very Fast"
msgstr "Muito Rápido"

#. module: website
#: model:ir.ui.view,arch_db:website.snippet_options
msgid "Very Slow"
msgstr "Muito Lento"

#. module: website
#: model:ir.ui.view,arch_db:website.website_planner
msgid "View our themes selection"
msgstr "Ver nossa seleção de temas"

#. module: website
#: model:ir.model.fields,field_description:website.field_blog_post_website_published
<<<<<<< HEAD
=======
#: model:ir.model.fields,field_description:website.field_delivery_carrier_website_published
>>>>>>> bc1a0a32
#: model:ir.model.fields,field_description:website.field_event_track_website_published
#: model:ir.model.fields,field_description:website.field_hr_employee_website_published
#: model:ir.model.fields,field_description:website.field_hr_job_website_published
#: model:ir.model.fields,field_description:website.field_im_livechat_channel_website_published
#: model:ir.model.fields,field_description:website.field_product_template_website_published
#: model:ir.model.fields,field_description:website.field_project_project_website_published
#: model:ir.model.fields,field_description:website.field_res_partner_grade_website_published
#: model:ir.model.fields,field_description:website.field_res_partner_tag_website_published
#: model:ir.model.fields,field_description:website.field_res_partner_website_published
#: model:ir.model.fields,field_description:website.field_slide_channel_website_published
#: model:ir.model.fields,field_description:website.field_slide_slide_website_published
#: model:ir.model.fields,field_description:website.field_website_published_mixin_website_published
msgid "Visible in Website"
msgstr "Visível no Website"

#. module: website
#: model:ir.ui.view,arch_db:website.website_planner
msgid ""
"Visitors might not be interested in your products or services when they come "
"to your site. They could want to learn something, improve their life, grow "
"their business, find out more about you, etc. What great content can you "
"offer your visitors? Why should they stay on your website?"
msgstr ""

#. module: website
#. openerp-web
#: code:addons/website/static/src/xml/website.backend.xml:16
#, python-format
msgid "Visits"
msgstr ""

#. module: website
#: model:ir.ui.view,arch_db:website.aboutus
msgid ""
"We are a team of passionate people whose goal is to improve everyone's\n"
"                                      life through disruptive products. We "
"build great products to solve your\n"
"                                      business problems."
msgstr ""
"Somos uma equipe de pessoas apaixonadas, cujo objetivo é melhorar todo "
"mundo\n"
"                                       vida através de produtos disruptivos. "
"Nós construímos grandes produtos para resolver o seu\n"
"                                       problemas de negócios."

#. module: website
#: model:ir.ui.view,arch_db:website.footer_default
msgid ""
"We are a team of passionate people whose goal is to improve everyone's\n"
"                            life through disruptive products. We build great "
"products to solve your\n"
"                            business problems."
msgstr ""
"Somos uma equipe de pessoas apaixonadas, cujo objetivo é melhorar todo "
"mundo\n"
"                             vida através de produtos disruptivos. Nós "
"construímos grandes produtos para resolver o seu\n"
"                             problemas de negócios."

#. module: website
#: model:ir.ui.view,arch_db:website.website_planner
msgid ""
"We can create a customized theme for you with your company colors, logo and "
"images from your library."
msgstr ""

#. module: website
#: model:ir.ui.view,arch_db:website.website_planner
msgid "We hope this planner helped you to create your website."
msgstr ""

#. module: website
#: model:ir.ui.view,arch_db:website.contactus
msgid "We'll do our best to get back to you as soon as possible."
msgstr ""
"Nós vamos fazer o nosso melhor para voltar para você o mais rapidamente "
"possível."

#. module: website
#: model:ir.actions.act_url,name:website.action_website
#: model:ir.model,name:website.model_website
#: model:ir.model.fields,field_description:website.field_ir_ui_view_website_id
#: model:ir.model.fields,field_description:website.field_website_menu_website_id
#: model:ir.ui.menu,name:website.menu_website
#: model:ir.ui.view,arch_db:website.user_navbar
#: model:ir.ui.view,arch_db:website.view_server_action_search_website
msgid "Website"
msgstr "Site"

#. module: website
#: model:ir.ui.menu,name:website.menu_website_configuration
msgid "Website Admin"
msgstr "Administrador do Site"

#. module: website
#: model:ir.actions.act_window,name:website.action_module_website
msgid "Website Apps"
msgstr "Aplicativos Web site"

#. module: website
#: model:ir.actions.client,name:website.backend_dashboard
#, fuzzy
msgid "Website Dashboard"
msgstr "Domínio do Site"

#. module: website
#: model:ir.model.fields,field_description:website.field_website_domain
msgid "Website Domain"
msgstr "Domínio do Site"

#. module: website
#: model:ir.model.fields,field_description:website.field_website_favicon
#, fuzzy
msgid "Website Favicon"
msgstr "Domínio do Site"

#. module: website
#: model:ir.actions.act_url,name:website.action_website_homepage
msgid "Website Homepage"
msgstr "Site Homepage"

#. module: website
#: model:ir.actions.act_window,name:website.action_website_menu
#: model:ir.model,name:website.model_website_menu
msgid "Website Menu"
msgstr "Menu do Site"

#. module: website
#: model:ir.model.fields,field_description:website.field_website_config_settings_website_name
#: model:ir.model.fields,field_description:website.field_website_name
msgid "Website Name"
msgstr "Nome do Site"

#. module: website
#: model:ir.actions.server,name:website.action_partner_post
msgid "Website Partner Post and Thanks Demo"
msgstr "Site Parceiro Correios e Agradecimentos Demonstração"

#. module: website
#: model:ir.actions.server,name:website.action_partner_comment
msgid "Website Partners Comment Form"
msgstr "Site Parceiros Comentário Forma"

#. module: website
#: model:crm.team,name:website.salesteam_website_sales
msgid "Website Sales"
msgstr "Site de Vendas"

#. module: website
#: model:ir.actions.act_window,name:website.action_website_configuration
#: model:ir.ui.view,arch_db:website.view_website_form
msgid "Website Settings"
msgstr "Configurações do Site"

#. module: website
#: model:ir.actions.act_window,name:website.action_module_theme
msgid "Website Theme"
msgstr "Tema do Site"

#. module: website
#: model:ir.model.fields,field_description:website.field_blog_post_website_url
#: model:ir.model.fields,field_description:website.field_delivery_carrier_website_url
#: model:ir.model.fields,field_description:website.field_event_event_website_url
#: model:ir.model.fields,field_description:website.field_event_track_website_url
#: model:ir.model.fields,field_description:website.field_hr_employee_website_url
#: model:ir.model.fields,field_description:website.field_hr_job_website_url
#: model:ir.model.fields,field_description:website.field_im_livechat_channel_website_url
<<<<<<< HEAD
=======
#: model:ir.model.fields,field_description:website.field_ir_act_server_website_url
>>>>>>> bc1a0a32
#: model:ir.model.fields,field_description:website.field_payment_acquirer_website_url
#: model:ir.model.fields,field_description:website.field_product_template_website_url
#: model:ir.model.fields,field_description:website.field_project_project_website_url
#: model:ir.model.fields,field_description:website.field_res_partner_grade_website_url
#: model:ir.model.fields,field_description:website.field_res_partner_tag_website_url
#: model:ir.model.fields,field_description:website.field_res_partner_website_url
#: model:ir.model.fields,field_description:website.field_slide_channel_website_url
#: model:ir.model.fields,field_description:website.field_slide_slide_website_url
#: model:ir.model.fields,field_description:website.field_website_published_mixin_website_url
msgid "Website URL"
msgstr "Website URL"

#. module: website
#: model:ir.ui.view,arch_db:website.website_planner
msgid "Website Versioning."
msgstr "Versionamento do Site."

#. module: website
#: model:ir.actions.act_url,name:website.action_website_tutorial
msgid "Website With Tutorial"
msgstr "Site com Tutorial"

#. module: website
#: model:ir.ui.view,arch_db:website.menu_tree
msgid "Website menu"
msgstr "Wenu do site"

#. module: website
#: model:ir.model.fields,field_description:website.field_blog_blog_website_meta_description
#: model:ir.model.fields,field_description:website.field_blog_post_website_meta_description
#: model:ir.model.fields,field_description:website.field_blog_tag_website_meta_description
#: model:ir.model.fields,field_description:website.field_event_event_website_meta_description
#: model:ir.model.fields,field_description:website.field_event_track_website_meta_description
#: model:ir.model.fields,field_description:website.field_forum_documentation_toc_website_meta_description
#: model:ir.model.fields,field_description:website.field_forum_forum_website_meta_description
#: model:ir.model.fields,field_description:website.field_forum_post_website_meta_description
#: model:ir.model.fields,field_description:website.field_forum_tag_website_meta_description
#: model:ir.model.fields,field_description:website.field_hr_job_website_meta_description
#: model:ir.model.fields,field_description:website.field_ir_ui_view_website_meta_description
#: model:ir.model.fields,field_description:website.field_product_public_category_website_meta_description
#: model:ir.model.fields,field_description:website.field_product_template_website_meta_description
#: model:ir.model.fields,field_description:website.field_res_partner_website_meta_description
#: model:ir.model.fields,field_description:website.field_slide_channel_website_meta_description
#: model:ir.model.fields,field_description:website.field_slide_slide_website_meta_description
#: model:ir.model.fields,field_description:website.field_website_seo_metadata_website_meta_description
msgid "Website meta description"
msgstr "Meta-descrição do site"

#. module: website
#: model:ir.model.fields,field_description:website.field_blog_blog_website_meta_keywords
#: model:ir.model.fields,field_description:website.field_blog_post_website_meta_keywords
#: model:ir.model.fields,field_description:website.field_blog_tag_website_meta_keywords
#: model:ir.model.fields,field_description:website.field_event_event_website_meta_keywords
#: model:ir.model.fields,field_description:website.field_event_track_website_meta_keywords
#: model:ir.model.fields,field_description:website.field_forum_documentation_toc_website_meta_keywords
#: model:ir.model.fields,field_description:website.field_forum_forum_website_meta_keywords
#: model:ir.model.fields,field_description:website.field_forum_post_website_meta_keywords
#: model:ir.model.fields,field_description:website.field_forum_tag_website_meta_keywords
#: model:ir.model.fields,field_description:website.field_hr_job_website_meta_keywords
#: model:ir.model.fields,field_description:website.field_ir_ui_view_website_meta_keywords
#: model:ir.model.fields,field_description:website.field_product_public_category_website_meta_keywords
#: model:ir.model.fields,field_description:website.field_product_template_website_meta_keywords
#: model:ir.model.fields,field_description:website.field_res_partner_website_meta_keywords
#: model:ir.model.fields,field_description:website.field_slide_channel_website_meta_keywords
#: model:ir.model.fields,field_description:website.field_slide_slide_website_meta_keywords
#: model:ir.model.fields,field_description:website.field_website_seo_metadata_website_meta_keywords
msgid "Website meta keywords"
msgstr "Palavras-chave site:"

#. module: website
#: model:ir.model.fields,field_description:website.field_blog_blog_website_meta_title
#: model:ir.model.fields,field_description:website.field_blog_post_website_meta_title
#: model:ir.model.fields,field_description:website.field_blog_tag_website_meta_title
#: model:ir.model.fields,field_description:website.field_event_event_website_meta_title
#: model:ir.model.fields,field_description:website.field_event_track_website_meta_title
#: model:ir.model.fields,field_description:website.field_forum_documentation_toc_website_meta_title
#: model:ir.model.fields,field_description:website.field_forum_forum_website_meta_title
#: model:ir.model.fields,field_description:website.field_forum_post_website_meta_title
#: model:ir.model.fields,field_description:website.field_forum_tag_website_meta_title
#: model:ir.model.fields,field_description:website.field_hr_job_website_meta_title
#: model:ir.model.fields,field_description:website.field_ir_ui_view_website_meta_title
#: model:ir.model.fields,field_description:website.field_product_public_category_website_meta_title
#: model:ir.model.fields,field_description:website.field_product_template_website_meta_title
#: model:ir.model.fields,field_description:website.field_res_partner_website_meta_title
#: model:ir.model.fields,field_description:website.field_slide_channel_website_meta_title
#: model:ir.model.fields,field_description:website.field_slide_slide_website_meta_title
#: model:ir.model.fields,field_description:website.field_website_seo_metadata_website_meta_title
msgid "Website meta title"
msgstr "Meta título site"

#. module: website
#: model:ir.model.fields,field_description:website.field_ir_act_server_website_path
#, fuzzy
msgid "Website path"
msgstr "Caminho do Site"

#. module: website
#: model:ir.model.fields,field_description:website.field_ir_act_server_website_url
#, fuzzy
msgid "Website url"
msgstr "Menu do Site"

#. module: website
#: model:ir.ui.view,arch_db:website.view_website_tree
msgid "Websites"
msgstr "Sites"

#. module: website
#: model:ir.model.fields,field_description:website.field_base_language_install_website_ids
msgid "Websites to translate"
msgstr "Sites para traduzir"

#. module: website
#. openerp-web
#: code:addons/website/static/src/xml/website.backend.xml:47
#, python-format
msgid "Week"
msgstr ""

#. module: website
#: model:ir.ui.view,arch_db:website.website_planner
msgid "Welcome"
msgstr "Bem Vindo"

#. module: website
#. openerp-web
#: code:addons/website/static/src/js/website.tour.banner.js:19
#, python-format
msgid "Welcome to your website!"
msgstr "Bemvindo ao seu site!"

#. module: website
#. openerp-web
#: code:addons/website/static/src/js/website.tour.banner.js:82
#, python-format
msgid "Well done, you created your homepage."
msgstr "Bem feito, você criou sua homepage."

#. module: website
#: model:ir.ui.view,arch_db:website.website_planner
msgid "What may <strong>interest your visitors?</strong>"
msgstr "O que pode <strong>interessar seus visitantes?</strong>"

#. module: website
#: model:ir.model.fields,field_description:website.field_ir_ui_view_page
msgid "Whether this view is a web page template (complete)"
msgstr "Se esta visão é um modelo de página web (completo)"

#. module: website
#: model:ir.ui.view,arch_db:website.s_faq_collapse
msgid "Which hardware does Odoo POS support?"
msgstr "Qual hardware são compatíveis com o Openerp POS?"

#. module: website
#: model:ir.ui.view,arch_db:website.s_faq_collapse
msgid ""
"While an internet connection is required to start the Point of\n"
"                                Sale, it will stay operational even after a "
"complete disconnection."
msgstr ""
"Enquanto uma conexão à Internet é necessária para iniciar o Ponto de\n"
"                     Venda, ele vai ficar operacional, mesmo após uma "
"desconexão completa."

#. module: website
#: model:ir.ui.view,arch_db:website.website_planner
msgid ""
"With Odoo, you can automatically check which keywords are ranked best for a\n"
"                                    specific query, then add them in the "
"content of your page."
msgstr ""

#. module: website
#: model:ir.ui.view,arch_db:website.snippet_options
msgid "Wood"
msgstr "Madeira"

#. module: website
#: model:ir.ui.view,arch_db:website.s_parallax_slider
msgid ""
"Write a quote here from one of your customers. Quotes are a\n"
"                                                great way to build "
"confidence in your products or services."
msgstr ""
"Faça uma simulação aqui a partir de um de seus clientes. As citações são um\n"
"                                                     ótima maneira de "
"construir a confiança em seus produtos ou serviços."

#. module: website
#: model:ir.ui.view,arch_db:website.s_quotes_slider
msgid ""
"Write a quote here from one of your customers. Quotes are a\n"
"                                        great way to build confidence in "
"your products or services."
msgstr ""

#. module: website
#: model:ir.ui.view,arch_db:website.s_references
msgid ""
"Write a quote here from one of your customers. Quotes are a\n"
"                            great way to build confidence in your products "
"or services."
msgstr ""
"Faça uma simulação aqui a partir de um de seus clientes. As citações são um\n"
"                                 ótima maneira de construir a confiança em "
"seus produtos ou serviços."

#. module: website
#: model:ir.ui.view,arch_db:website.s_quote
msgid ""
"Write a quote here from one of your customers. Quotes are a\n"
"            great way to build confidence in your products or services."
msgstr ""
"Faça uma simulação aqui a partir de um de seus clientes. As citações são um\n"
"                 ótima maneira de construir a confiança em seus produtos ou "
"serviços."

#. module: website
#: model:ir.ui.view,arch_db:website.s_text_image
msgid ""
"Write one or two paragraphs describing your product or\n"
"                        services. To be successful your content needs to be\n"
"                        useful to your readers."
msgstr ""
"Escreva um ou dois parágrafos que descrevem o seu produto ou\n"
"                             Serviços. Para ser bem sucedido o seu conteúdo "
"precisa ser\n"
"                             útil para os seus leitores."

#. module: website
#: model:ir.ui.view,arch_db:website.s_image_text
msgid ""
"Write one or two paragraphs describing your product,\n"
"                        services or a specific feature. To be successful\n"
"                        your content needs to be useful to your readers."
msgstr ""
"Escreva um ou dois parágrafos descrevendo seu produto,\n"
"                             serviços ou um recurso específico. Ser bem "
"sucedido\n"
"                             Seu conteúdo deve ser útil para os seus "
"leitores."

#. module: website
#: model:ir.ui.view,arch_db:website.s_big_message
msgid "Write one sentence to convince visitor about your message."
msgstr "Escreva uma frase para convencer visitante sobre sua mensagem."

#. module: website
#: model:ir.ui.view,arch_db:website.s_features
msgid ""
"Write what the customer would like to know,<br/>not what you want to show."
msgstr ""
"Escreva o que o cliente gostaria de saber,<br/>não o que você deseja mostrar."
<<<<<<< HEAD

#. module: website
#. openerp-web
#: code:addons/website/static/src/xml/website.backend.xml:49
#, python-format
msgid "Year"
msgstr ""
=======
>>>>>>> bc1a0a32

#. module: website
#: model:ir.ui.view,arch_db:website.snippet_options
msgid "Yellow Green"
msgstr "Amarelo Verde"

#. module: website
#: model:ir.ui.view,arch_db:website.s_faq_collapse
msgid "Yes"
msgstr "Sim"

#. module: website
#. openerp-web
#: code:addons/website/static/src/xml/website.translator.xml:18
#, python-format
msgid "You are about to enter the translation mode."
msgstr "Você está prestes a entrar no modo de tradução."

#. module: website
#: model:ir.ui.view,arch_db:website.website_planner
msgid ""
"You can also place online advertisements on web pages that show results from "
"search\n"
"                        engine queries: this is called SEA."
msgstr ""

#. module: website
#: model:ir.ui.view,arch_db:website.website_planner
msgid ""
"You can also use the <i>integrated HTML Editor(from the Customize menu)</i> "
"to modify the code directly."
msgstr ""

#. module: website
#: model:ir.ui.view,arch_db:website.website_planner
msgid ""
"You can do this by optimizing your referencing by search engines like "
"Google: it's\n"
"                        called SEO. This  is the process of increasing the "
"visibility of a website or a web\n"
"                        page in a search engine's natural and unpaid "
"(\"organic\") search results. In general,\n"
"                        the earlier (or higher ranked on the search results "
"page), and more frequently a site\n"
"                        appears in the search results list, the more "
"visitors it will receive from the search\n"
"                        engine."
msgstr ""

#. module: website
#: model:ir.ui.view,arch_db:website.website_planner
msgid "You can retrieve a 75$ coupon code to start your campaign here:"
msgstr ""

#. module: website
#: model:ir.ui.view,arch_db:website.website_planner
msgid ""
"You can set Odoo on a custom domain name (e.g. yourcompany.com) for both the "
"website\n"
"                        and your emails. Because your website address is as "
"important to your branding as the\n"
"                        name of your business or organization, you’ll want "
"to put some thought into changing it\n"
"                        for a proper domain, or change it to one you already "
"own."
<<<<<<< HEAD
msgstr ""

#. module: website
#. openerp-web
#: code:addons/website/static/src/xml/website.backend.xml:37
#, python-format
msgid "You do not seem to have access to this Analytics Account."
=======
>>>>>>> bc1a0a32
msgstr ""

#. module: website
#: model:ir.ui.view,arch_db:website.website_planner
msgid ""
"You have a lot of choices for that: the References, Quotes Slider, Twitter "
"Scroller,..."
msgstr ""

#. module: website
#. openerp-web
#: code:addons/website/static/src/xml/website.backend.xml:36
#, python-format
msgid "You need to log in to your Google Account before:"
msgstr ""

#. module: website
#: model:ir.actions.act_window,help:website.action_module_theme
#: model:ir.actions.act_window,help:website.action_module_website
#, fuzzy
msgid "You should try other search criteria."
msgstr "Você deve tentar procurar outros critérios."

#. module: website
#: model:ir.ui.view,arch_db:website.website_planner
msgid ""
"You will get your leads filled up automatically in our integrated CRM "
"application."
msgstr ""

#. module: website
#. openerp-web
#: code:addons/website/static/src/js/website.tour.banner.js:48
#: model:ir.ui.view,arch_db:website.s_banner
#, python-format
msgid "Your Banner Title"
msgstr "Título do Seu Banner"

#. module: website
#: model:ir.ui.view,arch_db:website.website_planner
msgid "Your Domain Name"
msgstr "Seu Nome de Domínio"

#. module: website
#: model:ir.ui.view,arch_db:website.website_planner
msgid "Your Footer"
msgstr "Seu Rodapé"

#. module: website
#. openerp-web
#: code:addons/website/static/src/xml/website.backend.xml:40
#, fuzzy, python-format
msgid "Your Google Analytic Client ID:"
msgstr "Chave Google Analytics "

#. module: website
#: model:ir.ui.view,arch_db:website.website_planner
msgid "Your Homepage"
msgstr "Sua Homepage"

#. module: website
#: model:ir.ui.view,arch_db:website.website_planner
msgid "Your Main Menu"
msgstr "Seu Menu Principal"

#. module: website
#: model:ir.ui.view,arch_db:website.website_planner
msgid "Your Objectives"
msgstr "Seus Objetivos"

#. module: website
#: model:ir.ui.view,arch_db:website.s_title
msgid "Your Website Title"
msgstr "Título do Seu Site"

#. module: website
#: model:ir.ui.view,arch_db:website.website_planner
msgid ""
"Your homepage is the most important page of your website. This is where "
"visitors get their first impressions of you. An excellent homepage will "
"encourage them to stay on your site, guide them towards your content, "
"reinforce your company's branding and more.<br/>\n"
"                        Here are some pointers to help you get started."
msgstr ""

#. module: website
#: model:ir.ui.view,arch_db:website.website_planner
msgid "Your theme selection will define:"
msgstr "Sua seleção de tema irá definir:"

#. module: website
#: model:ir.ui.view,arch_db:website.website_planner
msgid ""
"Your website is an important part of your online business strategy, but it "
"shouldn't be\n"
"                        the only one. There are so many ways to communicate "
"with your customers, visitors and\n"
"                        prospects that it's sometimes difficult to know what "
"to put your energy into. Here is\n"
"                        some advice on what to focus on next."
msgstr ""

#. module: website
#: model:ir.model.fields,field_description:website.field_website_config_settings_social_youtube
#: model:ir.model.fields,field_description:website.field_website_social_youtube
msgid "Youtube Account"
msgstr "Conta do Youtube"

#. module: website
#: model:ir.ui.view,arch_db:website.website_planner
msgid ""
"a reference to your new website. We will retweet it (we have 30,000 "
"followers) and feature it in our different communications."
msgstr ""

#. module: website
#: model:ir.ui.view,arch_db:website.website_planner
msgid "and connect with the Google account you created"
msgstr "e se conectar com a conta Google que você criou"

#. module: website
#: model:ir.ui.view,arch_db:website.http_error_debug
msgid "and evaluating the following expression:"
msgstr "e avaliar a seguinte expressão:"

#. module: website
#: model:ir.ui.view,arch_db:website.website_planner
msgid "and we'll configure your website and/or email for you."
msgstr "e vamos configurar o seu site e/ou e-mail para você."

#. module: website
#: model:ir.ui.view,arch_db:website.website_planner
msgid "button."
msgstr "botão."

#. module: website
#: model:ir.ui.view,arch_db:website.website_planner
msgid "check out our blog application"
msgstr "vá para a aplicação de blog"

#. module: website
#: model:ir.ui.view,arch_db:website.website_planner
msgid "create a Google Analytics account"
msgstr "criar uma conta do Google Analytics"

#. module: website
#. openerp-web
#: code:addons/website/static/src/xml/website.seo.xml:17
#, python-format
msgid "describing your page content"
msgstr "descrevendo sua página de conteúdo"

#. module: website
#: model:ir.ui.view,arch_db:website.website_planner
msgid "ex: About us"
msgstr "ex: Sobre nós"

#. module: website
#: model:ir.ui.view,arch_db:website.website_planner
msgid "ex: Blog, Success stories, References, Events, Jobs"
msgstr "ex: Blog, Histórias de sucesso, Referências, Eventos, Trabalhos"

#. module: website
#: model:ir.ui.view,arch_db:website.website_planner
#, fuzzy
msgid "ex: Contact us, Our Customers, Privacy Policy, Events, Blog, Jobs"
msgstr ""
"ex: Contate-nos, Nossos Clientes, Política de Privacidade, Eventos, Blog, "
"Trabalhos"

#. module: website
#: model:ir.ui.view,arch_db:website.website_planner
msgid "ex: interesting contents, texts and articles"
msgstr "ex: conteúdos Interessantes, textos e artigos"

#. module: website
#: model:ir.ui.view,arch_db:website.website_planner
msgid "for a free evaluation of the usability of your homepage."
msgstr "para uma avaliação gratuita da usabilidade de sua homepage."

#. module: website
#. openerp-web
#: code:addons/website/static/src/xml/website.seo.xml:62
#, python-format
msgid "how your page will be listed on Google"
msgstr "como sua página será listada no Google"

#. module: website
#: model:ir.ui.view,arch_db:website.website_planner
msgid "http://gengo.com/pricing-languages/"
msgstr "http://gengo.com/pricing-languages/"

#. module: website
#: model:ir.ui.view,arch_db:website.website_planner
msgid "http://www.google.com/ads/adwords-coupon.html"
msgstr "http://www.google.com/ads/adwords-coupon.html"

#. module: website
#: model:ir.ui.view,arch_db:website.website_planner
msgid "http://www.google.com/webmasters/tools/"
msgstr "http://www.google.com/webmasters/tools/"

#. module: website
#: model:ir.ui.view,arch_db:website.view_website_config_settings
#: model:ir.ui.view,arch_db:website.view_website_form
msgid "https://plus.google.com/+Odooapps"
msgstr "https://plus.google.com/+Odooapps"

#. module: website
#: model:ir.ui.view,arch_db:website.view_website_config_settings
#: model:ir.ui.view,arch_db:website.view_website_form
msgid "https://twitter.com/Odoo"
msgstr "https://twitter.com/Odoo"

#. module: website
#: model:ir.ui.view,arch_db:website.view_website_config_settings
msgid "https://www.facebook.com/Odoo"
msgstr "https://www.facebook.com/Odoo"

#. module: website
#: model:ir.ui.view,arch_db:website.view_website_form
msgid "https://www.facebook.com/odoo"
msgstr "https://www.facebook.com/odoo"

#. module: website
#: model:ir.ui.view,arch_db:website.view_website_config_settings
#: model:ir.ui.view,arch_db:website.view_website_form
msgid "https://www.linkedin.com/company/odoo"
msgstr "http://www.linkedin.com/company/odoo"

#. module: website
#: model:ir.ui.view,arch_db:website.view_website_config_settings
#: model:ir.ui.view,arch_db:website.view_website_form
msgid "https://www.youtube.com/user/OpenERPonline"
msgstr "https://www.youtube.com/user/OpenERPonline"

#. module: website
#: model:ir.ui.view,arch_db:website.view_website_config_settings
#: model:ir.ui.view,arch_db:website.view_website_form
msgid "https://youraccount.github.io"
msgstr "https://youraccount.github.io"

#. module: website
#: model:ir.ui.view,arch_db:website.website_planner
msgid "if you don't have one yet."
msgstr "se você não tiver ainda."

#. module: website
#: model:ir.ui.view,arch_db:website.website_planner
msgid "in Odoo"
msgstr "em Odoo"

#. module: website
#: model:ir.ui.view,arch_db:website.show_website_info
msgid "instance of Odoo, the"
msgstr "instância do Odoo, a"

#. module: website
#: model:ir.model,name:website.model_ir_actions_server
msgid "ir.actions.server"
msgstr "ir.actions.server"

#. module: website
#: model:ir.model,name:website.model_ir_attachment
msgid "ir.attachment"
msgstr "ir.attachment"

#. module: website
#: model:ir.model,name:website.model_ir_qweb
msgid "ir.qweb"
msgstr "ir.qweb"

#. module: website
#: model:ir.model,name:website.model_ir_ui_view
msgid "ir.ui.view"
msgstr "ir.ui.view"

#. module: website
#: model:ir.ui.view,arch_db:website.menu_search
msgid "name"
msgstr "nome"

#. module: website
#: model:ir.ui.view,arch_db:website.website_planner
msgid "online help"
msgstr "ajuda online"

#. module: website
#. openerp-web
#: code:addons/website/static/src/xml/website.translator.xml:5
#: model:ir.ui.view,arch_db:website.user_navbar
#, python-format
msgid "or Edit Master"
msgstr "ou Editar Principal"

#. module: website
#: model:ir.ui.view,arch_db:website.website_planner
msgid "or see who currently owns it"
msgstr "ou ver que atualmente é o dono"

#. module: website
#: model:ir.ui.view,arch_db:website.website_planner
msgid "peek.usertesting.com"
msgstr "peek.usertesting.com"

#. module: website
#: model:ir.ui.view,arch_db:website.website_planner
msgid "send us an email"
msgstr "envie-nos um e-mail"

#. module: website
#: model:ir.ui.view,arch_db:website.robots
msgid "sitemap.xml"
msgstr "sitemap.xml"

#. module: website
#. openerp-web
#: code:addons/website/static/src/xml/website.xml:19
#, python-format
msgid "the classic Odoo interface"
msgstr "a clássica interface Odoo"

#. module: website
#: model:ir.ui.view,arch_db:website.website_planner
msgid ""
"to describe\n"
"                    <br/> your experience or to suggest improvements !"
msgstr ""
"descrever\n"
"<br/> sua experiência ou sugerir melhorias !"

#. module: website
#: model:ir.ui.view,arch_db:website.website_planner
msgid ""
"to do that (make sure the Advanced Options are set to your country and\n"
"                                    language)."
msgstr ""

#. module: website
#. openerp-web
#: code:addons/website/static/src/xml/website.backend.xml:42
#, fuzzy, python-format
msgid "to get more information."
msgstr "Redefinir Transformação"

#. module: website
#: model:ir.ui.view,arch_db:website.website_planner
msgid "to get started."
msgstr "para começar."

#. module: website
#: model:ir.ui.view,arch_db:website.menu_search
msgid "url"
msgstr "url"

#. module: website
#: model:ir.ui.view,arch_db:website.s_comparisons
msgid "user / month (billed annually)"
msgstr "usuário / mês (cobrado anualmente)"

#. module: website
#. openerp-web
#: code:addons/website/static/src/xml/website.seo.xml:45
#, python-format
msgid "using above suggested keywords"
msgstr "usando palavras-chave sugeridas acima"

#. module: website
#: model:ir.model.fields,field_description:website.field_website_config_settings_website_id
#: model:ir.ui.view,arch_db:website.menu_search
msgid "website"
msgstr "site"

#. module: website
#: model:ir.model,name:website.model_website_config_settings
msgid "website.config.settings"
msgstr "website.config.settings"

#. module: website
#: model:ir.model,name:website.model_website_published_mixin
msgid "website.published.mixin"
msgstr "website.published.mixin"

#. module: website
#: model:ir.ui.view,arch_db:website.500
msgid "yes"
msgstr "sim"

#. module: website
#: model:ir.ui.view,arch_db:website.website_planner
msgid "your Company details form"
msgstr "seu formulário de detalhes da Empresa"

#~ msgid "&lt;!DOCTYPE html&gt;"
#~ msgstr "&lt;!DOCTYPE html&gt;"

#~ msgid ".xml"
#~ msgstr ".xml"

#~ msgid ""
#~ "<span class=\"fa-stack\">\n"
#~ "            <i class=\"fa fa-align-justify fa-stack-1x\"/>\n"
#~ "        </span> Content"
#~ msgstr ""
#~ "<span class=\"fa-stack\">\n"
#~ "<i class=\"fa fa-align-justify fa-stack-1x\"/>\n"
#~ "</span> Conteúdo"

#~ msgid ""
#~ "<span class=\"fa-stack\">\n"
#~ "            <i class=\"fa fa-paper-plane fa-stack-1x\"/>\n"
#~ "        </span> Effect"
#~ msgstr ""
#~ "<span class=\"fa-stack\">\n"
#~ "<i class=\"fa fa-paper-plane fa-stack-1x\"/>\n"
#~ "</span> Efeito"

#~ msgid ""
#~ "<span class=\"fa-stack\">\n"
#~ "            <i class=\"fa fa-pie-chart fa-stack-1x\"/>\n"
#~ "        </span> Feature"
#~ msgstr ""
#~ "<span class=\"fa-stack\">\n"
#~ "<i class=\"fa fa-pie-chart fa-stack-1x\"/>\n"
#~ "</span> Característica"

#~ msgid ""
#~ "<span class=\"fa-stack\">\n"
#~ "            <i class=\"fa fa-th-large fa-stack-1x\"/>\n"
#~ "        </span> Structure"
#~ msgstr ""
#~ "<span class=\"fa-stack\">\n"
#~ "<i class=\"fa fa-th-large fa-stack-1x\"/>\n"
#~ "</span> Estrutura"

#~ msgid "<span title=\"Edit Top Menu\">Edit Menu</span>"
#~ msgstr "<span title=\"Edit Top Menu\">Editar Menu</span>"

#~ msgid ""
#~ "<span title=\"Optimize your AdWords account\">Optimize AdWords Campaign</"
#~ "span>"
#~ msgstr ""
#~ "<span title=\"Otimizar sua conta AdWords\">Otimizar campanha do Google "
#~ "AdWords</span>"

#~ msgid "<span title=\"Promote page on the web\">Optimize SEO</span>"
#~ msgstr "<span title=\"Promote page on the web\">Otimizar SEO</span>"

#~ msgid "<strong>Click Here</strong>"
#~ msgstr "<strong>Clique Aqui</strong>"

#~ msgid "Check now and discover more today!"
#~ msgstr "Verifique agora e descubra mais hoje!"

#~ msgid "Color"
#~ msgstr "Cor"

#~ msgid "Content <span class=\"caret\"/>"
#~ msgstr "Conteúdo <span class=\"caret\"/>"

#~ msgid "Customize <span class=\"caret\"/>"
#~ msgstr "Personalizar <span class=\"caret\"/>"

#~ msgid ""
#~ "Deploy new stores with just an internet connection: no\n"
#~ "                installation, no specific hardware required. It works "
#~ "with any\n"
#~ "                iPad, Tablet PC, laptop or industrial POS machine."
#~ msgstr ""
#~ "Implantar novas lojas com apenas uma ligação à internet: sem\n"
#~ "instalação, sem hardware específico necessário. Ele funciona com "
#~ "qualquer\n"
#~ "iPad, Tablet PC, laptop ou máquina POS industrial."

#~ msgid "Discover more about Odoo"
#~ msgstr "Descubra mais sobre Odoo"

#~ msgid "Edit Menu Entry"
#~ msgstr "Editar item de Menu"

#~ msgid "Help <span class=\"caret\"/>"
#~ msgstr "Ajuda <span class=\"caret\"/>"

#~ msgid "Hide link"
#~ msgstr "Esconder link"

#~ msgid "Menu Label"
#~ msgstr "Rótulo do Menu"

#~ msgid "Odoo Members"
#~ msgstr "Membros Odoo "

#~ msgid ""
#~ "Odoo's POS is a web application that can run on any device that\n"
#~ "                can display websites with little to no setup required."
#~ msgstr ""
#~ "POS do Odoo é uma aplicação web que pode ser executado em qualquer "
#~ "dispositivo que\n"
#~ "                     pode exibir sites com pouca ou nenhuma configuração "
#~ "necessária."

#~ msgid "Press The Top-Left Edit Button"
#~ msgstr "Pressione o botão Editar Superior Esquerdo"

#~ msgid "Promote <span class=\"caret\"/>"
#~ msgstr "Promover <span class=\"caret\"/>"

<<<<<<< HEAD
=======
#~ msgid "Reset Transformation"
#~ msgstr "Redefinir Transformação"

>>>>>>> bc1a0a32
#~ msgid ""
#~ "The Point of Sale works perfectly on any kind of touch enabled\n"
#~ "                device, whether it's multi-touch tablets like an iPad or\n"
#~ "                keyboardless resistive touchscreen terminals."
#~ msgstr ""
#~ "O ponto de venda funciona perfeitamente em qualquer tipo de toque "
#~ "ativado\n"
#~ "                     dispositivo, quer se trate de comprimidos multi-"
#~ "touch como um iPad ou\n"
#~ "                     terminais touchscreen resistiva keyboardless."

#~ msgid "Transform"
#~ msgstr "Transformar"

#~ msgid "What a day it was yesterday - such a big day for us!"
#~ msgstr "O que um dia foi ontem - um grande dia para nós!"

#~ msgid "Yes."
#~ msgstr "Sim."

#~ msgid "or"
#~ msgstr "ou"

#~ msgid "sitemap-"
#~ msgstr "mapa do site-"<|MERGE_RESOLUTION|>--- conflicted
+++ resolved
@@ -11,11 +11,7 @@
 msgstr ""
 "Project-Id-Version: Odoo 9.0\n"
 "Report-Msgid-Bugs-To: \n"
-<<<<<<< HEAD
-"POT-Creation-Date: 2016-08-19 10:24+0000\n"
-=======
 "POT-Creation-Date: 2016-08-18 14:06+0000\n"
->>>>>>> bc1a0a32
 "PO-Revision-Date: 2016-07-18 22:00+0000\n"
 "Last-Translator: danimaribeiro <danimaribeiro@gmail.com>\n"
 "Language-Team: Portuguese (Brazil) (http://www.transifex.com/odoo/odoo-9/"
@@ -1401,10 +1397,6 @@
 
 #. module: website
 #. openerp-web
-<<<<<<< HEAD
-#: code:addons/website/static/src/js/website.backendDashboard.js:85
-=======
->>>>>>> bc1a0a32
 #: code:addons/website/static/src/xml/website.xml:63
 #: model:ir.ui.view,arch_db:website.500
 #: model:ir.ui.view,arch_db:website.view_website_config_settings
@@ -1744,11 +1736,6 @@
 msgstr "Personalize o banner"
 
 #. module: website
-#: model:ir.ui.menu,name:website.menu_dashboard
-msgid "Dashboard"
-msgstr ""
-
-#. module: website
 #: model:ir.model.fields,field_description:website.field_website_config_settings_default_lang_id
 #: model:ir.model.fields,field_description:website.field_website_default_lang_id
 msgid "Default language"
@@ -1944,13 +1931,6 @@
 #: model:ir.ui.view,arch_db:website.publish_management
 msgid "Edit in backend"
 msgstr "Editar no backend"
-
-#. module: website
-#. openerp-web
-#: code:addons/website/static/src/xml/website.backend.xml:29
-#, python-format
-msgid "Edit my Analytics Client ID"
-msgstr ""
 
 #. module: website
 #: model:ir.ui.view,arch_db:website.page_404
@@ -2067,11 +2047,6 @@
 msgstr "Rápido"
 
 #. module: website
-#: model:ir.model.fields,field_description:website.field_website_config_settings_favicon
-msgid "Favicon"
-msgstr ""
-
-#. module: website
 #: model:ir.ui.view,arch_db:website.s_three_columns
 msgid "Feature One"
 msgstr "Característica 1"
@@ -2238,13 +2213,6 @@
 msgstr "Conta do GitHub"
 
 #. module: website
-#. openerp-web
-#: code:addons/website/static/src/xml/website.backend.xml:42
-#, python-format
-msgid "Go to our"
-msgstr ""
-
-#. module: website
 #: model:ir.ui.view,arch_db:website.website_planner
 msgid "Go to the page you want to translate"
 msgstr "Vá para a página que você deseja traduzir"
@@ -2255,13 +2223,6 @@
 #, python-format
 msgid "Good Job!"
 msgstr "Bom Trabalho!"
-
-#. module: website
-#. openerp-web
-#: code:addons/website/static/src/js/website.backendDashboard.js:72
-#, fuzzy, python-format
-msgid "Google Analytics"
-msgstr "Google Analytics"
 
 #. module: website
 #: model:ir.model.fields,field_description:website.field_website_config_settings_google_analytics_key
@@ -2386,11 +2347,7 @@
 #. module: website
 #: model:ir.model.fields,field_description:website.field_website_config_settings_id
 #: model:ir.model.fields,field_description:website.field_website_id
-<<<<<<< HEAD
-#: model:ir.model.fields,field_description:website.field_website_menu_id_2037
-=======
 #: model:ir.model.fields,field_description:website.field_website_menu_id_2055
->>>>>>> bc1a0a32
 #: model:ir.model.fields,field_description:website.field_website_published_mixin_id
 #: model:ir.model.fields,field_description:website.field_website_seo_metadata_id
 msgid "ID"
@@ -2485,13 +2442,6 @@
 msgstr "Incluir Pacotes de Ativos"
 
 #. module: website
-#. openerp-web
-#: code:addons/website/static/src/js/website.backendDashboard.js:95
-#, python-format
-msgid "Incorrect Client ID"
-msgstr ""
-
-#. module: website
 #: model:ir.ui.view,arch_db:website.show_website_info
 msgid "Information about the"
 msgstr "Informações sobre o"
@@ -2505,12 +2455,6 @@
 #. module: website
 #: model:ir.model,name:website.model_base_language_install
 msgid "Install Language"
-msgstr "Instalar idioma"
-
-#. module: website
-#: model:ir.ui.view,arch_db:website.view_website_config_settings
-#, fuzzy
-msgid "Install a language"
 msgstr "Instalar idioma"
 
 #. module: website
@@ -2689,13 +2633,6 @@
 msgstr "Personalização limitada"
 
 #. module: website
-#. openerp-web
-#: code:addons/website/static/src/xml/website.backend.xml:25
-#, fuzzy, python-format
-msgid "Link my Analytics Account"
-msgstr "Conta do LinkedIn"
-
-#. module: website
 #: model:ir.model.fields,field_description:website.field_website_config_settings_social_linkedin
 #: model:ir.model.fields,field_description:website.field_website_social_linkedin
 msgid "LinkedIn Account"
@@ -2759,11 +2696,7 @@
 msgstr ""
 
 #. module: website
-<<<<<<< HEAD
-#: code:addons/website/models/website.py:321
-=======
 #: code:addons/website/models/website.py:320
->>>>>>> bc1a0a32
 #: model:ir.model.fields,field_description:website.field_website_menu_name
 #: model:ir.ui.view,arch_db:website.view_website_config_settings
 #, python-format
@@ -2771,11 +2704,7 @@
 msgstr "Menu"
 
 #. module: website
-<<<<<<< HEAD
-#: code:addons/website/models/website.py:325
-=======
 #: code:addons/website/models/website.py:324
->>>>>>> bc1a0a32
 #, python-format
 msgid "Menu <b>%s</b> seems to have a link to this page !"
 msgstr ""
@@ -2798,19 +2727,6 @@
 msgstr "Modo"
 
 #. module: website
-#. openerp-web
-#: code:addons/website/static/src/xml/website.backend.xml:48
-#, python-format
-msgid "Month"
-msgstr ""
-
-#. module: website
-#: model:ir.ui.view,arch_db:website.view_website_config_settings
-#, fuzzy
-msgid "More Info"
-msgstr "Outras informações"
-
-#. module: website
 #: model:ir.ui.view,arch_db:website.website_planner
 msgid "More info on pricing:"
 msgstr "Mais informações sobre os preços:"
@@ -2863,12 +2779,6 @@
 #: model:ir.ui.view,arch_db:website.snippet_options
 msgid "Narrow"
 msgstr "Estreito"
-
-#. module: website
-#: model:ir.ui.view,arch_db:website.view_website_config_settings
-#, fuzzy
-msgid "New Language"
-msgstr "Idioma"
 
 #. module: website
 #. openerp-web
@@ -3077,8 +2987,6 @@
 msgstr "eCommerce de Código Aberto"
 
 #. module: website
-<<<<<<< HEAD
-=======
 #: model:ir.ui.view,arch_db:website.view_website_config_settings
 msgid "Optimization"
 msgstr ""
@@ -3089,20 +2997,16 @@
 msgstr ""
 
 #. module: website
->>>>>>> bc1a0a32
 #: model:ir.ui.view,arch_db:website.user_navbar
 msgid "Optimize SEO"
 msgstr ""
 
 #. module: website
-<<<<<<< HEAD
-=======
 #: model:ir.ui.view,arch_db:website.user_navbar
 msgid "Optimize your AdWords account"
 msgstr ""
 
 #. module: website
->>>>>>> bc1a0a32
 #: model:ir.ui.view,arch_db:website.snippet_options
 msgid "Orange Red"
 msgstr "laranja, Vermelho,"
@@ -3169,22 +3073,14 @@
 
 #. module: website
 #. openerp-web
-<<<<<<< HEAD
-#: code:addons/website/models/website.py:299
-=======
 #: code:addons/website/models/website.py:298
->>>>>>> bc1a0a32
 #: code:addons/website/static/src/xml/website.editor.xml:11
 #, python-format
 msgid "Page"
 msgstr "Página"
 
 #. module: website
-<<<<<<< HEAD
-#: code:addons/website/models/website.py:304
-=======
 #: code:addons/website/models/website.py:303
->>>>>>> bc1a0a32
 #, python-format
 msgid "Page <b>%s</b> seems to have a link to this page !"
 msgstr "Página <b>%s</b> parece ter um link para esta página !"
@@ -3245,11 +3141,6 @@
 msgstr "Parceiros"
 
 #. module: website
-#: model:ir.ui.view,arch_db:website.view_website_config_settings
-msgid "Performance Optimization"
-msgstr ""
-
-#. module: website
 #: model:ir.ui.view,arch_db:website.website_planner
 msgid "Plan"
 msgstr "Plano"
@@ -3481,10 +3372,6 @@
 
 #. module: website
 #. openerp-web
-<<<<<<< HEAD
-#: code:addons/website/static/src/js/website.backendDashboard.js:76
-=======
->>>>>>> bc1a0a32
 #: code:addons/website/static/src/js/website.seo.js:363
 #: code:addons/website/static/src/xml/website.ace.xml:12
 #, python-format
@@ -3595,12 +3482,6 @@
 #: model:ir.model.fields,field_description:website.field_website_menu_sequence
 msgid "Sequence"
 msgstr "Seqüência"
-
-#. module: website
-#: model:ir.ui.menu,name:website.menu_website_website_settings
-#, fuzzy
-msgid "Settings"
-msgstr "Configurações do Site"
 
 #. module: website
 #: model:ir.ui.view,arch_db:website.website_planner
@@ -3678,14 +3559,6 @@
 msgstr "Efeitos especiais e animações"
 
 #. module: website
-<<<<<<< HEAD
-#: model:ir.ui.view,arch_db:website.view_website_config_settings
-msgid "Speed"
-msgstr ""
-
-#. module: website
-=======
->>>>>>> bc1a0a32
 #: model:ir.ui.view,arch_db:website.snippet_options
 msgid "Square"
 msgstr "Quadrado"
@@ -3790,11 +3663,7 @@
 msgstr "Diga qual é o valor para o<br/>cliente para esta funcionalidade."
 
 #. module: website
-<<<<<<< HEAD
-#: code:addons/website/models/website.py:309
-=======
 #: code:addons/website/models/website.py:308
->>>>>>> bc1a0a32
 #, python-format
 msgid "Template <b>%s (id:%s)</b> seems to have a link to this page !"
 msgstr "Modelo <b>%s (id:%s)</b> parece ter um link para esta página !"
@@ -3837,14 +3706,6 @@
 #. module: website
 #: model:ir.ui.view,arch_db:website.website_planner
 msgid "The Banner or Big Picture building blocks are good choices for that."
-msgstr ""
-
-#. module: website
-<<<<<<< HEAD
-#. openerp-web
-#: code:addons/website/static/src/js/website.backendDashboard.js:95
-#, python-format
-msgid "The Google Analytics Client ID you have entered seems incorrect."
 msgstr ""
 
 #. module: website
@@ -3857,17 +3718,6 @@
 msgstr ""
 
 #. module: website
-=======
-#: model:ir.ui.view,arch_db:website.s_faq_collapse
-msgid ""
-"The Point of Sale works perfectly on any kind of touch enabled\n"
-"                                device, whether it's multi-touch tablets "
-"like an iPad or\n"
-"                                keyboardless resistive touchscreen terminals."
-msgstr ""
-
-#. module: website
->>>>>>> bc1a0a32
 #: model:ir.ui.view,arch_db:website.website_planner
 msgid ""
 "The best and simplest way to start is to create a few pages and link them "
@@ -4039,12 +3889,6 @@
 msgstr "Terceira Característica"
 
 #. module: website
-#: model:ir.model.fields,help:website.field_website_config_settings_favicon
-#: model:ir.model.fields,help:website.field_website_favicon
-msgid "This field holds the image used to display a favicon on the website."
-msgstr ""
-
-#. module: website
 #: model:ir.ui.view,arch_db:website.page_404
 msgid ""
 "This page does not exists, but you can create it as you are administrator of "
@@ -4276,16 +4120,6 @@
 msgstr ""
 
 #. module: website
-<<<<<<< HEAD
-#. openerp-web
-#: code:addons/website/static/src/xml/website.backend.xml:42
-#, python-format
-msgid "User Documentation"
-msgstr ""
-
-#. module: website
-=======
->>>>>>> bc1a0a32
 #: model:ir.ui.view,arch_db:website.robots
 msgid ""
 "User-agent: *\n"
@@ -4316,10 +4150,7 @@
 
 #. module: website
 #: model:ir.model.fields,field_description:website.field_blog_post_website_published
-<<<<<<< HEAD
-=======
 #: model:ir.model.fields,field_description:website.field_delivery_carrier_website_published
->>>>>>> bc1a0a32
 #: model:ir.model.fields,field_description:website.field_event_track_website_published
 #: model:ir.model.fields,field_description:website.field_hr_employee_website_published
 #: model:ir.model.fields,field_description:website.field_hr_job_website_published
@@ -4345,13 +4176,6 @@
 msgstr ""
 
 #. module: website
-#. openerp-web
-#: code:addons/website/static/src/xml/website.backend.xml:16
-#, python-format
-msgid "Visits"
-msgstr ""
-
-#. module: website
 #: model:ir.ui.view,arch_db:website.aboutus
 msgid ""
 "We are a team of passionate people whose goal is to improve everyone's\n"
@@ -4420,20 +4244,8 @@
 msgstr "Aplicativos Web site"
 
 #. module: website
-#: model:ir.actions.client,name:website.backend_dashboard
-#, fuzzy
-msgid "Website Dashboard"
-msgstr "Domínio do Site"
-
-#. module: website
 #: model:ir.model.fields,field_description:website.field_website_domain
 msgid "Website Domain"
-msgstr "Domínio do Site"
-
-#. module: website
-#: model:ir.model.fields,field_description:website.field_website_favicon
-#, fuzzy
-msgid "Website Favicon"
 msgstr "Domínio do Site"
 
 #. module: website
@@ -4462,6 +4274,11 @@
 #: model:ir.actions.server,name:website.action_partner_comment
 msgid "Website Partners Comment Form"
 msgstr "Site Parceiros Comentário Forma"
+
+#. module: website
+#: model:ir.model.fields,field_description:website.field_ir_act_server_website_path
+msgid "Website Path"
+msgstr "Caminho do Site"
 
 #. module: website
 #: model:crm.team,name:website.salesteam_website_sales
@@ -4487,10 +4304,7 @@
 #: model:ir.model.fields,field_description:website.field_hr_employee_website_url
 #: model:ir.model.fields,field_description:website.field_hr_job_website_url
 #: model:ir.model.fields,field_description:website.field_im_livechat_channel_website_url
-<<<<<<< HEAD
-=======
 #: model:ir.model.fields,field_description:website.field_ir_act_server_website_url
->>>>>>> bc1a0a32
 #: model:ir.model.fields,field_description:website.field_payment_acquirer_website_url
 #: model:ir.model.fields,field_description:website.field_product_template_website_url
 #: model:ir.model.fields,field_description:website.field_project_project_website_url
@@ -4582,18 +4396,6 @@
 msgstr "Meta título site"
 
 #. module: website
-#: model:ir.model.fields,field_description:website.field_ir_act_server_website_path
-#, fuzzy
-msgid "Website path"
-msgstr "Caminho do Site"
-
-#. module: website
-#: model:ir.model.fields,field_description:website.field_ir_act_server_website_url
-#, fuzzy
-msgid "Website url"
-msgstr "Menu do Site"
-
-#. module: website
 #: model:ir.ui.view,arch_db:website.view_website_tree
 msgid "Websites"
 msgstr "Sites"
@@ -4602,13 +4404,6 @@
 #: model:ir.model.fields,field_description:website.field_base_language_install_website_ids
 msgid "Websites to translate"
 msgstr "Sites para traduzir"
-
-#. module: website
-#. openerp-web
-#: code:addons/website/static/src/xml/website.backend.xml:47
-#, python-format
-msgid "Week"
-msgstr ""
 
 #. module: website
 #: model:ir.ui.view,arch_db:website.website_planner
@@ -4744,16 +4539,6 @@
 "Write what the customer would like to know,<br/>not what you want to show."
 msgstr ""
 "Escreva o que o cliente gostaria de saber,<br/>não o que você deseja mostrar."
-<<<<<<< HEAD
-
-#. module: website
-#. openerp-web
-#: code:addons/website/static/src/xml/website.backend.xml:49
-#, python-format
-msgid "Year"
-msgstr ""
-=======
->>>>>>> bc1a0a32
 
 #. module: website
 #: model:ir.ui.view,arch_db:website.snippet_options
@@ -4819,16 +4604,6 @@
 "to put some thought into changing it\n"
 "                        for a proper domain, or change it to one you already "
 "own."
-<<<<<<< HEAD
-msgstr ""
-
-#. module: website
-#. openerp-web
-#: code:addons/website/static/src/xml/website.backend.xml:37
-#, python-format
-msgid "You do not seem to have access to this Analytics Account."
-=======
->>>>>>> bc1a0a32
 msgstr ""
 
 #. module: website
@@ -4836,13 +4611,6 @@
 msgid ""
 "You have a lot of choices for that: the References, Quotes Slider, Twitter "
 "Scroller,..."
-msgstr ""
-
-#. module: website
-#. openerp-web
-#: code:addons/website/static/src/xml/website.backend.xml:36
-#, python-format
-msgid "You need to log in to your Google Account before:"
 msgstr ""
 
 #. module: website
@@ -4876,13 +4644,6 @@
 #: model:ir.ui.view,arch_db:website.website_planner
 msgid "Your Footer"
 msgstr "Seu Rodapé"
-
-#. module: website
-#. openerp-web
-#: code:addons/website/static/src/xml/website.backend.xml:40
-#, fuzzy, python-format
-msgid "Your Google Analytic Client ID:"
-msgstr "Chave Google Analytics "
 
 #. module: website
 #: model:ir.ui.view,arch_db:website.website_planner
@@ -5166,13 +4927,6 @@
 "to do that (make sure the Advanced Options are set to your country and\n"
 "                                    language)."
 msgstr ""
-
-#. module: website
-#. openerp-web
-#: code:addons/website/static/src/xml/website.backend.xml:42
-#, fuzzy, python-format
-msgid "to get more information."
-msgstr "Redefinir Transformação"
 
 #. module: website
 #: model:ir.ui.view,arch_db:website.website_planner
@@ -5336,12 +5090,9 @@
 #~ msgid "Promote <span class=\"caret\"/>"
 #~ msgstr "Promover <span class=\"caret\"/>"
 
-<<<<<<< HEAD
-=======
 #~ msgid "Reset Transformation"
 #~ msgstr "Redefinir Transformação"
 
->>>>>>> bc1a0a32
 #~ msgid ""
 #~ "The Point of Sale works perfectly on any kind of touch enabled\n"
 #~ "                device, whether it's multi-touch tablets like an iPad or\n"
