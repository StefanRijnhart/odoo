# -*- coding: utf-8 -*-
##############################################################################
#
#    OpenERP, Open Source Management Solution
#    Copyright (C) 2009 Sharoon Thomas
#    Copyright (C) 2010-Today OpenERP SA (<http://www.openerp.com>)
#
#    This program is free software: you can redistribute it and/or modify
#    it under the terms of the GNU General Public License as published by
#    the Free Software Foundation, either version 3 of the License, or
#    (at your option) any later version.
#
#    This program is distributed in the hope that it will be useful,
#    but WITHOUT ANY WARRANTY; without even the implied warranty of
#    MERCHANTABILITY or FITNESS FOR A PARTICULAR PURPOSE.  See the
#    GNU General Public License for more details.
#
#    You should have received a copy of the GNU General Public License
#    along with this program.  If not, see <http://www.gnu.org/licenses/>
#
##############################################################################

import base64
import datetime
import dateutil.relativedelta as relativedelta
import logging
import lxml
import urlparse

import openerp
from openerp import SUPERUSER_ID
from openerp.osv import osv, fields
from openerp import tools, api
from openerp.tools.translate import _
from urllib import urlencode, quote as quote

_logger = logging.getLogger(__name__)


def format_tz(pool, cr, uid, dt, tz=False, format=False, context=None):
    context = dict(context or {})
    if tz:
        context['tz'] = tz or pool.get('res.users').read(cr, SUPERUSER_ID, uid, ['tz'])['tz'] or "UTC"
    timestamp = datetime.datetime.strptime(dt, tools.DEFAULT_SERVER_DATETIME_FORMAT)

    ts = fields.datetime.context_timestamp(cr, uid, timestamp, context)

    if format:
        return ts.strftime(format)
    else:
        lang = context.get("lang")
        lang_params = {}
        if lang:
            res_lang = pool.get('res.lang')
            ids = res_lang.search(cr, uid, [("code", "=", lang)])
            if ids:
                lang_params = res_lang.read(cr, uid, ids[0], ["date_format", "time_format"])
        format_date = lang_params.get("date_format", '%B-%d-%Y')
        format_time = lang_params.get("time_format", '%I-%M %p')

        fdate = ts.strftime(format_date)
        ftime = ts.strftime(format_time)
        return "%s %s (%s)" % (fdate, ftime, tz)

try:
    # We use a jinja2 sandboxed environment to render mako templates.
    # Note that the rendering does not cover all the mako syntax, in particular
    # arbitrary Python statements are not accepted, and not all expressions are
    # allowed: only "public" attributes (not starting with '_') of objects may
    # be accessed.
    # This is done on purpose: it prevents incidental or malicious execution of
    # Python code that may break the security of the server.
    from jinja2.sandbox import SandboxedEnvironment
    mako_template_env = SandboxedEnvironment(
        block_start_string="<%",
        block_end_string="%>",
        variable_start_string="${",
        variable_end_string="}",
        comment_start_string="<%doc>",
        comment_end_string="</%doc>",
        line_statement_prefix="%",
        line_comment_prefix="##",
        trim_blocks=True,               # do not output newline after blocks
        autoescape=True,                # XML/HTML automatic escaping
    )
    mako_template_env.globals.update({
        'str': str,
        'quote': quote,
        'urlencode': urlencode,
        'datetime': datetime,
        'len': len,
        'abs': abs,
        'min': min,
        'max': max,
        'sum': sum,
        'filter': filter,
        'reduce': reduce,
        'map': map,
        'round': round,

        # dateutil.relativedelta is an old-style class and cannot be directly
        # instanciated wihtin a jinja2 expression, so a lambda "proxy" is
        # is needed, apparently.
        'relativedelta': lambda *a, **kw : relativedelta.relativedelta(*a, **kw),
    })
except ImportError:
    _logger.warning("jinja2 not available, templating features will not work!")


class email_template(osv.osv):
    "Templates for sending email"
    _name = "email.template"
    _description = 'Email Templates'
    _order = 'name'

    def default_get(self, cr, uid, fields, context=None):
        res = super(email_template, self).default_get(cr, uid, fields, context)
        if res.get('model'):
            res['model_id'] = self.pool['ir.model'].search(cr, uid, [('model', '=', res.pop('model'))], context=context)[0]
        return res

    def _replace_local_links(self, cr, uid, html, context=None):
        """ Post-processing of html content to replace local links to absolute
        links, using web.base.url as base url. """
        if not html:
            return html

        # form a tree
        root = lxml.html.fromstring(html)
        if not len(root) and root.text is None and root.tail is None:
            html = '<div>%s</div>' % html
            root = lxml.html.fromstring(html)

        base_url = self.pool['ir.config_parameter'].get_param(cr, uid, 'web.base.url')
        (base_scheme, base_netloc, bpath, bparams, bquery, bfragment) = urlparse.urlparse(base_url)

        def _process_link(url):
            new_url = url
            (scheme, netloc, path, params, query, fragment) = urlparse.urlparse(url)
            if not scheme and not netloc:
                new_url = urlparse.urlunparse((base_scheme, base_netloc, path, params, query, fragment))
            return new_url

        # check all nodes, replace :
        # - img src -> check URL
        # - a href -> check URL
        for node in root.iter():
            if node.tag == 'a' and node.get('href'):
                node.set('href', _process_link(node.get('href')))
            elif node.tag == 'img' and not node.get('src', 'data').startswith('data'):
                node.set('src', _process_link(node.get('src')))

        html = lxml.html.tostring(root, pretty_print=False, method='html')
        # this is ugly, but lxml/etree tostring want to put everything in a 'div' that breaks the editor -> remove that
        if html.startswith('<div>') and html.endswith('</div>'):
            html = html[5:-6]
        return html

    def render_post_process(self, cr, uid, html, context=None):
        html = self._replace_local_links(cr, uid, html, context=context)
        return html

    def render_template_batch(self, cr, uid, template, model, res_ids, context=None, post_process=False):
        """Render the given template text, replace mako expressions ``${expr}``
           with the result of evaluating these expressions with
           an evaluation context containing:

                * ``user``: browse_record of the current user
                * ``object``: browse_record of the document record this mail is
                              related to
                * ``context``: the context passed to the mail composition wizard

           :param str template: the template text to render
           :param str model: model name of the document record this mail is related to.
           :param int res_ids: list of ids of document records those mails are related to.
        """
        if context is None:
            context = {}
        res_ids = filter(None, res_ids)         # to avoid browsing [None] below
        results = dict.fromkeys(res_ids, u"")

        # try to load the template
        try:
            template = mako_template_env.from_string(tools.ustr(template))
        except Exception:
            _logger.exception("Failed to load template %r", template)
            return results

        # prepare template variables
        user = self.pool.get('res.users').browse(cr, uid, uid, context=context)
        records = self.pool[model].browse(cr, uid, res_ids, context=context) or [None]
        variables = {
            'format_tz': lambda dt, tz=False, format=False: format_tz(self.pool, cr, uid, dt, tz, format, context),
            'user': user,
            'ctx': context,  # context kw would clash with mako internals
        }
        for record in records:
            res_id = record.id if record else None
            variables['object'] = record
            try:
                render_result = template.render(variables)
            except Exception:
                _logger.exception("Failed to render template %r using values %r" % (template, variables))
                render_result = u""
            if render_result == u"False":
                render_result = u""
            results[res_id] = render_result

        if post_process:
            for res_id, result in results.iteritems():
                results[res_id] = self.render_post_process(cr, uid, result, context=context)
        return results

    def get_email_template_batch(self, cr, uid, template_id=False, res_ids=None, context=None):
        if context is None:
            context = {}
        if res_ids is None:
            res_ids = [None]
        results = dict.fromkeys(res_ids, False)

        if not template_id:
            return results
        template = self.browse(cr, uid, template_id, context)
        langs = self.render_template_batch(cr, uid, template.lang, template.model, res_ids, context)
        for res_id, lang in langs.iteritems():
            if lang:
                # Use translated template if necessary
                ctx = context.copy()
                ctx['lang'] = lang
                template = self.browse(cr, uid, template.id, ctx)
            else:
                template = self.browse(cr, uid, int(template_id), context)
            results[res_id] = template
        return results

    def onchange_model_id(self, cr, uid, ids, model_id, context=None):
        mod_name = False
        if model_id:
            mod_name = self.pool.get('ir.model').browse(cr, uid, model_id, context).model
        return {'value': {'model': mod_name}}

    _columns = {
        'name': fields.char('Name'),
        'model_id': fields.many2one('ir.model', 'Applies to', help="The kind of document with with this template can be used"),
        'model': fields.related('model_id', 'model', type='char', string='Related Document Model',
                                 select=True, store=True, readonly=True),
        'lang': fields.char('Language',
                            help="Optional translation language (ISO code) to select when sending out an email. "
                                 "If not set, the english version will be used. "
                                 "This should usually be a placeholder expression "
                                 "that provides the appropriate language, e.g. "
                                 "${object.partner_id.lang}.",
                            placeholder="${object.partner_id.lang}"),
        'user_signature': fields.boolean('Add Signature',
                                         help="If checked, the user's signature will be appended to the text version "
                                              "of the message"),
        'subject': fields.char('Subject', translate=True, help="Subject (placeholders may be used here)",),
        'email_from': fields.char('From',
            help="Sender address (placeholders may be used here). If not set, the default "
                    "value will be the author's email alias if configured, or email address."),
        'use_default_to': fields.boolean(
            'Default recipients',
            help="Default recipients of the record:\n"
                 "- partner (using id on a partner or the partner_id field) OR\n"
                 "- email (using email_from or email field)"),
        'email_to': fields.char('To (Emails)', help="Comma-separated recipient addresses (placeholders may be used here)"),
        'partner_to': fields.char('To (Partners)',
            help="Comma-separated ids of recipient partners (placeholders may be used here)",
            oldname='email_recipients'),
        'email_cc': fields.char('Cc', help="Carbon copy recipients (placeholders may be used here)"),
        'reply_to': fields.char('Reply-To', help="Preferred response address (placeholders may be used here)"),
        'mail_server_id': fields.many2one('ir.mail_server', 'Outgoing Mail Server', readonly=False,
                                          help="Optional preferred server for outgoing mails. If not set, the highest "
                                               "priority one will be used."),
        'body_html': fields.html('Body', translate=True, sanitize=False, help="Rich-text/HTML version of the message (placeholders may be used here)"),
        'report_name': fields.char('Report Filename', translate=True,
                                   help="Name to use for the generated report file (may contain placeholders)\n"
                                        "The extension can be omitted and will then come from the report type."),
        'report_template': fields.many2one('ir.actions.report.xml', 'Optional report to print and attach'),
        'ref_ir_act_window': fields.many2one('ir.actions.act_window', 'Sidebar action', readonly=True, copy=False,
                                            help="Sidebar action to make this template available on records "
                                                 "of the related document model"),
        'ref_ir_value': fields.many2one('ir.values', 'Sidebar Button', readonly=True, copy=False,
                                       help="Sidebar button to open the sidebar action"),
        'attachment_ids': fields.many2many('ir.attachment', 'email_template_attachment_rel', 'email_template_id',
                                           'attachment_id', 'Attachments',
                                           help="You may attach files to this template, to be added to all "
                                                "emails created from this template"),
        'auto_delete': fields.boolean('Auto Delete', help="Permanently delete this email after sending it, to save space"),

        # Fake fields used to implement the placeholder assistant
        'model_object_field': fields.many2one('ir.model.fields', string="Field",
                                              help="Select target field from the related document model.\n"
                                                   "If it is a relationship field you will be able to select "
                                                   "a target field at the destination of the relationship."),
        'sub_object': fields.many2one('ir.model', 'Sub-model', readonly=True,
                                      help="When a relationship field is selected as first field, "
                                           "this field shows the document model the relationship goes to."),
        'sub_model_object_field': fields.many2one('ir.model.fields', 'Sub-field',
                                                  help="When a relationship field is selected as first field, "
                                                       "this field lets you select the target field within the "
                                                       "destination document model (sub-model)."),
        'null_value': fields.char('Default Value', help="Optional value to use if the target field is empty"),
        'copyvalue': fields.char('Placeholder Expression', help="Final placeholder expression, to be copy-pasted in the desired template field."),
    }

    _defaults = {
        'auto_delete': True,
    }

    def create_action(self, cr, uid, ids, context=None):
        action_obj = self.pool.get('ir.actions.act_window')
        data_obj = self.pool.get('ir.model.data')
        for template in self.browse(cr, uid, ids, context=context):
            src_obj = template.model_id.model
            model_data_id = data_obj._get_id(cr, uid, 'mail', 'email_compose_message_wizard_form')
            res_id = data_obj.browse(cr, uid, model_data_id, context=context).res_id
            button_name = _('Send Mail (%s)') % template.name
            act_id = action_obj.create(cr, SUPERUSER_ID, {
                 'name': button_name,
                 'type': 'ir.actions.act_window',
                 'res_model': 'mail.compose.message',
                 'src_model': src_obj,
                 'view_type': 'form',
                 'context': "{'default_composition_mode': 'mass_mail', 'default_template_id' : %d, 'default_use_template': True}" % (template.id),
                 'view_mode':'form,tree',
                 'view_id': res_id,
                 'target': 'new',
                 'auto_refresh':1
            }, context)
            ir_values_id = self.pool.get('ir.values').create(cr, SUPERUSER_ID, {
                 'name': button_name,
                 'model': src_obj,
                 'key2': 'client_action_multi',
                 'value': "ir.actions.act_window,%s" % act_id,
                 'object': True,
             }, context)

            template.write({
                'ref_ir_act_window': act_id,
                'ref_ir_value': ir_values_id,
            })

        return True

    def unlink_action(self, cr, uid, ids, context=None):
        for template in self.browse(cr, uid, ids, context=context):
            try:
                if template.ref_ir_act_window:
                    self.pool.get('ir.actions.act_window').unlink(cr, SUPERUSER_ID, template.ref_ir_act_window.id, context)
                if template.ref_ir_value:
                    ir_values_obj = self.pool.get('ir.values')
                    ir_values_obj.unlink(cr, SUPERUSER_ID, template.ref_ir_value.id, context)
            except Exception:
                raise osv.except_osv(_("Warning"), _("Deletion of the action record failed."))
        return True

    def unlink(self, cr, uid, ids, context=None):
        self.unlink_action(cr, uid, ids, context=context)
        return super(email_template, self).unlink(cr, uid, ids, context=context)

    def copy(self, cr, uid, id, default=None, context=None):
        template = self.browse(cr, uid, id, context=context)
        default = dict(default or {},
                       name=_("%s (copy)") % template.name)
        return super(email_template, self).copy(cr, uid, id, default, context)

    def build_expression(self, field_name, sub_field_name, null_value):
        """Returns a placeholder expression for use in a template field,
           based on the values provided in the placeholder assistant.

          :param field_name: main field name
          :param sub_field_name: sub field name (M2O)
          :param null_value: default value if the target value is empty
          :return: final placeholder expression
        """
        expression = ''
        if field_name:
            expression = "${object." + field_name
            if sub_field_name:
                expression += "." + sub_field_name
            if null_value:
                expression += " or '''%s'''" % null_value
            expression += "}"
        return expression

    def onchange_sub_model_object_value_field(self, cr, uid, ids, model_object_field, sub_model_object_field=False, null_value=None, context=None):
        result = {
            'sub_object': False,
            'copyvalue': False,
            'sub_model_object_field': False,
            'null_value': False
            }
        if model_object_field:
            fields_obj = self.pool.get('ir.model.fields')
            field_value = fields_obj.browse(cr, uid, model_object_field, context)
            if field_value.ttype in ['many2one', 'one2many', 'many2many']:
                res_ids = self.pool.get('ir.model').search(cr, uid, [('model', '=', field_value.relation)], context=context)
                sub_field_value = False
                if sub_model_object_field:
                    sub_field_value = fields_obj.browse(cr, uid, sub_model_object_field, context)
                if res_ids:
                    result.update({
                        'sub_object': res_ids[0],
                        'copyvalue': self.build_expression(field_value.name, sub_field_value and sub_field_value.name or False, null_value or False),
                        'sub_model_object_field': sub_model_object_field or False,
                        'null_value': null_value or False
                        })
            else:
                result.update({
                        'copyvalue': self.build_expression(field_value.name, False, null_value or False),
                        'null_value': null_value or False
                        })
        return {'value': result}

    def generate_recipients_batch(self, cr, uid, results, template_id, res_ids, context=None):
        """Generates the recipients of the template. Default values can ben generated
        instead of the template values if requested by template or context.
        Emails (email_to, email_cc) can be transformed into partners if requested
        in the context. """
        if context is None:
            context = {}
        template = self.browse(cr, uid, template_id, context=context)

        if template.use_default_to or context.get('tpl_force_default_to'):
            ctx = dict(context, thread_model=template.model)
            default_recipients = self.pool['mail.thread'].message_get_default_recipients(cr, uid, res_ids, context=ctx)
            for res_id, recipients in default_recipients.iteritems():
                results[res_id].pop('partner_to', None)
                results[res_id].update(recipients)

        for res_id, values in results.iteritems():
            partner_ids = values.get('partner_ids', list())
            if context and context.get('tpl_partners_only'):
                mails = tools.email_split(values.pop('email_to', '')) + tools.email_split(values.pop('email_cc', ''))
                for mail in mails:
                    partner_id = self.pool.get('res.partner').find_or_create(cr, uid, mail, context=context)
                    partner_ids.append(partner_id)
            partner_to = values.pop('partner_to', '')
            if partner_to:
                # placeholders could generate '', 3, 2 due to some empty field values
                tpl_partner_ids = [int(pid) for pid in partner_to.split(',') if pid]
                partner_ids += self.pool['res.partner'].exists(cr, SUPERUSER_ID, tpl_partner_ids, context=context)
            results[res_id]['partner_ids'] = partner_ids
        return results

    def generate_email_batch(self, cr, uid, template_id, res_ids, context=None, fields=None):
        """Generates an email from the template for given the given model based on
        records given by res_ids.

        :param template_id: id of the template to render.
        :param res_id: id of the record to use for rendering the template (model
                       is taken from template definition)
        :returns: a dict containing all relevant fields for creating a new
                  mail.mail entry, with one extra key ``attachments``, in the
                  format [(report_name, data)] where data is base64 encoded.
        """
        if context is None:
            context = {}
        if fields is None:
            fields = ['subject', 'body_html', 'email_from', 'email_to', 'partner_to', 'email_cc', 'reply_to']

        report_xml_pool = self.pool.get('ir.actions.report.xml')
        res_ids_to_templates = self.get_email_template_batch(cr, uid, template_id, res_ids, context)

        # templates: res_id -> template; template -> res_ids
        templates_to_res_ids = {}
        for res_id, template in res_ids_to_templates.iteritems():
            templates_to_res_ids.setdefault(template, []).append(res_id)

        results = dict()
        for template, template_res_ids in templates_to_res_ids.iteritems():
            # generate fields value for all res_ids linked to the current template
            ctx = context.copy()
            if template.lang:
                ctx['lang'] = template._context.get('lang')
            for field in fields:
                generated_field_values = self.render_template_batch(
                    cr, uid, getattr(template, field), template.model, template_res_ids,
                    post_process=(field == 'body_html'),
                    context=ctx)
                for res_id, field_value in generated_field_values.iteritems():
                    results.setdefault(res_id, dict())[field] = field_value
            # compute recipients
            results = self.generate_recipients_batch(cr, uid, results, template.id, template_res_ids, context=context)
            # update values for all res_ids
            for res_id in template_res_ids:
                values = results[res_id]
                # body: add user signature, sanitize
                if 'body_html' in fields and template.user_signature:
                    signature = self.pool.get('res.users').browse(cr, uid, uid, context).signature
                    if signature:
                        values['body_html'] = tools.append_content_to_html(values['body_html'], signature, plaintext=False)
                if values.get('body_html'):
                    values['body'] = tools.html_sanitize(values['body_html'])
                # technical settings
                values.update(
                    mail_server_id=template.mail_server_id.id or False,
                    auto_delete=template.auto_delete,
                    model=template.model,
                    res_id=res_id or False,
                    attachment_ids=[attach.id for attach in template.attachment_ids],
                )

            # Add report in attachments: generate once for all template_res_ids
            if template.report_template:
                for res_id in template_res_ids:
                    attachments = []
<<<<<<< HEAD
                    report_name = self.render_template(cr, uid, template.report_name, template.model, res_id, context=context)
                    report = report_xml_pool.browse(cr, uid, template.report_template.id, context)
                    report_service = report.report_name
                    # Ensure report is rendered using template's language
                    ctx = context.copy()
                    if template.lang:
                        ctx['lang'] = self.render_template_batch(cr, uid, template.lang, template.model, [res_id], context)[res_id]  # take 0 ?

                    if report.report_type in ['qweb-html', 'qweb-pdf']:
                        result, format = self.pool['report'].get_pdf(cr, uid, [res_id], report_service, context=ctx), 'pdf'
                    else:
                        result, format = openerp.report.render_report(cr, uid, [res_id], report_service, {'model': template.model}, ctx)
            
            	    # TODO in trunk, change return format to binary to match message_post expected format
=======
                    report_name = self.render_template(cr, uid, template.report_name, template.model, res_id, context=ctx)
                    report_service = report_xml_pool.browse(cr, uid, template.report_template.id, context).report_name
                    result, format = openerp.report.render_report(cr, uid, [res_id], report_service, {'model': template.model}, ctx)
            # TODO in trunk, change return format to binary to match message_post expected format
>>>>>>> e11d1c2b
                    result = base64.b64encode(result)
                    if not report_name:
                        report_name = 'report.' + report_service
                    ext = "." + format
                    if not report_name.endswith(ext):
                        report_name += ext
                    attachments.append((report_name, result))
                    results[res_id]['attachments'] = attachments

        return results

    @api.cr_uid_id_context
    def send_mail(self, cr, uid, template_id, res_id, force_send=False, raise_exception=False, context=None):
        """Generates a new mail message for the given template and record,
           and schedules it for delivery through the ``mail`` module's scheduler.

           :param int template_id: id of the template to render
           :param int res_id: id of the record to render the template with
                              (model is taken from the template)
           :param bool force_send: if True, the generated mail.message is
                immediately sent after being created, as if the scheduler
                was executed for this message only.
           :returns: id of the mail.message that was created
        """
        if context is None:
            context = {}
        mail_mail = self.pool.get('mail.mail')
        ir_attachment = self.pool.get('ir.attachment')

        # create a mail_mail based on values, without attachments
        values = self.generate_email(cr, uid, template_id, res_id, context=context)
        if not values.get('email_from'):
            raise osv.except_osv(_('Warning!'), _("Sender email is missing or empty after template rendering. Specify one to deliver your message"))
        values['recipient_ids'] = [(4, pid) for pid in values.get('partner_ids', list())]
        attachment_ids = values.pop('attachment_ids', [])
        attachments = values.pop('attachments', [])
        msg_id = mail_mail.create(cr, uid, values, context=context)
        mail = mail_mail.browse(cr, uid, msg_id, context=context)

        # manage attachments
        for attachment in attachments:
            attachment_data = {
                'name': attachment[0],
                'datas_fname': attachment[0],
                'datas': attachment[1],
                'res_model': 'mail.message',
                'res_id': mail.mail_message_id.id,
            }
            context = dict(context)
            context.pop('default_type', None)
            attachment_ids.append(ir_attachment.create(cr, uid, attachment_data, context=context))
        if attachment_ids:
            values['attachment_ids'] = [(6, 0, attachment_ids)]
            mail_mail.write(cr, uid, msg_id, {'attachment_ids': [(6, 0, attachment_ids)]}, context=context)

        if force_send:
            mail_mail.send(cr, uid, [msg_id], raise_exception=raise_exception, context=context)
        return msg_id

    # Compatibility method
    def render_template(self, cr, uid, template, model, res_id, context=None):
        return self.render_template_batch(cr, uid, template, model, [res_id], context)[res_id]

    def get_email_template(self, cr, uid, template_id=False, record_id=None, context=None):
        return self.get_email_template_batch(cr, uid, template_id, [record_id], context)[record_id]

    def generate_email(self, cr, uid, template_id, res_id, context=None):
        return self.generate_email_batch(cr, uid, template_id, [res_id], context)[res_id]

# vim:expandtab:smartindent:tabstop=4:softtabstop=4:shiftwidth=4:<|MERGE_RESOLUTION|>--- conflicted
+++ resolved
@@ -506,14 +506,9 @@
             if template.report_template:
                 for res_id in template_res_ids:
                     attachments = []
-<<<<<<< HEAD
-                    report_name = self.render_template(cr, uid, template.report_name, template.model, res_id, context=context)
+                    report_name = self.render_template(cr, uid, template.report_name, template.model, res_id, context=ctx)
                     report = report_xml_pool.browse(cr, uid, template.report_template.id, context)
                     report_service = report.report_name
-                    # Ensure report is rendered using template's language
-                    ctx = context.copy()
-                    if template.lang:
-                        ctx['lang'] = self.render_template_batch(cr, uid, template.lang, template.model, [res_id], context)[res_id]  # take 0 ?
 
                     if report.report_type in ['qweb-html', 'qweb-pdf']:
                         result, format = self.pool['report'].get_pdf(cr, uid, [res_id], report_service, context=ctx), 'pdf'
@@ -521,12 +516,6 @@
                         result, format = openerp.report.render_report(cr, uid, [res_id], report_service, {'model': template.model}, ctx)
             
             	    # TODO in trunk, change return format to binary to match message_post expected format
-=======
-                    report_name = self.render_template(cr, uid, template.report_name, template.model, res_id, context=ctx)
-                    report_service = report_xml_pool.browse(cr, uid, template.report_template.id, context).report_name
-                    result, format = openerp.report.render_report(cr, uid, [res_id], report_service, {'model': template.model}, ctx)
-            # TODO in trunk, change return format to binary to match message_post expected format
->>>>>>> e11d1c2b
                     result = base64.b64encode(result)
                     if not report_name:
                         report_name = 'report.' + report_service
