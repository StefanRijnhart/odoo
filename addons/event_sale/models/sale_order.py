--- conflicted
+++ resolved
@@ -40,15 +40,9 @@
         order line has a product_uom_qty attribute that will be the number of
         registrations linked to this line. This method update existing registrations
         and create new one for missing one. """
-<<<<<<< HEAD
-        Registration = self.env['event.registration']
+        Registration = self.env['event.registration'].sudo()
         registrations = Registration.search([('sale_order_line_id', 'in', self.ids), ('state', '!=', 'cancel')])
         for so_line in self.filtered('event_id'):
-=======
-        Registration = self.env['event.registration'].sudo()
-        registrations = Registration.search([('sale_order_line_id', 'in', self.ids)])
-        for so_line in [l for l in self if l.event_id]:
->>>>>>> 9db6dfa2
             existing_registrations = registrations.filtered(lambda self: self.sale_order_line_id.id == so_line.id)
             if confirm:
                 existing_registrations.filtered(lambda self: self.state != 'open').confirm_registration()
