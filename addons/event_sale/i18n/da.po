<<<<<<< HEAD
# Danish translation for openobject-addons
# Copyright (c) 2014 Rosetta Contributors and Canonical Ltd 2014
# This file is distributed under the same license as the openobject-addons package.
# FIRST AUTHOR <EMAIL@ADDRESS>, 2014.
#
msgid ""
msgstr ""
"Project-Id-Version: openobject-addons\n"
"Report-Msgid-Bugs-To: FULL NAME <EMAIL@ADDRESS>\n"
"POT-Creation-Date: 2014-08-14 13:09+0000\n"
"PO-Revision-Date: 2014-08-14 16:10+0000\n"
"Last-Translator: FULL NAME <EMAIL@ADDRESS>\n"
"Language-Team: Danish <da@li.org>\n"
=======
# Translation of Odoo Server.
# This file contains the translation of the following modules:
# * event_sale
# 
# Translators:
# FIRST AUTHOR <EMAIL@ADDRESS>, 2014
# Hans Henrik Gabelgaard <hhg@gabelgaard.org>, 2016
# jonas jensen <j.jensen@tcomp.dk>, 2015
msgid ""
msgstr ""
"Project-Id-Version: Odoo 8.0\n"
"Report-Msgid-Bugs-To: \n"
"POT-Creation-Date: 2015-01-21 14:08+0000\n"
"PO-Revision-Date: 2016-06-10 11:07+0000\n"
"Last-Translator: Hans Henrik Gabelgaard <hhg@gabelgaard.org>\n"
"Language-Team: Danish (http://www.transifex.com/odoo/odoo-8/language/da/)\n"
>>>>>>> baa4cc0e
"MIME-Version: 1.0\n"
"Content-Type: text/plain; charset=UTF-8\n"
"Content-Transfer-Encoding: 8bit\n"
"X-Launchpad-Export-Date: 2014-08-15 07:07+0000\n"
"X-Generator: Launchpad (build 17156)\n"

#. module: event_sale
#: field:event.event.ticket,seats_available:0
msgid "Available Seats"
msgstr "Disponible pladse"

#. module: event_sale
#: view:event.event:event_sale.view_event_form
#: model:ir.actions.report.xml,name:event_sale.action_report_registrationbadge
msgid "Badge"
msgstr ""

#. module: event_sale
#: view:event.event:event_sale.view_event_form
msgid "Badge (Back)"
msgstr ""

#. module: event_sale
#: view:event.event:event_sale.view_event_form
msgid "Badge (Inner Left)"
msgstr ""

#. module: event_sale
#: view:event.event:event_sale.view_event_form
msgid "Badge (Inner Right)"
msgstr ""

#. module: event_sale
#: field:event.event,badge_back:0
msgid "Badge Back"
msgstr ""

#. module: event_sale
#: field:event.event,badge_innerright:0
msgid "Badge Inner Right"
msgstr ""

#. module: event_sale
#: field:event.event,badge_innerleft:0
msgid "Badge Innner Left"
msgstr ""

#. module: event_sale
#: help:sale.order.line,event_id:0
msgid ""
"Choose an event and it will automatically create a registration for this "
"event."
msgstr ""

#. module: event_sale
#: help:sale.order.line,event_ticket_id:0
msgid ""
"Choose an event ticket and it will automatically create a registration for "
"this event ticket."
msgstr ""

#. module: event_sale
#: model:product.template,name:event_sale.event_2_product_product_template
msgid "Conference on Business Applications"
msgstr ""

#. module: event_sale
#: field:event.event.ticket,create_uid:0
msgid "Created by"
msgstr ""

#. module: event_sale
#: field:event.event.ticket,create_date:0
msgid "Created on"
msgstr ""

#. module: event_sale
#: help:product.template,event_ok:0
msgid ""
"Determine if a product needs to create automatically an event registration "
"at the confirmation of a sales order line."
msgstr ""

#. module: event_sale
#: model:ir.model,name:event_sale.model_event_event
msgid "Email Thread"
msgstr ""

#. module: event_sale
#: field:event.event.ticket,event_id:0
#: field:sale.order.line,event_id:0
msgid "Event"
msgstr "Begivenhed"

#. module: event_sale
#: model:ir.model,name:event_sale.model_event_registration
msgid "Event Registration"
msgstr "Arrangements tilmelding"

#. module: event_sale
#: field:product.template,event_ok:0
#: model:product.template,name:event_sale.product_product_event_product_template
msgid "Event Subscription"
msgstr ""

#. module: event_sale
#: field:event.event,event_ticket_ids:0
#: field:event.registration,event_ticket_id:0
#: field:sale.order.line,event_ticket_id:0
msgid "Event Ticket"
msgstr "Arrangementsbillet"

#. module: event_sale
#: field:product.product,event_ticket_ids:0
msgid "Event Tickets"
msgstr ""

#. module: event_sale
#: field:sale.order.line,event_type_id:0
msgid "Event Type"
msgstr "Begivenhedstype"

#. module: event_sale
#: view:event.event:event_sale.view_event_form
msgid "Event badge_back..."
msgstr ""

#. module: event_sale
#: view:event.event:event_sale.view_event_form
msgid "Event badge_innerleft..."
msgstr ""

#. module: event_sale
#: view:event.event:event_sale.view_event_form
msgid "Event badge_innerright..."
msgstr ""

#. module: event_sale
#: model:product.template,name:event_sale.event_1_product_product_template
msgid "Functional Webinar"
msgstr ""

#. module: event_sale
#: field:event.event.ticket,id:0
msgid "ID"
msgstr ""

#. module: event_sale
#: field:event.event.ticket,is_expired:0
msgid "Is Expired"
msgstr "Er udløbet"

#. module: event_sale
#: view:website:event_sale.report_registrationbadge
msgid "June 4th - 6th , 2014"
msgstr ""

#. module: event_sale
#: field:event.event.ticket,write_uid:0
msgid "Last Updated by"
msgstr ""

#. module: event_sale
#: field:event.event.ticket,write_date:0
msgid "Last Updated on"
msgstr ""

#. module: event_sale
#: field:event.event.ticket,seats_max:0
msgid "Maximum Available Seats"
msgstr "Maximum disponible pladser"

#. module: event_sale
#: field:event.event.ticket,name:0
msgid "Name"
msgstr ""

#. module: event_sale
#: constraint:event.event.ticket:0
#: constraint:event.registration:0
msgid "No more available tickets."
msgstr ""

#. module: event_sale
#: field:event.event.ticket,seats_used:0
msgid "Number of Participations"
msgstr "Antal deltagere"

#. module: event_sale
#: model:product.template,name:event_sale.event_0_product_product_template
msgid "Open Days in Los Angeles"
msgstr ""

#. module: event_sale
#: view:event.event:event_sale.view_event_form
msgid "Payments"
msgstr ""

#. module: event_sale
#: field:event.event.ticket,price:0
msgid "Price"
msgstr ""

#. module: event_sale
#: field:event.event.ticket,product_id:0
#: model:ir.model,name:event_sale.model_product_product
msgid "Product"
msgstr "Produkt"

#. module: event_sale
#: model:ir.model,name:event_sale.model_product_template
msgid "Product Template"
msgstr ""

#. module: event_sale
#: field:event.event.ticket,registration_ids:0
msgid "Registrations"
msgstr "Tilmeldinger"

#. module: event_sale
#: field:event.event.ticket,seats_reserved:0
msgid "Reserved Seats"
msgstr "Reserverede pladser"

#. module: event_sale
#: field:event.event.ticket,deadline:0
msgid "Sales End"
msgstr ""

#. module: event_sale
#: model:ir.model,name:event_sale.model_sale_order_line
msgid "Sales Order Line"
msgstr "Salgsordrelinie"

#. module: event_sale
#: help:product.template,event_type_id:0
msgid ""
"Select event types so when we use this product in sales order lines, it will "
"filter events of this type only."
msgstr ""

#. module: event_sale
#: model:event.event.ticket,name:event_sale.event_0_ticket_1
#: model:event.event.ticket,name:event_sale.event_1_ticket_1
#: model:event.event.ticket,name:event_sale.event_2_ticket_1
#: model:event.event.ticket,name:event_sale.event_3_ticket_1
msgid "Standard"
msgstr ""

#. module: event_sale
#: view:website:event_sale.report_registrationbadge
msgid "Status"
msgstr ""

#. module: event_sale
#: code:addons/event_sale/event_sale.py:146
#, python-format
msgid "Subscription"
msgstr ""

#. module: event_sale
#: model:product.template,name:event_sale.event_3_product_product_template
msgid "Technical Training"
msgstr "Teknisk træning"

#. module: event_sale
#: code:addons/event_sale/event_sale.py:115
#, python-format
msgid ""
"The registration has been created for event <i>%s</i> from the Sale Order "
"%s. "
msgstr ""

#. module: event_sale
#: code:addons/event_sale/event_sale.py:113
#, python-format
msgid ""
"The registration has been created for event <i>%s</i> with the ticket "
"<i>%s</i> from the Sale Order %s. "
msgstr ""

#. module: event_sale
#: view:event.registration:event_sale.view_event_registration_ticket_search
msgid "Ticket Type"
msgstr ""

#. module: event_sale
#: view:event.event:event_sale.view_event_form
msgid "Ticket Types"
msgstr ""

#. module: event_sale
#: field:product.template,event_type_id:0
msgid "Type of Event"
msgstr "Type af Begivenhed"

#. module: event_sale
#: field:event.event.ticket,seats_unconfirmed:0
msgid "Unconfirmed Seat Reservations"
msgstr ""

#. module: event_sale
#: model:event.event.ticket,name:event_sale.event_0_ticket_2
#: model:event.event.ticket,name:event_sale.event_2_ticket_2
#: model:event.event.ticket,name:event_sale.event_3_ticket_2
msgid "VIP"
msgstr ""

#. module: event_sale
#: help:event.event.ticket,seats_max:0
msgid ""
"You can for each event define a maximum registration level. If you have too "
"much registrations you are not able to confirm your event. (put 0 to ignore "
"this rule )"
msgstr ""

#. module: event_sale
#: field:sale.order.line,event_ok:0
msgid "event_ok"
msgstr "Begivenhed ok"<|MERGE_RESOLUTION|>--- conflicted
+++ resolved
@@ -1,18 +1,3 @@
-<<<<<<< HEAD
-# Danish translation for openobject-addons
-# Copyright (c) 2014 Rosetta Contributors and Canonical Ltd 2014
-# This file is distributed under the same license as the openobject-addons package.
-# FIRST AUTHOR <EMAIL@ADDRESS>, 2014.
-#
-msgid ""
-msgstr ""
-"Project-Id-Version: openobject-addons\n"
-"Report-Msgid-Bugs-To: FULL NAME <EMAIL@ADDRESS>\n"
-"POT-Creation-Date: 2014-08-14 13:09+0000\n"
-"PO-Revision-Date: 2014-08-14 16:10+0000\n"
-"Last-Translator: FULL NAME <EMAIL@ADDRESS>\n"
-"Language-Team: Danish <da@li.org>\n"
-=======
 # Translation of Odoo Server.
 # This file contains the translation of the following modules:
 # * event_sale
@@ -29,12 +14,11 @@
 "PO-Revision-Date: 2016-06-10 11:07+0000\n"
 "Last-Translator: Hans Henrik Gabelgaard <hhg@gabelgaard.org>\n"
 "Language-Team: Danish (http://www.transifex.com/odoo/odoo-8/language/da/)\n"
->>>>>>> baa4cc0e
 "MIME-Version: 1.0\n"
 "Content-Type: text/plain; charset=UTF-8\n"
-"Content-Transfer-Encoding: 8bit\n"
-"X-Launchpad-Export-Date: 2014-08-15 07:07+0000\n"
-"X-Generator: Launchpad (build 17156)\n"
+"Content-Transfer-Encoding: \n"
+"Language: da\n"
+"Plural-Forms: nplurals=2; plural=(n != 1);\n"
 
 #. module: event_sale
 #: field:event.event.ticket,seats_available:0
@@ -55,7 +39,7 @@
 #. module: event_sale
 #: view:event.event:event_sale.view_event_form
 msgid "Badge (Inner Left)"
-msgstr ""
+msgstr "Badge (Indvendig venstre)"
 
 #. module: event_sale
 #: view:event.event:event_sale.view_event_form
@@ -99,12 +83,12 @@
 #. module: event_sale
 #: field:event.event.ticket,create_uid:0
 msgid "Created by"
-msgstr ""
+msgstr "Oprettet af"
 
 #. module: event_sale
 #: field:event.event.ticket,create_date:0
 msgid "Created on"
-msgstr ""
+msgstr "Oprettet den"
 
 #. module: event_sale
 #: help:product.template,event_ok:0
@@ -114,12 +98,8 @@
 msgstr ""
 
 #. module: event_sale
+#: field:event.event.ticket,event_id:0
 #: model:ir.model,name:event_sale.model_event_event
-msgid "Email Thread"
-msgstr ""
-
-#. module: event_sale
-#: field:event.event.ticket,event_id:0
 #: field:sale.order.line,event_id:0
 msgid "Event"
 msgstr "Begivenhed"
@@ -175,7 +155,7 @@
 #. module: event_sale
 #: field:event.event.ticket,id:0
 msgid "ID"
-msgstr ""
+msgstr "Id"
 
 #. module: event_sale
 #: field:event.event.ticket,is_expired:0
@@ -190,12 +170,12 @@
 #. module: event_sale
 #: field:event.event.ticket,write_uid:0
 msgid "Last Updated by"
-msgstr ""
+msgstr "Sidst opdateret af"
 
 #. module: event_sale
 #: field:event.event.ticket,write_date:0
 msgid "Last Updated on"
-msgstr ""
+msgstr "Sidst opdateret den"
 
 #. module: event_sale
 #: field:event.event.ticket,seats_max:0
@@ -205,11 +185,10 @@
 #. module: event_sale
 #: field:event.event.ticket,name:0
 msgid "Name"
-msgstr ""
-
-#. module: event_sale
-#: constraint:event.event.ticket:0
-#: constraint:event.registration:0
+msgstr "Navn"
+
+#. module: event_sale
+#: constraint:event.event.ticket:0 constraint:event.registration:0
 msgid "No more available tickets."
 msgstr ""
 
@@ -226,12 +205,17 @@
 #. module: event_sale
 #: view:event.event:event_sale.view_event_form
 msgid "Payments"
-msgstr ""
+msgstr "Betalinger"
 
 #. module: event_sale
 #: field:event.event.ticket,price:0
 msgid "Price"
-msgstr ""
+msgstr "Pris"
+
+#. module: event_sale
+#: field:event.event.ticket,price_reduce:0
+msgid "Price Reduce"
+msgstr "Pris reducering"
 
 #. module: event_sale
 #: field:event.event.ticket,product_id:0
@@ -242,7 +226,7 @@
 #. module: event_sale
 #: model:ir.model,name:event_sale.model_product_template
 msgid "Product Template"
-msgstr ""
+msgstr "Produktskabelon"
 
 #. module: event_sale
 #: field:event.event.ticket,registration_ids:0
@@ -267,8 +251,8 @@
 #. module: event_sale
 #: help:product.template,event_type_id:0
 msgid ""
-"Select event types so when we use this product in sales order lines, it will "
-"filter events of this type only."
+"Select event types so when we use this product in sales order lines, it will"
+" filter events of this type only."
 msgstr ""
 
 #. module: event_sale
@@ -277,18 +261,18 @@
 #: model:event.event.ticket,name:event_sale.event_2_ticket_1
 #: model:event.event.ticket,name:event_sale.event_3_ticket_1
 msgid "Standard"
-msgstr ""
+msgstr "Standard"
 
 #. module: event_sale
 #: view:website:event_sale.report_registrationbadge
 msgid "Status"
-msgstr ""
-
-#. module: event_sale
-#: code:addons/event_sale/event_sale.py:146
+msgstr "Status"
+
+#. module: event_sale
+#: code:addons/event_sale/event_sale.py:154
 #, python-format
 msgid "Subscription"
-msgstr ""
+msgstr "Abonnement"
 
 #. module: event_sale
 #: model:product.template,name:event_sale.event_3_product_product_template
@@ -296,7 +280,7 @@
 msgstr "Teknisk træning"
 
 #. module: event_sale
-#: code:addons/event_sale/event_sale.py:115
+#: code:addons/event_sale/event_sale.py:123
 #, python-format
 msgid ""
 "The registration has been created for event <i>%s</i> from the Sale Order "
@@ -304,7 +288,7 @@
 msgstr ""
 
 #. module: event_sale
-#: code:addons/event_sale/event_sale.py:113
+#: code:addons/event_sale/event_sale.py:121
 #, python-format
 msgid ""
 "The registration has been created for event <i>%s</i> with the ticket "
