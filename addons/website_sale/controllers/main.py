--- conflicted
+++ resolved
@@ -208,12 +208,6 @@
             url = "/shop/category/%s" % slug(category)
         if attrib_list:
             post['attrib'] = attrib_list
-<<<<<<< HEAD
-=======
-        pager = request.website.pager(url=url, total=product_count, page=page, step=PPG, scope=7, url_args=post)
-        product_ids = product_obj.search(cr, uid, domain, limit=PPG, offset=pager['offset'], order=self._get_search_order(post), context=context)
-        products = product_obj.browse(cr, uid, product_ids, context=context)
->>>>>>> bde083a5
 
         style_obj = pool['product.style']
         style_ids = style_obj.search(cr, uid, [], context=context)
@@ -227,7 +221,7 @@
 
         product_count = product_obj.search_count(cr, uid, domain, context=context)
         pager = request.website.pager(url=url, total=product_count, page=page, step=PPG, scope=7, url_args=post)
-        product_ids = product_obj.search(cr, uid, domain, limit=PPG, offset=pager['offset'], order='website_published desc, website_sequence desc', context=context)
+        product_ids = product_obj.search(cr, uid, domain, limit=PPG, offset=pager['offset'], order=self._get_search_order(post), context=context)
         products = product_obj.browse(cr, uid, product_ids, context=context)
 
         attributes_obj = request.registry['product.attribute']
