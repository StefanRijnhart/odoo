--- conflicted
+++ resolved
@@ -130,7 +130,6 @@
 
         return attribute_value_ids
 
-<<<<<<< HEAD
     @http.route(['/shop/change_pricelist/<model("product.pricelist"):pl_id>'], type='http', auth="public", website=True)
     def pricelist_change(self, pl_id, **post):
         if request.website.is_pricelist_available(pl_id.id, context=request.context):
@@ -138,15 +137,8 @@
             request.website.sale_get_order(force_pricelist=pl_id.id, context=request.context)
         return request.redirect(request.httprequest.referrer or '/shop')
 
-    @http.route([
-        '/shop',
-        '/shop/page/<int:page>',
-        '/shop/category/<model("product.public.category"):category>',
-        '/shop/category/<model("product.public.category"):category>/page/<int:page>'
-    ], type='http', auth="public", website=True)
-    def shop(self, page=0, category=None, search='', ppg=False, **post):
-
-        cr, uid, context, pool = request.cr, request.uid, request.context, request.registry
+
+    def _get_search_domain(self, search, category, attrib_values):
         domain = request.website.sale_product_domain()
 
         if ppg:
@@ -158,11 +150,6 @@
         else:
             ppg = PPG
 
-=======
-    def _get_search_domain(self, search, category, attrib_values):
-        domain = request.website.sale_product_domain()
-
->>>>>>> a6694333
         if search:
             for srch in search.split(" "):
                 domain += [
@@ -196,8 +183,17 @@
         '/shop/category/<model("product.public.category"):category>',
         '/shop/category/<model("product.public.category"):category>/page/<int:page>'
     ], type='http', auth="public", website=True)
-    def shop(self, page=0, category=None, search='', **post):
+    def shop(self, page=0, category=None, search='', ppg=False, **post):
         cr, uid, context, pool = request.cr, request.uid, request.context, request.registry
+
+        if ppg:
+            try:
+                ppg = int(ppg)
+            except ValueError:
+                ppg = PPG
+            post["ppg"] = ppg
+        else:
+            ppg = PPG
 
         attrib_list = request.httprequest.args.getlist('attrib')
         attrib_values = [map(int, v.split("-")) for v in attrib_list if v]
@@ -544,14 +540,8 @@
         if query.get(prefix + 'country_id'):
             query[prefix + 'country_id'] = int(query[prefix + 'country_id'])
 
-<<<<<<< HEAD
-=======
-        if query.get(prefix + 'vat'):
-            query[prefix + 'vat_subjected'] = True
-
         query = self._post_prepare_query(query, data, address_type)
 
->>>>>>> a6694333
         if not remove_prefix:
             return query
 
