<?xml version="1.0" encoding="utf-8"?>
<openerp>
<data>

<!-- Layout add nav and footer -->

<template id="debugger" inherit_id="website.debugger" name="Event Debugger">
    <xpath expr="//script[last()]" position="after">
        <script type="text/javascript" src="/website_sale/static/src/js/website.tour.sale.js"></script>
    </xpath>
</template>

<template id="editor_head" inherit_id="website.editor_head" name="Shop Editor" groups="base.group_sale_manager">
  <xpath expr="//script[@id='website_tour_js']" position="after">
      <script type="text/javascript" src="/website_sale/static/src/js/website_sale.editor.js"></script>
      <script type="text/javascript" src="/website_sale/static/src/js/website.tour.shop.js"></script>
  </xpath>
</template>

<template id="header" inherit_id="website.layout" name="Header Shop My Cart Link">
  <xpath expr="//header//ul[@id='top_menu']/li" position="before">
      <li t-att-class="(not website_sale_order or not website_sale_order.get_number_of_products()) and 'hidden' or ''">
          <a href="/shop/mycart/">
              <i class="fa fa-shopping-cart"></i>
              My cart <sup t-attf-class="my_cart_quantity label label-primary"
                            t-esc="website_sale_order and website_sale_order.get_number_of_products() or ''"/>
          </a>
      </li>
  </xpath>
</template>

<!-- List of categories -->

<template id="categories_recursive" name="Category list">
  <li t-att-class="int(categ) == int(category or 0) and 'active' or ''">
      <a t-attf-href="/shop/category/#{ slug(categ) }/" t-field="categ.name"></a>
      <ul t-if="categ.child_id" class="nav nav-pills nav-stacked nav-hierarchy">
          <t t-foreach="categ.child_id" t-as="categ">
              <t t-call="website_sale.categories_recursive"/>
          </t>
      </ul>
  </li>
</template>

<!-- Product list -->

<template id="search" name="Search hidden fields">
  <form t-attf-action="/shop/{{'category/%s/' % slug(category) if category else ''}}" method="get" t-att-class="search_class">
    <input t-if="search.get('filters')" type="hidden" name="filters" t-att-value="search.get('filters')"/>
    <div class="input-group">
      <input type="text" name="search" class="search-query form-control" placeholder="Search..." t-att-value="search.get('search') or ''"/>
      <span class="input-group-btn">
        <button class="btn btn-default" type="submit"><i class="fa fa-search"/></button>
      </span>
    </div>
  </form>
</template>

<template id="products_cart" name="Shopping cart">
  <div itemscope="itemscope" itemtype="http://schema.org/Product">
  <div class="ribbon-wrapper">
    <div class="ribbon btn btn-danger">Sale</div>
  </div>
  <div class="oe_product_image">
<<<<<<< HEAD
      <a itemprop="url" t-attf-href="/shop/product/{{ slug(product) }}/?{{ keep_query('category', 'search', 'filters') }}">
=======
      <a itemprop="url" t-attf-href="/shop/product/{{ slug(product) }}/?{{ keep_query('search', 'filters', category=(category and int(category)), page=(pager['page']['num'] if pager['page']['num']>1 else None)) }}">
>>>>>>> 3324351b
          <span itemprop="image" t-field="product.image" t-field-options='{"widget": "image"}'/>
      </a>
  </div>
  <section>
<<<<<<< HEAD
      <h5><strong><a itemprop="name" t-attf-href="/shop/product/{{ slug(product) }}/?{{ keep_query('category', 'search', 'filters') }}" t-field="product.name"/></strong></h5>
=======
      <h5><strong><a itemprop="name" t-attf-href="/shop/product/{{ slug(product) }}/?{{ keep_query('search', 'filters', category=(category and int(category)), page=(pager['page']['num'] if pager['page']['num']>1 else None)) }}" t-field="product.name"/></strong></h5>
>>>>>>> 3324351b
      <div itemprop="offers" itemscope="itemscope" itemtype="http://schema.org/Offer" class="product_price" t-if="product.product_variant_ids">
          <b>
              <t t-if="abs(product.product_variant_ids[0].lst_price - product.product_variant_ids[0].price) &gt; 0.2">
                <del class="text-danger"
                  t-field="product.product_variant_ids[0].lst_price" t-field-options='{
                       "widget": "monetary",
                       "display_currency": "website.pricelist_id.currency_id"
                  }'/>&amp;nbsp;
              </t>
              <span t-field="product.product_variant_ids[0].price"  t-field-options='{
                   "widget": "monetary",
                   "display_currency": "website.pricelist_id.currency_id"
               }'>
              </span>
<<<<<<< HEAD
              <meta itemprop="price" t-att-content="product.product_variant_ids[0].price"/>
              <meta itemprop="priceCurrency" t-att-content="website.pricelist_id.currency_id.name"/>
=======
              <span itemprop="price" style="display:none;" t-esc="product.product_variant_ids[0].price"/>
              <span itemprop="priceCurrency" style="display:none;" t-esc="website.pricelist_id.currency_id.name"/>
>>>>>>> 3324351b
          </b>
      </div>
  </section>
  </div>
</template>

<template id="products" name="Products">
  <t t-call="website.layout">
      <t t-set="head">
          <script type="text/javascript" src="/web/static/lib/jquery.ui/js/jquery-ui-1.9.1.custom.js"></script>
          <link rel='stylesheet' href="/web/static/lib/jquery.ui/css/smoothness/jquery-ui-1.9.1.custom.css"/>
          <script type="text/javascript" src="/website_sale/static/src/js/website_sale.js"></script>
          <link rel='stylesheet' href='/website_sale/static/src/css/website_sale.css'/>
          <t t-raw="head or ''"/>
      </t>
      <t t-set="additional_title">Shop</t>
      <div id="wrap" class="js_sale">
        <div class="oe_structure"/>
        <div class="container oe_website_sale">
          <div class="products_pager">
            <div class="row">
              <t t-set="search_class">pagination form-inline col-md-3</t>
              <t t-call="website_sale.search"/>
              <t t-call="website.pager"/>
            </div>
          </div>
          <div class='row'>
            <div class="hidden" id="products_grid_before"></div>
            <div class="col-md-12" id="products_grid">
              <table width="100%">
                <tbody>
                  <tr t-ignore="true">
                    <td t-foreach="range(0,rows)" t-as="row" t-attf-width="#{100/rows}%"></td>
                  </tr>
                  <tr t-foreach="bins" t-as="tr_product">
                    <t t-foreach="tr_product" t-as="td_product">
                      <t t-if="td_product">
                      <t t-set="product" t-value="td_product['product']"/>
                      <td t-att-colspan="td_product['x'] != 1 and td_product['x']"
                          t-att-rowspan="td_product['y'] != 1 and td_product['y']"
                          t-attf-class="oe_product oe_grid oe-height-#{td_product['y']*2} #{ td_product['class'] }">

                          <div class="oe_product_cart" t-att-data-publish="product.website_published and 'on' or 'off'">

                            <div class="css_options" t-ignore="true" groups="base.group_website_publisher">
                              <div t-attf-class="dropdown js_options" t-att-data-id="product.id">
                                <a class="btn btn-default" t-att-id="'dopprod-%s' % product.id" role="button" data-toggle="dropdown">Options <span class="caret"></span></a>
                                <ul class="dropdown-menu" role="menu" t-att-aria-labelledby="'dopprod-%s' % product.id">
                                  <li class='dropdown-submenu'>
                                    <a tabindex="-1" href="#">Size</a>
                                    <ul class="dropdown-menu" name="size">
                                      <li><a href="#">
                                        <table>
                                          <tr>
                                            <td class="selected"></td>
                                            <td t-att-class="product.website_size_x > 1 and 'selected'"></td>
                                            <td t-att-class="product.website_size_x > 2 and 'selected'"></td>
                                            <td t-att-class="product.website_size_x > 3 and 'selected'"></td>
                                          </tr>
                                          <tr>
                                            <td t-att-class="product.website_size_y > 1 and 'selected'"></td>
                                            <td t-att-class="product.website_size_y > 1 and product.website_size_x > 1 and 'selected'"></td>
                                            <td t-att-class="product.website_size_y > 1 and product.website_size_x > 2 and 'selected'"></td>
                                            <td t-att-class="product.website_size_y > 1 and product.website_size_x > 3 and 'selected'"></td>
                                          </tr>
                                          <tr>
                                            <td t-att-class="product.website_size_y > 2 and 'selected'"></td>
                                            <td t-att-class="product.website_size_y > 2 and product.website_size_x > 1 and 'selected'"></td>
                                            <td t-att-class="product.website_size_y > 2 and product.website_size_x > 2 and 'selected'"></td>
                                            <td t-att-class="product.website_size_y > 2 and product.website_size_x > 3 and 'selected'"></td>
                                          </tr>
                                          <tr>
                                            <td t-att-class="product.website_size_y > 3 and 'selected'"></td>
                                            <td t-att-class="product.website_size_y > 3 and product.website_size_x > 1 and 'selected'"></td>
                                            <td t-att-class="product.website_size_y > 3 and product.website_size_x > 2 and 'selected'"></td>
                                            <td t-att-class="product.website_size_y > 3 and product.website_size_x > 3 and 'selected'"></td>
                                          </tr>
                                        </table>
                                      </a></li>
                                    </ul>
                                  </li>
                                  <li class='dropdown-submenu'>
                                    <a tabindex="-1" href="#">Styles</a>
                                    <ul class="dropdown-menu" name="style">
                                      <t t-foreach="styles" t-as="style">
                                        <li t-att-class="style_in_product(style, product) and 'active' or ''"><a href="#" t-att-data-id="style.id" t-att-data-class="style.html_class"><t t-esc="style.name"/></a></li>
                                      </t>
                                    </ul>
                                  </li>
                                  <li class='dropdown-submenu'>
                                      <a tabindex="-1" href="#">Promote</a>
                                      <ul class="dropdown-menu" name="sequence">
                                          <li><a href="#" class="js_go_to_top">Push to top</a></li>
                                          <li><a href="#" class="js_go_up">Push up</a>
                                          </li>
                                          <li><a href="#" class="js_go_down">Push down</a></li>
                                          <li><a href="#" class="js_go_to_bottom">Push to bottom</a></li>
                                      </ul>
                                  </li>
                                </ul>
                              </div>
                            </div>

                            <t t-call="website_sale.products_cart"/>
                          </div>

                      </td>
                      </t>
                      <td t-if="td_product == None"/>
                    </t>
                  </tr>
                </tbody>
              </table>
              <t t-if="not bins">
                <div class="text-center text-muted">
                  <h3 class="css_editable_display">No product defined.</h3>
                  <t groups="base.group_website_publisher">
                    <p groups="base.group_sale_manager">Use the <i>'Content'</i> top menu to create a new product.</p>
                  </t>
                </div>
              </t>
            </div>
          </div>
          <div class="products_pager">
              <t t-call="website.pager"/>
          </div>
        </div>
        <div class="oe_structure mb32"/>
      </div>
  </t>
</template>

<!-- Product Description-->

<template id="product_description" inherit_option_id="website_sale.products_cart" name="Product Description">
  <xpath expr="//div[@class='product_price']" position="before">
      <div class="text-info oe_subdescription oe_shadow" t-field="product.description_sale"/>
      <div itemprop="description" class="text-info oe_subdescription" t-field="product.description_sale"/>
  </xpath>
</template>

<!-- Add to cart button-->

<template id="add_to_basket" inherit_option_id="website_sale.products_cart" name="Add to Cart">
  <xpath expr="//div[@class='product_price']" position="inside">
      <form action="/shop/add_cart/" method="post" style="display: inline-block;">
          <input name="product_id" t-att-value="product.product_variant_ids[0].id" type="hidden"/>
          <button type="submit" class="fa fa-shopping-cart"/>
      </form>
  </xpath>
</template>

<!-- List view of products -->

<template id="list_view" inherit_option_id="website_sale.products" name="List View">
  <xpath expr="//div[@id='products_grid']//table" position="replace">
    <t t-foreach="products" t-as="product">
      <div class="oe_product oe_list oe_product_cart" t-att-data-publish="product.website_published and 'on' or 'off'">
        <t t-call="website_sale.products_cart"/>
      </div>
    </t>
  </xpath>
</template>


<!-- product -->
<template id="404">
  <t t-call="website.layout">
      <div id="wrap">
          <div class="oe_structure oe_empty">
              <div class="container">
                  <h1 class="mt32">Product not found!</h1>
                  <p>Sorry, this product is not available anymore.</p>
                  <p><a t-attf-href="/shop/">Return to the product list.</a></p>
              </div>
          </div>
      </div>
  </t>
</template>

<template id="product" name="Product">
  <t t-call="website.layout">
      <t t-set="head">
          <script type="text/javascript" src="/website_sale/static/src/js/website_sale.js"></script>
          <link rel='stylesheet' href='/website_sale/static/src/css/website_sale.css'/>
          <link rel='stylesheet' href='/website_sale/static/src/css/website_mail.css'/>
      </t>
      <t t-set="additional_title" t-value="product.name"/>
      <div itemscope="itemscope" itemtype="http://schema.org/Product" id="wrap" class="js_sale">

        <section class="container mt8">
          <div class="row">
            <div class="col-sm-4">
                <ol class="breadcrumb">
                    <li><a t-attf-href="/shop?{{ keep_query('search', 'filters', 'page') if not category else keep_query('search', 'filters') }}">Products</a></li>
                    <li t-if="category"><a t-attf-href="/shop/category/{{ slug(category) }}/?{{ keep_query('search', 'filters', 'page') }}" t-field="category.name"/></li>
                    <li class="active"><span t-field="product.name"/></li>
                </ol>
            </div>
            <div class="col-sm-3">
              <t t-set="search_class">pull-right</t>
              <t t-call="website_sale.search"/>
            </div>
            <div class="col-sm-4" groups="base.group_sale_manager">
                <t t-call="website.publish_management">
                  <t t-set="object" t-value="product"/>
                  <t t-set="publish_edit" t-value="True"/>
                </t>
            </div>
          </div>
        </section>

        <section class="container oe_website_sale" id="product_detail">
          <div class="row">
            <div class="col-sm-7 col-md-7 col-lg-7">
                <span itemprop="image" t-field="product.image" t-field-options='{"widget": "image", "class": "product_detail_img"}'/>
            </div><div class="col-sm-5 col-md-5 col-lg-4 col-lg-offset-1">
                <h1 itemprop="name" t-field="product.name">Product Name</h1>
<<<<<<< HEAD
                <meta itemprop="url" t-attf-content="/shop/product/{{ slug(product) }}"/>
=======
                <span itemprop="url" style="display:none;" t-esc="'/shop/product/%s' % slug(product)"/>
>>>>>>> 3324351b
                <form action="/shop/add_cart/" class="js_add_cart_json" method="POST">
                    <input type="hidden" t-if="len(product.product_variant_ids) == 1" name="product_id" t-att-value="product.product_variant_ids[0].id"/>
                    <t t-if="len(product.product_variant_ids) &gt; 1">
                        <label label-default="label-default" class="radio" t-foreach="product.product_variant_ids" t-as="variant_id">
                            <input type="radio" name="product_id" t-att-value="variant_id.id" t-att-checked="variant_id == product.product_variant_ids[0] or None"/>
                            <t t-esc="variant_id.variants or ''">Standard</t>
                            <span class="badge" t-if="variant_id.price_extra">
                                <t t-esc="variant_id.price_extra > 0 and '+' or ''"/><span t-field="variant_id.price_extra" t-field-options='{
                                             "widget": "monetary",
                                             "display_currency": "website.pricelist_id.currency_id"
                                         }'/>
                            </span>
                        </label>
                    </t>

                    <div itemprop="offers" itemscope="itemscope" itemtype="http://schema.org/Offer" class="product_price mt16" t-if="product.product_variant_ids">
                        <h4>
                            <t t-if="product.product_variant_ids[0].lst_price != product.product_variant_ids[0].price">
                            <span class="text-danger" style="text-decoration: line-through;"
                              t-field="product.product_variant_ids[0].lst_price"
                              t-field-options='{
                                 "widget": "monetary",
                                 "display_currency": "website.pricelist_id.currency_id"
                             }'/><br/>
                            </t>
                            <b class="oe_price"
                              t-field="product.product_variant_ids[0].price"
                              t-field-options='{
                                 "widget": "monetary",
                                 "display_currency": "website.pricelist_id.currency_id"
                             }'/>
<<<<<<< HEAD
                            <meta itemprop="price" t-att-content="product.product_variant_ids[0].price"/>
                            <meta itemprop="priceCurrency" t-att-content="website.pricelist_id.currency_id.name"/>
=======
                            <span itemprop="price" style="display:none;" t-esc="product.product_variant_ids[0].price"/>
                            <span itemprop="priceCurrency" style="display:none;" t-esc="website.pricelist_id.currency_id.name"/>
>>>>>>> 3324351b
                        </h4>
                    </div>
                    <button class="btn btn-primary btn-lg mt8">Add to Cart</button>
                    <hr t-if="product.description_sale"/>
                    <div><p t-field="product.description_sale" class="text-muted"/></div>
                    <hr/>
                    <p class="text-muted">
                        30-day money-back guarantee<br/>
                        Free Shipping in U.S.<br/>
                        Buy now, get in 2 days
                    </p>
                </form>
            </div>
          </div>
        </section>
        <div itemprop="description" t-field="product.website_description" class="oe_structure mt16" id="product_full_description"/>
      </div>
  </t>
</template>

<!-- Product option: related / recommended products -->
<template id="recommended_products" inherit_id="website_sale.product" inherit_option_id="website_sale.product" name="Recommended Products">
  <xpath expr="//div[@id='product_full_description']" position="after">
      <div class="container mt32" t-if="product.recommended_products()">
          <h3>Customers who have bought this product also bought:</h3>
          <div class='row mt16' style="margin-left: 15px !important;">
          <t t-foreach="product.recommended_products()" t-as="product">
              <div class='col-md-2 thumbnail' style='width: 170px; margin-right: 16px;'>
                  <div class='mt16 text-center'>
                      <span t-field="product.image_small" t-field-options='{"widget": "image", "class": "img-rounded shadow" }'/>
                      <h5>
                          <a t-attf-href="/shop/product/#{ slug(product) }/"
                             style="display: block">
                              <span t-field='product.name'
                                    style="display: block"/>
                          </a>
                      </h5>
                  </div>
              </div>
          </t>
          </div>
      </div>
  </xpath>
</template>

<!-- Product option: attributes -->
<template id="product_attributes" inherit_id="website_sale.product" inherit_option_id="website_sale.product" name="Product attributes" groups="product.group_product_attributes">
<xpath expr="//p[@t-field='product.description_sale']" position="after">
  <hr t-if="product.attribute_lines"/>
  <p class="text-muted">
    <t t-set="attr" t-value="None"/>
    <t t-foreach="product.attribute_lines" t-as="attribute"><br t-if="attr and attribute.attribute_id.id != attr"/><t t-if="attribute.attribute_id.id != attr"><span t-field="attribute.attribute_id"/>: </t><t t-if="attribute.attribute_id.id == attr">, </t><t t-if="attribute.attribute_id.type == 'distinct'"><span t-field="attribute.value_id"/></t><t t-if="attribute.attribute_id.type == 'float'"><span t-field="attribute.value"/></t><t t-set="attr" t-value="attribute.attribute_id.id"/></t>
  </p>
</xpath>
</template>

<!-- Product options: OpenChatter -->
<template id="product_option_openchatter" inherit_option_id="website_sale.product" name="Discussion">
    <xpath expr="//div[@t-field='product.website_description']" position="after">
        <hr class="mb32"/>
        <section class="container">
            <div class="row col-md-10 col-md-offset-1">
                <div class="text-muted">
                    <h3 class="fa fa-comment-o">
                        <a id="comments">
                            <t t-if="len(product.website_message_ids) &lt;= 1" ><t t-esc="len(product.website_message_ids)"/> comment</t>
                            <t t-if="len(product.website_message_ids) > 1"><t t-esc="len(product.website_message_ids)"/> comments</t>
                        </a>
                    </h3>
                </div>
                <ul class="media-list" id="comments-list"  t-if="product.website_message_ids">
                    <li t-foreach="product.website_message_ids" t-as="message" class="media">
                        <div class="media-body oe_msg">
                            <img class="media-object pull-left oe_msg_avatar" t-att-src="'/website/image?model=res.partner&amp;field=image_small&amp;id='+str(message.author_id.id)" style="width: 50px; margin-right: 10px;"/>
                            <div class="media-body oe_msg_content">
                                <t t-call="website.publish_short">
                                    <t t-set="object" t-value="message"/>
                                </t>
                                <h5 class="media-heading">
                                    <span t-field="message.author_id"/> <small>on <span t-field="message.date"/></small>
                                </h5>
                                <div t-field="message.body"/>
                                <div>
                                    <div class="oe_msg_attachment" t-foreach='message.attachment_ids' t-as='attachment'>
                                        <a t-att-href="'/mail/download_attachment?model=mail.message&amp;id='+str(message.id)+'&amp;method=download_attachment&amp;attachment_id='+str(attachment.id)" target="_blank">
                                            <t t-if="attachment.file_type == 'webimage'">
                                                <img t-att-src="'/web/binary/image?model=ir.attachment&amp;field=datas&amp;id=' + str(attachment.id) + '&amp;resize=100,80'"
                                                    class='oe_attachment_embedded'></img>
                                            </t>
                                            <t t-if="attachment.file_type != 'webimage'">
                                                <img t-att-src="'/mail/static/src/img/mimetypes/' + attachment.file_type + '.png'"
                                                    class='oe_attachment_webimage'></img>
                                            </t>
                                            <div class='oe_attachment_name'><t t-raw='attachment.name' /></div>
                                        </a>
                                    </div>
                                </div>
                            </div>
                        </div>
                    </li>
                </ul>
                <div class="css_editable_mode_hidden">
                    <form id="comment" t-attf-action="/shop/product/#{product.id}/comment"
                            method="POST">
                        <img class="img pull-left img-rounded" t-att-src="'/website/image?model=res.partner&amp;field=image_small&amp;id='+str(user_id.partner_id.id)" style="width: 50px; margin-right: 10px;"/>
                        <div class="pull-left mb32" style="width: 75%%">
                            <textarea rows="3" name="comment" class="form-control" placeholder="Write a comment..."></textarea>
                            <button type="submit" class="btn btn-primary mt8">Post</button>
                        </div>
                    </form>
                </div>
            </div>
        </section>
    </xpath>
</template>

<!-- Page Shop my cart -->

<template id="mycart" name="Your Cart">
  <t t-call="website.layout">
      <t t-set="head">
          <script type="text/javascript" src="/website_sale/static/src/js/website_sale.js"></script>
          <link rel='stylesheet' href='/website_sale/static/src/css/website_sale.css'/>
          <t t-raw="head or ''"/>
      </t>
      <div id="wrap">
        <div class="container oe_website_sale">

          <ul class="wizard pull-right">
              <li class="text-primary">Review Order<span class="chevron"></span></li>
              <li class="text-muted">Shipping &amp; Billing<span class="chevron"></span></li>
              <li class="text-muted">Payment<span class="chevron"></span></li>
              <li class="text-muted">Confirmation<span class="chevron"></span></li>
          </ul>
          <h1 class="mb32">Shopping Cart</h1>
          <div class="row">
              <div class="col-md-8 col-sm-9 oe_mycart">
                  <div t-if="not website_sale_order or not website_sale_order.website_order_line" class="well well-lg">
                      Your cart is empty!
                  </div>
                  <table class='table table-striped table-condensed' id="mycart_products" t-if="website_sale_order and website_sale_order.website_order_line">
                      <thead>
                          <tr>
                              <th colspan="2" width="100">Product</th>
                              <th width="100">Price</th>
                              <th width="120">Quantity</th>
                          </tr>
                      </thead>
                      <tbody>
                          <tr t-foreach="website_sale_order.website_order_line" t-as="line">
                              <td colspan="2" t-if="not line.product_id.product_tmpl_id"></td>
                              <td align="center" t-if="line.product_id.product_tmpl_id">
                                  <span t-field="line.product_id.image_small"
                                        t-field-options='{"widget": "image", "class": "img-rounded"}'/>
                              </td>
                              <td t-if="line.product_id.product_tmpl_id">
                                  <div>
                                      <a t-attf-href="/shop/product/#{ slug(line.product_id.product_tmpl_id) }/">
                                          <strong t-field="line.name"/>
                                      </a>
                                  </div>
                                  <div class="text-muted" t-field="line.product_id.description_sale"/>
                              </td>
                              <td class="text-center" name="price">
                                <t t-if="abs(line.product_id.lst_price - line.price_unit) &gt; 0.2">
                                  <del class="text-danger"
                                    t-field="line.product_id.lst_price" t-field-options='{
                                         "widget": "monetary",
                                         "display_currency": "website.pricelist_id.currency_id"
                                    }'/>&amp;nbsp;
                                </t>
                                <span t-field="line.price_unit"  t-field-options='{
                                     "widget": "monetary",
                                     "display_currency": "website.pricelist_id.currency_id"
                                 }'/>
                              </td>
                              <td>
                                  <div class="input-group">
                                      <span class="input-group-addon">
                                          <a t-attf-href="../change_cart/#{ line.id }/?remove=True" class="mb8 js_add_cart_json">
                                              <i class="fa fa-minus"></i>
                                          </a>
                                      </span>
                                      <input type="text" class="js_quantity form-control"
                                          t-att-data-id="line.id" t-att-value="int(line.product_uom_qty)"/>
                                      <span class="input-group-addon">
                                          <a t-attf-href="../change_cart/#{ line.id }/" class="mb8 float_left js_add_cart_json">
                                              <i class="fa fa-plus"></i>
                                          </a>
                                      </span>
                                  </div>

                              </td>
                          </tr>
                      </tbody>
                  </table>
                  <t t-call="website_sale.total"/>
                  <div class="clearfix"/>
                  <a t-if="website_sale_order and website_sale_order.website_order_line" href="/shop/checkout/" class="btn btn-primary pull-right mb32">Process Checkout <span class="fa fa-long-arrow-right"/></a>
                  <div class="oe_structure"/>
              </div>
              <div class="col-lg-3 col-lg-offset-1 col-sm-3 col-md-3 text-muted" id="right_column">
                  <h4>Policies</h4>
                  <ul class="list-unstyled mb32">
                      <li>&#9745; 30-days money-back guarantee</li>
                      <li>&#9745; Invoice sent by e-Mail</li>
                  </ul>
                  <h4>Secure Payment</h4>
                  <ul class="list-unstyled mb32">
                      <li>&#9745; 256 bit encryption</li>
                      <li>&#9745; Processed by Ogone</li>
                  </ul>
              </div>
          </div>

        </div>
        <div class="oe_structure"/>
      </div>
  </t>
</template>


<template id="continue_shopping" inherit_id="website_sale.mycart" inherit_option_id="website_sale.mycart" name="Continue Shopping Button">
  <xpath expr="//a[@href='/shop/checkout/']" position="before">
    <a href="/shop" class="btn btn-default mb32"><span class="fa fa-long-arrow-left"/> Continue Shopping</a>
  </xpath>
</template>


<!-- Page Shop -->

<template id="products_categories" inherit_option_id="website_sale.products" name="Product Categories">
  <xpath expr="//div[@id='products_grid_before']" position="inside">
      <ul class="nav nav-pills nav-stacked mt16">
          <li t-att-class=" '' if category else 'active' "><a href="/shop/">All Products</a></li>
          <t t-foreach="categories" t-as="categ">
              <t t-call="website_sale.categories_recursive"/>
          </t>
      </ul>
  </xpath>
  <xpath expr="//div[@id='products_grid_before']" position="attributes">
      <attribute name="class">col-md-3 hidden-xs</attribute>
  </xpath>
  <xpath expr="//div[@id='products_grid']" position="attributes">
      <attribute name="class">col-md-9</attribute>
  </xpath>
</template>

<template id="products_attributes" inherit_id="website_sale.products" inherit_option_id="website_sale.products" name="Product attribute's Filters" groups="product.group_product_attributes">
  <xpath expr="//div[@id='products_grid_before']" position="inside">
      <form t-attf-action="/shop/filters/?{{ keep_query('search', category=(category and int(category))) }}" class="attributes" method="post">
          <ul class="nav nav-pills nav-stacked mt16">
              <t t-set="attribute_ids" t-value="Ecommerce.get_attribute_ids()"/>
              <t t-foreach="attribute_ids" t-as="attribute_id">
                <t t-if="attribute_id.visible">
                  <li t-if="attribute_id.value_ids and attribute_id.type == 'distinct'">
                      <div t-field="attribute_id.name"/>
                      <ul class="nav nav-pills nav-stacked">
                          <t t-foreach="attribute_id.value_ids" t-as="value_id">
                              <li t-att-class="Ecommerce.has_search_filter(attribute_id.id, value_id.id) and 'active' or ''">
                                  <label style="margin: 0 20px;">
                                      <input type="checkbox" t-att-name="'att-%s-%s' % (attribute_id.id, value_id.id)"
                                          t-att-checked="Ecommerce.has_search_filter(attribute_id.id, value_id.id) and 'checked' or ''"/>
                                      <span style="font-weight: normal" t-field="value_id.name"/>
                                  </label>
                              </li>
                          </t>
                      </ul>
                  </li>
                  <li t-if="attribute_id.type == 'float' and attribute_id.float_min != attribute_id.float_max">
                      <div t-field="attribute_id.name"/>
                      <t t-set="attribute" t-value="Ecommerce.has_search_filter(attribute_id.id)"/>
                      <div style="margin: 0 20px;" class="js_slider"
                        t-att-data-id="attribute_id.id"
                        t-att-data-value-min="attribute and attribute[1][0] or attribute_id.float_min"
                        t-att-data-value-max="attribute and attribute[1][1] or attribute_id.float_max"
                        t-att-data-min="attribute_id.float_min"
                        t-att-data-max="attribute_id.float_max"></div>
                  </li>
                </t>
              </t>
          </ul>
      </form>
  </xpath>
  <xpath expr="//div[@id='products_grid_before']" position="attributes">
      <attribute name="class">col-md-3 hidden-xs</attribute>
  </xpath>
  <xpath expr="//div[@id='products_grid']" position="attributes">
      <attribute name="class">col-md-9</attribute>
  </xpath>
</template>

<template id="suggested_products_list" inherit_id="website_sale.mycart" inherit_option_id="website_sale.mycart" name="Suggested Products in my cart">
  <xpath expr="//table[@id='mycart_products']" position="after">
      <table t-if="suggested_products" class='table table-striped table-condensed'>
          <colgroup>
              <col width="80"/>
              <col/>
              <col width="100"/>
              <col width="120"/>
          </colgroup>
          <thead>
              <tr>
                  <th colspan="2">Suggested products</th>
              </tr>
          </thead>
          <tbody>
              <tr t-foreach="suggested_products" t-as="product">

                  <td>
                      <a t-attf-href="/shop/product/#{ slug(product.product_tmpl_id) }/">
                          <span t-field="product.image_small"
                                t-field-options='{"widget": "image", "class": "img-rounded"}'/>
                      </a>
                  </td>
                  <td>
                      <div>
                          <a t-attf-href="/shop/product/#{ slug(product.product_tmpl_id) }/">
                              <strong t-field="product.name"/>
                          </a>
                      </div>
                      <div class="text-muted" t-field="product.description_sale"/>
                  </td>
                  <td>
                      <t t-if="abs(product.lst_price - product.price) &gt; 0.2">
                        <del class="text-danger"
                          t-field="product.lst_price" t-field-options='{
                               "widget": "monetary",
                               "display_currency": "website.pricelist_id.currency_id"
                          }'/>&amp;nbsp;
                      </t>
                      <span t-field="product.price"  t-field-options='{
                           "widget": "monetary",
                           "display_currency": "website.pricelist_id.currency_id"
                       }'/>
                  </td>
                  <td class="text-center">
                      <form action="/shop/add_cart/" method="post">
                          <input name="product_id" t-att-value="product.product_variant_ids[0].id" type="hidden"/>
                          <button type="submit" class="btn btn-link"><strong>Add to Cart</strong></button>
                      </form>
                  </td>
              </tr>
          </tbody>
      </table>
  </xpath>
</template>

<template id="reduction_code" inherit_option_id="website_sale.mycart" name="Reduction Code">
  <xpath expr="//div[@id='right_column']" position="inside">
      <h4>Coupon Code</h4>
      <p>
          Have a coupon code? Fill in this field and apply.
      </p>
      <form t-if="website_sale_order and website_sale_order.website_order_line" action="/shop/pricelist/" method="post" class="mb32">
          <div class="input-group">
              <input name="promo" class='form-control' type="text" placeholder="code..." t-att-value="website_sale_order.pricelist_id.code or ''"/>
              <div class="input-group-btn">
                  <button class="btn btn-default">Apply</button>
              </div>
          </div>
      </form>
  </xpath>
</template>


<!-- Page confirm my cart -->

<template id="checkout">
  <t t-call="website.layout">
    <t t-set="head">
        <script type="text/javascript" src="/website_sale/static/src/js/website_sale.js"></script>
        <link rel='stylesheet' href='/website_sale/static/src/css/website_sale.css'/>
        <t t-raw="head or ''"/>
    </t>
    <t t-set="additional_title">Shop - Checkout</t>
    <div id="wrap">
      <div class="container oe_website_sale">
          <ul class="wizard pull-right">
              <li><a href="/shop/mycart" class="text-success">Review Order<span class="chevron"></span></a></li>
              <li class="text-primary">Shipping &amp; Billing<span class="chevron"></span></li>
              <li class="text-muted">Payment<span class="chevron"></span></li>
              <li class="text-muted">Confirmation<span class="chevron"></span></li>
          </ul>
          <h1>Your Address</h1>
          <form action="/shop/confirm_order/" method="post">

          <div class="row">
          <div class="col-md-8 oe_mycart">
              <h3 class="page-header mt16">Billing Information
                  <small groups="base.group_public"> or
                      <a class='btn btn-primary' t-if="not partner" t-attf-href="/web?redirect=#{ request.httprequest.url }">Sign in</a>
                  </small>
              </h3>
              <div class="row">
                  <div t-attf-class="form-group #{error.get('name') and 'has-error' or ''} col-lg-6">
                      <label class="control-label" for="contact_name">Your Name</label>
                      <input type="text" name="name" class="form-control" t-att-value="checkout.get('name')"/>
                  </div>
                  <div t-attf-class="form-group #{error.get('company') and 'has-error' or ''} col-lg-6">
                      <label class="control-label" for="company" style="font-weight: normal">Your Company</label>
                      <input type="text" name="company" class="form-control" t-att-value="checkout.get('company')"/>
                  </div>
                  <div t-attf-class="form-group #{error.get('email') and 'has-error' or ''} col-lg-6">
                      <label class="control-label" for="contact_name">Email</label>
                      <input type="email" name="email" class="form-control" t-att-value="checkout.get('email')"/>
                  </div>
                  <div t-attf-class="form-group #{error.get('phone') and 'has-error' or ''} col-lg-6">
                      <label class="control-label" for="phone">Phone</label>
                      <input type="tel" name="phone" class="form-control" t-att-value="checkout.get('phone')"/>
                  </div>

                  <div t-attf-class="form-group #{error.get('street') and 'has-error' or ''} col-lg-6">
                      <label class="control-label" for="street">Street</label>
                      <input type="text" name="street" class="form-control" t-att-value="checkout.get('street')"/>
                  </div>
                  <div class="clearfix"/>

                  <div t-attf-class="form-group #{error.get('city') and 'has-error' or ''} col-lg-6">
                      <label class="control-label" for="city">City</label>
                      <input type="text" name="city" class="form-control" t-att-value="checkout.get('city')"/>
                  </div>
                  <div t-attf-class="form-group #{error.get('zip') and 'has-error' or ''} col-lg-6">
                      <label class="control-label" for="zip">Zip / Postal Code</label>
                      <input type="text" name="zip" class="form-control" t-att-value="checkout.get('zip')"/>
                  </div>
                  <div t-attf-class="form-group #{error.get('state_id') and 'has-error' or ''} col-lg-6">
                      <label class="control-label" for="state_id" style="font-weight: normal">State / Province</label>
                      <select name="state_id" class="form-control">
                          <option value="">select...</option>
                          <t t-foreach="states or []" t-as="state">
                              <option t-att-value="state.id" t-att-selected="state.id == checkout.get('state_id')"><t t-esc="state.name"/></option>
                          </t>
                      </select>
                  </div>
                  <div t-attf-class="form-group #{error.get('country_id') and 'has-error' or ''} col-lg-6">
                      <label class="control-label" for="contact_name">Country</label>
                      <select name="country_id" class="form-control">
                          <option value="">Country...</option>
                          <t t-foreach="countries or []" t-as="country">
                              <option t-att-value="country.id" t-att-selected="country.id == checkout.get('country_id')"><t t-esc="country.name"/></option>
                          </t>
                      </select>
                  </div>

                  <div class="clearfix"/>

                  <div class="form-group col-lg-6" groups="sale.group_delivery_invoice_address">
                      <label>
                          <input type="checkbox" name="shipping_different" t-att-checked="shipping"/>
                          Ship to a different address
                      </label>
                  </div>
              </div>
              <div class="js_shipping row mb16" t-att-style="not shipping and 'display:none' or ''" groups="sale.group_delivery_invoice_address">
                  <h3 class="oe_shipping col-lg-12 mt16">Shipping Information</h3>

                  <div t-attf-class="form-group #{error.get('shipping_name') and 'has-error' or ''} col-lg-6">
                      <label class="control-label" for="contact_name">Name (Shipping)</label>
                      <input type="text" name="shipping_name" class="form-control" t-att-value="checkout.get('shipping_name', '')"/>
                  </div>
                  <div t-attf-class="form-group #{error.get('shipping_phone') and 'has-error' or ''} col-lg-6">
                      <label class="control-label" for="contact_name">Phone</label>
                      <input type="tel" name="shipping_phone" class="form-control" t-att-value="checkout.get('shipping_phone', '')"/>
                  </div>
                  <div t-attf-class="form-group #{error.get('shipping_street') and 'has-error' or ''} col-lg-6">
                      <label class="control-label" for="contact_name">Street</label>
                      <input type="text" name="shipping_street" class="form-control" t-att-value="checkout.get('shipping_street', '')"/>
                  </div>
                  <div class="clearfix"/>
                  <div t-attf-class="form-group #{error.get('shipping_city') and 'has-error' or ''} col-lg-6">
                      <label class="control-label" for="contact_name">City</label>
                      <input type="text" name="shipping_city" class="form-control" t-att-value="checkout.get('shipping_city', '')"/>
                  </div>
                  <div t-attf-class="form-group #{error.get('shipping_zip') and 'has-error' or ''} col-lg-6">
                      <label class="control-label" for="contact_name">Zip / Postal Code</label>
                      <input type="text" name="shipping_zip" class="form-control" t-att-value="checkout.get('shipping_zip', '')"/>
                  </div>
                  <div t-attf-class="form-group #{error.get('shipping_state_id') and 'has-error' or ''} col-lg-6">
                      <label class="control-label" for="contact_name" style="font-weight: normal">State / Province</label>
                      <select name="shipping_state_id" class="form-control">
                          <option value="">State / Province...</option>
                          <t t-foreach="states or []" t-as="state">
                              <option t-att-value="state.id" t-att-selected="state.id == checkout.get('shipping_state_id')"><t t-esc="state.name"/></option>
                          </t>
                      </select>
                  </div>
                  <div t-attf-class="form-group #{error.get('shipping_country_id') and 'has-error' or ''} col-lg-6">
                      <label class="control-label" for="contact_name">Country</label>
                      <select name="shipping_country_id" class="form-control">
                          <option value="">Country...</option>
                          <t t-foreach="countries or []" t-as="country">
                              <option t-att-value="country.id" t-att-selected="country.id == checkout.get('shipping_country_id')"><t t-esc="country.name"/></option>
                          </t>
                      </select>
                  </div>
              </div>
              <button type="submit" class="btn btn-default btn-primary pull-right mb32">Confirm <span class="fa fa-long-arrow-right"/></button>
          </div>
          <div class="col-lg-offset-1 col-lg-3 col-md-3 text-muted">
              <h3 class="page-header mt16">Your Order <small><a href="/shop/mycart"><span class="fa fa-arrow-right"/> change</a></small></h3>
              <div class="row">
                  <div class="col-sm-6 text-right">Subtotal:</div>
                  <div class="col-sm-6"><span t-esc="website_sale_order.amount_untaxed" t-field-options='{
                      "widget": "monetary",
                      "display_currency": "website.pricelist_id.currency_id"
                  }'/></div>
                  <div class="col-sm-6 text-right">Taxes:</div>
                  <div class="col-sm-6"><span t-field="website_sale_order.amount_tax" t-field-options='{
                      "widget": "monetary",
                      "display_currency": "website.pricelist_id.currency_id"
                  }'/></div>
                  <div class="col-sm-6 text-right"><h4>Total To Pay:</h4></div>
                  <div class="col-sm-6"><h4><span t-field="website_sale_order.amount_total" t-field-options='{
                      "widget": "monetary",
                      "display_currency": "website.pricelist_id.currency_id"
                  }'/></h4></div>
              </div>
          </div>
      </div>
      </form>
    </div>
    </div>
  </t>
</template>

<template id="payment">
  <t t-call="website.layout">
      <t t-set="head">
          <script type="text/javascript" src="/website_sale/static/src/js/website_sale.js"></script>
          <script type="text/javascript" src="/website_sale/static/src/js/website_sale_payment.js"></script>
          <link rel='stylesheet' href='/website_sale/static/src/css/website_sale.css'/>
          <t t-raw="head or ''"/>
      </t>
      <t t-set="additional_title">Shop - Select Payment Mode</t>
      <div id="wrap">
        <div class="container oe_website_sale">

          <ul class="wizard pull-right">
              <li><a href="/shop/mycart" class="text-success">Review Order<span class="chevron"></span></a></li>
              <li><a href="/shop/checkout" class="text-success">Shipping &amp; Billing<span class="chevron"></span></a></li>
              <li class="text-primary">Payment<span class="chevron"></span></li>
              <li class="text-muted">Confirmation<span class="chevron"></span></li>
          </ul>
          <h1 class="mb32">Validate Order</h1>
          <div class="row">
          <div class="col-lg-8 col-sm-9 oe_mycart">
              <table class='table table-striped table-condensed' id="mycart_products" t-if="website_sale_order and website_sale_order.website_order_line">
                  <thead>
                      <tr>
                          <th colspan="2" width="80">Product</th>
                          <th width="100">Price</th>
                          <th width="120">Quantity</th>
                      </tr>
                  </thead>
                  <tbody>
                      <tr t-foreach="website_sale_order.website_order_line" t-as="line">
                          <td colspan="2" t-if="not line.product_id.product_tmpl_id"></td>
                          <td t-if="line.product_id.product_tmpl_id">
                              <a t-attf-href="/shop/product/#{ slug(line.product_id.product_tmpl_id) }/">
                                  <span t-field="line.product_id.image_small"
                                        t-field-options='{"widget": "image", "class": "img-rounded"}'/>
                              </a>
                          </td>
                          <td t-if="line.product_id.product_tmpl_id">
                             <strong t-field="line.product_id.name"/>
                          </td>
                          <td class="text-center">
                             <span t-field="line.price_unit" t-field-options='{
                                 "widget": "monetary",
                                 "display_currency": "website.pricelist_id.currency_id"
                             }'/>
                          </td>
                          <td>
                             <div t-esc="line.product_uom_qty"/>
                          </td>
                      </tr>
                  </tbody>
              </table>
              <t t-call="website_sale.total"/>
              <div class="clearfix"/>
              <div class="oe_structure"/>
            </div>
            <div class="col-lg-3 col-lg-offset-1 col-sm-3 text-muted" id="right_column">
                <h4>Bill To:</h4>
                <div t-field="order.partner_invoice_id" t-field-options='{
                    "widget": "contact",
                    "fields": ["address", "name", "phone", "email"]
                    }'/>
                <div>
                  <a href="/shop/checkout"><span class="fa fa-arrow-right"/> Change Address</a>
                </div>
                <t groups="sale.group_delivery_invoice_address">
                    <h4 class="mt32">Ship To:</h4>
                    <t t-if="website_sale_order.partner_shipping_id and website_sale_order.partner_shipping_id.id != website_sale_order.partner_invoice_id.id">
                      <div t-field="order.partner_shipping_id" t-field-options='{
                        "widget": "contact",
                        "fields": ["address", "name", "phone"]
                        }'/>
                    </t>
                    <address t-if="website_sale_order.partner_shipping_id.id == website_sale_order.partner_invoice_id.id">Ship to the same address</address>
                    <div class="mb32">
                      <a href="/shop/checkout"><span class="fa fa-arrow-right"/> Change Address</a>
                    </div>
                </t>
            </div>
          </div>

          <div class="js_payment mb64 row" t-if="acquirers and website_sale_order.amount_total" id="payment_method">
              <div class="col-lg-5 col-sm-6">
                  <h4>Payment Method:</h4>
                  <ul class="list-unstyled">
                    <li t-foreach="acquirers or []" t-as="acquirer">
                      <label t-if="acquirer.button">
                          <input t-att-value="acquirer.id" type="radio" name="acquirer" t-att-checked="acquirers[0] == acquirer"/>
                          <img class="media-object" style="width: 60px; display: inline-block;"
                              t-att-title="acquirer.name"
                              t-att-src="'/payment_%s/static/src/img/%s_icon.png' % (acquirer.name, acquirer.name)"/>
                              <span t-field="acquirer.name"/>
                      </label>
                    </li>
                  </ul>
              </div>
              <div class="col-lg-3 col-sm-3">
                  <t t-foreach="acquirers or []" t-as="acquirer">
                      <div t-att-data-id="acquirer.id" class="oe_sale_acquirer_button hidden pull-right">
                        <div t-raw="acquirer.button"/>
                        <div t-field="acquirer.pre_msg"/>
                      </div>
                  </t>
              </div>
          </div>
          <div class="js_payment mb64 row" t-if="not website_sale_order.amount_total" id="payment_method">
            <div class="col-lg-8 col-sm-8">
              <form target="_self" action="/shop/payment/validate/" method="post" class="pull-right">
                  <button width="100px" class="btn btn-primary" name="submit">
                    <span>Pay Now <span class="fa fa-long-arrow-right"></span></span>
                  </button>
              </form>
            </div>
          </div>

        </div>
        <div class="oe_structure"/>
      </div>

  </t>
</template>

<template id="confirmation">
  <t t-call="website.layout">
      <t t-set="head">
          <link rel='stylesheet' href='/website_sale/static/src/css/website_sale.css'/>
          <script type="text/javascript" src="/website_sale/static/src/js/website_sale_validate.js"></script>
          <t t-raw="head or ''"/>
      </t>
      <t t-set="additional_title">Shop - Confirmed</t>
      <div id="wrap">
        <div class="container oe_website_sale">

          <ul class="wizard pull-right">
              <li class="text-muted">Review Order<span class="chevron"></span></li>
              <li class="text-muted">Shipping &amp; Billing<span class="chevron"></span></li>
              <li class="text-muted">Payment<span class="chevron"></span></li>
              <li class="text-primary">Confirmation<span class="chevron"></span></li>
          </ul>
          <h1 class="mb32">Order <em t-field="order.name"/> Confirmed</h1>
          <div class="row">
              <div class="col-md-8 oe_mycart">
                  <h2>Thank you for your order.</h2>
                  <div class="oe_website_sale_tx_status" t-att-data-order-id="order.id">
                  </div>
                  <div class="clearfix"/>
                  <div class="oe_structure"/>
              </div>
              <div class="col-md-3 col-md-offset-1 text-muted" id="right_column">
                <h4>Bill To:</h4>
                <div t-field="order.partner_invoice_id" t-field-options='{
                    "widget": "contact",
                    "fields": ["address", "name", "phone", "email"]
                    }'/>
                <t groups="sale.group_delivery_invoice_address">
                    <h4 class="mt32">Ship To:</h4>
                    <t t-if="order.partner_shipping_id and order.partner_shipping_id.id != order.partner_invoice_id.id">
                      <div t-field="order.partner_shipping_id" t-field-options='{
                        "widget": "contact",
                        "fields": ["address", "name", "phone"]
                        }'/>
                    </t>
                    <address t-if="order.partner_shipping_id.id == order.partner_invoice_id.id">Ship to the same address</address>
                </t>
              </div>
          </div>

        </div>
        <div class="oe_structure"/>
      </div>

  </t>
</template>

<!-- Page Shop my cart and payment total -->

<template id="total">
    <table class='pull-right mb16' id="mycart_total" t-if="website_sale_order">
        <thead>
            <tr width="100" style="border-top: 1px solid #000" id="order_total">
                <th><h3>Total:</h3></th>
                <th class="text-right">
                  <h3><span t-field="website_sale_order.amount_total" t-field-options='{
                      "widget": "monetary",
                      "display_currency": "website.pricelist_id.currency_id"
                    }'/></h3>
                </th>
            </tr>
            <tr width="120" class="text-muted" id="order_total_taxes">
                <td><abbr title="Taxes may be updated after providing shipping address">Taxes:</abbr></td>
                <td class="text-right">
                    <span t-field="website_sale_order.amount_tax" t-field-options='{
                        "widget": "monetary",
                        "display_currency": "website.pricelist_id.currency_id"
                    }'/>
                </td>
            </tr>
        </thead>
    </table>
</template>

</data>
</openerp><|MERGE_RESOLUTION|>--- conflicted
+++ resolved
@@ -62,20 +62,12 @@
     <div class="ribbon btn btn-danger">Sale</div>
   </div>
   <div class="oe_product_image">
-<<<<<<< HEAD
-      <a itemprop="url" t-attf-href="/shop/product/{{ slug(product) }}/?{{ keep_query('category', 'search', 'filters') }}">
-=======
       <a itemprop="url" t-attf-href="/shop/product/{{ slug(product) }}/?{{ keep_query('search', 'filters', category=(category and int(category)), page=(pager['page']['num'] if pager['page']['num']>1 else None)) }}">
->>>>>>> 3324351b
           <span itemprop="image" t-field="product.image" t-field-options='{"widget": "image"}'/>
       </a>
   </div>
   <section>
-<<<<<<< HEAD
-      <h5><strong><a itemprop="name" t-attf-href="/shop/product/{{ slug(product) }}/?{{ keep_query('category', 'search', 'filters') }}" t-field="product.name"/></strong></h5>
-=======
       <h5><strong><a itemprop="name" t-attf-href="/shop/product/{{ slug(product) }}/?{{ keep_query('search', 'filters', category=(category and int(category)), page=(pager['page']['num'] if pager['page']['num']>1 else None)) }}" t-field="product.name"/></strong></h5>
->>>>>>> 3324351b
       <div itemprop="offers" itemscope="itemscope" itemtype="http://schema.org/Offer" class="product_price" t-if="product.product_variant_ids">
           <b>
               <t t-if="abs(product.product_variant_ids[0].lst_price - product.product_variant_ids[0].price) &gt; 0.2">
@@ -90,13 +82,8 @@
                    "display_currency": "website.pricelist_id.currency_id"
                }'>
               </span>
-<<<<<<< HEAD
-              <meta itemprop="price" t-att-content="product.product_variant_ids[0].price"/>
-              <meta itemprop="priceCurrency" t-att-content="website.pricelist_id.currency_id.name"/>
-=======
               <span itemprop="price" style="display:none;" t-esc="product.product_variant_ids[0].price"/>
               <span itemprop="priceCurrency" style="display:none;" t-esc="website.pricelist_id.currency_id.name"/>
->>>>>>> 3324351b
           </b>
       </div>
   </section>
@@ -315,11 +302,7 @@
                 <span itemprop="image" t-field="product.image" t-field-options='{"widget": "image", "class": "product_detail_img"}'/>
             </div><div class="col-sm-5 col-md-5 col-lg-4 col-lg-offset-1">
                 <h1 itemprop="name" t-field="product.name">Product Name</h1>
-<<<<<<< HEAD
-                <meta itemprop="url" t-attf-content="/shop/product/{{ slug(product) }}"/>
-=======
                 <span itemprop="url" style="display:none;" t-esc="'/shop/product/%s' % slug(product)"/>
->>>>>>> 3324351b
                 <form action="/shop/add_cart/" class="js_add_cart_json" method="POST">
                     <input type="hidden" t-if="len(product.product_variant_ids) == 1" name="product_id" t-att-value="product.product_variant_ids[0].id"/>
                     <t t-if="len(product.product_variant_ids) &gt; 1">
@@ -351,13 +334,8 @@
                                  "widget": "monetary",
                                  "display_currency": "website.pricelist_id.currency_id"
                              }'/>
-<<<<<<< HEAD
-                            <meta itemprop="price" t-att-content="product.product_variant_ids[0].price"/>
-                            <meta itemprop="priceCurrency" t-att-content="website.pricelist_id.currency_id.name"/>
-=======
                             <span itemprop="price" style="display:none;" t-esc="product.product_variant_ids[0].price"/>
                             <span itemprop="priceCurrency" style="display:none;" t-esc="website.pricelist_id.currency_id.name"/>
->>>>>>> 3324351b
                         </h4>
                     </div>
                     <button class="btn btn-primary btn-lg mt8">Add to Cart</button>
