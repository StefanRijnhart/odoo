<?xml version="1.0" encoding="utf-8"?>
<openerp>
<data>

    <record id="product_normal_form_view" model="ir.ui.view">
        <field name="name">product.normal.form.inherit</field>
        <field name="model">product.product</field>
        <field name="inherit_id" ref="product.product_normal_form_view"/>
        <field name="arch" type="xml">
            <!-- add state field in header -->
            <xpath expr="//sheet" position="before">
                <div class="oe_form_box_info oe_text_center" attrs="{'invisible': [('sale_ok', '=', False)]}">
                    <p attrs="{'invisible': [('website_published', '=', True)]}">
                        This product is <b>not available</b> for public user in your ecommerce.
                    </p>
                    <p attrs="{'invisible': [('website_published', '=', False)]}">
                        This product is <b>available</b> for public user in your ecommerce.
                    </p>
                    <p>Website view: <field class="oe_inline" name="website_url" widget="url"/></p>
                </div>
            </xpath>

            <group name="sale" position="inside">
                <group name="website" string="Website">
                    <field name="website_published"/>
                    <field name="suggested_product_ids" widget="many2many_tags"/>
                    <field name="website_style_ids" widget="many2many_tags"/>
                </group>
            </group>
        </field>
    </record>

    <record model="ir.ui.view" id="product_pricelist_view">
        <field name="name">product.pricelist.website.form</field>
        <field name="model">product.pricelist</field>
        <field name="inherit_id" ref="product.product_pricelist_view"/>
        <field name="arch" type="xml">
            <field name="active" position="after">
                <field name="code"/>
            </field>
        </field>
    </record>

    <record model="ir.ui.view" id="product_template_form_view">
        <field name="name">product.template.product.website.form</field>
        <field name="model">product.template</field>
        <field name="inherit_id" ref="product.product_template_form_view"/>
        <field name="arch" type="xml">
            <!-- add state field in header -->
            <xpath expr="//sheet" position="before">
                <div class="oe_form_box_info oe_text_center" attrs="{'invisible': [('sale_ok', '=', False)]}">
                    <p attrs="{'invisible': [('website_published', '=', True)]}">
                        This product is <b>not available</b> for public user in your ecommerce.
                    </p>
                    <p attrs="{'invisible': [('website_published', '=', False)]}">
                        This product is <b>available</b> for public user in your ecommerce.
                    </p>
                    <p>Website view: <field class="oe_inline" name="website_url" widget="url"/></p>
                </div>
            </xpath>

            <xpath expr="//group[@string='Product Type']" position="inside">
                    <field name="website_published"/>
            </xpath>
            <xpath expr="//page[@string='Information']" position="inside">
                <group colspan="4" string="Products On Ecommerce">
                    <field name="suggested_product_ids" widget="many2many_tags"/>
                    <field name="website_style_ids" widget="many2many_tags"/>
                </group>
            </xpath>
        </field>
    </record>
    
    <!-- Layout add nav and footer -->

    <template id="header" inherit_id="website.layout" name="Custom Header">
        <xpath expr="//header//ul[@id='top_menu']/li" position="before">
            <li><a t-href="/shop/">Shop</a></li>
            <li t-att-class="(not website_sale_order or not website_sale_order.get_total_quantity()) and 'hidden' or ''">
                <a t-href="/shop/mycart/">
                    <i class="icon-shopping-cart"></i>
                    My cart <sup t-attf-class="my_cart_quantity label label-primary"
                                  t-esc="website_sale_order and website_sale_order.get_total_quantity() or ''"/>
                </a>
            </li>
        </xpath>
    </template>
    <!-- List of categories -->

    <template id="categories_recursive">
        <li t-att-class="category.id == category_id and 'active' or ''">
            <a t-att-class="category.id not in categ[1] and 'unpublish' or ''" t-href="/shop/category/#{ category.id }/" t-field="category.name"></a>
            <ul t-if="category.child_id" class="nav nav-pills nav-stacked nav-hierarchy">
                <t t-foreach="category.child_id" t-as="category">
                    <t t-if="category.id in categ[1] or editable">
                        <t t-call="website_sale.categories_recursive"/>
                    </t>
                </t>
            </ul>
        </li>
    </template>

    <!-- Product list --> 

    <template id="products_cart">
      <div class="ribbon-wrapper">
        <div class="ribbon">Promo</div>
      </div>
      <div class="oe_product_description">
          <a t-href="/shop/product/#{ product.id }/?#{ search and ('search=%s' % search) or ''}#{ category_id and ('&amp;category_id=%s' % category_id) or ''}">
              <b t-field="product.name"/>
          </a>
<<<<<<< HEAD
          <div class="product_price">
              <b>
                  <t t-if="product.product_variant_ids[0].lst_price != product.product_variant_ids[0].price">
                    <del class="text-danger"
                      t-field="product.product_variant_ids[0].lst_price" t-field-options='{
                           "widget": "monetary",
                           "display_currency": "website.pricelist_id.currency_id"
                      }'/>&amp;nbsp;
                  </t>
                  <span t-field="product.product_variant_ids[0].price"  t-field-options='{
                       "widget": "monetary",
                       "display_currency": "website.pricelist_id.currency_id"
                   }'/>
              </b>
          </div>
=======
>>>>>>> 063a6983
      </div>
      <div class="product_price">
          <b>
              <t t-if="product.product_variant_ids[0].lst_price != product.product_variant_ids[0].price">
                <span class="text-danger" style="text-decoration: line-through;">
                    <t t-esc="product.product_variant_ids[0].lst_price" /> €
                </span>&amp;nbsp;
              </t>
              <t t-esc="product.product_variant_ids[0].price" /> €
          </b>
      </div>
      <div class="oe_product_image text-center">
          <a t-href="/shop/product/#{ product.id }/?#{ search and ('search=%s' % search) or ''}#{ category_id and ('&amp;category_id=%s' % category_id) or ''}">
              <span t-field="product.image" t-field-options='{"widget": "image"}'/>
          </a>
      </div>
    </template>

    <template id="products" page="True">
        <t t-call="website.layout">
            <t t-set="head">
                <script type="text/javascript" src="/website_sale/static/src/js/website_sale.js"></script>
                <link rel='stylesheet' href='/website_sale/static/src/css/website_sale.css'/>
                <t t-raw="head or ''"/>
            </t>
            <t t-set="title">Our Products</t>
            <div id="wrap">
              <div class="oe_structure"/>
              <div class="container oe_website_sale">
                <div class="row">
                    <div class="col-sm-4">
                        <h1>Our Products</h1>
                    </div><div class="col-sm-2 pagination text-center">
                        <a t-if="editable" t-href="/shop/#{ category_id and ('category/%s/' % category_id) or ''}add_product/" class="btn btn-primary btn-default">New Product</a>
                    </div><div class="col-sm-6">
                        <t t-call="website.pager">
                            <t t-set="classname">pull-right</t>
                        </t>
                        <form t-action="/shop/#{ category_id and ('category/%s/' % category_id) or ''}" method="get" class="pull-right pagination form-inline" style="padding-right: 5px;">
                            <div class="form-group">
                                <input type="text" name="search" class="search-query form-control" placeholder="Search..." t-att-value="search or ''"/>
                            </div>
                        </form>
                    </div>
                </div>

                <div class='style_default row'>
                  <div class="col-md-12" id="products_grid">
                    <table width="100%">
                      <tbody>
                        <t t-set="table_products" t-value="get_bin_packing_products(product_ids, product_ids_for_holes, 4)"/>
                        <tr t-foreach="table_products" t-as="tr_product">
                          <t t-foreach="tr_product" t-as="td_product">
                            <t t-if="td_product">
                            <t t-set="product" t-value="td_product['product']"/>
                            <td t-att-colspan="td_product['x']"
                                t-att-rowspan="td_product['y']"
                                t-attf-class="oe_product oe-height-#{td_product['y']*2} #{ td_product['class'] }">

                                <div class="oe_product_cart" t-att-data-publish="product.website_published and 'on' or 'off'">
                                  
                                  <div class="css_options" t-ignore="true" t-if="editable">
                                    <div t-attf-class="dropdown js_options" t-att-data-id="product.id">
                                      <a class="btn btn-default" t-att-id="'dopprod-%s' % product.id" role="button" data-toggle="dropdown">Options <span class="caret"></span></a>
                                      <ul class="dropdown-menu" role="menu" t-att-aria-labelledby="'dopprod-%s' % product.id">
                                        <li class='dropdown-submenu'>
                                          <a tabindex="-1" href="#">Size</a>
                                          <ul class="dropdown-menu" name="size">
                                            <li><a href="#">
                                              <table>
                                                <tr>
                                                  <td class="selected"></td>
                                                  <td t-att-class="product.website_size_x > 1 and 'selected'"></td>
                                                  <td t-att-class="product.website_size_x > 2 and 'selected'"></td>
                                                  <td t-att-class="product.website_size_x > 3 and 'selected'"></td>
                                                </tr>
                                                <tr>
                                                  <td t-att-class="product.website_size_y > 1 and 'selected'"></td>
                                                  <td t-att-class="product.website_size_y > 1 and product.website_size_x > 1 and 'selected'"></td>
                                                  <td t-att-class="product.website_size_y > 1 and product.website_size_x > 2 and 'selected'"></td>
                                                  <td t-att-class="product.website_size_y > 1 and product.website_size_x > 3 and 'selected'"></td>
                                                </tr>
                                                <tr>
                                                  <td t-att-class="product.website_size_y > 2 and 'selected'"></td>
                                                  <td t-att-class="product.website_size_y > 2 and product.website_size_x > 1 and 'selected'"></td>
                                                  <td t-att-class="product.website_size_y > 2 and product.website_size_x > 2 and 'selected'"></td>
                                                  <td t-att-class="product.website_size_y > 2 and product.website_size_x > 3 and 'selected'"></td>
                                                </tr>
                                                <tr>
                                                  <td t-att-class="product.website_size_y > 3 and 'selected'"></td>
                                                  <td t-att-class="product.website_size_y > 3 and product.website_size_x > 1 and 'selected'"></td>
                                                  <td t-att-class="product.website_size_y > 3 and product.website_size_x > 2 and 'selected'"></td>
                                                  <td t-att-class="product.website_size_y > 3 and product.website_size_x > 3 and 'selected'"></td>
                                                </tr>
                                              </table>
                                            </a></li>
                                          </ul>
                                        </li>
                                        <li class='dropdown-submenu'>
                                          <a tabindex="-1" href="#">Styles</a>
                                          <ul class="dropdown-menu" name="style">
                                            <t t-foreach="styles" t-as="style">
                                              <li t-att-class="style_in_product(style, product) and 'active' or ''"><a href="#" t-att-data-id="style.id" t-att-data-class="style.html_class"><t t-esc="style.name"/></a></li>
                                            </t>
                                          </ul>
                                        </li>
                                      </ul>
                                    </div>
                                  </div>

                                  <t t-call="website_sale.products_cart"/>
                                </div>

                            </td>
                            </t>
                            <td t-if="td_product == None"/>
                          </t>
                        </tr>
                      </tbody>
                    </table>
                  </div>
                </div>
                <div class="text-center">
                    <t t-call="website.pager" />
                </div>
              </div>
              <div class="oe_structure mb32"/>
            </div>
        </t>
    </template>

    <!-- Product Description-->

    <template id="product_description" inherit_option_id="website_sale.products_cart" name="Product Description">
        <xpath expr="//div[@class='oe_product_description']" position="inside">
            <p class="text-muted oe_subdescription">
                <span t-field="product.description_sale"/>
            </p>
        </xpath>
    </template>

    <!-- Add to cart button-->

    <template id="add_to_basket" inherit_option_id="website_sale.products_cart" name="Add to Cart">
        <xpath expr="//div[@class='product_price']" position="inside">
            <a t-href="./add_cart/?product_id=#{ product.id }" class="js_add_cart_json">
                <span class="icon-shopping-cart"/>
            </a>
        </xpath>
    </template>

    <!-- List view of products -->

    <template id="list_view" inherit_option_id="website_sale.products" name="List View">
        <xpath expr="//div[@id='products_grid']/table" position="replace">
          <div class="row">
            <t t-set="products" t-value="get_products(product_ids)"/>
            <t t-foreach="products" t-as="product">
              <div class="col-md-12 oe_list_products oe-height-1">
                <t t-call="website_sale.products_cart"/>
              </div>
            </t>
          </div>
        </xpath>
    </template>


    <!-- product --> 

    <template id="product" name="Product">
        <t t-call="website.layout">
            <t t-set="head">
                <script type="text/javascript" src="/website_sale/static/src/js/website_sale.js"></script>
            </t>
            <t t-set="title" t-raw="product.name"/>
            <div id="wrap">

              <section class="container mt8">
                <div class="row">
                  <div class="col-sm-5">
                      <ol class="breadcrumb">
                          <li><a t-href="/shop">Products</a></li>
                          <li t-if="category"><a t-att-href="'/shop/category/%s' % (category_id,)"><span t-field="category.name"/></a></li>
                          <li class="active"><span t-field="product.name"></span></li>
                      </ol>
                  </div><div class="col-sm-3">
                      <t t-call="website.publish_management">
                        <t t-set="object" t-value="product"/>
                        <t t-set="publish_edit" t-value="True"/>
                        <li class='dropdown-submenu'>
                            <a tabindex="-1" href="#">Promote</a>
                            <ul class="dropdown-menu" name="sequence">
                                <li><a href="#" class="js_go_to_top">Push to top</a></li>
                                <li><a href="#" class="js_go_to_bottom">Push to bottom</a></li>
                            </ul>
                        </li>
                      </t>
                  </div><div class="col-sm-3 col-sm-offset-1">
                      <form t-action="/shop/#{ category_id and ('category/%s/' % category_id) or ''}" method="get" class="pull-right">
                          <div class="input-group">
                              <span class="input-group-addon"><span class="glyphicon glyphicon-search"/></span>
                              <input type="text" name="search" class="search-query form-control" placeholder="Search..." t-att-value="search or ''"/>
                          </div>
                      </form>
                  </div>
                </div>
              </section>

              <section class="container oe_website_sale mb16" id="product_detail">
                <div class="row">
                  <div class="col-sm-7 col-md-7 col-lg-7">
                      <span t-field="product.image" style="max-height: 500px" t-field-options='{"widget": "image"}'/>
                  </div><div class="col-sm-5 col-md-5 col-lg-4 col-lg-offset-1">
                      <h1 t-field="product.name">Product Name</h1>

                      <form t-action="./add_cart/" class="js_add_cart_json">
                          <input type="hidden" t-if="len(product.product_variant_ids) &lt;= 1" name="product_id" t-att-value="product.id"/>
                          <t t-if="len(product.product_variant_ids) &gt; 1">
                              <label label-default="label-default" class="radio" t-foreach="product.product_variant_ids" t-as="product">
                                  <input type="radio" name="product_id" t-att-value="product.id" t-att-checked="product == product.product_variant_ids[0] or None"/>
                                  <t t-esc="product.variants or ''">Standard</t>
                                  <span class="badge" t-if="product.price_extra">
                                      <t t-esc="product.price_extra > 0 and '+' or ''"/><span t-field="product.price_extra" t-field-options='{
                                                   "widget": "monetary",
                                                   "display_currency": "website.pricelist_id.currency_id"
                                               }'/>
                                  </span>
                              </label>
                              <br/>
                          </t>

                          <div class="product_price mt16">
                              <h4>
                                  <b><span class="oe_price" t-esc="product.product_variant_ids[0].price" /> €</b>
                              
                                  <t t-if="product.product_variant_ids[0].lst_price != product.product_variant_ids[0].price">
<<<<<<< HEAD
                                    <del class="text-danger" t-field="product.product_variant_ids[0].lst_price"
                                       t-field-options='{
                                           "widget": "monetary",
                                           "display_currency": "website.pricelist_id.currency_id"
                                       }'/>&amp;nbsp;
                                  </t>
                                  <h4><b><span class="oe_price" t-field="product.product_variant_ids[0].price"
                                               t-field-options='{
                                                   "widget": "monetary",
                                                   "display_currency": "website.pricelist_id.currency_id"
                                               }'/></b></h4>
                              </b>
=======
                                    &amp;nbsp;&amp;nbsp;<small class="text-danger" style="text-decoration: line-through;">
                                        <t t-esc="product.product_variant_ids[0].lst_price" /> €
                                    </small>
                                  </t>
                              </h4>
>>>>>>> 063a6983
                          </div>
                          <button class="btn btn-primary btn-lg mt8">Add to Cart</button>
                          <hr t-if="product.description_sale"/>
                          <p t-field="product.description_sale" class="text-muted"/>
                          <hr/>
                          <p class="text-muted">
                              30-day money-back guarantee<br/>
                              Free Shipping in U.S.<br/>
                              Buy now, get in 2 days
                          </p>
                      </form>
                  </div>
                </div>
              </section>
              <div t-field="product.website_description" class="oe_structure" id="product_full_description"/>
            </div>
        </t>
    </template>

    <template id="recommended_products" inherit_id="website_sale.product" inherit_option_id="website_sale.product" name="Recommended Products">
        <xpath expr="//div[@id='product_full_description']" position="after">
            <div class="container mt32" t-if="product.recommended_products()">
                <h3>Customers who have bought this product also bought:</h3>
                <div class='row mt16' style="margin-left: 15px !important;">
                <t t-foreach="product.recommended_products()" t-as="product">
                    <div class='col-md-2 thumbnail' style='width: 170px; margin-right: 16px;'>
                        <div class='mt16 text-center'>
                            <span t-field="product.image_small"/>
                            <h5>
                                <a t-href="/shop/product/#{ product.id }/"
                                   style="display: block">
                                    <span t-field='product.name'
                                          style="display: block"/>
                                </a>
                            </h5>
                        </div>
                    </div>
                </t>
                </div>
            </div>
        </xpath>
    </template>

    <!-- Page Shop my cart --> 

    <template id="mycart" name="My cart" page="True">
        <t t-call="website.layout">
            <t t-set="head">
                <script type="text/javascript" src="/website_sale/static/src/js/website_sale.js"></script>
                <link rel='stylesheet' href='/website_sale/static/src/css/website_sale.css'/>
                <t t-raw="head or ''"/>
            </t>
            <t t-set="title">Your Cart</t>
            <div id="wrap">
              <div class="container oe_website_sale">

                <ul class="wizard pull-right">
                    <li class="text-primary">Review Order<span class="chevron"></span></li>
                    <li class="text-muted">Shipping &amp; Billing<span class="chevron"></span></li>
                    <li class="text-muted">Payment<span class="chevron"></span></li>
                    <li class="text-muted">Confirmation<span class="chevron"></span></li>
                </ul>
                <h1 class="mb32">Your Cart</h1>

                <div class="row">
                <div class="col-md-8 oe_mycart">
                    <div t-if="not website_sale_order or not website_sale_order.order_line" class="well well-lg">
                        Your cart is empty!
                    </div>
                    <table class='table table-striped table-condensed' id="mycart_products" t-if="website_sale_order and website_sale_order.order_line">
                        <colgroup>
                            <col width="80"/>
                            <col/>
                            <col width="100"/>
                            <col width="120"/>
                        </colgroup>
                        <thead>
                            <tr>
                                <th colspan="2">Product</th>
                                <th>Price</th>
                                <th>Quantity</th>
                            </tr>
                        </thead>
                        <tbody>
                            <tr t-foreach="website_sale_order.order_line" t-as="line">
                                <td colspan="2" t-if="not line.product_id.product_tmpl_id"></td>
                                <td t-if="line.product_id.product_tmpl_id">
                                    <span t-field="line.product_id.image_small"
                                          t-field-options='{"widget": "image", "class": "img-rounded"}'/>
                                </td>
                                <td t-if="line.product_id.product_tmpl_id">
                                    <div>
                                        <a t-href="/shop/product/#{ line.product_id.product_tmpl_id.id }/">
                                            <strong t-field="line.product_id.name"/>
                                        </a>
                                    </div>
                                    <div class="text-muted" t-field="line.product_id.description_sale"/>
                                </td>
                                <td class="text-center">
                                   <del class="text-danger" t-if="line.product_id.lst_price &gt; line.price_unit">
                                       <span t-field="line.product_id.lst_price" t-field-options='{
                                           "widget": "monetary",
                                           "display_currency": "website.pricelist_id.currency_id"
                                       }'/>
                                   </del>
                                   <span t-field="line.price_unit" t-field-options='{
                                       "widget": "monetary",
                                       "display_currency": "website.pricelist_id.currency_id"
                                   }'/>
                                </td>
                                <td>
                                    <div class="input-group">
                                        <span class="input-group-addon">
                                            <a t-href="./remove_cart/?order_line_id=#{ line.id }" t-att-data-id="line.id" class="mb8 js_add_cart_json">
                                                <span class="icon-minus"/>
                                            </a>
                                        </span>
                                        <input type="text" class="js_quantity form-control"
                                            t-att-data-id="line.id" t-att-value="int(line.product_uom_qty)"/>
                                        <span class="input-group-addon">
                                            <a t-href="./add_cart/?order_line_id=#{ line.id }" t-att-data-id="line.id" class="mb8 float_left js_add_cart_json">
                                                <span class="icon-plus"/>
                                            </a>
                                        </span>
                                    </div>
                                    
                                </td>
                            </tr>
                        </tbody>
                    </table>
                    <table class='pull-right mb16' id="mycart_total">
                        <colgroup>
                            <col width="100"/>
                            <col width="120"/>
                        </colgroup>
                        <thead>
                            <tr style="border-top: 1px solid #000">
                                <th><h3>Total:</h3></th>
                                <th class="text-right"><h3>
                                    <span t-field="website_sale_order.amount_total" t-field-options='{
                                        "widget": "monetary",
                                        "display_currency": "website.pricelist_id.currency_id"
                                    }'/></h3>
                                </th>
                            </tr>
                            <tr class="text-muted">
                                <td><abbr title="Taxes may be updated after providing shipping address">Incl. Taxes:</abbr></td>
                                <td class="text-right">
                                    <span t-field="website_sale_order.amount_tax" t-field-options='{
                                        "widget": "monetary",
                                        "display_currency": "website.pricelist_id.currency_id"
                                    }'/>
                                </td>
                            </tr>
                        </thead>
                    </table>
                    <div class="clearfix"/>

                    <a t-href="/shop" class="btn btn-default"><span class="icon-long-arrow-left"/> Continue Shopping</a>
                    <a t-if="website_sale_order and website_sale_order.order_line" t-href="/shop/checkout/" class="btn btn-primary pull-right mb32">Process Checkout <span class="icon-long-arrow-right"/></a>
                    <div class="oe_structure"/>
                  </div>
                  <div class="col-md-3 col-md-offset-1 text-muted" id="right_column">
                      <h4>Policies</h4>
                      <ul class="list-unstyled mb32">
                        <li>&#9745; 30-days money-back guarantee</li>
                        <li>&#9745; Invoice sent by e-Mail</li>
                      </ul>

                      <h4>Secure Payment</h4>
                      <ul class="list-unstyled mb32">
                        <li>&#9745; Transation 256bit encrypted</li>
                        <li>&#9745; Processed by Ogone</li>
                      </ul>

                  </div>
                </div>

              </div>
              <div class="oe_structure"/>
            </div>
        </t>
    </template>

    <!-- Page Shop --> 

    <template id="products_categories" inherit_option_id="website_sale.products" name="Product Categories">
        <xpath expr="//div[@id='products_grid']" position="before">
            <div class="col-md-3">
                <ul class="nav nav-pills nav-stacked mt16">
                    <li t-att-class=" '' if category_id else 'active' "><a t-href="/shop/">All Products</a></li>
                    <t t-set="categ" t-value="get_categories()"/>
                    <t t-foreach="categ[0]" t-as="category">
                        <t t-call="website_sale.categories_recursive"/>
                    </t>
                </ul>
            </div>
        </xpath>
        <xpath expr="//div[@id='products_grid']" position="attributes">
            <attribute name="class">col-md-9</attribute>
        </xpath>
    </template>


    <template id="suggested_products_list" inherit_id="website_sale.mycart" inherit_option_id="website_sale.mycart" name="Suggested Products in list view">
        <xpath expr="//table[@id='mycart_products']" position="after">
            <table t-if="suggested_products" class='table table-striped table-condensed'>
                <colgroup>
                    <col width="80"/>
                    <col/>
                    <col width="100"/>
                    <col width="120"/>
                </colgroup>
                <thead>
                    <tr>
                        <th colspan="2">Suggested products</th>
                    </tr>
                </thead>
                <tbody>
                    <tr t-foreach="suggested_products" t-as="product">

                        <td>
                            <a t-href="/shop/product/#{ product.product_tmpl_id.id }/">
                                <span t-field="product.image_small"
                                      t-field-options='{"widget": "image", "class": "img-rounded"}'/>
                            </a>
                        </td>
                        <td>
                            <div>
                                <a t-href="/shop/product/#{ product.product_tmpl_id.id }/">
                                    <strong t-field="product.name"/>
                                </a>
                            </div>
                            <div class="text-muted" t-field="product.description_sale"/>
                        </td>
                        <td>
                            <span t-field="product.lst_price" t-field-options='{
                                "widget": "monetary",
                                "display_currency": "website.pricelist_id.currency_id"
                            }'/>
                        </td>
                        <td class="text-center">
                            <a t-href="./add_cart/?product_id=#{ product.id }"><strong>Add to Cart</strong></a>
                        </td>
                    </tr>
                </tbody>
            </table>
        </xpath>
    </template>

    <template id="reduction_code" inherit_option_id="website_sale.mycart" name="Reduction Code">
        <xpath expr="//div[@id='right_column']" position="inside">
            <h4>Coupon Code</h4>
            <p>
                Have a coupon code? Fill in this field and apply.
            </p>
            <form t-if="website_sale_order and website_sale_order.order_line" t-action="/shop/mycart/" method="post" class="mb32">
                <div class="input-group">
                    <input name="promo" class='form-control' type="text" placeholder="code..." t-att-value="website_sale_order.pricelist_id.code or ''"/>
                    <div class="input-group-btn">
                        <button class="btn btn-default">Apply</button>
                    </div>
                </div>
            </form>
        </xpath>
    </template>


    <!-- Page confirm my cart -->

    <template id="checkout">
        <t t-call="website.layout">
          <t t-set="head">
              <script type="text/javascript" src="/website_sale/static/src/js/website_sale.js"></script>
              <link rel='stylesheet' href='/website_sale/static/src/css/website_sale.css'/>
              <t t-raw="head or ''"/>
          </t>
          <t t-set="title">Shop - Checkout</t>
          <div id="wrap">
            <div class="container oe_website_sale">
                <ul class="wizard pull-right">
                    <li><a href="/shop/mycart" class="text-success">Review Order<span class="chevron"></span></a></li>
                    <li class="text-primary">Shipping &amp; Billing<span class="chevron"></span></li>
                    <li class="text-muted">Payment<span class="chevron"></span></li>
                    <li class="text-muted">Confirmation<span class="chevron"></span></li>
                </ul>
                <h1>Your Address</h1>
                <form t-action="/shop/confirm_order/" method="post">

                <div class="row">
                <div class="col-md-8 oe_mycart">
                    <h3 class="page-header mt16">Set Billing Information
                        <small t-if="user_id.id == website.public_user.id"> or 
                            <a t-if="not partner" t-attf-href="/admin#action=redirect&amp;url=#{ request.httprequest.host_url }/shop/checkout/">sign in</a>
                        </small>
                    </h3>
                        <div class="row">
                            <div t-attf-class="form-group #{error.get('name') and 'has-error' or ''} col-lg-6">
                                <label class="control-label" for="contact_name">Your Name</label>
                                <input type="text" name="name" class="form-control" t-att-value="checkout.get('name')"/>
                            </div>
                            <div t-attf-class="form-group #{error.get('company') and 'has-error' or ''} col-lg-6">
                                <label class="control-label" for="company" style="font-weight: normal">Your Company</label>
                                <input type="text" name="company" class="form-control" t-att-value="checkout.get('company')"/>
                            </div>
                            <div t-attf-class="form-group #{error.get('email') and 'has-error' or ''} col-lg-6">
                                <label class="control-label" for="contact_name">Email</label>
                                <input type="email" name="email" class="form-control" t-att-value="checkout.get('email')"/>
                            </div>
                            <div t-attf-class="form-group #{ error.get('phone') and 'has-error' or ''} col-lg-6">
                                <label class="control-label" for="phone">Telephone</label>
                                <input type="tel" name="phone" class="form-control" t-att-value="checkout.get('phone')"/>
                            </div>

                            <div t-attf-class="form-group #{error.get('street') and 'has-error' or ''} col-lg-6">
                                <label class="control-label" for="street">Street</label>
                                <input type="text" name="street" class="form-control" t-att-value="checkout.get('street')"/>
                            </div>
                            <div class="clearfix"/>

                            <div t-attf-class="form-group #{error.get('city') and 'has-error' or ''} col-lg-6">
                                <label class="control-label" for="city">City</label>
                                <input type="text" name="city" class="form-control" t-att-value="checkout.get('city')"/>
                            </div>
                            <div t-attf-class="form-group #{error.get('zip') and 'has-error' or ''} col-lg-6">
                                <label class="control-label" for="zip">Zip / Postal Code</label>
                                <input type="text" name="zip" class="form-control" t-att-value="checkout.get('zip')"/>
                            </div>
                            <div t-attf-class="form-group #{error.get('state_id') and 'has-error' or ''} col-lg-6">
                                <label class="control-label" for="state_id" style="font-weight: normal">State / Province</label>
                                <select name="state_id" class="form-control">
                                    <option value="">select...</option>
                                    <t t-foreach="states or []" t-as="state">
                                        <option t-att-value="state.id" t-att-selected="state.id == checkout.get('state_id')"><t t-esc="state.name"/></option>
                                    </t>
                                </select>
                            </div>
                            <div t-attf-class="form-group #{error.get('country_id') and 'has-error' or ''} col-lg-6">
                                <label class="control-label" for="contact_name">Country</label>
                                <select name="country_id" class="form-control">
                                    <option value="">Country...</option>
                                    <t t-foreach="countries or []" t-as="country">
                                        <option t-att-value="country.id" t-att-selected="country.id == checkout.get('country_id')"><t t-esc="country.name"/></option>
                                    </t>
                                </select>
                            </div>

                            <div class="clearfix"/>

                            <div class="form-group col-lg-6">
                                <label>
                                    <input t-if="not shipping" type="checkbox" name="shipping_different"/>
                                    <input t-if="shipping" type="checkbox" name="shipping_different" checked="1"/>
                                    Ship to a different address
                                </label>
                            </div>
                        </div>

                        <div class="js_shipping row mb16" t-att-style="not shipping and 'display:none' or ''">
                            <h3 class="oe_shipping col-lg-12 mt16">Shipping Information</h3>

                            <div t-attf-class="form-group #{error.get('shipping_name') and 'has-error' or ''} col-lg-6">
                                <label class="control-label" for="contact_name">Name (Shipping)</label>
                                <input type="text" name="shipping_name" class="form-control" t-att-value="checkout.get('shipping_name', '')"/>
                            </div>
                            <div t-attf-class="form-group #{error.get('shipping_phone') and 'has-error' or ''} col-lg-6">
                                <label class="control-label" for="contact_name">Telephone</label>
                                <input type="tel" name="shipping_phone" class="form-control" t-att-value="checkout.get('shipping_phone', '')"/>
                            </div>
                            <div t-attf-class="form-group #{error.get('shipping_street') and 'has-error' or ''} col-lg-6">
                                <label class="control-label" for="contact_name">Street</label>
                                <input type="text" name="shipping_street" class="form-control" t-att-value="checkout.get('shipping_street', '')"/>
                            </div>
                            <div class="clearfix"/>
                            <div t-attf-class="form-group #{error.get('shipping_city') and 'has-error' or ''} col-lg-6">
                                <label class="control-label" for="contact_name">City</label>
                                <input type="text" name="shipping_city" class="form-control" t-att-value="checkout.get('shipping_city', '')"/>
                            </div>
                            <div t-attf-class="form-group #{error.get('shipping_zip') and 'has-error' or ''} col-lg-6">
                                <label class="control-label" for="contact_name">Zip / Postal Code</label>
                                <input type="text" name="shipping_zip" class="form-control" t-att-value="checkout.get('shipping_zip', '')"/>
                            </div>
                            <div t-attf-class="form-group #{error.get('shipping_state_id') and 'has-error' or ''} col-lg-6">
                                <label class="control-label" for="contact_name" style="font-weight: normal">State / Province</label>
                                <select name="shipping_state_id" class="form-control">
                                    <option value="">State / Province...</option>
                                    <t t-foreach="states or []" t-as="state">
                                        <option t-att-value="state.id" t-att-selected="state.id == checkout.get('shipping_state_id')"><t t-esc="state.name"/></option>
                                    </t>
                                </select>
                            </div>
                            <div t-attf-class="form-group #{error.get('shipping_country_id') and 'has-error' or ''} col-lg-6">
                                <label class="control-label" for="contact_name">Country</label>
                                <select name="shipping_country_id" class="form-control">
                                    <option value="">Country...</option>
                                    <t t-foreach="countries or []" t-as="country">
                                        <option t-att-value="country.id" t-att-selected="country.id == checkout.get('shipping_country_id')"><t t-esc="country.name"/></option>
                                    </t>
                                </select>
                            </div>
                        </div>
                        <button type="submit" class="btn btn-default btn-primary pull-right mb32">Confirm <span class="icon-long-arrow-right"/></button>
                </div>
                <div class="col-lg-offset-1 col-lg-3 text-muted">
                    <h3 class="page-header mt16">Your Order <small><a href="/shop/mycart"><span class="icon-arrow-right"/> change</a></small></h3>
                    <div class="row">
                        <div class="col-sm-6 text-right">Subtotal:</div>
                        <div class="col-sm-6"><span t-esc="website_sale_order.amount_untaxed" t-field-options='{
                            "widget": "monetary",
                            "display_currency": "website.pricelist_id.currency_id"
                        }'/></div>
                        <div class="col-sm-6 text-right">Taxes:</div>
                        <div class="col-sm-6"><span t-field="website_sale_order.amount_tax" t-field-options='{
                            "widget": "monetary",
                            "display_currency": "website.pricelist_id.currency_id"
                        }'/></div>
                        <div class="col-sm-6 text-right"><h4>Total To Pay:</h4></div>
                        <div class="col-sm-6"><h4><span t-field="website_sale_order.amount_total" t-field-options='{
                            "widget": "monetary",
                            "display_currency": "website.pricelist_id.currency_id"
                        }'/></h4></div>
                    </div>
                    <button type="submit" class="btn btn-default btn-primary pull-right mt16" t-if="user_id.id != website.public_user.id">
                        Confirm <span class="icon-long-arrow-right"/>
                    </button>

                </div>
            </div>
            </form>
          </div>
          </div>
        </t>
    </template>

    <template id="payment">
        <t t-call="website.layout">
            <t t-set="head">
                <script type="text/javascript" src="/website_sale/static/src/js/website_sale.js"></script>
                <link rel='stylesheet' href='/website_sale/static/src/css/website_sale.css'/>
                <t t-raw="head or ''"/>
            </t>
            <t t-set="title">Select Payment Mode</t>
            <div id="wrap">
              <div class="container oe_website_sale">

                <ul class="wizard pull-right">
                    <li><a href="/shop/mycart" class="text-success">Review Order<span class="chevron"></span></a></li>
                    <li><a href="/shop/checkout" class="text-success">Shipping &amp; Billing<span class="chevron"></span></a></li>
                    <li class="text-primary">Payment<span class="chevron"></span></li>
                    <li class="text-muted">Confirmation<span class="chevron"></span></li>
                </ul>
                <h1 class="mb32">Validate Order</h1>
                <div class="row">
                <div class="col-md-8 oe_mycart">
                    <table class='table table-striped table-condensed' id="mycart_products" t-if="website_sale_order and website_sale_order.order_line">
                        <colgroup>
                            <col width="80"/>
                            <col/>
                            <col width="100"/>
                            <col width="120"/>
                        </colgroup>
                        <thead>
                            <tr>
                                <th colspan="2">Product</th>
                                <th>Price</th>
                                <th>Quantity</th>
                            </tr>
                        </thead>
                        <tbody>
                            <tr t-foreach="website_sale_order.order_line" t-as="line">
                                <td colspan="2" t-if="not line.product_id.product_tmpl_id"></td>
                                <td t-if="line.product_id.product_tmpl_id">
                                    <a t-href="/shop/product/#{ line.product_id.product_tmpl_id.id }/">
                                        <span t-field="line.product_id.image_small"
                                              t-field-options='{"widget": "image", "class": "img-rounded"}'/>
                                    </a>
                                </td>
                                <td t-if="line.product_id.product_tmpl_id">
                                   <strong t-field="line.product_id.name"/>
                                </td>
                                <td class="text-center">
                                   <span t-field="line.price_unit" t-field-options='{
                                       "widget": "monetary",
                                       "display_currency": "website.pricelist_id.currency_id"
                                   }'/>
                                </td>
                                <td>
                                   <div t-esc="line.product_uom_qty"/>
                                </td>
                            </tr>
                        </tbody>
                    </table>
                    <table class='pull-right mb16' id="mycart_total">
                        <colgroup>
                            <col width="100"/>
                            <col width="120"/>
                        </colgroup>
                        <thead>
                            <tr style="border-top: 1px solid #000">
                                <th><h3>Total:</h3></th>
                                <th class="text-right"><h3><span t-field="website_sale_order.amount_total" t-field-options='{
                                    "widget": "monetary",
                                    "display_currency": "website.pricelist_id.currency_id"
                                }'/></h3></th>
                            </tr>
                            <tr class="text-muted">
                                <td><abbr title="Taxes may be updated after providing shipping address">Incl. Taxes:</abbr></td>
                                <td class="text-right"><span t-field="website_sale_order.amount_tax" t-field-options='{
                                    "widget": "monetary",
                                    "display_currency": "website.pricelist_id.currency_id"
                                }'/></td>
                            </tr>
                        </thead>
                    </table>
                    <div class="clearfix"/>
                    <div class="oe_structure"/>
                  </div>
                  <div class="col-md-3 col-md-offset-1 text-muted" id="right_column">
                      <h4>Bill To:</h4>
                      <div t-field="website_sale_order.partner_invoice_id"/>
                      <div>
                        <a href="/shop/checkout"><span class="icon-arrow-right"/> Change Address</a>
                      </div>

                      <h4 class="mt32">Ship To:</h4>
                      <div t-field="website_sale_order.partner_shipping_id"/>
                      <div>
                        <a href="/shop/checkout"><span class="icon-arrow-right"/> Change Address</a>
                      </div>

                  </div>
                </div>

                <div class="js_payment mb64">
                    <p>Select your payment method:</p>
                    <div>
                        <t t-foreach="payments or []" t-as="payment">
                            <label>
                                <input t-att-value="payment.id" type="radio" name="payment_type"/> <t t-esc="payment.name"/>
                            </label>
                        </t>
                    </div>
                    <t t-foreach="payments or []" t-as="payment">
                        <div t-att-data-id="payment.id" t-raw="payment._content" class="hidden"/>
                    </t>
                    <a t-href="/shop/payment_validate/" class="btn btn-primary mt16">Validate &amp; Pay <span class="icon-long-arrow-right"/></a>
                </div>

              </div>
              <div class="oe_structure"/>
            </div>

        </t>
    </template>
 </data>
</openerp><|MERGE_RESOLUTION|>--- conflicted
+++ resolved
@@ -110,38 +110,25 @@
           <a t-href="/shop/product/#{ product.id }/?#{ search and ('search=%s' % search) or ''}#{ category_id and ('&amp;category_id=%s' % category_id) or ''}">
               <b t-field="product.name"/>
           </a>
-<<<<<<< HEAD
-          <div class="product_price">
-              <b>
-                  <t t-if="product.product_variant_ids[0].lst_price != product.product_variant_ids[0].price">
-                    <del class="text-danger"
-                      t-field="product.product_variant_ids[0].lst_price" t-field-options='{
-                           "widget": "monetary",
-                           "display_currency": "website.pricelist_id.currency_id"
-                      }'/>&amp;nbsp;
-                  </t>
-                  <span t-field="product.product_variant_ids[0].price"  t-field-options='{
-                       "widget": "monetary",
-                       "display_currency": "website.pricelist_id.currency_id"
-                   }'/>
-              </b>
-          </div>
-=======
->>>>>>> 063a6983
       </div>
       <div class="product_price">
           <b>
               <t t-if="product.product_variant_ids[0].lst_price != product.product_variant_ids[0].price">
-                <span class="text-danger" style="text-decoration: line-through;">
-                    <t t-esc="product.product_variant_ids[0].lst_price" /> €
-                </span>&amp;nbsp;
+                <del class="text-danger"
+                  t-field="product.product_variant_ids[0].lst_price" t-field-options='{
+                       "widget": "monetary",
+                       "display_currency": "website.pricelist_id.currency_id"
+                  }'/>&amp;nbsp;
               </t>
-              <t t-esc="product.product_variant_ids[0].price" /> €
+              <span t-field="product.product_variant_ids[0].price"  t-field-options='{
+                   "widget": "monetary",
+                   "display_currency": "website.pricelist_id.currency_id"
+               }'/>
           </b>
       </div>
       <div class="oe_product_image text-center">
           <a t-href="/shop/product/#{ product.id }/?#{ search and ('search=%s' % search) or ''}#{ category_id and ('&amp;category_id=%s' % category_id) or ''}">
-              <span t-field="product.image" t-field-options='{"widget": "image"}'/>
+              <img class="img" t-att-src="product.img('image')"/>
           </a>
       </div>
     </template>
@@ -364,26 +351,12 @@
                                   <b><span class="oe_price" t-esc="product.product_variant_ids[0].price" /> €</b>
                               
                                   <t t-if="product.product_variant_ids[0].lst_price != product.product_variant_ids[0].price">
-<<<<<<< HEAD
-                                    <del class="text-danger" t-field="product.product_variant_ids[0].lst_price"
-                                       t-field-options='{
-                                           "widget": "monetary",
-                                           "display_currency": "website.pricelist_id.currency_id"
-                                       }'/>&amp;nbsp;
+                                    <span class="text-danger" style="text-decoration: line-through;">
+                                        <t t-esc="product.product_variant_ids[0].lst_price" /> €
+                                    </span>&amp;nbsp;
                                   </t>
-                                  <h4><b><span class="oe_price" t-field="product.product_variant_ids[0].price"
-                                               t-field-options='{
-                                                   "widget": "monetary",
-                                                   "display_currency": "website.pricelist_id.currency_id"
-                                               }'/></b></h4>
+                                  <h4><b><span class="oe_price" t-esc="product.product_variant_ids[0].price" /> €</b></h4>
                               </b>
-=======
-                                    &amp;nbsp;&amp;nbsp;<small class="text-danger" style="text-decoration: line-through;">
-                                        <t t-esc="product.product_variant_ids[0].lst_price" /> €
-                                    </small>
-                                  </t>
-                              </h4>
->>>>>>> 063a6983
                           </div>
                           <button class="btn btn-primary btn-lg mt8">Add to Cart</button>
                           <hr t-if="product.description_sale"/>
