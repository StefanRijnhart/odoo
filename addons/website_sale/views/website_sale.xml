--- conflicted
+++ resolved
@@ -51,7 +51,7 @@
 
 <template id="products_cart" name="Shopping cart">
   <div class="ribbon-wrapper">
-    <div class="ribbon btn btn-danger">Promo</div>
+    <div class="ribbon btn btn-danger">Sale</div>
   </div>
   <div class="oe_product_image">
       <a t-href="/shop/product/#{ slug(product) }/" t-keep-query="category,search,filters">
@@ -92,7 +92,7 @@
         <div class="oe_structure"/>
         <div class="container oe_website_sale">
           <div class="products_pager">
-            <div>
+            <div class="row">
               <form action="/shop/" method="get" class="pagination form-inline col-md-3">
                   <t t-call="website_sale.search" />
               </form>
@@ -188,7 +188,8 @@
               </table>
               <t t-if="not bins">
                 <div class="text-center text-muted">
-                  <h3>No product found</h3>
+                  <h3 class="css_editable_display">No product found</h3>
+                  <h3 class="css_non_editable_mode_hidden">There isn't available products right now, click <a t-href="/page/website.contactus">here</a> to contact us</h3>
                   <t groups="base.group_website_publisher">
                     <t groups="base.group_sale_manager">
                       <p>Click on "Content" to define a new product or "Help" for more informations.</p>
@@ -373,13 +374,13 @@
   </xpath>
 </template>
 
-<!-- Product option: attributes -->
-<template id="product_attributes" inherit_option_id="website_sale.product" name="Product Attributes">
+<!-- Product option: characteristics -->
+<template id="product_characteristics" inherit_id="website_sale.product" inherit_option_id="website_sale.product" name="Product Characteristics" groups="product.group_product_characteristics">
 <xpath expr="//p[@t-field='product.description_sale']" position="after">
-  <hr t-if="product.website_attribute_ids"/>
+  <hr t-if="product.website_characteristic_ids"/>
   <p class="text-muted">
     <t t-set="attr" t-value="None"/>
-    <t t-foreach="product.website_attribute_ids" t-as="attribute"><br t-if="attr and attribute.attribute_id.id != attr"/><t t-if="attribute.attribute_id.id != attr"><span t-field="attribute.attribute_id"/>: </t><t t-if="attribute.attribute_id.id == attr">, </t><t t-if="attribute.attribute_id.type == 'distinct'"><span t-field="attribute.value_id"/></t><t t-if="attribute.attribute_id.type == 'float'"><span t-field="attribute.value"/></t><t t-set="attr" t-value="attribute.attribute_id.id"/></t>
+    <t t-foreach="product.website_characteristic_ids" t-as="characteristic"><br t-if="attr and characteristic.characteristic_id.id != attr"/><t t-if="characteristic.characteristic_id.id != attr"><span t-field="characteristic.characteristic_id"/>: </t><t t-if="characteristic.characteristic_id.id == attr">, </t><t t-if="characteristic.characteristic_id.type == 'distinct'"><span t-field="characteristic.value_id"/></t><t t-if="characteristic.characteristic_id.type == 'float'"><span t-field="characteristic.value"/></t><t t-set="attr" t-value="characteristic.characteristic_id.id"/></t>
   </p>
 </xpath>
 </template>
@@ -575,36 +576,36 @@
   </xpath>
 </template>
 
-<template id="products_attributes" inherit_option_id="website_sale.products" name="Product Filters and Attributes">
+<template id="products_characteristics" inherit_id="website_sale.products" inherit_option_id="website_sale.products" name="Product Characteristic's Filters" groups="product.group_product_characteristics">
   <xpath expr="//div[@id='products_grid_before']" position="inside">
       <form t-action="/shop/filters/" method="post" t-keep-query="category,search">
           <ul class="nav nav-pills nav-stacked mt16">
-              <t t-set="attribute_ids" t-value="Ecommerce.get_attribute_ids()"/>
-              <t t-foreach="attribute_ids" t-as="attribute_id">
-                <t t-if="attribute_id.visible">
-                  <li t-if="attribute_id.value_ids and attribute_id.type == 'distinct'">
-                      <div t-field="attribute_id.name"/>
+              <t t-set="characteristic_ids" t-value="Ecommerce.get_characteristic_ids()"/>
+              <t t-foreach="characteristic_ids" t-as="characteristic_id">
+                <t t-if="characteristic_id.visible">
+                  <li t-if="characteristic_id.value_ids and characteristic_id.type == 'distinct'">
+                      <div t-field="characteristic_id.name"/>
                       <ul class="nav nav-pills nav-stacked">
-                          <t t-foreach="attribute_id.value_ids" t-as="value_id">
-                              <li t-att-class="Ecommerce.has_search_filter(attribute_id.id, value_id.id) and 'active' or ''">
+                          <t t-foreach="characteristic_id.value_ids" t-as="value_id">
+                              <li t-att-class="Ecommerce.has_search_filter(characteristic_id.id, value_id.id) and 'active' or ''">
                                   <label style="margin: 0 20px;">
-                                      <input type="checkbox" t-att-name="'att-%s-%s' % (attribute_id.id, value_id.id)"
-                                          t-att-checked="Ecommerce.has_search_filter(attribute_id.id, value_id.id) and 'checked' or ''"/>
+                                      <input type="checkbox" t-att-name="'att-%s-%s' % (characteristic_id.id, value_id.id)"
+                                          t-att-checked="Ecommerce.has_search_filter(characteristic_id.id, value_id.id) and 'checked' or ''"/>
                                       <span style="font-weight: normal" t-field="value_id.name"/>
                                   </label>
                               </li>
                           </t>
                       </ul>
                   </li>
-                  <li t-if="attribute_id.type == 'float' and attribute_id.float_min != attribute_id.float_max">
-                      <div t-field="attribute_id.name"/>
-                      <t t-set="attribute" t-value="Ecommerce.has_search_filter(attribute_id.id)"/>
+                  <li t-if="characteristic_id.type == 'float' and characteristic_id.float_min != characteristic_id.float_max">
+                      <div t-field="characteristic_id.name"/>
+                      <t t-set="characteristic" t-value="Ecommerce.has_search_filter(characteristic_id.id)"/>
                       <div style="margin: 0 20px;" class="js_slider"
-                        t-att-data-id="attribute_id.id"
-                        t-att-data-value-min="attribute and attribute[1][0] or attribute_id.float_min"
-                        t-att-data-value-max="attribute and attribute[1][1] or attribute_id.float_max"
-                        t-att-data-min="attribute_id.float_min"
-                        t-att-data-max="attribute_id.float_max"></div>
+                        t-att-data-id="characteristic_id.id"
+                        t-att-data-value-min="characteristic and characteristic[1][0] or characteristic_id.float_min"
+                        t-att-data-value-max="characteristic and characteristic[1][1] or characteristic_id.float_max"
+                        t-att-data-min="characteristic_id.float_min"
+                        t-att-data-max="characteristic_id.float_max"></div>
                   </li>
                 </t>
               </t>
@@ -659,14 +660,10 @@
                       }'/>
                   </td>
                   <td class="text-center">
-<<<<<<< HEAD
-                      <a t-href="./add_cart/#{ product.id }/"><strong>Add to Cart</strong></a>
-=======
                       <form action="/shop/add_cart/" method="post">
                           <input name="product_id" t-att-value="product.product_variant_ids[0].id" type="hidden"/>
                           <button type="submit" class="btn btn-link"><strong>Add to Cart</strong></button>
                       </form>
->>>>>>> 57505a1b
                   </td>
               </tr>
           </tbody>
@@ -720,112 +717,110 @@
                       <a t-if="not partner" t-attf-href="/web#action=redirect&amp;url=#{ request.httprequest.url }">sign in</a>
                   </small>
               </h3>
-                  <div class="row">
-                      <div t-attf-class="form-group #{error.get('name') and 'has-error' or ''} col-lg-6">
-                          <label class="control-label" for="contact_name">Your Name</label>
-                          <input type="text" name="name" class="form-control" t-att-value="checkout.get('name')"/>
-                      </div>
-                      <div t-attf-class="form-group #{error.get('company') and 'has-error' or ''} col-lg-6">
-                          <label class="control-label" for="company" style="font-weight: normal">Your Company</label>
-                          <input type="text" name="company" class="form-control" t-att-value="checkout.get('company')"/>
-                      </div>
-                      <div t-attf-class="form-group #{error.get('email') and 'has-error' or ''} col-lg-6">
-                          <label class="control-label" for="contact_name">Email</label>
-                          <input type="email" name="email" class="form-control" t-att-value="checkout.get('email')"/>
-                      </div>
-                      <div t-attf-class="form-group #{ error.get('phone') and 'has-error' or ''} col-lg-6">
-                          <label class="control-label" for="phone">Phone</label>
-                          <input type="tel" name="phone" class="form-control" t-att-value="checkout.get('phone')"/>
-                      </div>
-
-                      <div t-attf-class="form-group #{error.get('street') and 'has-error' or ''} col-lg-6">
-                          <label class="control-label" for="street">Street</label>
-                          <input type="text" name="street" class="form-control" t-att-value="checkout.get('street')"/>
-                      </div>
-                      <div class="clearfix"/>
-
-                      <div t-attf-class="form-group #{error.get('city') and 'has-error' or ''} col-lg-6">
-                          <label class="control-label" for="city">City</label>
-                          <input type="text" name="city" class="form-control" t-att-value="checkout.get('city')"/>
-                      </div>
-                      <div t-attf-class="form-group #{error.get('zip') and 'has-error' or ''} col-lg-6">
-                          <label class="control-label" for="zip">Zip / Postal Code</label>
-                          <input type="text" name="zip" class="form-control" t-att-value="checkout.get('zip')"/>
-                      </div>
-                      <div t-attf-class="form-group #{error.get('state_id') and 'has-error' or ''} col-lg-6">
-                          <label class="control-label" for="state_id" style="font-weight: normal">State / Province</label>
-                          <select name="state_id" class="form-control">
-                              <option value="">select...</option>
-                              <t t-foreach="states or []" t-as="state">
-                                  <option t-att-value="state.id" t-att-selected="state.id == checkout.get('state_id')"><t t-esc="state.name"/></option>
-                              </t>
-                          </select>
-                      </div>
-                      <div t-attf-class="form-group #{error.get('country_id') and 'has-error' or ''} col-lg-6">
-                          <label class="control-label" for="contact_name">Country</label>
-                          <select name="country_id" class="form-control">
-                              <option value="">Country...</option>
-                              <t t-foreach="countries or []" t-as="country">
-                                  <option t-att-value="country.id" t-att-selected="country.id == checkout.get('country_id')"><t t-esc="country.name"/></option>
-                              </t>
-                          </select>
-                      </div>
-
-                      <div class="clearfix"/>
-
-                      <div class="form-group col-lg-6">
-                          <label>
-                              <input t-if="not shipping" type="checkbox" name="shipping_different"/>
-                              <input t-if="shipping" type="checkbox" name="shipping_different" checked="1"/>
-                              Ship to a different address
-                          </label>
-                      </div>
-                  </div>
-
-                  <div class="js_shipping row mb16" t-att-style="not shipping and 'display:none' or ''">
-                      <h3 class="oe_shipping col-lg-12 mt16">Shipping Information</h3>
-
-                      <div t-attf-class="form-group #{error.get('shipping_name') and 'has-error' or ''} col-lg-6">
-                          <label class="control-label" for="contact_name">Name (Shipping)</label>
-                          <input type="text" name="shipping_name" class="form-control" t-att-value="checkout.get('shipping_name', '')"/>
-                      </div>
-                      <div t-attf-class="form-group #{error.get('shipping_phone') and 'has-error' or ''} col-lg-6">
-                          <label class="control-label" for="contact_name">Phone</label>
-                          <input type="tel" name="shipping_phone" class="form-control" t-att-value="checkout.get('shipping_phone', '')"/>
-                      </div>
-                      <div t-attf-class="form-group #{error.get('shipping_street') and 'has-error' or ''} col-lg-6">
-                          <label class="control-label" for="contact_name">Street</label>
-                          <input type="text" name="shipping_street" class="form-control" t-att-value="checkout.get('shipping_street', '')"/>
-                      </div>
-                      <div class="clearfix"/>
-                      <div t-attf-class="form-group #{error.get('shipping_city') and 'has-error' or ''} col-lg-6">
-                          <label class="control-label" for="contact_name">City</label>
-                          <input type="text" name="shipping_city" class="form-control" t-att-value="checkout.get('shipping_city', '')"/>
-                      </div>
-                      <div t-attf-class="form-group #{error.get('shipping_zip') and 'has-error' or ''} col-lg-6">
-                          <label class="control-label" for="contact_name">Zip / Postal Code</label>
-                          <input type="text" name="shipping_zip" class="form-control" t-att-value="checkout.get('shipping_zip', '')"/>
-                      </div>
-                      <div t-attf-class="form-group #{error.get('shipping_state_id') and 'has-error' or ''} col-lg-6">
-                          <label class="control-label" for="contact_name" style="font-weight: normal">State / Province</label>
-                          <select name="shipping_state_id" class="form-control">
-                              <option value="">State / Province...</option>
-                              <t t-foreach="states or []" t-as="state">
-                                  <option t-att-value="state.id" t-att-selected="state.id == checkout.get('shipping_state_id')"><t t-esc="state.name"/></option>
-                              </t>
-                          </select>
-                      </div>
-                      <div t-attf-class="form-group #{error.get('shipping_country_id') and 'has-error' or ''} col-lg-6">
-                          <label class="control-label" for="contact_name">Country</label>
-                          <select name="shipping_country_id" class="form-control">
-                              <option value="">Country...</option>
-                              <t t-foreach="countries or []" t-as="country">
-                                  <option t-att-value="country.id" t-att-selected="country.id == checkout.get('shipping_country_id')"><t t-esc="country.name"/></option>
-                              </t>
-                          </select>
-                      </div>
-                  </div>
-                  <button type="submit" class="btn btn-default btn-primary pull-right mb32">Confirm <span class="fa fa-long-arrow-right"/></button>
+              <div class="row">
+                  <div t-attf-class="form-group #{error.get('name') and 'has-error' or ''} col-lg-6">
+                      <label class="control-label" for="contact_name">Your Name</label>
+                      <input type="text" name="name" class="form-control" t-att-value="checkout.get('name')"/>
+                  </div>
+                  <div t-attf-class="form-group #{error.get('company') and 'has-error' or ''} col-lg-6">
+                      <label class="control-label" for="company" style="font-weight: normal">Your Company</label>
+                      <input type="text" name="company" class="form-control" t-att-value="checkout.get('company')"/>
+                  </div>
+                  <div t-attf-class="form-group #{error.get('email') and 'has-error' or ''} col-lg-6">
+                      <label class="control-label" for="contact_name">Email</label>
+                      <input type="email" name="email" class="form-control" t-att-value="checkout.get('email')"/>
+                  </div>
+                  <div t-attf-class="form-group #{error.get('phone') and 'has-error' or ''} col-lg-6">
+                      <label class="control-label" for="phone">Phone</label>
+                      <input type="tel" name="phone" class="form-control" t-att-value="checkout.get('phone')"/>
+                  </div>
+
+                  <div t-attf-class="form-group #{error.get('street') and 'has-error' or ''} col-lg-6">
+                      <label class="control-label" for="street">Street</label>
+                      <input type="text" name="street" class="form-control" t-att-value="checkout.get('street')"/>
+                  </div>
+                  <div class="clearfix"/>
+
+                  <div t-attf-class="form-group #{error.get('city') and 'has-error' or ''} col-lg-6">
+                      <label class="control-label" for="city">City</label>
+                      <input type="text" name="city" class="form-control" t-att-value="checkout.get('city')"/>
+                  </div>
+                  <div t-attf-class="form-group #{error.get('zip') and 'has-error' or ''} col-lg-6">
+                      <label class="control-label" for="zip">Zip / Postal Code</label>
+                      <input type="text" name="zip" class="form-control" t-att-value="checkout.get('zip')"/>
+                  </div>
+                  <div t-attf-class="form-group #{error.get('state_id') and 'has-error' or ''} col-lg-6">
+                      <label class="control-label" for="state_id" style="font-weight: normal">State / Province</label>
+                      <select name="state_id" class="form-control">
+                          <option value="">select...</option>
+                          <t t-foreach="states or []" t-as="state">
+                              <option t-att-value="state.id" t-att-selected="state.id == checkout.get('state_id')"><t t-esc="state.name"/></option>
+                          </t>
+                      </select>
+                  </div>
+                  <div t-attf-class="form-group #{error.get('country_id') and 'has-error' or ''} col-lg-6">
+                      <label class="control-label" for="contact_name">Country</label>
+                      <select name="country_id" class="form-control">
+                          <option value="">Country...</option>
+                          <t t-foreach="countries or []" t-as="country">
+                              <option t-att-value="country.id" t-att-selected="country.id == checkout.get('country_id')"><t t-esc="country.name"/></option>
+                          </t>
+                      </select>
+                  </div>
+
+                  <div class="clearfix"/>
+
+                  <div class="form-group col-lg-6" groups="sale.group_delivery_invoice_address">
+                      <label>
+                          <input type="checkbox" name="shipping_different" t-att-checked="shipping"/>
+                          Ship to a different address
+                      </label>
+                  </div>
+              </div>
+              <div class="js_shipping row mb16" t-att-style="not shipping and 'display:none' or ''" groups="sale.group_delivery_invoice_address">
+                  <h3 class="oe_shipping col-lg-12 mt16">Shipping Information</h3>
+
+                  <div t-attf-class="form-group #{error.get('shipping_name') and 'has-error' or ''} col-lg-6">
+                      <label class="control-label" for="contact_name">Name (Shipping)</label>
+                      <input type="text" name="shipping_name" class="form-control" t-att-value="checkout.get('shipping_name', '')"/>
+                  </div>
+                  <div t-attf-class="form-group #{error.get('shipping_phone') and 'has-error' or ''} col-lg-6">
+                      <label class="control-label" for="contact_name">Phone</label>
+                      <input type="tel" name="shipping_phone" class="form-control" t-att-value="checkout.get('shipping_phone', '')"/>
+                  </div>
+                  <div t-attf-class="form-group #{error.get('shipping_street') and 'has-error' or ''} col-lg-6">
+                      <label class="control-label" for="contact_name">Street</label>
+                      <input type="text" name="shipping_street" class="form-control" t-att-value="checkout.get('shipping_street', '')"/>
+                  </div>
+                  <div class="clearfix"/>
+                  <div t-attf-class="form-group #{error.get('shipping_city') and 'has-error' or ''} col-lg-6">
+                      <label class="control-label" for="contact_name">City</label>
+                      <input type="text" name="shipping_city" class="form-control" t-att-value="checkout.get('shipping_city', '')"/>
+                  </div>
+                  <div t-attf-class="form-group #{error.get('shipping_zip') and 'has-error' or ''} col-lg-6">
+                      <label class="control-label" for="contact_name">Zip / Postal Code</label>
+                      <input type="text" name="shipping_zip" class="form-control" t-att-value="checkout.get('shipping_zip', '')"/>
+                  </div>
+                  <div t-attf-class="form-group #{error.get('shipping_state_id') and 'has-error' or ''} col-lg-6">
+                      <label class="control-label" for="contact_name" style="font-weight: normal">State / Province</label>
+                      <select name="shipping_state_id" class="form-control">
+                          <option value="">State / Province...</option>
+                          <t t-foreach="states or []" t-as="state">
+                              <option t-att-value="state.id" t-att-selected="state.id == checkout.get('shipping_state_id')"><t t-esc="state.name"/></option>
+                          </t>
+                      </select>
+                  </div>
+                  <div t-attf-class="form-group #{error.get('shipping_country_id') and 'has-error' or ''} col-lg-6">
+                      <label class="control-label" for="contact_name">Country</label>
+                      <select name="shipping_country_id" class="form-control">
+                          <option value="">Country...</option>
+                          <t t-foreach="countries or []" t-as="country">
+                              <option t-att-value="country.id" t-att-selected="country.id == checkout.get('shipping_country_id')"><t t-esc="country.name"/></option>
+                          </t>
+                      </select>
+                  </div>
+              </div>
+              <button type="submit" class="btn btn-default btn-primary pull-right mb32">Confirm <span class="fa fa-long-arrow-right"/></button>
           </div>
           <div class="col-lg-offset-1 col-lg-3 text-muted">
               <h3 class="page-header mt16">Your Order <small><a href="/shop/mycart"><span class="fa fa-arrow-right"/> change</a></small></h3>
@@ -926,19 +921,19 @@
                 <div>
                   <a href="/shop/checkout"><span class="fa fa-arrow-right"/> Change Address</a>
                 </div>
-
-                <h4 class="mt32">Ship To:</h4>
-                <t t-if="website_sale_order.partner_shipping_id and website_sale_order.partner_shipping_id.id != website_sale_order.partner_invoice_id.id">
-                  <div t-field="order.partner_shipping_id" t-field-options='{
-                    "widget": "contact",
-                    "fields": ["address", "name", "phone"]
-                    }'/>
+                <t groups="sale.group_delivery_invoice_address">
+                    <h4 class="mt32">Ship To:</h4>
+                    <t t-if="website_sale_order.partner_shipping_id and website_sale_order.partner_shipping_id.id != website_sale_order.partner_invoice_id.id">
+                      <div t-field="order.partner_shipping_id" t-field-options='{
+                        "widget": "contact",
+                        "fields": ["address", "name", "phone"]
+                        }'/>
+                    </t>
+                    <address t-if="website_sale_order.partner_shipping_id.id == website_sale_order.partner_invoice_id.id">Ship to the same address</address>
+                    <div class="mb32">
+                      <a href="/shop/checkout"><span class="fa fa-arrow-right"/> Change Address</a>
+                    </div>
                 </t>
-                <address t-if="website_sale_order.partner_shipping_id.id == website_sale_order.partner_invoice_id.id">Ship to the same address</address>
-                <div class="mb32">
-                  <a href="/shop/checkout"><span class="fa fa-arrow-right"/> Change Address</a>
-                </div>
-
             </div>
           </div>
 
@@ -1000,14 +995,16 @@
                     "widget": "contact",
                     "fields": ["address", "name", "phone", "email"]
                     }'/>
-                <h4 class="mt32">Ship To:</h4>
-                <t t-if="order.partner_shipping_id and order.partner_shipping_id.id != order.partner_invoice_id.id">
-                  <div t-field="order.partner_shipping_id" t-field-options='{
-                    "widget": "contact",
-                    "fields": ["address", "name", "phone"]
-                    }'/>
+                <t groups="sale.group_delivery_invoice_address">
+                    <h4 class="mt32">Ship To:</h4>
+                    <t t-if="order.partner_shipping_id and order.partner_shipping_id.id != order.partner_invoice_id.id">
+                      <div t-field="order.partner_shipping_id" t-field-options='{
+                        "widget": "contact",
+                        "fields": ["address", "name", "phone"]
+                        }'/>
+                    </t>
+                    <address t-if="order.partner_shipping_id.id == order.partner_invoice_id.id">Ship to the same address</address>
                 </t>
-                <address t-if="order.partner_shipping_id.id == order.partner_invoice_id.id">Ship to the same address</address>
               </div>
           </div>
 
