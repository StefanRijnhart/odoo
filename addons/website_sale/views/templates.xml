--- conflicted
+++ resolved
@@ -936,7 +936,6 @@
         </t>
     </template>
 
-<<<<<<< HEAD
     <template id="cart_popover" name="Cart Popover">
         <div t-if="not website_sale_order or not website_sale_order.website_order_line" class="well well-lg">
                   Your cart is empty!
@@ -955,107 +954,6 @@
                         <small>Qty: <t t-esc="int(line.product_uom_qty)" /></small>
                     </div>
                 </div>
-=======
-                  <div class="clearfix"/>
-
-                  <div t-if="not only_services" class="form-group col-lg-12">
-                      <label>Shipping</label>
-                      <select name="shipping_id" class="form-control">
-                          <option value="0">Ship to the same address</option>
-                          <t t-foreach="shippings" t-as="shipping">
-                              <option t-att-value="shipping.id" t-att-selected="shipping.id == shipping_id"
-                                t-att-data-shipping_name="shipping.name"
-                                t-att-data-shipping_phone="shipping.phone"
-                                t-att-data-shipping_street="shipping.street"
-                                t-att-data-shipping_city="shipping.city"
-                                t-att-data-shipping_zip="shipping.zip"
-                                t-att-data-shipping_state_id="shipping.state_id and shipping.state_id.id"
-                                t-att-data-shipping_country_id="shipping.country_id and shipping.country_id.id"
-                                ><t t-esc="', '.join('\n'.join(shipping.name_get()[0][1].split(',')).split('\n')[1:])"/></option>
-                          </t>
-                          <option value="-1" t-att-selected="error and len(error) > 0 and shipping_id == -1">-- Create a new address --</option>
-                      </select>
-                  </div>
-              </div>
-              <div t-if="not only_services" class="js_shipping row mb16" t-att-style="not shipping_id and 'display:none' or ''">
-                  <h3 class="oe_shipping col-lg-12 mt16">Shipping Information</h3>
-
-                  <div t-attf-class="form-group #{error.get('shipping_name') and 'has-error' or ''} col-lg-6">
-                      <label class="control-label" for="shipping_name">Name (Shipping)</label>
-                      <input type="text" name="shipping_name" class="form-control" t-att-value="checkout.get('shipping_name', '')" t-att-readonly="'readonly' if shipping_id &gt;= 0 else ''"/>
-                  </div>
-                  <div t-attf-class="form-group #{error.get('shipping_phone') and 'has-error' or ''} col-lg-6">
-                      <label class="control-label" for="shipping_phone">Phone</label>
-                      <input type="tel" name="shipping_phone" class="form-control" t-att-value="checkout.get('shipping_phone', '')" t-att-readonly="  'readonly' if shipping_id &gt;= 0 else ''"/>
-                  </div>
-                  <div t-attf-class="form-group #{error.get('shipping_street') and 'has-error' or ''} col-lg-6">
-                      <label class="control-label" for="shipping_street">Street</label>
-                      <input type="text" name="shipping_street" class="form-control" t-att-value="checkout.get('shipping_street', '')" t-att-readonly=" 'readonly' if shipping_id &gt;= 0 else ''"/>
-                  </div>
-                  <div class="clearfix"/>
-                  <div t-attf-class="form-group #{error.get('shipping_city') and 'has-error' or ''} col-lg-6">
-                      <label class="control-label" for="shipping_city">City</label>
-                      <input type="text" name="shipping_city" class="form-control" t-att-value="checkout.get('shipping_city', '')" t-att-readonly=" 'readonly' if shipping_id &gt;= 0 else ''"/>
-                  </div>
-                  <div t-attf-class="form-group #{error.get('shipping_zip') and 'has-error' or ''} col-lg-6">
-                      <label class="control-label label-optional" for="shipping_zip">Zip / Postal Code</label>
-                      <input type="text" name="shipping_zip" class="form-control" t-att-value="checkout.get('shipping_zip', '')" t-att-readonly=" 'readonly' if shipping_id &gt;= 0 else ''"/>
-                  </div>
-                  <div t-attf-class="form-group #{error.get('shipping_country_id') and 'has-error' or ''} col-lg-6">
-                      <label class="control-label" for="shipping_country_id">Country</label>
-                      <select name="shipping_country_id" class="form-control" t-att-disabled="  'disabled' if shipping_id &gt;= 0 else ''">
-                          <option value="">Country...</option>
-                          <t t-foreach="countries or []" t-as="country">
-                              <option t-att-value="country.id" t-att-selected="country.id == checkout.get('shipping_country_id')"><t t-esc="country.name"/></option>
-                          </t>
-                      </select>
-                  </div>
-                  <div t-attf-class="form-group #{error.get('shipping_state_id') and 'has-error' or ''} col-lg-6">
-                      <label class="control-label label-optional" for="shipping_state_id">State / Province</label>
-                      <select name="shipping_state_id" class="form-control" t-att-disabled="  'disabled' if shipping_id &gt;= 0 else ''">
-                          <option value="">State / Province...</option>
-                          <t t-foreach="states or []" t-as="state">
-                              <option t-att-value="state.id" style="display:none;" t-att-data-country_id="state.country_id.id" t-att-selected="state.id == checkout.get('shipping_state_id')"><t t-esc="state.name"/></option>
-                          </t>
-                      </select>
-                  </div>
-              </div>
-              <div class="clearfix">
-                <a href="/shop/cart" class="btn btn-default mb32"><span class="fa fa-long-arrow-left"/> Return to Cart</a>
-                <a class="btn btn-default btn-primary pull-right mb32 a-submit a-submit-disable a-submit-loading">Confirm <span class="fa fa-long-arrow-right"/></a>
-              </div>
-          </div>
-          <div class="col-lg-offset-1 col-lg-3 col-md-3 text-muted">
-              <h3 class="page-header mt16">Your Order <small><a href="/shop/cart"><span class="fa fa-arrow-right"/> change</a></small></h3>
-              <t t-set="website_sale_order" t-value="website.sale_get_order()"/>
-              <t t-call="website_sale.total"/>
-          </div>
-      </div>
-      </form>
-    </div>
-    </div>
-  </t>
-</template>
-
-<!-- /shop/payment -->
-
-<template id="payment">
-  <t t-call="website.layout">
-      <t t-set="additional_title">Shop - Select Payment Method</t>
-      <div id="wrap">
-        <div class="container oe_website_sale">
-          <t t-call="website_sale.wizard_checkout">
-            <t t-set="step" t-value="40"/>
-          </t>
-          <h1 class="mb32">Validate Order</h1>
-          <div class="row">
-          <div class="col-lg-8 col-sm-9">
-              <t t-foreach="errors" t-as="error">
-              <div class="alert alert-danger" t-if="error">
-                <h4><t t-esc="error[0]"/></h4>
-                <t t-esc="error[1]"/>
-              </div>
->>>>>>> 50322783
             </t>
             <div class="text-center">
                 <span class="h5">
@@ -1360,7 +1258,7 @@
                                         <a t-att-href="mode == ('new', 'billing') and '/shop/cart' or '/shop/checkout'" class="btn btn-default mb32">
                                             <span class="fa fa-long-arrow-left" /> Back
                                         </a>
-                                        <a class="btn btn-default btn-primary pull-right mb32 a-submit">
+                                        <a class="btn btn-default btn-primary pull-right mb32 a-submit a-submit-disable a-submit-loading">
                                             <span>Next </span><span class="fa fa-long-arrow-right" />
                                         </a>
                                     </div>
