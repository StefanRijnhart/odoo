--- conflicted
+++ resolved
@@ -107,15 +107,8 @@
 
     <template id="product_card">
         <div class="media oe_product span3">
-<<<<<<< HEAD
-            <a t-att-href="'/shop/product/%%s' %% product.id"><h4 class="media-heading"><span t-record="product" t-field="name"><t t-esc="product.name"/></span></h4></a>
-            <a class="pull-left" t-att-href="'/shop/product/%%s' %% product.id">
-                <img class="media-object" t-att-src="'data:image/png;base64,' + product.image"/>
-            </a>
-=======
             <a t-att-href="'/shop/product/%%s' %% product.id"><h4 class="media-heading"><span t-field="product.name"><t t-esc="product.name"/></span></h4></a>
             <a class="pull-left" t-att-href="'/shop/product/%%s' %% product.id"><img class="media-object" t-att-src="'data:image/png;base64,' + product.image"/></a>
->>>>>>> fb738110
             <div class="media-body">
                 <div class="oe_ecommerce_description" t-field="product.description_sale"><t t-esc="product.description_sale"/></div>
                 <div class="oe_ecommerce_price"><span><span t-field="product.list_price"><t t-esc="product.list_price"/></span>€</span></div>
@@ -148,15 +141,11 @@
             <t t-set="title">Product</t>
             <t t-set="shop_content">
                 <div class="oe_product_detail">
-<<<<<<< HEAD
                     <a href="#" t-att-data-id="product.id" class="pull-right" t-if="editable">
                         <span t-att-class="'label label-success js_unpublish %%s' %% (not product.website_published and 'hidden' or '')">Click to Unpublish</span>
                         <span t-att-class="'label label-important js_publish %%s' %% (product.website_published and 'hidden' or '')">Click to Publish</span>
                     </a>
-                    <h1><span t-record="product" t-field="name"><t t-esc="product.name"/></span></h1>
-=======
                     <h1 t-field="product.name"></h1>
->>>>>>> fb738110
                     <div class="oe_button_cart">
                         <button t-att-class="'btn btn-inverse %%s' %% (not quantity and 'oe_hidden' or '')" t-att-data-id="product.id">Remove one</button>
                         <button t-att-class="'btn %%s' %% (quantity and 'btn-success' or 'btn-primary')" t-att-data-id="product.id">Add to cart
