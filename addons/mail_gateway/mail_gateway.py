# -*- coding: utf-8 -*-
##############################################################################
#
#    OpenERP, Open Source Management Solution
#    Copyright (C) 2004-2010 Tiny SPRL (<http://tiny.be>)
#
#    This program is free software: you can redistribute it and/or modify
#    it under the terms of the GNU Affero General Public License as
#    published by the Free Software Foundation, either version 3 of the
#    License, or (at your option) any later version
#
#    This program is distributed in the hope that it will be useful,
#    but WITHOUT ANY WARRANTY; without even the implied warranty of
#    MERCHANTABILITY or FITNESS FOR A PARTICULAR PURPOSE.  See the
#    GNU Affero General Public License for more details
#
#    You should have received a copy of the GNU Affero General Public License
#    along with this program.  If not, see <http://www.gnu.org/licenses/>
#
##############################################################################

from osv import osv, fields
import time
import tools
import binascii
import email
from email.header import decode_header
import base64
import re
from tools.translate import _
import logging
import xmlrpclib

_logger = logging.getLogger('mailgate')

class mailgate_thread(osv.osv):
    '''
    Mailgateway Thread
    '''
    _name = 'mailgate.thread'
    _description = 'Mailgateway Thread'

    _columns = {
        'message_ids': fields.one2many('mailgate.message', 'res_id', 'Messages', readonly=True),
    }

    def copy(self, cr, uid, id, default=None, context=None):
        """
        Overrides orm copy method.
        @param self: the object pointer
        @param cr: the current row, from the database cursor,
        @param uid: the current user’s ID for security checks,
        @param id: Id of mailgate thread
        @param default: Dictionary of default values for copy.
        @param context: A standard dictionary for contextual values
        """
        if context is None:
            context = {}
        if default is None:
            default = {}

        default.update({
<<<<<<< HEAD
                    'message_ids': [],
                    'date_closed': False,
                    'date_open': False
                })
=======
            'message_ids': [],
            'date_closed': False,
            'date_open': False
        })
>>>>>>> 558352fb
        return super(mailgate_thread, self).copy(cr, uid, id, default, context=context)

    def message_new(self, cr, uid, msg, context):
        raise Exception, _('Method is not implemented')

    def message_update(self, cr, uid, ids, vals={}, msg="", default_act='pending', context={}):
        raise Exception, _('Method is not implemented')

    def message_followers(self, cr, uid, ids, context=None):
        """ Get a list of emails of the people following this thread
        """
        res = {}
        if isinstance(ids, (str, int, long)):
            ids = [long(ids)]
        for thread in self.browse(cr, uid, ids, context=context):
            l=[]
            for message in thread.message_ids:
                l.append((message.user_id and message.user_id.email) or '')
                l.append(message.email_from or '')
                l.append(message.email_cc or '')
            res[thread.id] = l
        return res

    def msg_send(self, cr, uid, id, *args, **argv):
        raise Exception, _('Method is not implemented')

    def history(self, cr, uid, cases, keyword, history=False, subject=None, email=False, details=None, \
                    email_from=False, message_id=False, references=None, attach=None, email_cc=None, \
                    email_bcc=None, email_date=None, context=None):
        """
        @param self: The object pointer
        @param cr: the current row, from the database cursor,
        @param uid: the current user’s ID for security checks,
        @param cases: a browse record list
        @param keyword: Case action keyword e.g.: If case is closed "Close" keyword is used
        @param history: Value True/False, If True it makes entry in case History otherwise in Case Log
        @param email: Email-To / Recipient address
        @param email_from: Email From / Sender address if any
        @param email_cc: Comma-Separated list of Carbon Copy Emails To addresse if any
        @param email_bcc: Comma-Separated list of Blind Carbon Copy Emails To addresses if any
        @param email_date: Email Date string if different from now, in server Timezone
        @param details: Description, Details of case history if any
        @param atach: Attachment sent in email
        @param context: A standard dictionary for contextual values"""
        if context is None:
            context = {}
        if attach is None:
            attach = []

        # The mailgate sends the ids of the cases and not the object list

        if all(isinstance(case_id, (int, long)) for case_id in cases):
            cases = self.browse(cr, uid, cases, context=context)

        att_obj = self.pool.get('ir.attachment')
        obj = self.pool.get('mailgate.message')

        for case in cases:
            attachments = []
            for att in attach:
                    attachments.append(att_obj.create(cr, uid, {'name': att[0], 'datas': base64.encodestring(att[1])}))

            partner_id = hasattr(case, 'partner_id') and (case.partner_id and case.partner_id.id or False) or False
            if not partner_id and case._name == 'res.partner':
                partner_id = case.id
            data = {
                'name': keyword,
                'user_id': uid,
                'model' : case._name,
                'partner_id': partner_id,
                'res_id': case.id,
                'date': time.strftime('%Y-%m-%d %H:%M:%S'),
                'message_id': message_id, 
                'description': details or (hasattr(case, 'description') and case.description or False), 
                'attachment_ids': [(6, 0, attachments)]
            }

            if history:
<<<<<<< HEAD
                for att in attach:
                    attachments.append(att_obj.create(cr, uid, {'name': att[0], 'datas': base64.encodestring(att[1])}))

=======
>>>>>>> 558352fb
                for param in (email, email_cc, email_bcc):
                    if isinstance(param, list):
                        param = ", ".join(param)

                data = {
                    'name': subject or _('History'),
                    'history': True,
                    'user_id': uid,
                    'model' : case._name,
                    'res_id': case.id,
                    'date': email_date or time.strftime('%Y-%m-%d %H:%M:%S'),
                    'description': details or (hasattr(case, 'description') and case.description or False),
                    'email_to': email,
                    'email_from': email_from or \
                        (hasattr(case, 'user_id') and case.user_id and case.user_id.address_id and \
                         case.user_id.address_id.email),
                    'email_cc': email_cc,
                    'email_bcc': email_bcc,
                    'partner_id': partner_id,
                    'references': references,
                    'message_id': message_id,
                    'attachment_ids': [(6, 0, attachments)]
                }
            obj.create(cr, uid, data, context=context)
        return True
mailgate_thread()

def format_date_tz(date, tz=None):
    if not date:
        return 'n/a'
    format = tools.DEFAULT_SERVER_DATETIME_FORMAT
    return tools.server_to_local_timestamp(date, format, format, tz)

class mailgate_message(osv.osv):
    '''
    Mailgateway Message
    '''
    def truncate_data(self, cr, uid, data, context=None):
        data_list = data and data.split('\n') or []
        if len(data_list) > 3:
            res = '\n\t'.join(data_list[:3]) + '...'
        else:
            res = '\n\t'.join(data_list)
        return res

    def _get_display_text(self, cr, uid, ids, name, arg, context=None):
        if context is None:
            context = {}
        tz = context.get('tz')
        result = {}
        for message in self.browse(cr, uid, ids, context=context):
            msg_txt = ''
            if message.history:
                msg_txt += (message.email_from or '/') + _(' wrote on ') + format_date_tz(message.date, tz) + ':\n\t'
                if message.description:
                    msg_txt += self.truncate_data(cr, uid, message.description, context=context)
            else:
                msg_txt = (message.user_id.name or '/') + _(' on ') + format_date_tz(message.date, tz) + ':\n\t'
                if message.name == _('Opportunity'):
                    msg_txt += _("Converted to Opportunity")
                elif message.name == _('Note'):
                    msg_txt = (message.user_id.name or '/') + _(' added note on ') + format_date_tz(message.date, tz) + ':\n\t'
                    msg_txt += self.truncate_data(cr, uid, message.description, context=context)
                else:
                    msg_txt += _("Changed Status to: ") + message.name
            result[message.id] = msg_txt
        return result

    _name = 'mailgate.message'
    _description = 'Mailgateway Message'
    _order = 'date desc'
    _columns = {
        'name':fields.text('Subject'),
        'model': fields.char('Object Name', size=128, select=1),
        'res_id': fields.integer('Resource ID', select=1),
        'ref_id': fields.char('Reference Id', size=256, help="Message Id in Email Server.", select=True),
        'date': fields.datetime('Date'),
        'history': fields.boolean('Is History?'),
        'user_id': fields.many2one('res.users', 'User Responsible'),
        'message': fields.text('Description'),
        'email_from': fields.char('From', size=128, help="Email From"),
        'email_to': fields.char('To', help="Email Recipients", size=256),
        'email_cc': fields.char('Cc', help="Carbon Copy Email Recipients", size=256),
        'email_bcc': fields.char('Bcc', help='Blind Carbon Copy Email Recipients', size=256),
        'message_id': fields.char('Message Id', size=1024, help="Message Id on Email.", select=True),
        'references': fields.text('References', help="References emails."),
        'description': fields.text('Description'),
        'partner_id': fields.many2one('res.partner', 'Partner', required=False),
<<<<<<< HEAD
        'attachment_ids': fields.many2many('ir.attachment', 'message_attachment_rel', 'message_id', 'attachment_id', 'Attachments', readonly=True),
=======
        'attachment_ids': fields.many2many('ir.attachment', 'message_attachment_rel', 'message_id', 'attachment_id', 'Attachments'),
>>>>>>> 558352fb
        'display_text': fields.function(_get_display_text, method=True, type='text', size="512", string='Display Text'),
    }

    def init(self, cr):
        cr.execute("""SELECT indexname
                      FROM pg_indexes
                      WHERE indexname = 'mailgate_message_res_id_model_idx'""")
        if not cr.fetchone():
            cr.execute("""CREATE INDEX mailgate_message_res_id_model_idx
                          ON mailgate_message (model, res_id)""")

mailgate_message()

class mailgate_tool(osv.osv_memory):

    _name = 'email.server.tools'
    _description = "Email Server Tools"

    def _decode_header(self, text):
        """Returns unicode() string conversion of the the given encoded smtp header"""
        if text:
            text = decode_header(text.replace('\r', ''))
            return ''.join([tools.ustr(x[0], x[1]) for x in text])

    def to_email(self,text):
        return re.findall(r'([^ ,<@]+@[^> ,]+)',text)

    def history(self, cr, uid, model, res_ids, msg, attach, context=None):
        """This function creates history for mails fetched
        @param self: The object pointer
        @param cr: the current row, from the database cursor,
        @param uid: the current user’s ID for security checks,
        @param model: OpenObject Model
        @param res_ids: Ids of the record of OpenObject model created
        @param msg: Email details
        @param attach: Email attachments
        """
        if isinstance(res_ids, (int, long)):
            res_ids = [res_ids]

        msg_pool = self.pool.get('mailgate.message')
        for res_id in res_ids:
            case = self.pool.get(model).browse(cr, uid, res_id, context=context)
            partner_id = hasattr(case, 'partner_id') and (case.partner_id and case.partner_id.id or False) or False
            if not partner_id and model == 'res.partner':
                partner_id = res_id
            msg_data = {
<<<<<<< HEAD
                        'name': msg.get('subject', 'No subject'),
                        'date': msg.get('date'),
                        'description': msg.get('body', msg.get('from')),
                        'history': True,
                        'res_model': model,
                        'email_cc': msg.get('cc'),
                        'email_from': msg.get('from'),
                        'email_to': msg.get('to'),
                        'message_id': msg.get('message-id'),
                        'references': msg.get('references') or msg.get('in-reply-to'),
                        'res_id': res_id,
                        'user_id': uid,
                        'attachment_ids': [(6, 0, attach)]
=======
                'name': msg.get('subject', 'No subject'),
                'date': msg.get('date'),
                'description': msg.get('body', msg.get('from')),
                'history': True,
                'partner_id': partner_id,
                'res_model': model,
                'email_cc': msg.get('cc'),
                'email_from': msg.get('from'),
                'email_to': msg.get('to'),
                'message_id': msg.get('message-id'),
                'references': msg.get('references') or msg.get('in-reply-to'),
                'res_id': res_id,
                'user_id': uid,
                'attachment_ids': [(6, 0, attach)]
>>>>>>> 558352fb
            }
            msg_pool.create(cr, uid, msg_data, context=context)
        return True

    def email_forward(self, cr, uid, model, res_ids, msg, email_error=False, context=None):
        """Sends an email to all people following the thread
        @param res_id: Id of the record of OpenObject model created from the email message
        @param msg: email.message.Message to forward
        @param email_error: Default Email address in case of any Problem
        """
        model_pool = self.pool.get(model)

        for res in model_pool.browse(cr, uid, res_ids, context=context):
            message_followers = model_pool.message_followers(cr, uid, [res.id])[res.id]
            message_followers_emails = self.to_email(','.join(filter(None, message_followers)))
            message_recipients = self.to_email(','.join(filter(None,
                                                         [self._decode_header(msg['from']),
                                                         self._decode_header(msg['to']),
                                                         self._decode_header(msg['cc'])])))
            message_forward = [i for i in message_followers_emails if (i and (i not in message_recipients))]

            if message_forward:
                # TODO: we need an interface for this for all types of objects, not just leads
                if hasattr(res, 'section_id'):
                    del msg['reply-to']
                    msg['reply-to'] = res.section_id.reply_to

                smtp_from = self.to_email(msg['from'])
                if not tools.misc._email_send(smtp_from, message_forward, msg, openobject_id=res.id) and email_error:
                    subj = msg['subject']
                    del msg['subject'], msg['to'], msg['cc'], msg['bcc']
                    msg['subject'] = '[OpenERP-Forward-Failed] %s' % subj
                    msg['to'] = email_error
                    tools.misc._email_send(smtp_from, self.to_email(email_error), msg, openobject_id=res.id)

    def process_email(self, cr, uid, model, message, attach=True, context=None):
        """This function Processes email and create record for given OpenERP model
        @param self: The object pointer
        @param cr: the current row, from the database cursor,
        @param uid: the current user’s ID for security checks,
        @param model: OpenObject Model
        @param message: Email details, passed as a string or an xmlrpclib.Binary
        @param attach: Email attachments
        @param context: A standard dictionary for contextual values"""

        # extract message bytes, we are forced to pass the message as binary because
        # we don't know its encoding until we parse its headers and hence can't
        # convert it to utf-8 for transport between the mailgate script and here.
        if isinstance(message, xmlrpclib.Binary):
            message = str(message.data)

        if not context:
            context = {}
        model_pool = self.pool.get(model)
        res_id = False
        # Create New Record into particular model
        def create_record(msg):
            att_ids = []
            if hasattr(model_pool, 'message_new'):
                res_id = model_pool.message_new(cr, uid, msg, context)
            else:
                data = {
                    'name': msg.get('subject'),
                    'email_from': msg.get('from'),
                    'email_cc': msg.get('cc'),
                    'user_id': False,
                    'description': msg.get('body'),
                    'state' : 'draft',
                }
                data.update(self.get_partner(cr, uid, msg.get('from'), context=context))
                res_id = model_pool.create(cr, uid, data, context=context)

                if attach:
                    for attachment in msg.get('attachments', []):
                        data_attach = {
                            'name': attachment,
                            'datas': binascii.b2a_base64(str(attachments.get(attachment))),
                            'datas_fname': attachment,
                            'description': 'Mail attachment',
                            'res_model': model,
                            'res_id': res_id,
                        }
                        att_ids.append(self.pool.get('ir.attachment').create(cr, uid, data_attach))

            return res_id, att_ids

        # Warning: message_from_string doesn't always work correctly on unicode,
        # we must use utf-8 strings here :-(
        if isinstance(message, unicode):
            message = message.encode('utf-8')
        msg_txt = email.message_from_string(message)
        message_id = msg_txt.get('message-id', False)
        msg = {}

        if not message_id:
            # Very unusual situation, be we should be fault-tolerant here
            message_id = time.time()
            msg_txt['message-id'] = message_id
            _logger.info('Message without message-id, generating a random one: %s', message_id)

        fields = msg_txt.keys()
        msg['id'] = message_id
        msg['message-id'] = message_id

        if 'Subject' in fields:
            msg['subject'] = self._decode_header(msg_txt.get('Subject'))

        if 'Content-Type' in fields:
            msg['content-type'] = msg_txt.get('Content-Type')

        if 'From' in fields:
            msg['from'] = self._decode_header(msg_txt.get('From'))

        if 'Delivered-To' in fields:
            msg['to'] = self._decode_header(msg_txt.get('Delivered-To'))

        if 'CC' in fields:
            msg['cc'] = self._decode_header(msg_txt.get('CC'))

        if 'Reply-to' in fields:
            msg['reply'] = self._decode_header(msg_txt.get('Reply-To'))

        if 'Date' in fields:
            msg['date'] = self._decode_header(msg_txt.get('Date'))

        if 'Content-Transfer-Encoding' in fields:
            msg['encoding'] = msg_txt.get('Content-Transfer-Encoding')

        if 'References' in fields:
            msg['references'] = msg_txt.get('References')

        if 'In-Reply-To' in fields:
            msg['in-reply-to'] = msg_txt.get('In-Reply-To')

        if 'X-Priority' in fields:
            msg['priority'] = msg_txt.get('X-Priority', '3 (Normal)').split(' ')[0]

        if not msg_txt.is_multipart() or 'text/plain' in msg.get('Content-Type', ''):
            encoding = msg_txt.get_content_charset()
            body = msg_txt.get_payload(decode=True)
            msg['body'] = tools.ustr(body, encoding)

        attachments = {}
        has_plain_text = False
        if msg_txt.is_multipart() or 'multipart/alternative' in msg.get('content-type', ''):
            body = ""
            for part in msg_txt.walk():
                if part.get_content_maintype() == 'multipart':
                    continue

                encoding = part.get_content_charset()
                filename = part.get_filename()
                if part.get_content_maintype()=='text':
                    content = part.get_payload(decode=True)
                    if filename:
                        attachments[filename] = content
                    elif not has_plain_text:
                        # main content parts should have 'text' maintype
                        # and no filename. we ignore the html part if
                        # there is already a plaintext part without filename,
                        # because presumably these are alternatives.
                        content = tools.ustr(content, encoding)
                        if part.get_content_subtype() == 'html':
                            body = tools.ustr(tools.html2plaintext(content))
                        elif part.get_content_subtype() == 'plain':
                            body = content
                            has_plain_text = True
                elif part.get_content_maintype() in ('application', 'image'):
                    if filename :
                        attachments[filename] = part.get_payload(decode=True)
                    else:
                        res = part.get_payload(decode=True)
                        body += tools.ustr(res, encoding)

            msg['body'] = body
            msg['attachments'] = attachments
        res_ids = []
        attachment_ids = []
        new_res_id = False
        if msg.get('references') or msg.get('in-reply-to'):
            references = msg.get('references') or msg.get('in-reply-to')
            if '\r\n' in references:
                references = references.split('\r\n')
            else:
                references = references.split(' ')
            for ref in references:
                ref = ref.strip()
                res_id = tools.misc.reference_re.search(ref)
                if res_id:
                    res_id = res_id.group(1)
                else:
                    res_id = tools.misc.res_re.search(msg['subject'])
                    if res_id:
                        res_id = res_id.group(1)
                if res_id:
                    res_id = int(res_id)
                    model_pool = self.pool.get(model)
                    if model_pool.exists(cr, uid, res_id):
                        res_ids.append(res_id)
                        if hasattr(model_pool, 'message_update'):
                            model_pool.message_update(cr, uid, [res_id], {}, msg, context=context)
                        else:
                            raise NotImplementedError('model %s does not support updating records, mailgate API method message_update() is missing'%model)

        if not len(res_ids):
            new_res_id, attachment_ids = create_record(msg)
            res_ids = [new_res_id]
        # Store messages
        context.update({'model' : model})
        if hasattr(model_pool, 'history'):
            model_pool.history(cr, uid, res_ids, _('receive'), history=True,
                            subject = msg.get('subject'),
                            email = msg.get('to'),
                            details = msg.get('body'),
                            email_from = msg.get('from'),
                            email_cc = msg.get('cc'),
                            message_id = msg.get('message-id'),
                            references = msg.get('references', False) or msg.get('in-reply-to', False),
                            attach = attachments.items(),
                            context = context)
        else:
            self.history(cr, uid, model, res_ids, msg, attachment_ids, context=context)
        self.email_forward(cr, uid, model, res_ids, msg_txt)
        return new_res_id

    def get_partner(self, cr, uid, from_email, context=None):
        """This function returns partner Id based on email passed
        @param self: The object pointer
        @param cr: the current row, from the database cursor,
        @param uid: the current user’s ID for security checks
        @param from_email: email address based on that function will search for the correct
        """
        address_pool = self.pool.get('res.partner.address')
        res = {
            'partner_address_id': False,
            'partner_id': False
        }
        from_email = self.to_email(from_email)[0]
        address_ids = address_pool.search(cr, uid, [('email', 'like', from_email)])
        if address_ids:
            address = address_pool.browse(cr, uid, address_ids[0])
            res['partner_address_id'] = address_ids[0]
            res['partner_id'] = address.partner_id.id

        return res

mailgate_tool()<|MERGE_RESOLUTION|>--- conflicted
+++ resolved
@@ -60,17 +60,10 @@
             default = {}
 
         default.update({
-<<<<<<< HEAD
-                    'message_ids': [],
-                    'date_closed': False,
-                    'date_open': False
-                })
-=======
             'message_ids': [],
             'date_closed': False,
             'date_open': False
         })
->>>>>>> 558352fb
         return super(mailgate_thread, self).copy(cr, uid, id, default, context=context)
 
     def message_new(self, cr, uid, msg, context):
@@ -143,18 +136,12 @@
                 'partner_id': partner_id,
                 'res_id': case.id,
                 'date': time.strftime('%Y-%m-%d %H:%M:%S'),
-                'message_id': message_id, 
-                'description': details or (hasattr(case, 'description') and case.description or False), 
+                'message_id': message_id,
+                'description': details or (hasattr(case, 'description') and case.description or False),
                 'attachment_ids': [(6, 0, attachments)]
             }
 
             if history:
-<<<<<<< HEAD
-                for att in attach:
-                    attachments.append(att_obj.create(cr, uid, {'name': att[0], 'datas': base64.encodestring(att[1])}))
-
-=======
->>>>>>> 558352fb
                 for param in (email, email_cc, email_bcc):
                     if isinstance(param, list):
                         param = ", ".join(param)
@@ -243,11 +230,7 @@
         'references': fields.text('References', help="References emails."),
         'description': fields.text('Description'),
         'partner_id': fields.many2one('res.partner', 'Partner', required=False),
-<<<<<<< HEAD
-        'attachment_ids': fields.many2many('ir.attachment', 'message_attachment_rel', 'message_id', 'attachment_id', 'Attachments', readonly=True),
-=======
         'attachment_ids': fields.many2many('ir.attachment', 'message_attachment_rel', 'message_id', 'attachment_id', 'Attachments'),
->>>>>>> 558352fb
         'display_text': fields.function(_get_display_text, method=True, type='text', size="512", string='Display Text'),
     }
 
@@ -295,21 +278,6 @@
             if not partner_id and model == 'res.partner':
                 partner_id = res_id
             msg_data = {
-<<<<<<< HEAD
-                        'name': msg.get('subject', 'No subject'),
-                        'date': msg.get('date'),
-                        'description': msg.get('body', msg.get('from')),
-                        'history': True,
-                        'res_model': model,
-                        'email_cc': msg.get('cc'),
-                        'email_from': msg.get('from'),
-                        'email_to': msg.get('to'),
-                        'message_id': msg.get('message-id'),
-                        'references': msg.get('references') or msg.get('in-reply-to'),
-                        'res_id': res_id,
-                        'user_id': uid,
-                        'attachment_ids': [(6, 0, attach)]
-=======
                 'name': msg.get('subject', 'No subject'),
                 'date': msg.get('date'),
                 'description': msg.get('body', msg.get('from')),
@@ -324,7 +292,6 @@
                 'res_id': res_id,
                 'user_id': uid,
                 'attachment_ids': [(6, 0, attach)]
->>>>>>> 558352fb
             }
             msg_pool.create(cr, uid, msg_data, context=context)
         return True
