# -*- coding: utf-8 -*-
import logging
import pprint
import werkzeug

from odoo import http
from odoo.http import request
from odoo.addons.payment.models.payment_acquirer import ValidationError

_logger = logging.getLogger(__name__)


class OgoneController(http.Controller):
    _accept_url = '/payment/ogone/test/accept'
    _decline_url = '/payment/ogone/test/decline'
    _exception_url = '/payment/ogone/test/exception'
    _cancel_url = '/payment/ogone/test/cancel'

    @http.route([
        '/payment/ogone/accept', '/payment/ogone/test/accept',
        '/payment/ogone/decline', '/payment/ogone/test/decline',
        '/payment/ogone/exception', '/payment/ogone/test/exception',
        '/payment/ogone/cancel', '/payment/ogone/test/cancel',
    ], type='http', auth='none')
    def ogone_form_feedback(self, **post):
        """ Ogone contacts using GET, at least for accept """
        _logger.info('Ogone: entering form_feedback with post data %s', pprint.pformat(post))  # debug
        request.env['payment.transaction'].sudo().form_feedback(post, 'ogone')
        return werkzeug.utils.redirect(post.pop('return_url', '/'))

    @http.route(['/payment/ogone/s2s/create_json'], type='json', auth='public', csrf=False)
    def ogone_s2s_create_json(self, **kwargs):
        new_id = request.env['payment.acquirer'].browse(int(kwargs.get('acquirer_id'))).s2s_process(kwargs)
        return new_id.id

    @http.route(['/payment/ogone/s2s/create'], type='http', auth='public', methods=["POST"], csrf=False)
    def ogone_s2s_create(self, **post):
        error = ''
        acq = request.env['payment.acquirer'].browse(int(post.get('acquirer_id')))
        try:
            acq.s2s_process(post)
        except Exception, e:
            # synthax error: 'CHECK ERROR: |Not a valid date\n\n50001111: None'
            error = e.message.splitlines()[0].split('|')[-1] or ''
        return werkzeug.utils.redirect(post.get('return_url', '/') + (error and '#error=%s' % werkzeug.url_quote(error) or ''))

    @http.route(['/payment/ogone/s2s/feedback'], auth='none', csrf=False)
    def feedback(self, **kwargs):
        try:
<<<<<<< HEAD
            tx = request.env['payment.transaction'].sudo()._ogone_form_get_tx_from_data(kwargs)
            tx._ogone_s2s_validate()
=======
            tx = payment._ogone_form_get_tx_from_data(cr, uid, kwargs, context=context)
            payment._ogone_s2s_validate_tree(tx, kwargs)
>>>>>>> 444f0b6a
        except ValidationError:
            return 'ko'
        return 'ok'<|MERGE_RESOLUTION|>--- conflicted
+++ resolved
@@ -47,13 +47,8 @@
     @http.route(['/payment/ogone/s2s/feedback'], auth='none', csrf=False)
     def feedback(self, **kwargs):
         try:
-<<<<<<< HEAD
             tx = request.env['payment.transaction'].sudo()._ogone_form_get_tx_from_data(kwargs)
-            tx._ogone_s2s_validate()
-=======
-            tx = payment._ogone_form_get_tx_from_data(cr, uid, kwargs, context=context)
-            payment._ogone_s2s_validate_tree(tx, kwargs)
->>>>>>> 444f0b6a
+            tx._ogone_s2s_validate_tree(kwargs)
         except ValidationError:
             return 'ko'
         return 'ok'