--- conflicted
+++ resolved
@@ -103,16 +103,11 @@
             procurement_obj.signal_button_wait_done(cr, uid, procurement_ids)
         return processed_ids
 
-<<<<<<< HEAD
 
 
     def action_consume(self, cr, uid, ids, product_qty, location_id=False, restrict_lot_id = False, restrict_partner_id = False, 
                        consumed_for = False, context=None):
         """ Consumed product with specific quantity from specific source location.
-=======
-    def action_consume(self, cr, uid, ids, product_qty, location_id=False, restrict_lot_id=False, restrict_partner_id=False, context=None):
-        """ Consumed product with specific quatity from specific source location.
->>>>>>> dfd96e9d
         @param product_qty: Consumed product quantity
         @param location_id: Source location
         @return: Consumed lines
@@ -124,7 +119,6 @@
         if product_qty <= 0:
             raise osv.except_osv(_('Warning!'), _('Please provide proper quantity.'))
         for move in self.browse(cr, uid, ids, context=context):
-<<<<<<< HEAD
             if move.state == 'draft':
                 self.action_confirm(cr, uid, [move.id], context=context)
             move_qty = move.product_qty
@@ -147,11 +141,6 @@
                                                     'restrict_partner_id': restrict_partner_id, 
                                                     'consumed_for': consumed_for}, context=context)
             self.action_done(cr, uid, res, context=context)
-=======
-            self.action_confirm(cr, uid, [move.id], context=context)
-            new_moves = super(StockMove, self).action_consume(cr, uid, [move.id], product_qty, location_id, restrict_lot_id=restrict_lot_id, 
-                                                              restrict_partner_id=restrict_partner_id, context=context)
->>>>>>> dfd96e9d
             production_ids = production_obj.search(cr, uid, [('move_lines', 'in', [move.id])])
             production_obj.signal_button_produce(cr, uid, production_ids)
             for new_move in res:
@@ -160,11 +149,8 @@
                     production_obj.write(cr, uid, production_ids, {'move_lines': [(4, new_move)]})
         return res
 
-<<<<<<< HEAD
-    def action_scrap(self, cr, uid, ids, product_qty, location_id, restrict_lot_id = False, restrict_partner_id = False, context=None):
-=======
+
     def action_scrap(self, cr, uid, ids, product_qty, location_id, restrict_lot_id=False, restrict_partner_id=False, context=None):
->>>>>>> dfd96e9d
         """ Move the scrap/damaged product into scrap location
         @param product_qty: Scraped product quantity
         @param location_id: Scrap location
