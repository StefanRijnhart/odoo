--- conflicted
+++ resolved
@@ -573,14 +573,10 @@
             'active_id': mo.id,
             'active_ids': [mo.id],
         }))
-<<<<<<< HEAD
         produce_form.qty_producing = 1.0
-=======
-        produce_form.product_qty = 1.0
-        for i in range(len(produce_form.produce_line_ids)):
-            with produce_form.produce_line_ids.edit(i) as line:
+        for i in range(len(produce_form.workorder_line_ids)):
+            with produce_form.workorder_line_ids.edit(i) as line:
                 line.qty_done += 1
->>>>>>> f2d09953
         product_produce = produce_form.save()
         product_produce.final_lot_id = final_product_lot.id
         # product 1 lot 1 shelf1
@@ -588,11 +584,6 @@
         # product 1 lot 2
         self.assertEqual(len(product_produce.workorder_line_ids), 4, 'You should have 4 produce lines. lot 1 shelf_1, lot 1 shelf_2, lot2 and for product which have tracking None')
 
-<<<<<<< HEAD
-        for produce_line in product_produce.workorder_line_ids:
-            produce_line.qty_done = produce_line.qty_to_consume + 1
-=======
->>>>>>> f2d09953
         product_produce.do_produce()
 
         move_1 = mo.move_raw_ids.filtered(lambda m: m.product_id == p1)
