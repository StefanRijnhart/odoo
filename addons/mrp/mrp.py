# -*- coding: utf-8 -*-
##############################################################################
#
#    OpenERP, Open Source Management Solution
#    Copyright (C) 2004-2010 Tiny SPRL (<http://tiny.be>).
#
#    This program is free software: you can redistribute it and/or modify
#    it under the terms of the GNU Affero General Public License as
#    published by the Free Software Foundation, either version 3 of the
#    License, or (at your option) any later version.
#
#    This program is distributed in the hope that it will be useful,
#    but WITHOUT ANY WARRANTY; without even the implied warranty of
#    MERCHANTABILITY or FITNESS FOR A PARTICULAR PURPOSE.  See the
#    GNU Affero General Public License for more details.
#
#    You should have received a copy of the GNU Affero General Public License
#    along with this program.  If not, see <http://www.gnu.org/licenses/>.
#
##############################################################################

import time
import openerp.addons.decimal_precision as dp
<<<<<<< HEAD
from openerp.osv import fields, osv
=======
from collections import OrderedDict
from openerp.osv import fields, osv, orm
>>>>>>> 948befbb
from openerp.tools import DEFAULT_SERVER_DATE_FORMAT
from openerp.tools.translate import _
from openerp import tools, SUPERUSER_ID
from openerp.addons.product import _common
from openerp.exceptions import UserError, AccessError


class mrp_property_group(osv.osv):
    """
    Group of mrp properties.
    """
    _name = 'mrp.property.group'
    _description = 'Property Group'
    _columns = {
        'name': fields.char('Property Group', required=True),
        'description': fields.text('Description'),
    }

class mrp_property(osv.osv):
    """
    Properties of mrp.
    """
    _name = 'mrp.property'
    _description = 'Property'
    _columns = {
        'name': fields.char('Name', required=True),
        'composition': fields.selection([('min','min'),('max','max'),('plus','plus')], 'Properties composition', required=True, help="Not used in computations, for information purpose only."),
        'group_id': fields.many2one('mrp.property.group', 'Property Group', required=True),
        'description': fields.text('Description'),
    }
    _defaults = {
        'composition': lambda *a: 'min',
    }
#----------------------------------------------------------
# Work Centers
#----------------------------------------------------------
# capacity_hour : capacity per hour. default: 1.0.
#          Eg: If 5 concurrent operations at one time: capacity = 5 (because 5 employees)
# unit_per_cycle : how many units are produced for one cycle

class mrp_workcenter(osv.osv):
    _name = 'mrp.workcenter'
    _description = 'Work Center'
    _inherits = {'resource.resource':"resource_id"}
    _columns = {
        'note': fields.text('Description', help="Description of the Work Center. Explain here what's a cycle according to this Work Center."),
        'capacity_per_cycle': fields.float('Capacity per Cycle', help="Number of operations this Work Center can do in parallel. If this Work Center represents a team of 5 workers, the capacity per cycle is 5."),
        'time_cycle': fields.float('Time for 1 cycle (hour)', help="Time in hours for doing one cycle."),
        'time_start': fields.float('Time before prod.', help="Time in hours for the setup."),
        'time_stop': fields.float('Time after prod.', help="Time in hours for the cleaning."),
        'costs_hour': fields.float('Cost per hour', help="Specify Cost of Work Center per hour."),
        'costs_hour_account_id': fields.many2one('account.analytic.account', 'Hour Account', domain=[('type','!=','view')],
            help="Fill this only if you want automatic analytic accounting entries on production orders."),
        'costs_cycle': fields.float('Cost per cycle', help="Specify Cost of Work Center per cycle."),
        'costs_cycle_account_id': fields.many2one('account.analytic.account', 'Cycle Account', domain=[('type','!=','view')],
            help="Fill this only if you want automatic analytic accounting entries on production orders."),
        'costs_journal_id': fields.many2one('account.analytic.journal', 'Analytic Journal'),
        'costs_general_account_id': fields.many2one('account.account', 'General Account', domain=[('type','!=','view')]),
        'resource_id': fields.many2one('resource.resource','Resource', ondelete='cascade', required=True),
        'product_id': fields.many2one('product.product','Work Center Product', help="Fill this product to easily track your production costs in the analytic accounting."),
    }
    _defaults = {
        'capacity_per_cycle': 1.0,
        'resource_type': 'material',
     }

    def on_change_product_cost(self, cr, uid, ids, product_id, context=None):
        value = {}

        if product_id:
            cost = self.pool.get('product.product').browse(cr, uid, product_id, context=context)
            value = {'costs_hour': cost.standard_price}
        return {'value': value}

class mrp_routing(osv.osv):
    """
    For specifying the routings of Work Centers.
    """
    _name = 'mrp.routing'
    _description = 'Routing'
    _columns = {
        'name': fields.char('Name', required=True),
        'active': fields.boolean('Active', help="If the active field is set to False, it will allow you to hide the routing without removing it."),
        'code': fields.char('Code', size=8),

        'note': fields.text('Description'),
        'workcenter_lines': fields.one2many('mrp.routing.workcenter', 'routing_id', 'Work Centers', copy=True),

        'location_id': fields.many2one('stock.location', 'Production Location',
            help="Keep empty if you produce at the location where the finished products are needed." \
                "Set a location if you produce at a fixed location. This can be a partner location " \
                "if you subcontract the manufacturing operations."
        ),
        'company_id': fields.many2one('res.company', 'Company'),
    }
    _defaults = {
        'active': lambda *a: 1,
        'company_id': lambda self, cr, uid, context: self.pool.get('res.company')._company_default_get(cr, uid, 'mrp.routing', context=context)
    }

class mrp_routing_workcenter(osv.osv):
    """
    Defines working cycles and hours of a Work Center using routings.
    """
    _name = 'mrp.routing.workcenter'
    _description = 'Work Center Usage'
    _order = 'sequence'
    _columns = {
        'workcenter_id': fields.many2one('mrp.workcenter', 'Work Center', required=True),
        'name': fields.char('Name', required=True),
        'sequence': fields.integer('Sequence', help="Gives the sequence order when displaying a list of routing Work Centers."),
        'cycle_nbr': fields.float('Number of Cycles', required=True,
            help="Number of iterations this work center has to do in the specified operation of the routing."),
        'hour_nbr': fields.float('Number of Hours', required=True, help="Time in hours for this Work Center to achieve the operation of the specified routing."),
        'routing_id': fields.many2one('mrp.routing', 'Parent Routing', select=True, ondelete='cascade',
             help="Routing indicates all the Work Centers used, for how long and/or cycles." \
                "If Routing is indicated then,the third tab of a production order (Work Centers) will be automatically pre-completed."),
        'note': fields.text('Description'),
        'company_id': fields.related('routing_id', 'company_id', type='many2one', relation='res.company', string='Company', store=True, readonly=True),
    }
    _defaults = {
        'cycle_nbr': lambda *a: 1.0,
        'hour_nbr': lambda *a: 0.0,
    }

class mrp_bom(osv.osv):
    """
    Defines bills of material for a product.
    """
    _name = 'mrp.bom'
    _description = 'Bill of Material'
    _inherit = ['mail.thread']

    _columns = {
        'name': fields.char('Name'),
        'code': fields.char('Reference', size=16),
        'active': fields.boolean('Active', help="If the active field is set to False, it will allow you to hide the bills of material without removing it."),
        'type': fields.selection([('normal','Manufacture this product'),('phantom','Ship this product as a set of components (kit)')], 'BoM Type', required=True,
                help= "Set: When processing a sales order for this product, the delivery order will contain the raw materials, instead of the finished product."),
        'position': fields.char('Internal Reference', help="Reference to a position in an external plan."),
        'product_tmpl_id': fields.many2one('product.template', 'Product', domain="[('type', '!=', 'service')]", required=True),
        'product_id': fields.many2one('product.product', 'Product Variant',
            domain="['&', ('product_tmpl_id','=',product_tmpl_id), ('type','!=', 'service')]",
            help="If a product variant is defined the BOM is available only for this product."),
        'bom_line_ids': fields.one2many('mrp.bom.line', 'bom_id', 'BoM Lines', copy=True),
        'product_qty': fields.float('Product Quantity', required=True, digits_compute=dp.get_precision('Product Unit of Measure')),
        'product_uom': fields.many2one('product.uom', 'Product Unit of Measure', required=True, help="Unit of Measure (Unit of Measure) is the unit of measurement for the inventory control"),
        'date_start': fields.date('Valid From', help="Validity of this BoM. Keep empty if it's always valid."),
        'date_stop': fields.date('Valid Until', help="Validity of this BoM. Keep empty if it's always valid."),
        'sequence': fields.integer('Sequence', help="Gives the sequence order when displaying a list of bills of material."),
        'routing_id': fields.many2one('mrp.routing', 'Routing', help="The list of operations (list of work centers) to produce the finished product. "\
                "The routing is mainly used to compute work center costs during operations and to plan future loads on work centers based on production planning."),
        'product_rounding': fields.float('Product Rounding', help="Rounding applied on the product quantity."),
        'product_efficiency': fields.float('Manufacturing Efficiency', required=True, help="A factor of 0.9 means a loss of 10% during the production process."),
        'property_ids': fields.many2many('mrp.property', string='Properties'),
        'company_id': fields.many2one('res.company', 'Company', required=True),
    }

    def _get_uom_id(self, cr, uid, *args):
        return self.pool["product.uom"].search(cr, uid, [], limit=1, order='id')[0]
    _defaults = {
        'active': lambda *a: 1,
        'product_qty': lambda *a: 1.0,
        'product_efficiency': lambda *a: 1.0,
        'product_rounding': lambda *a: 0.0,
        'type': lambda *a: 'normal',
        'product_uom': _get_uom_id,
        'company_id': lambda self, cr, uid, c: self.pool.get('res.company')._company_default_get(cr, uid, 'mrp.bom', context=c),
    }
    _order = "sequence"

    def _bom_find(self, cr, uid, product_tmpl_id=None, product_id=None, properties=None, context=None):
        """ Finds BoM for particular product and product uom.
        @param product_tmpl_id: Selected product.
        @param product_uom: Unit of measure of a product.
        @param properties: List of related properties.
        @return: False or BoM id.
        """
        if properties is None:
            properties = []
        if product_id:
            if not product_tmpl_id:
                product_tmpl_id = self.pool['product.product'].browse(cr, uid, product_id, context=context).product_tmpl_id.id
            domain = [
                '|',
                    ('product_id', '=', product_id),
                    '&',
                        ('product_id', '=', False),
                        ('product_tmpl_id', '=', product_tmpl_id)
            ]
        elif product_tmpl_id:
            domain = [('product_id', '=', False), ('product_tmpl_id', '=', product_tmpl_id)]
        else:
            # neither product nor template, makes no sense to search
            return False
        domain = domain + [ '|', ('date_start', '=', False), ('date_start', '<=', time.strftime(DEFAULT_SERVER_DATE_FORMAT)),
                            '|', ('date_stop', '=', False), ('date_stop', '>=', time.strftime(DEFAULT_SERVER_DATE_FORMAT))]
        # order to prioritize bom with product_id over the one without
        ids = self.search(cr, uid, domain, order='product_id', context=context)
        # Search a BoM which has all properties specified, or if you can not find one, you could
        # pass a BoM without any properties
        bom_empty_prop = False
        for bom in self.pool.get('mrp.bom').browse(cr, uid, ids, context=context):
            if not set(map(int, bom.property_ids or [])) - set(properties or []):
                if properties and not bom.property_ids:
                    bom_empty_prop = bom.id
                else:
                    return bom.id
        return bom_empty_prop

    def _bom_explode(self, cr, uid, bom, product, factor, properties=None, level=0, routing_id=False, previous_products=None, master_bom=None, context=None):
        """ Finds Products and Work Centers for related BoM for manufacturing order.
        @param bom: BoM of particular product template.
        @param product: Select a particular variant of the BoM. If False use BoM without variants.
        @param factor: Factor represents the quantity, but in UoM of the BoM, taking into account the numbers produced by the BoM
        @param properties: A List of properties Ids.
        @param level: Depth level to find BoM lines starts from 10.
        @param previous_products: List of product previously use by bom explore to avoid recursion
        @param master_bom: When recursion, used to display the name of the master bom
        @return: result: List of dictionaries containing product details.
                 result2: List of dictionaries containing Work Center details.
        """
        uom_obj = self.pool.get("product.uom")
        routing_obj = self.pool.get('mrp.routing')
        master_bom = master_bom or bom


        def _factor(factor, product_efficiency, product_rounding):
            factor = factor / (product_efficiency or 1.0)
            factor = _common.ceiling(factor, product_rounding)
            if factor < product_rounding:
                factor = product_rounding
            return factor

        factor = _factor(factor, bom.product_efficiency, bom.product_rounding)

        result = []
        result2 = []

        routing = (routing_id and routing_obj.browse(cr, uid, routing_id)) or bom.routing_id or False
        if routing:
            for wc_use in routing.workcenter_lines:
                wc = wc_use.workcenter_id
                d, m = divmod(factor, wc_use.workcenter_id.capacity_per_cycle)
                mult = (d + (m and 1.0 or 0.0))
                cycle = mult * wc_use.cycle_nbr
                result2.append({
                    'name': tools.ustr(wc_use.name) + ' - ' + tools.ustr(bom.product_tmpl_id.name_get()[0][1]),
                    'workcenter_id': wc.id,
                    'sequence': level + (wc_use.sequence or 0),
                    'cycle': cycle,
                    'hour': float(wc_use.hour_nbr * mult + ((wc.time_start or 0.0) + (wc.time_stop or 0.0) + cycle * (wc.time_cycle or 0.0)) * (wc.time_efficiency or 1.0)),
                })

        for bom_line_id in bom.bom_line_ids:
            if bom_line_id.date_start and bom_line_id.date_start > time.strftime(DEFAULT_SERVER_DATE_FORMAT) or \
                bom_line_id.date_stop and bom_line_id.date_stop < time.strftime(DEFAULT_SERVER_DATE_FORMAT):
                    continue
            # all bom_line_id variant values must be in the product
            if bom_line_id.attribute_value_ids:
                if not product or (set(map(int,bom_line_id.attribute_value_ids or [])) - set(map(int,product.attribute_value_ids))):
                    continue

            if previous_products and bom_line_id.product_id.product_tmpl_id.id in previous_products:
                raise UserError(_('BoM "%s" contains a BoM line with a product recursion: "%s".') % (master_bom.name,bom_line_id.product_id.name_get()[0][1]))

            quantity = _factor(bom_line_id.product_qty * factor, bom_line_id.product_efficiency, bom_line_id.product_rounding)
            bom_id = self._bom_find(cr, uid, product_id=bom_line_id.product_id.id, properties=properties, context=context)

            #If BoM should not behave like PhantoM, just add the product, otherwise explode further
            if bom_line_id.type != "phantom" and (not bom_id or self.browse(cr, uid, bom_id, context=context).type != "phantom"):
                result.append({
                    'name': bom_line_id.product_id.name,
                    'product_id': bom_line_id.product_id.id,
                    'product_qty': quantity,
                    'product_uom': bom_line_id.product_uom.id,
                    'product_uos_qty': bom_line_id.product_uos and _factor(bom_line_id.product_uos_qty * factor, bom_line_id.product_efficiency, bom_line_id.product_rounding) or False,
                    'product_uos': bom_line_id.product_uos and bom_line_id.product_uos.id or False,
                })
            elif bom_id:
                all_prod = [bom.product_tmpl_id.id] + (previous_products or [])
                bom2 = self.browse(cr, uid, bom_id, context=context)
                # We need to convert to units/UoM of chosen BoM
                factor2 = uom_obj._compute_qty(cr, uid, bom_line_id.product_uom.id, quantity, bom2.product_uom.id)
                quantity2 = factor2 / bom2.product_qty
                res = self._bom_explode(cr, uid, bom2, bom_line_id.product_id, quantity2,
                    properties=properties, level=level + 10, previous_products=all_prod, master_bom=master_bom, context=context)
                result = result + res[0]
                result2 = result2 + res[1]
            else:
                raise UserError(_('BoM "%s" contains a phantom BoM line but the product "%s" does not have any BoM defined.') % (master_bom.name,bom_line_id.product_id.name_get()[0][1]))

        return result, result2

    def copy_data(self, cr, uid, id, default=None, context=None):
        if default is None:
            default = {}
        bom_data = self.read(cr, uid, id, [], context=context)
        default.update(name=_("%s (copy)") % (bom_data['name']))
        return super(mrp_bom, self).copy_data(cr, uid, id, default, context=context)

    def onchange_uom(self, cr, uid, ids, product_tmpl_id, product_uom, context=None):
        res = {'value': {}}
        if not product_uom or not product_tmpl_id:
            return res
        product = self.pool.get('product.template').browse(cr, uid, product_tmpl_id, context=context)
        uom = self.pool.get('product.uom').browse(cr, uid, product_uom, context=context)
        if uom.category_id.id != product.uom_id.category_id.id:
            res['warning'] = {'title': _('Warning'), 'message': _('The Product Unit of Measure you chose has a different category than in the product form.')}
            res['value'].update({'product_uom': product.uom_id.id})
        return res

    def unlink(self, cr, uid, ids, context=None):
        if self.pool['mrp.production'].search(cr, uid, [('bom_id', 'in', ids), ('state', 'not in', ['done', 'cancel'])], context=context):
            raise UserError(_('You can not delete a Bill of Material with running manufacturing orders.\nPlease close or cancel it first.'))
        return super(mrp_bom, self).unlink(cr, uid, ids, context=context)

    def onchange_product_tmpl_id(self, cr, uid, ids, product_tmpl_id, product_qty=0, context=None):
        """ Changes UoM and name if product_id changes.
        @param product_id: Changed product_id
        @return:  Dictionary of changed values
        """
        res = {}
        if product_tmpl_id:
            prod = self.pool.get('product.template').browse(cr, uid, product_tmpl_id, context=context)
            res['value'] = {
                'name': prod.name,
                'product_uom': prod.uom_id.id,
            }
        return res

class mrp_bom_line(osv.osv):
    _name = 'mrp.bom.line'
    _order = "sequence"

    def _get_child_bom_lines(self, cr, uid, ids, field_name, arg, context=None):
        """If the BOM line refers to a BOM, return the ids of the child BOM lines"""
        bom_obj = self.pool['mrp.bom']
        res = {}
        for bom_line in self.browse(cr, uid, ids, context=context):
            bom_id = bom_obj._bom_find(cr, uid,
                product_tmpl_id=bom_line.product_id.product_tmpl_id.id,
                product_id=bom_line.product_id.id, context=context)
            if bom_id:
                child_bom = bom_obj.browse(cr, uid, bom_id, context=context)
                res[bom_line.id] = [x.id for x in child_bom.bom_line_ids]
            else:
                res[bom_line.id] = False
        return res

    _columns = {
        'type': fields.selection([('normal', 'Normal'), ('phantom', 'Phantom')], 'BoM Line Type', required=True,
                help="Phantom: this product line will not appear in the raw materials of manufacturing orders,"
                     "it will be directly replaced by the raw materials of its own BoM, without triggering"
                     "an extra manufacturing order."),
        'product_id': fields.many2one('product.product', 'Product', required=True),
        'product_uos_qty': fields.float('Product UOS Qty'),
        'product_uos': fields.many2one('product.uom', 'Product UOS', help="Product UOS (Unit of Sale) is the unit of measurement for the invoicing and promotion of stock."),
        'product_qty': fields.float('Product Quantity', required=True, digits_compute=dp.get_precision('Product Unit of Measure')),
        'product_uom': fields.many2one('product.uom', 'Product Unit of Measure', required=True,
            help="Unit of Measure (Unit of Measure) is the unit of measurement for the inventory control"),
        
        'date_start': fields.date('Valid From', help="Validity of component. Keep empty if it's always valid."),
        'date_stop': fields.date('Valid Until', help="Validity of component. Keep empty if it's always valid."),
        'sequence': fields.integer('Sequence', help="Gives the sequence order when displaying."),
        'routing_id': fields.many2one('mrp.routing', 'Routing', help="The list of operations (list of work centers) to produce the finished product. The routing is mainly used to compute work center costs during operations and to plan future loads on work centers based on production planning."),
        'product_rounding': fields.float('Product Rounding', help="Rounding applied on the product quantity."),
        'product_efficiency': fields.float('Manufacturing Efficiency', required=True, help="A factor of 0.9 means a loss of 10% within the production process."),
        'property_ids': fields.many2many('mrp.property', string='Properties'), #Not used

        'bom_id': fields.many2one('mrp.bom', 'Parent BoM', ondelete='cascade', select=True, required=True),
        'attribute_value_ids': fields.many2many('product.attribute.value', string='Variants', help="BOM Product Variants needed form apply this line."),
        'child_line_ids': fields.function(_get_child_bom_lines, relation="mrp.bom.line", string="BOM lines of the referred bom", type="one2many")
    }

    def _get_uom_id(self, cr, uid, *args):
        return self.pool["product.uom"].search(cr, uid, [], limit=1, order='id')[0]
    _defaults = {
        'product_qty': lambda *a: 1.0,
        'product_efficiency': lambda *a: 1.0,
        'product_rounding': lambda *a: 0.0,
        'type': lambda *a: 'normal',
        'product_uom': _get_uom_id,
    }
    _sql_constraints = [
        ('bom_qty_zero', 'CHECK (product_qty>0)', 'All product quantities must be greater than 0.\n' \
            'You should install the mrp_byproduct module if you want to manage extra products on BoMs !'),
    ]

    def create(self, cr, uid, values, context=None):
        if context is None:
            context = {}
        product_obj = self.pool.get('product.product')
        if 'product_id' in values and not 'product_uom' in values:
            values['product_uom'] = product_obj.browse(cr, uid, values.get('product_id'), context=context).uom_id.id
        return super(mrp_bom_line, self).create(cr, uid, values, context=context)

    def onchange_uom(self, cr, uid, ids, product_id, product_uom, context=None):
        res = {'value': {}}
        if not product_uom or not product_id:
            return res
        product = self.pool.get('product.product').browse(cr, uid, product_id, context=context)
        uom = self.pool.get('product.uom').browse(cr, uid, product_uom, context=context)
        if uom.category_id.id != product.uom_id.category_id.id:
            res['warning'] = {'title': _('Warning'), 'message': _('The Product Unit of Measure you chose has a different category than in the product form.')}
            res['value'].update({'product_uom': product.uom_id.id})
        return res

    def onchange_product_id(self, cr, uid, ids, product_id, product_qty=0, context=None):
        """ Changes UoM if product_id changes.
        @param product_id: Changed product_id
        @return:  Dictionary of changed values
        """
        res = {}
        if product_id:
            prod = self.pool.get('product.product').browse(cr, uid, product_id, context=context)
            res['value'] = {
                'product_uom': prod.uom_id.id,
                'product_uos_qty': 0,
                'product_uos': False
            }
            if prod.uos_id.id:
                res['value']['product_uos_qty'] = product_qty * prod.uos_coeff
                res['value']['product_uos'] = prod.uos_id.id
        return res

class mrp_production(osv.osv):
    """
    Production Orders / Manufacturing Orders
    """
    _name = 'mrp.production'
    _description = 'Manufacturing Order'
    _date_name = 'date_planned'
    _inherit = ['mail.thread', 'ir.needaction_mixin']

    def _production_calc(self, cr, uid, ids, prop, unknow_none, context=None):
        """ Calculates total hours and total no. of cycles for a production order.
        @param prop: Name of field.
        @param unknow_none:
        @return: Dictionary of values.
        """
        result = {}
        for prod in self.browse(cr, uid, ids, context=context):
            result[prod.id] = {
                'hour_total': 0.0,
                'cycle_total': 0.0,
            }
            for wc in prod.workcenter_lines:
                result[prod.id]['hour_total'] += wc.hour
                result[prod.id]['cycle_total'] += wc.cycle
        return result

    def _src_id_default(self, cr, uid, ids, context=None):
        try:
            location_model, location_id = self.pool.get('ir.model.data').get_object_reference(cr, uid, 'stock', 'stock_location_stock')
            self.pool.get('stock.location').check_access_rule(cr, uid, [location_id], 'read', context=context)
        except (AccessError, ValueError):
            location_id = False
        return location_id

    def _dest_id_default(self, cr, uid, ids, context=None):
        try:
            location_model, location_id = self.pool.get('ir.model.data').get_object_reference(cr, uid, 'stock', 'stock_location_stock')
            self.pool.get('stock.location').check_access_rule(cr, uid, [location_id], 'read', context=context)
        except (AccessError, ValueError):
            location_id = False
        return location_id

    def _get_progress(self, cr, uid, ids, name, arg, context=None):
        """ Return product quantity percentage """
        result = dict.fromkeys(ids, 100)
        for mrp_production in self.browse(cr, uid, ids, context=context):
            if mrp_production.product_qty:
                done = 0.0
                for move in mrp_production.move_created_ids2:
                    if not move.scrapped and move.product_id == mrp_production.product_id:
                        done += move.product_qty
                result[mrp_production.id] = done / mrp_production.product_qty * 100
        return result

    def _moves_assigned(self, cr, uid, ids, name, arg, context=None):
        """ Test whether all the consume lines are assigned """
        res = {}
        for production in self.browse(cr, uid, ids, context=context):
            res[production.id] = True
            states = [x.state != 'assigned' for x in production.move_lines if x]
            if any(states) or len(states) == 0: #When no moves, ready_production will be False, but test_ready will pass
                res[production.id] = False
        return res

    def _mrp_from_move(self, cr, uid, ids, context=None):
        """ Return mrp"""
        res = []
        for move in self.browse(cr, uid, ids, context=context):
            res += self.pool.get("mrp.production").search(cr, uid, [('move_lines', 'in', move.id)], context=context)
        return res

    _columns = {
        'name': fields.char('Reference', required=True, readonly=True, states={'draft': [('readonly', False)]}, copy=False),
        'origin': fields.char('Source Document', readonly=True, states={'draft': [('readonly', False)]},
            help="Reference of the document that generated this production order request.", copy=False),
        'priority': fields.selection([('0', 'Not urgent'), ('1', 'Normal'), ('2', 'Urgent'), ('3', 'Very Urgent')], 'Priority',
            select=True, readonly=True, states=dict.fromkeys(['draft', 'confirmed'], [('readonly', False)])),

        'product_id': fields.many2one('product.product', 'Product', required=True, readonly=True, states={'draft': [('readonly', False)]}, 
                                      domain=[('type','!=','service')]),
        'product_qty': fields.float('Product Quantity', digits_compute=dp.get_precision('Product Unit of Measure'), required=True, readonly=True, states={'draft': [('readonly', False)]}),
        'product_uom': fields.many2one('product.uom', 'Product Unit of Measure', required=True, readonly=True, states={'draft': [('readonly', False)]}),
        'product_uos_qty': fields.float('Product UoS Quantity', readonly=True, states={'draft': [('readonly', False)]}),
        'product_uos': fields.many2one('product.uom', 'Product UoS', readonly=True, states={'draft': [('readonly', False)]}),
        'progress': fields.function(_get_progress, type='float',
            string='Production progress'),

        'location_src_id': fields.many2one('stock.location', 'Raw Materials Location', required=True,
            readonly=True, states={'draft': [('readonly', False)]},
            help="Location where the system will look for components."),
        'location_dest_id': fields.many2one('stock.location', 'Finished Products Location', required=True,
            readonly=True, states={'draft': [('readonly', False)]},
            help="Location where the system will stock the finished products."),
        'date_planned': fields.datetime('Scheduled Date', required=True, select=1, readonly=True, states={'draft': [('readonly', False)]}, copy=False),
        'date_start': fields.datetime('Start Date', select=True, readonly=True, copy=False),
        'date_finished': fields.datetime('End Date', select=True, readonly=True, copy=False),
        'bom_id': fields.many2one('mrp.bom', 'Bill of Material', readonly=True, states={'draft': [('readonly', False)]},
            help="Bill of Materials allow you to define the list of required raw materials to make a finished product."),
        'routing_id': fields.many2one('mrp.routing', string='Routing', on_delete='set null', readonly=True, states={'draft': [('readonly', False)]},
            help="The list of operations (list of work centers) to produce the finished product. The routing is mainly used to compute work center costs during operations and to plan future loads on work centers based on production plannification."),
        'move_prod_id': fields.many2one('stock.move', 'Product Move', readonly=True, copy=False),
        'move_lines': fields.one2many('stock.move', 'raw_material_production_id', 'Products to Consume',
            domain=[('state', 'not in', ('done', 'cancel'))], readonly=True, states={'draft': [('readonly', False)]}),
        'move_lines2': fields.one2many('stock.move', 'raw_material_production_id', 'Consumed Products',
            domain=[('state', 'in', ('done', 'cancel'))], readonly=True),
        'move_created_ids': fields.one2many('stock.move', 'production_id', 'Products to Produce',
            domain=[('state', 'not in', ('done', 'cancel'))], readonly=True),
        'move_created_ids2': fields.one2many('stock.move', 'production_id', 'Produced Products',
            domain=[('state', 'in', ('done', 'cancel'))], readonly=True),
        'product_lines': fields.one2many('mrp.production.product.line', 'production_id', 'Scheduled goods',
            readonly=True),
        'workcenter_lines': fields.one2many('mrp.production.workcenter.line', 'production_id', 'Work Centers Utilisation',
            readonly=True, states={'draft': [('readonly', False)]}),
        'state': fields.selection(
            [('draft', 'New'), ('cancel', 'Cancelled'), ('confirmed', 'Awaiting Raw Materials'),
                ('ready', 'Ready to Produce'), ('in_production', 'Production Started'), ('done', 'Done')],
            string='Status', readonly=True,
            track_visibility='onchange', copy=False,
            help="When the production order is created the status is set to 'Draft'.\n\
                If the order is confirmed the status is set to 'Waiting Goods'.\n\
                If any exceptions are there, the status is set to 'Picking Exception'.\n\
                If the stock is available then the status is set to 'Ready to Produce'.\n\
                When the production gets started then the status is set to 'In Production'.\n\
                When the production is over, the status is set to 'Done'."),
        'hour_total': fields.function(_production_calc, type='float', string='Total Hours', multi='workorder', store=True),
        'cycle_total': fields.function(_production_calc, type='float', string='Total Cycles', multi='workorder', store=True),
        'user_id': fields.many2one('res.users', 'Responsible'),
        'company_id': fields.many2one('res.company', 'Company', required=True),
        'ready_production': fields.function(_moves_assigned, type='boolean', string="Ready for production", store={'stock.move': (_mrp_from_move, ['state'], 10)}),
    }

    _defaults = {
        'priority': lambda *a: '1',
        'state': lambda *a: 'draft',
        'date_planned': lambda *a: time.strftime('%Y-%m-%d %H:%M:%S'),
        'product_qty': lambda *a: 1.0,
        'user_id': lambda self, cr, uid, c: uid,
        'name': lambda x, y, z, c: x.pool.get('ir.sequence').next_by_code(y, z, 'mrp.production') or '/',
        'company_id': lambda self, cr, uid, c: self.pool.get('res.company')._company_default_get(cr, uid, 'mrp.production', context=c),
        'location_src_id': _src_id_default,
        'location_dest_id': _dest_id_default
    }

    _sql_constraints = [
        ('name_uniq', 'unique(name, company_id)', 'Reference must be unique per Company!'),
    ]

    _order = 'priority desc, date_planned asc'

    def _check_qty(self, cr, uid, ids, context=None):
        for order in self.browse(cr, uid, ids, context=context):
            if order.product_qty <= 0:
                return False
        return True

    _constraints = [
        (_check_qty, 'Order quantity cannot be negative or zero!', ['product_qty']),
    ]

    def create(self, cr, uid, values, context=None):
        if context is None:
            context = {}
        product_obj = self.pool.get('product.product')
        if 'product_id' in values and not 'product_uom' in values:
            values['product_uom'] = product_obj.browse(cr, uid, values.get('product_id'), context=context).uom_id.id
        return super(mrp_production, self).create(cr, uid, values, context=context)

    def unlink(self, cr, uid, ids, context=None):
        for production in self.browse(cr, uid, ids, context=context):
            if production.state not in ('draft', 'cancel'):
                raise UserError(_('Cannot delete a manufacturing order in state \'%s\'.') % production.state)
        return super(mrp_production, self).unlink(cr, uid, ids, context=context)

    def location_id_change(self, cr, uid, ids, src, dest, context=None):
        """ Changes destination location if source location is changed.
        @param src: Source location id.
        @param dest: Destination location id.
        @return: Dictionary of values.
        """
        if dest:
            return {}
        if src:
            return {'value': {'location_dest_id': src}}
        return {}

    def product_id_change(self, cr, uid, ids, product_id, product_qty=0, context=None):
        """ Finds UoM of changed product.
        @param product_id: Id of changed product.
        @return: Dictionary of values.
        """
        result = {}
        if not product_id:
            return {'value': {
                'product_uom': False,
                'bom_id': False,
                'routing_id': False,
                'product_uos_qty': 0,
                'product_uos': False
            }}
        bom_obj = self.pool.get('mrp.bom')
        product = self.pool.get('product.product').browse(cr, uid, product_id, context=context)
        bom_id = bom_obj._bom_find(cr, uid, product_id=product.id, properties=[], context=context)
        routing_id = False
        if bom_id:
            bom_point = bom_obj.browse(cr, uid, bom_id, context=context)
            routing_id = bom_point.routing_id.id or False
        product_uom_id = product.uom_id and product.uom_id.id or False
        result['value'] = {'product_uos_qty': 0, 'product_uos': False, 'product_uom': product_uom_id, 'bom_id': bom_id, 'routing_id': routing_id}
        if product.uos_id.id:
            result['value']['product_uos_qty'] = product_qty * product.uos_coeff
            result['value']['product_uos'] = product.uos_id.id
        return result

    def bom_id_change(self, cr, uid, ids, bom_id, context=None):
        """ Finds routing for changed BoM.
        @param product: Id of product.
        @return: Dictionary of values.
        """
        if not bom_id:
            return {'value': {
                'routing_id': False
            }}
        bom_point = self.pool.get('mrp.bom').browse(cr, uid, bom_id, context=context)
        routing_id = bom_point.routing_id.id or False
        result = {
            'routing_id': routing_id
        }
        return {'value': result}


    def _prepare_lines(self, cr, uid, production, properties=None, context=None):
        # search BoM structure and route
        bom_obj = self.pool.get('mrp.bom')
        uom_obj = self.pool.get('product.uom')
        bom_point = production.bom_id
        bom_id = production.bom_id.id
        if not bom_point:
            bom_id = bom_obj._bom_find(cr, uid, product_id=production.product_id.id, properties=properties, context=context)
            if bom_id:
                bom_point = bom_obj.browse(cr, uid, bom_id)
                routing_id = bom_point.routing_id.id or False
                self.write(cr, uid, [production.id], {'bom_id': bom_id, 'routing_id': routing_id})

        if not bom_id:
            raise UserError(_("Cannot find a bill of material for this product."))

        # get components and workcenter_lines from BoM structure
        factor = uom_obj._compute_qty(cr, uid, production.product_uom.id, production.product_qty, bom_point.product_uom.id)
        # product_lines, workcenter_lines
        return bom_obj._bom_explode(cr, uid, bom_point, production.product_id, factor / bom_point.product_qty, properties, routing_id=production.routing_id.id, context=context)


    def _action_compute_lines(self, cr, uid, ids, properties=None, context=None):
        """ Compute product_lines and workcenter_lines from BoM structure
        @return: product_lines
        """
        if properties is None:
            properties = []
        results = []
        prod_line_obj = self.pool.get('mrp.production.product.line')
        workcenter_line_obj = self.pool.get('mrp.production.workcenter.line')
        for production in self.browse(cr, uid, ids, context=context):
            #unlink product_lines
            prod_line_obj.unlink(cr, SUPERUSER_ID, [line.id for line in production.product_lines], context=context)
            #unlink workcenter_lines
            workcenter_line_obj.unlink(cr, SUPERUSER_ID, [line.id for line in production.workcenter_lines], context=context)

            res = self._prepare_lines(cr, uid, production, properties=properties, context=context)
            results = res[0] # product_lines
            results2 = res[1] # workcenter_lines

            # reset product_lines in production order
            for line in results:
                line['production_id'] = production.id
                prod_line_obj.create(cr, uid, line)

            #reset workcenter_lines in production order
            for line in results2:
                line['production_id'] = production.id
                workcenter_line_obj.create(cr, uid, line)
        return results

    def action_compute(self, cr, uid, ids, properties=None, context=None):
        """ Computes bills of material of a product.
        @param properties: List containing dictionaries of properties.
        @return: No. of products.
        """
        return len(self._action_compute_lines(cr, uid, ids, properties=properties, context=context))

    def action_cancel(self, cr, uid, ids, context=None):
        """ Cancels the production order and related stock moves.
        @return: True
        """
        if context is None:
            context = {}
        move_obj = self.pool.get('stock.move')
        proc_obj = self.pool.get('procurement.order')
        for production in self.browse(cr, uid, ids, context=context):
            if production.move_created_ids:
                move_obj.action_cancel(cr, uid, [x.id for x in production.move_created_ids])
            procs = proc_obj.search(cr, uid, [('move_dest_id', 'in', [x.id for x in production.move_lines])], context=context)
            if procs:
                proc_obj.cancel(cr, uid, procs, context=context)
            move_obj.action_cancel(cr, uid, [x.id for x in production.move_lines])
        self.write(cr, uid, ids, {'state': 'cancel'})
        # Put related procurements in exception
        proc_obj = self.pool.get("procurement.order")
        procs = proc_obj.search(cr, uid, [('production_id', 'in', ids)], context=context)
        if procs:
            proc_obj.write(cr, uid, procs, {'state': 'exception'}, context=context)
        return True

    def action_ready(self, cr, uid, ids, context=None):
        """ Changes the production state to Ready and location id of stock move.
        @return: True
        """
        move_obj = self.pool.get('stock.move')
        self.write(cr, uid, ids, {'state': 'ready'})

        for production in self.browse(cr, uid, ids, context=context):
            if not production.move_created_ids:
                self._make_production_produce_line(cr, uid, production, context=context)

            if production.move_prod_id and production.move_prod_id.location_id.id != production.location_dest_id.id:
                move_obj.write(cr, uid, [production.move_prod_id.id],
                        {'location_id': production.location_dest_id.id})
        return True

    def action_production_end(self, cr, uid, ids, context=None):
        """ Changes production state to Finish and writes finished date.
        @return: True
        """
        for production in self.browse(cr, uid, ids):
            self._costs_generate(cr, uid, production)
        write_res = self.write(cr, uid, ids, {'state': 'done', 'date_finished': time.strftime('%Y-%m-%d %H:%M:%S')})
        # Check related procurements
        proc_obj = self.pool.get("procurement.order")
        procs = proc_obj.search(cr, uid, [('production_id', 'in', ids)], context=context)
        proc_obj.check(cr, uid, procs, context=context)
        return write_res

    def test_production_done(self, cr, uid, ids):
        """ Tests whether production is done or not.
        @return: True or False
        """
        res = True
        for production in self.browse(cr, uid, ids):
            if production.move_lines:
                res = False

            if production.move_created_ids:
                res = False
        return res

    def _get_subproduct_factor(self, cr, uid, production_id, move_id=None, context=None):
        """ Compute the factor to compute the qty of procucts to produce for the given production_id. By default,
            it's always equal to the quantity encoded in the production order or the production wizard, but if the
            module mrp_subproduct is installed, then we must use the move_id to identify the product to produce
            and its quantity.
        :param production_id: ID of the mrp.order
        :param move_id: ID of the stock move that needs to be produced. Will be used in mrp_subproduct.
        :return: The factor to apply to the quantity that we should produce for the given production order.
        """
        return 1

    def _get_produced_qty(self, cr, uid, production, context=None):
        ''' returns the produced quantity of product 'production.product_id' for the given production, in the product UoM
        '''
        produced_qty = 0
        for produced_product in production.move_created_ids2:
            if (produced_product.scrapped) or (produced_product.product_id.id != production.product_id.id):
                continue
            produced_qty += produced_product.product_qty
        return produced_qty

    def _get_consumed_data(self, cr, uid, production, context=None):
        ''' returns a dictionary containing for each raw material of the given production, its quantity already consumed (in the raw material UoM)
        '''
        consumed_data = {}
        # Calculate already consumed qtys
        for consumed in production.move_lines2:
            if consumed.scrapped:
                continue
            if not consumed_data.get(consumed.product_id.id, False):
                consumed_data[consumed.product_id.id] = 0
            consumed_data[consumed.product_id.id] += consumed.product_qty
        return consumed_data

    def _calculate_qty(self, cr, uid, production, product_qty=0.0, context=None):
        """
            Calculates the quantity still needed to produce an extra number of products
            product_qty is in the uom of the product
        """
        quant_obj = self.pool.get("stock.quant")
        uom_obj = self.pool.get("product.uom")
        produced_qty = self._get_produced_qty(cr, uid, production, context=context)
        consumed_data = self._get_consumed_data(cr, uid, production, context=context)

        #In case no product_qty is given, take the remaining qty to produce for the given production
        if not product_qty:
            product_qty = uom_obj._compute_qty(cr, uid, production.product_uom.id, production.product_qty, production.product_id.uom_id.id) - produced_qty
        production_qty = uom_obj._compute_qty(cr, uid, production.product_uom.id, production.product_qty, production.product_id.uom_id.id)

        scheduled_qty = OrderedDict()
        for scheduled in production.product_lines:
            if scheduled.product_id.type == 'service':
                continue
            qty = uom_obj._compute_qty(cr, uid, scheduled.product_uom.id, scheduled.product_qty, scheduled.product_id.uom_id.id)
            if scheduled_qty.get(scheduled.product_id.id):
                scheduled_qty[scheduled.product_id.id] += qty
            else:
                scheduled_qty[scheduled.product_id.id] = qty
        dicts = OrderedDict()
        # Find product qty to be consumed and consume it
        for product_id in scheduled_qty.keys():

            consumed_qty = consumed_data.get(product_id, 0.0)
            
            # qty available for consume and produce
            sched_product_qty = scheduled_qty[product_id]
            qty_avail = sched_product_qty - consumed_qty
            if qty_avail <= 0.0:
                # there will be nothing to consume for this raw material
                continue

            if not dicts.get(product_id):
                dicts[product_id] = {}

            # total qty of consumed product we need after this consumption
            if product_qty + produced_qty <= production_qty:
                total_consume = ((product_qty + produced_qty) * sched_product_qty / production_qty)
            else:
                total_consume = sched_product_qty
            qty = total_consume - consumed_qty

            # Search for quants related to this related move
            for move in production.move_lines:
                if qty <= 0.0:
                    break
                if move.product_id.id != product_id:
                    continue

                q = min(move.product_qty, qty)
                quants = quant_obj.quants_get_prefered_domain(cr, uid, move.location_id, move.product_id, q, domain=[('qty', '>', 0.0)],
                                                     prefered_domain_list=[[('reservation_id', '=', move.id)]], context=context)
                for quant, quant_qty in quants:
                    if quant:
                        lot_id = quant.lot_id.id
                        if not product_id in dicts.keys():
                            dicts[product_id] = {lot_id: quant_qty}
                        elif lot_id in dicts[product_id].keys():
                            dicts[product_id][lot_id] += quant_qty
                        else:
                            dicts[product_id][lot_id] = quant_qty
                        qty -= quant_qty
            if float_compare(qty, 0, self.pool['decimal.precision'].precision_get(cr, uid, 'Product Unit of Measure')) == 1:
                if dicts[product_id].get(False):
                    dicts[product_id][False] += qty
                else:
                    dicts[product_id][False] = qty

        consume_lines = []
        for prod in dicts.keys():
            for lot, qty in dicts[prod].items():
                consume_lines.append({'product_id': prod, 'product_qty': qty, 'lot_id': lot})
        return consume_lines

    def action_produce(self, cr, uid, production_id, production_qty, production_mode, wiz=False, context=None):
        """ To produce final product based on production mode (consume/consume&produce).
        If Production mode is consume, all stock move lines of raw materials will be done/consumed.
        If Production mode is consume & produce, all stock move lines of raw materials will be done/consumed
        and stock move lines of final product will be also done/produced.
        @param production_id: the ID of mrp.production object
        @param production_qty: specify qty to produce in the uom of the production order
        @param production_mode: specify production mode (consume/consume&produce).
        @param wiz: the mrp produce product wizard, which will tell the amount of consumed products needed
        @return: True
        """
        stock_mov_obj = self.pool.get('stock.move')
        uom_obj = self.pool.get("product.uom")
        production = self.browse(cr, uid, production_id, context=context)
        production_qty_uom = uom_obj._compute_qty(cr, uid, production.product_uom.id, production_qty, production.product_id.uom_id.id)

        main_production_move = False
        if production_mode == 'consume_produce':
            # To produce remaining qty of final product
            produced_products = {}
            for produced_product in production.move_created_ids2:
                if produced_product.scrapped:
                    continue
                if not produced_products.get(produced_product.product_id.id, False):
                    produced_products[produced_product.product_id.id] = 0
                produced_products[produced_product.product_id.id] += produced_product.product_qty

            for produce_product in production.move_created_ids:
                subproduct_factor = self._get_subproduct_factor(cr, uid, production.id, produce_product.id, context=context)
                lot_id = False
                if wiz:
                    lot_id = wiz.lot_id.id
                qty = min(subproduct_factor * production_qty_uom, produce_product.product_qty) #Needed when producing more than maximum quantity
                new_moves = stock_mov_obj.action_consume(cr, uid, [produce_product.id], qty,
                                                         location_id=produce_product.location_id.id, restrict_lot_id=lot_id, context=context)
                stock_mov_obj.write(cr, uid, new_moves, {'production_id': production_id}, context=context)
                remaining_qty = subproduct_factor * production_qty_uom - qty
                if remaining_qty: # In case you need to make more than planned
                    #consumed more in wizard than previously planned
                    extra_move_id = stock_mov_obj.copy(cr, uid, produce_product.id, default={'state': 'confirmed',
                                                                                             'product_uom_qty': remaining_qty,
                                                                                             'production_id': production_id}, context=context)
                    if extra_move_id:
                        stock_mov_obj.action_done(cr, uid, [extra_move_id], context=context)

                if produce_product.product_id.id == production.product_id.id:
                    main_production_move = produce_product.id

        if production_mode in ['consume', 'consume_produce']:
            if wiz:
                consume_lines = []
                for cons in wiz.consume_lines:
                    consume_lines.append({'product_id': cons.product_id.id, 'lot_id': cons.lot_id.id, 'product_qty': cons.product_qty})
            else:
                consume_lines = self._calculate_qty(cr, uid, production, production_qty_uom, context=context)
            for consume in consume_lines:
                remaining_qty = consume['product_qty']
                for raw_material_line in production.move_lines:
                    if remaining_qty <= 0:
                        break
                    if consume['product_id'] != raw_material_line.product_id.id:
                        continue
                    consumed_qty = min(remaining_qty, raw_material_line.product_qty)
                    stock_mov_obj.action_consume(cr, uid, [raw_material_line.id], consumed_qty, raw_material_line.location_id.id,
                                                 restrict_lot_id=consume['lot_id'], consumed_for=main_production_move, context=context)
                    remaining_qty -= consumed_qty
                if remaining_qty:
                    #consumed more in wizard than previously planned
                    product = self.pool.get('product.product').browse(cr, uid, consume['product_id'], context=context)
                    extra_move_id = self._make_consume_line_from_data(cr, uid, production, product, product.uom_id.id, remaining_qty, False, 0, context=context)
                    if extra_move_id:
                        if consume['lot_id']:
                            stock_mov_obj.write(cr, uid, [extra_move_id], {'restrict_lot_id': consume['lot_id']}, context=context)
                        stock_mov_obj.action_done(cr, uid, [extra_move_id], context=context)

        self.message_post(cr, uid, production_id, body=_("%s produced") % self._description, context=context)
        self.signal_workflow(cr, uid, [production_id], 'button_produce_done')
        return True

    def _costs_generate(self, cr, uid, production):
        """ Calculates total costs at the end of the production.
        @param production: Id of production order.
        @return: Calculated amount.
        """
        amount = 0.0
        analytic_line_obj = self.pool.get('account.analytic.line')
        for wc_line in production.workcenter_lines:
            wc = wc_line.workcenter_id
            if wc.costs_journal_id and wc.costs_general_account_id:
                # Cost per hour
                value = wc_line.hour * wc.costs_hour
                account = wc.costs_hour_account_id.id
                if value and account:
                    amount += value
                    # we user SUPERUSER_ID as we do not garantee an mrp user
                    # has access to account analytic lines but still should be
                    # able to produce orders
                    analytic_line_obj.create(cr, SUPERUSER_ID, {
                        'name': wc_line.name + ' (H)',
                        'amount': value,
                        'account_id': account,
                        'general_account_id': wc.costs_general_account_id.id,
                        'journal_id': wc.costs_journal_id.id,
                        'ref': wc.code,
                        'product_id': wc.product_id.id,
                        'unit_amount': wc_line.hour,
                        'product_uom_id': wc.product_id and wc.product_id.uom_id.id or False
                    })
                # Cost per cycle
                value = wc_line.cycle * wc.costs_cycle
                account = wc.costs_cycle_account_id.id
                if value and account:
                    amount += value
                    analytic_line_obj.create(cr, SUPERUSER_ID, {
                        'name': wc_line.name + ' (C)',
                        'amount': value,
                        'account_id': account,
                        'general_account_id': wc.costs_general_account_id.id,
                        'journal_id': wc.costs_journal_id.id,
                        'ref': wc.code,
                        'product_id': wc.product_id.id,
                        'unit_amount': wc_line.cycle,
                        'product_uom_id': wc.product_id and wc.product_id.uom_id.id or False
                    })
        return amount

    def action_in_production(self, cr, uid, ids, context=None):
        """ Changes state to In Production and writes starting date.
        @return: True
        """
        return self.write(cr, uid, ids, {'state': 'in_production', 'date_start': time.strftime('%Y-%m-%d %H:%M:%S')})

    def consume_lines_get(self, cr, uid, ids, *args):
        res = []
        for order in self.browse(cr, uid, ids, context={}):
            res += [x.id for x in order.move_lines]
        return res

    def test_ready(self, cr, uid, ids):
        res = True
        for production in self.browse(cr, uid, ids):
            if production.move_lines and not production.ready_production:
                res = False
        return res

    
    
    def _make_production_produce_line(self, cr, uid, production, context=None):
        stock_move = self.pool.get('stock.move')
        proc_obj = self.pool.get('procurement.order')
        source_location_id = production.product_id.property_stock_production.id
        destination_location_id = production.location_dest_id.id
        procs = proc_obj.search(cr, uid, [('production_id', '=', production.id)], context=context)
        procurement = procs and\
            proc_obj.browse(cr, uid, procs[0], context=context) or False
        data = {
            'name': production.name,
            'date': production.date_planned,
            'product_id': production.product_id.id,
            'product_uom': production.product_uom.id,
            'product_uom_qty': production.product_qty,
            'product_uos_qty': production.product_uos and production.product_uos_qty or False,
            'product_uos': production.product_uos and production.product_uos.id or False,
            'location_id': source_location_id,
            'location_dest_id': destination_location_id,
            'move_dest_id': production.move_prod_id.id,
            'procurement_id': procurement and procurement.id,
            'company_id': production.company_id.id,
            'production_id': production.id,
            'origin': production.name,
            'group_id': procurement and procurement.group_id.id,
        }
        move_id = stock_move.create(cr, uid, data, context=context)
        #a phantom bom cannot be used in mrp order so it's ok to assume the list returned by action_confirm
        #is 1 element long, so we can take the first.
        return stock_move.action_confirm(cr, uid, [move_id], context=context)[0]

    def _get_raw_material_procure_method(self, cr, uid, product, context=None):
        '''This method returns the procure_method to use when creating the stock move for the production raw materials'''
        warehouse_obj = self.pool['stock.warehouse']
        try:
            mto_route = warehouse_obj._get_mto_route(cr, uid, context=context)
        except:
            return "make_to_stock"
        routes = product.route_ids + product.categ_id.total_route_ids
        if mto_route in [x.id for x in routes]:
            return "make_to_order"
        return "make_to_stock"

    def _create_previous_move(self, cr, uid, move_id, product, source_location_id, dest_location_id, context=None):
        '''
        When the routing gives a different location than the raw material location of the production order, 
        we should create an extra move from the raw material location to the location of the routing, which 
        precedes the consumption line (chained).  The picking type depends on the warehouse in which this happens
        and the type of locations. 
        '''
        loc_obj = self.pool.get("stock.location")
        stock_move = self.pool.get('stock.move')
        type_obj = self.pool.get('stock.picking.type')
        # Need to search for a picking type
        move = stock_move.browse(cr, uid, move_id, context=context)
        src_loc = loc_obj.browse(cr, uid, source_location_id, context=context)
        dest_loc = loc_obj.browse(cr, uid, dest_location_id, context=context)
        code = stock_move.get_code_from_locs(cr, uid, move, src_loc, dest_loc, context=context)
        if code == 'outgoing':
            check_loc = src_loc
        else:
            check_loc = dest_loc
        wh = loc_obj.get_warehouse(cr, uid, check_loc, context=context)
        domain = [('code', '=', code)]
        if wh: 
            domain += [('warehouse_id', '=', wh)]
        types = type_obj.search(cr, uid, domain, context=context)
        move = stock_move.copy(cr, uid, move_id, default = {
            'location_id': source_location_id,
            'location_dest_id': dest_location_id,
            'procure_method': self._get_raw_material_procure_method(cr, uid, product, context=context),
            'raw_material_production_id': False, 
            'move_dest_id': move_id,
            'picking_type_id': types and types[0] or False,
        }, context=context)
        return move

    def _make_consume_line_from_data(self, cr, uid, production, product, uom_id, qty, uos_id, uos_qty, context=None):
        stock_move = self.pool.get('stock.move')
        loc_obj = self.pool.get('stock.location')
        # Internal shipment is created for Stockable and Consumer Products
        if product.type not in ('product', 'consu'):
            return False
        # Take routing location as a Source Location.
        source_location_id = production.location_src_id.id
        prod_location_id = source_location_id
        prev_move= False
        if production.bom_id.routing_id and production.bom_id.routing_id.location_id and production.bom_id.routing_id.location_id.id != source_location_id:
            source_location_id = production.bom_id.routing_id.location_id.id
            prev_move = True

        destination_location_id = production.product_id.property_stock_production.id
        move_id = stock_move.create(cr, uid, {
            'name': production.name,
            'date': production.date_planned,
            'product_id': product.id,
            'product_uom_qty': qty,
            'product_uom': uom_id,
            'product_uos_qty': uos_id and uos_qty or False,
            'product_uos': uos_id or False,
            'location_id': source_location_id,
            'location_dest_id': destination_location_id,
            'company_id': production.company_id.id,
            'procure_method': prev_move and 'make_to_stock' or self._get_raw_material_procure_method(cr, uid, product, context=context), #Make_to_stock avoids creating procurement
            'raw_material_production_id': production.id,
            #this saves us a browse in create()
            'price_unit': product.standard_price,
            'origin': production.name,
            'warehouse_id': loc_obj.get_warehouse(cr, uid, production.location_src_id, context=context),
            'group_id': production.move_prod_id.group_id.id,
        }, context=context)
        
        if prev_move:
            prev_move = self._create_previous_move(cr, uid, move_id, product, prod_location_id, source_location_id, context=context)
            stock_move.action_confirm(cr, uid, [prev_move], context=context)
        return move_id

    def _make_production_consume_line(self, cr, uid, line, context=None):
        return self._make_consume_line_from_data(cr, uid, line.production_id, line.product_id, line.product_uom.id, line.product_qty, line.product_uos.id, line.product_uos_qty, context=context)


    def _make_service_procurement(self, cr, uid, line, context=None):
        prod_obj = self.pool.get('product.product')
        if prod_obj.need_procurement(cr, uid, [line.product_id.id], context=context):
            vals = {
                'name': line.production_id.name,
                'origin': line.production_id.name,
                'company_id': line.production_id.company_id.id,
                'date_planned': line.production_id.date_planned,
                'product_id': line.product_id.id,
                'product_qty': line.product_qty,
                'product_uom': line.product_uom.id,
                'product_uos_qty': line.product_uos_qty,
                'product_uos': line.product_uos.id,
                }
            proc_obj = self.pool.get("procurement.order")
            proc = proc_obj.create(cr, uid, vals, context=context)
            proc_obj.run(cr, uid, [proc], context=context)


    def action_confirm(self, cr, uid, ids, context=None):
        """ Confirms production order.
        @return: Newly generated Shipment Id.
        """
        uncompute_ids = filter(lambda x: x, [not x.product_lines and x.id or False for x in self.browse(cr, uid, ids, context=context)])
        self.action_compute(cr, uid, uncompute_ids, context=context)
        for production in self.browse(cr, uid, ids, context=context):
            self._make_production_produce_line(cr, uid, production, context=context)

            stock_moves = []
            for line in production.product_lines:
                if line.product_id.type != 'service':
                    stock_move_id = self._make_production_consume_line(cr, uid, line, context=context)
                    stock_moves.append(stock_move_id)
                else:
                    self._make_service_procurement(cr, uid, line, context=context)
            if stock_moves:
                self.pool.get('stock.move').action_confirm(cr, uid, stock_moves, context=context)
            production.write({'state': 'confirmed'})
        return 0

    def action_assign(self, cr, uid, ids, context=None):
        """
        Checks the availability on the consume lines of the production order
        """
        from openerp import workflow
        move_obj = self.pool.get("stock.move")
        for production in self.browse(cr, uid, ids, context=context):
            move_obj.action_assign(cr, uid, [x.id for x in production.move_lines], context=context)
            if self.pool.get('mrp.production').test_ready(cr, uid, [production.id]):
                workflow.trg_validate(uid, 'mrp.production', production.id, 'moves_ready', cr)


    def force_production(self, cr, uid, ids, *args):
        """ Assigns products.
        @param *args: Arguments
        @return: True
        """
        from openerp import workflow
        move_obj = self.pool.get('stock.move')
        for order in self.browse(cr, uid, ids):
            move_obj.force_assign(cr, uid, [x.id for x in order.move_lines])
            if self.pool.get('mrp.production').test_ready(cr, uid, [order.id]):
                workflow.trg_validate(uid, 'mrp.production', order.id, 'moves_ready', cr)
        return True


class mrp_production_workcenter_line(osv.osv):
    _name = 'mrp.production.workcenter.line'
    _description = 'Work Order'
    _order = 'sequence'
    _inherit = ['mail.thread']

    _columns = {
        'name': fields.char('Work Order', required=True),
        'workcenter_id': fields.many2one('mrp.workcenter', 'Work Center', required=True),
        'cycle': fields.float('Number of Cycles', digits=(16, 2)),
        'hour': fields.float('Number of Hours', digits=(16, 2)),
        'sequence': fields.integer('Sequence', required=True, help="Gives the sequence order when displaying a list of work orders."),
        'production_id': fields.many2one('mrp.production', 'Manufacturing Order',
            track_visibility='onchange', select=True, ondelete='cascade', required=True),
    }
    _defaults = {
        'sequence': lambda *a: 1,
        'hour': lambda *a: 0,
        'cycle': lambda *a: 0,
    }

class mrp_production_product_line(osv.osv):
    _name = 'mrp.production.product.line'
    _description = 'Production Scheduled Product'
    _columns = {
        'name': fields.char('Name', required=True),
        'product_id': fields.many2one('product.product', 'Product', required=True),
        'product_qty': fields.float('Product Quantity', digits_compute=dp.get_precision('Product Unit of Measure'), required=True),
        'product_uom': fields.many2one('product.uom', 'Product Unit of Measure', required=True),
        'product_uos_qty': fields.float('Product UOS Quantity'),
        'product_uos': fields.many2one('product.uom', 'Product UOS'),
        'production_id': fields.many2one('mrp.production', 'Production Order', select=True),
    }<|MERGE_RESOLUTION|>--- conflicted
+++ resolved
@@ -21,12 +21,8 @@
 
 import time
 import openerp.addons.decimal_precision as dp
-<<<<<<< HEAD
+from collections import OrderedDict
 from openerp.osv import fields, osv
-=======
-from collections import OrderedDict
-from openerp.osv import fields, osv, orm
->>>>>>> 948befbb
 from openerp.tools import DEFAULT_SERVER_DATE_FORMAT
 from openerp.tools.translate import _
 from openerp import tools, SUPERUSER_ID
