# Translation of Odoo Server.
# This file contains the translation of the following modules:
# * mrp
#
# Translators:
# ibinka lete <ilete@fpbidasoa.net>, 2016
msgid ""
msgstr ""
"Project-Id-Version: Odoo 9.0\n"
"Report-Msgid-Bugs-To: \n"
<<<<<<< HEAD
"POT-Creation-Date: 2016-08-19 10:24+0000\n"
=======
"POT-Creation-Date: 2016-08-18 14:06+0000\n"
>>>>>>> bc1a0a32
"PO-Revision-Date: 2016-07-06 08:35+0000\n"
"Last-Translator: Martin Trigaux\n"
"Language-Team: Basque (http://www.transifex.com/odoo/odoo-9/language/eu/)\n"
"Language: eu\n"
"MIME-Version: 1.0\n"
"Content-Type: text/plain; charset=UTF-8\n"
"Content-Transfer-Encoding: \n"
"Plural-Forms: nplurals=2; plural=(n != 1);\n"

#. module: mrp
<<<<<<< HEAD
#: code:addons/mrp/stock.py:250
=======
#: code:addons/mrp/stock.py:231
>>>>>>> bc1a0a32
#, python-format
msgid " Manufacture"
msgstr "Fabrikazioa"

#. module: mrp
#: model:ir.model.fields,field_description:mrp.field_product_product_bom_count
#: model:ir.model.fields,field_description:mrp.field_product_template_bom_count
msgid "# Bill of Material"
msgstr "Material zerrenda kop."

#. module: mrp
#: model:ir.model.fields,field_description:mrp.field_product_product_mo_count
#: model:ir.model.fields,field_description:mrp.field_product_template_mo_count
msgid "# Manufacturing Orders"
msgstr "Fabrikazio aginduak"

#. module: mrp
<<<<<<< HEAD
#: code:addons/mrp/mrp.py:343
=======
#: code:addons/mrp/mrp.py:341
>>>>>>> bc1a0a32
#, python-format
msgid "%s (copy)"
msgstr "%s (kopia)"

#. module: mrp
<<<<<<< HEAD
#: code:addons/mrp/mrp.py:1051
=======
#: code:addons/mrp/mrp.py:1052
>>>>>>> bc1a0a32
#, python-format
msgid "%s produced"
msgstr ""

#. module: mrp
#: model:ir.model.fields,help:mrp.field_mrp_product_produce_mode
msgid ""
"'Consume only' mode will only consume the products with the quantity "
"selected.\n"
"'Consume & Produce' mode will consume as well as produce the products with "
"the quantity selected and it will finish the production order when total "
"ordered quantities are produced."
msgstr ""

#. module: mrp
#: model:ir.ui.view,arch_db:mrp.report_mrporder
msgid "<strong>Consumed Products</strong>"
msgstr "Kontsumitutako produktuak"

#. module: mrp
#: model:ir.ui.view,arch_db:mrp.report_mrporder
msgid "<strong>Destination Location</strong>"
msgstr "Helmuga kokapena"

#. module: mrp
#: model:ir.ui.view,arch_db:mrp.report_mrporder
msgid "<strong>Name</strong>"
msgstr "Izena"

#. module: mrp
#: model:ir.ui.view,arch_db:mrp.report_mrporder
msgid "<strong>No. Of Cycles</strong>"
msgstr "Ez. Zikloa"

#. module: mrp
#: model:ir.ui.view,arch_db:mrp.report_mrporder
msgid "<strong>No. Of Hours</strong>"
msgstr "Ez. Orduko"

#. module: mrp
#: model:ir.ui.view,arch_db:mrp.report_mrporder
msgid "<strong>Partner Ref:</strong><br/>"
msgstr "Bazkide. Erreferentzia"

#. module: mrp
#: model:ir.ui.view,arch_db:mrp.report_mrporder
msgid "<strong>Printing date:</strong><br/>"
msgstr "Inprenta data"

#. module: mrp
#: model:ir.ui.view,arch_db:mrp.report_mrporder
msgid "<strong>Product:</strong><br/>"
msgstr "Produktua"

#. module: mrp
#: model:ir.ui.view,arch_db:mrp.report_mrporder
msgid "<strong>Product</strong>"
msgstr "Produktua"

#. module: mrp
#: model:ir.ui.view,arch_db:mrp.report_mrporder
msgid "<strong>Products to Consume</strong>"
msgstr "Kontsumitutako Produktuak"

#. module: mrp
#: model:ir.ui.view,arch_db:mrp.report_mrporder
msgid "<strong>Quantity:</strong><br/>"
msgstr "Kopurua"

#. module: mrp
#: model:ir.ui.view,arch_db:mrp.report_mrporder
msgid "<strong>Quantity</strong>"
msgstr "Kopurua"

#. module: mrp
#: model:ir.ui.view,arch_db:mrp.report_mrporder
msgid "<strong>SO Number:</strong><br/>"
msgstr "SO. Zenbakia"

#. module: mrp
#: model:ir.ui.view,arch_db:mrp.report_mrporder
msgid "<strong>Scheduled Date:</strong><br/>"
msgstr "Aurreikusitako eguna"

#. module: mrp
#: model:ir.ui.view,arch_db:mrp.report_mrporder
msgid "<strong>Sequence</strong>"
msgstr "Sekuentzia"

#. module: mrp
#: model:ir.ui.view,arch_db:mrp.report_mrporder
msgid "<strong>Source Document:</strong><br/>"
msgstr "Dokumentu iturria"

#. module: mrp
#: model:ir.ui.view,arch_db:mrp.report_mrporder
msgid "<strong>Source Location</strong>"
msgstr "Kokapen iturria"

#. module: mrp
#: model:ir.ui.view,arch_db:mrp.report_mrporder
msgid "<strong>Work Orders</strong>"
msgstr "Lan eskariak"

#. module: mrp
#: model:ir.ui.view,arch_db:mrp.report_mrporder
msgid "<strong>WorkCenter</strong>"
msgstr "Lan eremua"

#. module: mrp
#: model:ir.model.fields,help:mrp.field_mrp_bom_product_efficiency
msgid "A factor of 0.9 means a loss of 10% during the production process."
msgstr ""

#. module: mrp
#: model:ir.model.fields,help:mrp.field_mrp_bom_line_product_efficiency
msgid "A factor of 0.9 means a loss of 10% within the production process."
msgstr ""

#. module: mrp
#: model:ir.actions.act_window,help:mrp.mrp_production_action
#: model:ir.actions.act_window,help:mrp.mrp_production_action_planning
msgid ""
"A manufacturing order, based on a bill of materials, will\n"
"                consume raw materials and produce finished products."
msgstr ""

#. module: mrp
#: model:ir.model.fields,field_description:mrp.field_mrp_bom_active
#: model:ir.model.fields,field_description:mrp.field_mrp_routing_active
#: model:ir.model.fields,field_description:mrp.field_mrp_workcenter_active
msgid "Active"
msgstr "Gaituta"

#. module: mrp
#: code:addons/mrp/wizard/change_production_qty.py:51
#, python-format
msgid "Active Id not found"
msgstr "Id aktiboa ez da aurkitu"

#. module: mrp
#: sql_constraint:mrp.bom.line:0
msgid ""
"All product quantities must be greater than 0.\n"
"You should install the mrp_byproduct module if you want to manage extra "
"products on BoMs !"
msgstr ""

#. module: mrp
#: selection:mrp.config.settings,module_mrp_operations:0
msgid "Allow detailed planning of work orders"
msgstr ""

#. module: mrp
#: model:ir.model.fields,help:mrp.field_mrp_config_settings_group_rounding_efficiency
msgid ""
"Allow to manage product rounding on quantity and product efficiency during "
"production process"
msgstr ""

#. module: mrp
#: model:ir.ui.view,arch_db:mrp.view_mrp_config
msgid "Apply"
msgstr "Aplikatu"

#. module: mrp
#: model:ir.ui.view,arch_db:mrp.view_change_production_qty_wizard
msgid "Approve"
msgstr ""

#. module: mrp
#: model:ir.ui.view,arch_db:mrp.mrp_routing_search_view
#: model:ir.ui.view,arch_db:mrp.view_mrp_bom_filter
#: model:ir.ui.view,arch_db:mrp.view_mrp_workcenter_search
msgid "Archived"
msgstr ""

#. module: mrp
#: model:ir.model.fields,help:mrp.field_product_product_produce_delay
#: model:ir.model.fields,help:mrp.field_product_template_produce_delay
msgid ""
"Average delay in days to produce this product. In the case of multi-level "
"BOM, the manufacturing lead times of the components will be added."
msgstr ""

#. module: mrp
#: selection:mrp.production,state:0
msgid "Awaiting Raw Materials"
msgstr ""

#. module: mrp
#: model:ir.actions.report.xml,name:mrp.action_report_bom_price
msgid "BOM Cost"
msgstr ""

#. module: mrp
#: model:ir.ui.view,arch_db:mrp.report_mrpbomstructure
msgid "BOM Name"
msgstr ""

#. module: mrp
#: model:ir.model.fields,help:mrp.field_mrp_bom_line_attribute_value_ids
msgid "BOM Product Variants needed form apply this line."
msgstr ""

#. module: mrp
#: model:ir.ui.view,arch_db:mrp.report_mrpbomstructure
msgid "BOM Ref"
msgstr ""

#. module: mrp
#: model:ir.actions.report.xml,name:mrp.action_report_bom_structure
#: model:ir.ui.view,arch_db:mrp.report_mrpbomstructure
msgid "BOM Structure"
msgstr ""

#. module: mrp
#: model:ir.model.fields,field_description:mrp.field_mrp_bom_line_child_line_ids
msgid "BOM lines of the referred bom"
msgstr ""

#. module: mrp
#: code:addons/mrp/stock.py:44
#, python-format
msgid ""
"Because the product %s requires it, you must assign a serial number to your "
"raw material %s to proceed further in your production. Please use the "
"'Produce' button to do so."
msgstr ""

#. module: mrp
#: model:ir.ui.view,arch_db:mrp.report_mrporder
#: model:ir.ui.view,arch_db:mrp.view_mrp_bom_line_filter
msgid "Bill Of Material"
msgstr "Materialen zerrenda"

#. module: mrp
#: model:ir.model,name:mrp.model_mrp_bom
#: model:ir.model.fields,field_description:mrp.field_mrp_production_bom_id
#: model:ir.ui.view,arch_db:mrp.mrp_bom_form_view
msgid "Bill of Material"
msgstr "Materialen zerrenda"

#. module: mrp
#: model:ir.actions.act_window,name:mrp.mrp_bom_form_action
#: model:ir.actions.act_window,name:mrp.product_open_bom
#: model:ir.actions.act_window,name:mrp.template_open_bom
#: model:ir.model.fields,field_description:mrp.field_product_product_bom_ids
#: model:ir.model.fields,field_description:mrp.field_product_template_bom_ids
#: model:ir.ui.menu,name:mrp.menu_mrp_bom_form_action
#: model:ir.ui.view,arch_db:mrp.mrp_bom_line_tree_view
#: model:ir.ui.view,arch_db:mrp.mrp_bom_tree_view
#: model:ir.ui.view,arch_db:mrp.product_product_form_view_bom_button
#: model:ir.ui.view,arch_db:mrp.product_template_form_view_bom_button
msgid "Bill of Materials"
msgstr "Materialen zerrendak"

#. module: mrp
#: model:ir.actions.act_window,name:mrp.action2
msgid "Bill of Materials Structure"
msgstr ""

#. module: mrp
#: model:ir.model.fields,help:mrp.field_mrp_production_bom_id
msgid ""
"Bill of Materials allow you to define the list of required raw materials to "
"make a finished product."
msgstr ""

#. module: mrp
#: model:ir.actions.act_window,help:mrp.mrp_bom_form_action
msgid ""
"Bills of Materials allow you to define the list of required raw\n"
"                materials used to make a finished product; through a "
"manufacturing\n"
"                order or a pack of products."
msgstr ""

#. module: mrp
#: selection:mrp.config.settings,module_mrp_byproduct:0
msgid "Bills of materials may produce residual products (A + B --> C + D)"
msgstr ""

#. module: mrp
#: model:ir.model.fields,field_description:mrp.field_procurement_order_bom_id
msgid "BoM"
msgstr "BoM"

#. module: mrp
<<<<<<< HEAD
#: code:addons/mrp/mrp.py:318
=======
#: code:addons/mrp/mrp.py:316
>>>>>>> bc1a0a32
#, python-format
msgid "BoM \"%s\" contains a BoM line with a product recursion: \"%s\"."
msgstr ""

#. module: mrp
#: model:ir.model.fields,field_description:mrp.field_mrp_bom_bom_line_ids
msgid "BoM Lines"
msgstr ""

#. module: mrp
#: model:ir.model.fields,field_description:mrp.field_mrp_bom_type
msgid "BoM Type"
msgstr ""

#. module: mrp
#: selection:mrp.product.produce,tracking:0
msgid "By Lots"
msgstr ""

#. module: mrp
#: selection:mrp.product.produce,tracking:0
msgid "By Unique Serial Number"
msgstr ""

#. module: mrp
#: model:ir.model.fields,field_description:mrp.field_mrp_config_settings_module_mrp_byproduct
msgid "By-Products"
msgstr ""

#. module: mrp
<<<<<<< HEAD
#: code:addons/mrp/stock.py:247
=======
#: code:addons/mrp/stock.py:228
>>>>>>> bc1a0a32
#, python-format
msgid "Can't find any generic Manufacture route."
msgstr ""

#. module: mrp
#: model:ir.ui.view,arch_db:mrp.view_change_production_qty_wizard
#: model:ir.ui.view,arch_db:mrp.view_mrp_config
#: model:ir.ui.view,arch_db:mrp.view_mrp_product_produce_wizard
#: model:ir.ui.view,arch_db:mrp.view_stock_move_consume_wizard
msgid "Cancel"
msgstr "Ezeztatu"

#. module: mrp
#: model:ir.ui.view,arch_db:mrp.mrp_production_form_view
msgid "Cancel Production"
msgstr "Produkzioa ezeztatu"

#. module: mrp
#: selection:mrp.production,state:0
msgid "Cancelled"
msgstr "Ezeztatua"

#. module: mrp
<<<<<<< HEAD
#: code:addons/mrp/stock.py:169
=======
#: code:addons/mrp/stock.py:150
>>>>>>> bc1a0a32
#, python-format
msgid "Cannot consume a move with negative or zero quantity."
msgstr ""

#. module: mrp
<<<<<<< HEAD
#: code:addons/mrp/mrp.py:651
=======
#: code:addons/mrp/mrp.py:649
>>>>>>> bc1a0a32
#, python-format
msgid "Cannot delete a manufacturing order in state '%s'."
msgstr ""

#. module: mrp
<<<<<<< HEAD
#: code:addons/mrp/mrp.py:721
=======
#: code:addons/mrp/mrp.py:719
>>>>>>> bc1a0a32
#, python-format
msgid "Cannot find a bill of material for this product."
msgstr ""

#. module: mrp
#: code:addons/mrp/wizard/change_production_qty.py:67
#: code:addons/mrp/wizard/change_production_qty.py:72
#, python-format
msgid "Cannot find bill of material for this product."
msgstr ""

#. module: mrp
#: model:ir.ui.view,arch_db:mrp.mrp_workcenter_view
msgid "Capacity Information"
msgstr ""

#. module: mrp
#: model:ir.model.fields,field_description:mrp.field_mrp_workcenter_capacity_per_cycle
msgid "Capacity per Cycle"
msgstr ""

#. module: mrp
#: model:ir.actions.act_window,name:mrp.action_change_production_qty
#: model:ir.ui.view,arch_db:mrp.view_change_production_qty_wizard
msgid "Change Product Qty"
msgstr ""

#. module: mrp
#: model:ir.model,name:mrp.model_change_production_qty
msgid "Change Quantity of Products"
msgstr ""

#. module: mrp
#: model:ir.actions.act_window,help:mrp.mrp_workcenter_action
msgid "Click to add a work center."
msgstr ""

#. module: mrp
#: model:ir.actions.act_window,help:mrp.mrp_bom_form_action
msgid "Click to create a bill of material."
msgstr ""

#. module: mrp
#: model:ir.actions.act_window,help:mrp.mrp_property_group_action
msgid "Click to create a group of properties."
msgstr ""

#. module: mrp
#: model:ir.actions.act_window,help:mrp.mrp_production_action
msgid "Click to create a manufacturing order."
msgstr ""

#. module: mrp
#: model:ir.actions.act_window,help:mrp.mrp_property_action
msgid "Click to create a new property."
msgstr ""

#. module: mrp
#: model:ir.actions.act_window,help:mrp.mrp_routing_action
msgid "Click to create a new routing."
msgstr ""

#. module: mrp
#: model:ir.actions.act_window,help:mrp.mrp_production_action_planning
msgid "Click to start a new manufacturing order."
msgstr ""

#. module: mrp
#: model:ir.model.fields,field_description:mrp.field_mrp_routing_code
#: model:ir.model.fields,field_description:mrp.field_mrp_workcenter_code
msgid "Code"
msgstr "Kodea"

#. module: mrp
#: model:ir.model,name:mrp.model_res_company
msgid "Companies"
msgstr "Enpresak"

#. module: mrp
#: model:ir.model.fields,field_description:mrp.field_mrp_bom_company_id
#: model:ir.model.fields,field_description:mrp.field_mrp_production_company_id
#: model:ir.model.fields,field_description:mrp.field_mrp_routing_company_id
#: model:ir.model.fields,field_description:mrp.field_mrp_routing_workcenter_company_id
#: model:ir.model.fields,field_description:mrp.field_mrp_workcenter_company_id
#: model:ir.model.fields,field_description:mrp.field_report_mrp_inout_company_id
#: model:ir.ui.view,arch_db:mrp.view_mrp_workcenter_search
msgid "Company"
msgstr "Enpresa"

#. module: mrp
#: model:ir.ui.view,arch_db:mrp.mrp_bom_component_tree_view
#: model:ir.ui.view,arch_db:mrp.mrp_bom_form_view
#: model:ir.ui.view,arch_db:mrp.product_template_search_view_procurment
#: model:ir.ui.view,arch_db:mrp.view_mrp_bom_filter
msgid "Components"
msgstr "Osagaiak"

#. module: mrp
#: model:ir.ui.view,arch_db:mrp.mrp_production_form_view
msgid "Compute Data"
msgstr ""

#. module: mrp
#: model:ir.ui.menu,name:mrp.menu_mrp_configuration
msgid "Configuration"
msgstr "Konfigurazioa"

#. module: mrp
#: model:ir.actions.act_window,name:mrp.action_mrp_configuration
#: model:ir.ui.view,arch_db:mrp.view_mrp_config
msgid "Configure Manufacturing"
msgstr "Ekoizpena eratu"

#. module: mrp
#: model:ir.ui.view,arch_db:mrp.view_mrp_product_produce_wizard
msgid "Confirm"
msgstr "Baieztatu"

#. module: mrp
#: model:ir.ui.view,arch_db:mrp.mrp_production_form_view
msgid "Confirm Production"
msgstr ""

#. module: mrp
#: selection:mrp.product.produce,mode:0
msgid "Consume & Produce"
msgstr ""

#. module: mrp
#: model:ir.ui.view,arch_db:mrp.view_mrp_product_produce_wizard
msgid "Consume Lines"
msgstr ""

#. module: mrp
#: model:ir.actions.act_window,name:mrp.move_consume
#: model:ir.ui.view,arch_db:mrp.view_stock_move_consume_wizard
msgid "Consume Move"
msgstr ""

#. module: mrp
#: selection:mrp.product.produce,mode:0
msgid "Consume Only"
msgstr ""

#. module: mrp
#: model:ir.model,name:mrp.model_stock_move_consume
#: model:ir.ui.view,arch_db:mrp.mrp_production_form_view
#: model:ir.ui.view,arch_db:mrp.view_stock_move_consume_wizard
msgid "Consume Products"
msgstr ""

#. module: mrp
#: model:ir.model.fields,field_description:mrp.field_mrp_production_move_lines2
#: model:ir.ui.view,arch_db:mrp.mrp_production_form_view
msgid "Consumed Products"
msgstr ""

#. module: mrp
#: model:ir.model.fields,field_description:mrp.field_stock_move_consumed_for
msgid "Consumed for"
msgstr ""

#. module: mrp
#: model:ir.ui.view,arch_db:mrp.mrp_bom_cost
msgid "Cost Structure"
msgstr ""

#. module: mrp
#: model:ir.model.fields,field_description:mrp.field_mrp_workcenter_costs_cycle
msgid "Cost per cycle"
msgstr ""

#. module: mrp
#: model:ir.model.fields,field_description:mrp.field_mrp_workcenter_costs_hour
msgid "Cost per hour"
msgstr ""

#. module: mrp
#: model:ir.ui.view,arch_db:mrp.mrp_workcenter_view
msgid "Costing Information"
msgstr ""

#. module: mrp
#: model:ir.model.fields,field_description:mrp.field_change_production_qty_create_uid
#: model:ir.model.fields,field_description:mrp.field_mrp_bom_create_uid
#: model:ir.model.fields,field_description:mrp.field_mrp_bom_line_create_uid
#: model:ir.model.fields,field_description:mrp.field_mrp_config_settings_create_uid
#: model:ir.model.fields,field_description:mrp.field_mrp_product_produce_create_uid
#: model:ir.model.fields,field_description:mrp.field_mrp_product_produce_line_create_uid
#: model:ir.model.fields,field_description:mrp.field_mrp_production_create_uid
#: model:ir.model.fields,field_description:mrp.field_mrp_production_product_line_create_uid
#: model:ir.model.fields,field_description:mrp.field_mrp_production_workcenter_line_create_uid
#: model:ir.model.fields,field_description:mrp.field_mrp_property_create_uid
#: model:ir.model.fields,field_description:mrp.field_mrp_property_group_create_uid
#: model:ir.model.fields,field_description:mrp.field_mrp_routing_create_uid
#: model:ir.model.fields,field_description:mrp.field_mrp_routing_workcenter_create_uid
#: model:ir.model.fields,field_description:mrp.field_mrp_workcenter_create_uid
#: model:ir.model.fields,field_description:mrp.field_stock_move_consume_create_uid
msgid "Created by"
msgstr "Nork sortua"

#. module: mrp
#: model:ir.model.fields,field_description:mrp.field_change_production_qty_create_date
#: model:ir.model.fields,field_description:mrp.field_mrp_bom_create_date
#: model:ir.model.fields,field_description:mrp.field_mrp_bom_line_create_date
#: model:ir.model.fields,field_description:mrp.field_mrp_config_settings_create_date
#: model:ir.model.fields,field_description:mrp.field_mrp_product_produce_create_date
#: model:ir.model.fields,field_description:mrp.field_mrp_product_produce_line_create_date
#: model:ir.model.fields,field_description:mrp.field_mrp_production_create_date
#: model:ir.model.fields,field_description:mrp.field_mrp_production_product_line_create_date
#: model:ir.model.fields,field_description:mrp.field_mrp_production_workcenter_line_create_date
#: model:ir.model.fields,field_description:mrp.field_mrp_property_create_date
#: model:ir.model.fields,field_description:mrp.field_mrp_property_group_create_date
#: model:ir.model.fields,field_description:mrp.field_mrp_routing_create_date
#: model:ir.model.fields,field_description:mrp.field_mrp_routing_workcenter_create_date
#: model:ir.model.fields,field_description:mrp.field_mrp_workcenter_create_date
#: model:ir.model.fields,field_description:mrp.field_stock_move_consume_create_date
msgid "Created on"
msgstr "Created on"

#. module: mrp
#: model:ir.model.fields,field_description:mrp.field_mrp_workcenter_costs_cycle_account_id
msgid "Cycle Account"
msgstr ""

#. module: mrp
#: model:ir.ui.view,arch_db:mrp.view_mrp_bom_filter
#: model:ir.ui.view,arch_db:mrp.view_mrp_bom_line_filter
msgid "Default Unit of Measure"
msgstr ""

#. module: mrp
#: model:ir.actions.act_window,help:mrp.mrp_property_group_action
msgid ""
"Define specific property groups that can be assigned to your\n"
"                bill of materials and sales orders. Properties allows Odoo\n"
"                to automatically select the right bill of materials "
"according\n"
"                to properties selected in the sales order by salesperson."
msgstr ""

#. module: mrp
#: model:ir.model.fields,help:mrp.field_mrp_workcenter_calendar_id
msgid "Define the schedule of resource"
msgstr ""

#. module: mrp
#: model:ir.model.fields,field_description:mrp.field_mrp_property_description
#: model:ir.model.fields,field_description:mrp.field_mrp_property_group_description
#: model:ir.model.fields,field_description:mrp.field_mrp_routing_note
#: model:ir.model.fields,field_description:mrp.field_mrp_routing_workcenter_note
#: model:ir.model.fields,field_description:mrp.field_mrp_workcenter_note
#: model:ir.ui.view,arch_db:mrp.mrp_property_form_view
#: model:ir.ui.view,arch_db:mrp.mrp_property_group_form_view
#: model:ir.ui.view,arch_db:mrp.mrp_workcenter_view
msgid "Description"
msgstr "Deskribapena"

#. module: mrp
#: model:ir.model.fields,help:mrp.field_mrp_workcenter_note
msgid ""
"Description of the Work Center. Explain here what's a cycle according to "
"this Work Center."
msgstr ""

#. module: mrp
#: model:ir.ui.view,arch_db:mrp.mrp_production_form_view
msgid "Destination Loc."
msgstr ""

#. module: mrp
#: model:ir.model.fields,field_description:mrp.field_change_production_qty_display_name
#: model:ir.model.fields,field_description:mrp.field_mrp_bom_display_name
#: model:ir.model.fields,field_description:mrp.field_mrp_bom_line_display_name
#: model:ir.model.fields,field_description:mrp.field_mrp_config_settings_display_name
#: model:ir.model.fields,field_description:mrp.field_mrp_product_produce_display_name
#: model:ir.model.fields,field_description:mrp.field_mrp_product_produce_line_display_name
#: model:ir.model.fields,field_description:mrp.field_mrp_production_display_name
#: model:ir.model.fields,field_description:mrp.field_mrp_production_product_line_display_name
#: model:ir.model.fields,field_description:mrp.field_mrp_production_workcenter_line_display_name
#: model:ir.model.fields,field_description:mrp.field_mrp_property_display_name
#: model:ir.model.fields,field_description:mrp.field_mrp_property_group_display_name
#: model:ir.model.fields,field_description:mrp.field_mrp_routing_display_name
#: model:ir.model.fields,field_description:mrp.field_mrp_routing_workcenter_display_name
#: model:ir.model.fields,field_description:mrp.field_mrp_workcenter_display_name
#: model:ir.model.fields,field_description:mrp.field_report_mrp_bom_cost_display_name
#: model:ir.model.fields,field_description:mrp.field_report_mrp_inout_display_name
#: model:ir.model.fields,field_description:mrp.field_report_mrp_report_mrpbomstructure_display_name
#: model:ir.model.fields,field_description:mrp.field_report_workcenter_load_display_name
#: model:ir.model.fields,field_description:mrp.field_stock_move_consume_display_name
msgid "Display Name"
msgstr "Izena erakutsi"

#. module: mrp
#: selection:mrp.config.settings,module_mrp_operations:0
msgid "Do not use a planning for the work orders "
msgstr ""

#. module: mrp
#: selection:mrp.production,state:0
msgid "Done"
msgstr "Done"

#. module: mrp
#: model:ir.model.fields,field_description:mrp.field_mrp_workcenter_time_efficiency
msgid "Efficiency Factor"
msgstr ""

#. module: mrp
#: model:ir.model.fields,field_description:mrp.field_mrp_production_date_finished
msgid "End Date"
msgstr "Amaiera Data"

#. module: mrp
#: model:ir.ui.view,arch_db:mrp.mrp_production_form_view
msgid "Extra Information"
msgstr ""

#. module: mrp
#: model:ir.model.fields,help:mrp.field_mrp_workcenter_costs_cycle_account_id
#: model:ir.model.fields,help:mrp.field_mrp_workcenter_costs_hour_account_id
msgid ""
"Fill this only if you want automatic analytic accounting entries on "
"production orders."
msgstr ""

#. module: mrp
#: model:ir.model.fields,help:mrp.field_mrp_workcenter_product_id
msgid ""
"Fill this product to easily track your production costs in the analytic "
"accounting."
msgstr ""

#. module: mrp
#: model:ir.ui.view,arch_db:mrp.mrp_production_form_view
msgid "Finished Products"
msgstr ""

#. module: mrp
#: model:ir.model.fields,field_description:mrp.field_mrp_production_location_dest_id
msgid "Finished Products Location"
msgstr ""

#. module: mrp
#: model:ir.actions.act_window,help:mrp.mrp_property_group_action
msgid ""
"For instance, in the property group \"Warranty\", you an have\n"
"                two properties: 1 year warranty, 3 years warranty. "
"Depending\n"
"                on the propoerties selected in the sales order, Odoo will\n"
"                schedule a production using the matching bill of materials."
msgstr ""

#. module: mrp
#: model:ir.ui.view,arch_db:mrp.mrp_production_form_view
msgid "Force Reservation"
msgstr ""

#. module: mrp
#: model:ir.model.fields,field_description:mrp.field_mrp_workcenter_costs_general_account_id
msgid "General Account"
msgstr ""

#. module: mrp
#: model:ir.ui.view,arch_db:mrp.mrp_workcenter_view
msgid "General Information"
msgstr ""

#. module: mrp
#: model:ir.model.fields,help:mrp.field_mrp_bom_sequence
msgid "Gives the sequence order when displaying a list of bills of material."
msgstr ""

#. module: mrp
#: model:ir.model.fields,help:mrp.field_mrp_routing_workcenter_sequence
msgid ""
"Gives the sequence order when displaying a list of routing Work Centers."
msgstr ""

#. module: mrp
#: model:ir.model.fields,help:mrp.field_mrp_production_workcenter_line_sequence
msgid "Gives the sequence order when displaying a list of work orders."
msgstr ""

#. module: mrp
#: model:ir.model.fields,help:mrp.field_mrp_bom_line_sequence
msgid "Gives the sequence order when displaying."
msgstr ""

#. module: mrp
#: model:ir.ui.view,arch_db:mrp.view_mrp_property_search
msgid "Group By"
msgstr "Group By"

#. module: mrp
#: model:ir.ui.view,arch_db:mrp.mrp_routing_search_view
#: model:ir.ui.view,arch_db:mrp.view_mrp_bom_filter
#: model:ir.ui.view,arch_db:mrp.view_mrp_bom_line_filter
#: model:ir.ui.view,arch_db:mrp.view_mrp_production_filter
#: model:ir.ui.view,arch_db:mrp.view_mrp_workcenter_search
msgid "Group By..."
msgstr "Taldekatu..."

#. module: mrp
#: model:ir.model.fields,field_description:mrp.field_mrp_workcenter_costs_hour_account_id
msgid "Hour Account"
msgstr ""

#. module: mrp
#: model:ir.model.fields,field_description:mrp.field_change_production_qty_id
#: model:ir.model.fields,field_description:mrp.field_mrp_bom_id
#: model:ir.model.fields,field_description:mrp.field_mrp_bom_line_id
#: model:ir.model.fields,field_description:mrp.field_mrp_config_settings_id
#: model:ir.model.fields,field_description:mrp.field_mrp_product_produce_id
#: model:ir.model.fields,field_description:mrp.field_mrp_product_produce_line_id
#: model:ir.model.fields,field_description:mrp.field_mrp_production_id
#: model:ir.model.fields,field_description:mrp.field_mrp_production_product_line_id
#: model:ir.model.fields,field_description:mrp.field_mrp_production_workcenter_line_id
#: model:ir.model.fields,field_description:mrp.field_mrp_property_group_id
#: model:ir.model.fields,field_description:mrp.field_mrp_property_id
#: model:ir.model.fields,field_description:mrp.field_mrp_routing_id
#: model:ir.model.fields,field_description:mrp.field_mrp_routing_workcenter_id
#: model:ir.model.fields,field_description:mrp.field_mrp_workcenter_id
#: model:ir.model.fields,field_description:mrp.field_report_mrp_bom_cost_id
#: model:ir.model.fields,field_description:mrp.field_report_mrp_inout_id
#: model:ir.model.fields,field_description:mrp.field_report_mrp_report_mrpbomstructure_id
#: model:ir.model.fields,field_description:mrp.field_report_workcenter_load_id
#: model:ir.model.fields,field_description:mrp.field_stock_move_consume_id
msgid "ID"
msgstr "ID"

#. module: mrp
#: model:ir.model.fields,help:mrp.field_mrp_bom_product_id
msgid ""
"If a product variant is defined the BOM is available only for this product."
msgstr ""

#. module: mrp
#: model:ir.model.fields,help:mrp.field_mrp_bom_active
msgid ""
"If the active field is set to False, it will allow you to hide the bills of "
"material without removing it."
msgstr ""

#. module: mrp
#: model:ir.model.fields,help:mrp.field_mrp_routing_active
msgid ""
"If the active field is set to False, it will allow you to hide the routing "
"without removing it."
msgstr ""

#. module: mrp
#: model:ir.ui.view,arch_db:mrp.view_mrp_production_filter
msgid "In Production"
msgstr ""

#. module: mrp
#: model:ir.model.fields,field_description:mrp.field_mrp_bom_position
msgid "Internal Reference"
msgstr ""

#. module: mrp
#: model:ir.model.fields,help:mrp.field_mrp_routing_location_id
msgid ""
"Keep empty if you produce at the location where the finished products are "
"needed.Set a location if you produce at a fixed location. This can be a "
"partner location if you subcontract the manufacturing operations."
msgstr ""

#. module: mrp
#: model:ir.model.fields,field_description:mrp.field_change_production_qty___last_update
#: model:ir.model.fields,field_description:mrp.field_mrp_bom___last_update
#: model:ir.model.fields,field_description:mrp.field_mrp_bom_line___last_update
#: model:ir.model.fields,field_description:mrp.field_mrp_config_settings___last_update
#: model:ir.model.fields,field_description:mrp.field_mrp_product_produce___last_update
#: model:ir.model.fields,field_description:mrp.field_mrp_product_produce_line___last_update
#: model:ir.model.fields,field_description:mrp.field_mrp_production___last_update
#: model:ir.model.fields,field_description:mrp.field_mrp_production_product_line___last_update
#: model:ir.model.fields,field_description:mrp.field_mrp_production_workcenter_line___last_update
#: model:ir.model.fields,field_description:mrp.field_mrp_property___last_update
#: model:ir.model.fields,field_description:mrp.field_mrp_property_group___last_update
#: model:ir.model.fields,field_description:mrp.field_mrp_routing___last_update
#: model:ir.model.fields,field_description:mrp.field_mrp_routing_workcenter___last_update
#: model:ir.model.fields,field_description:mrp.field_mrp_workcenter___last_update
#: model:ir.model.fields,field_description:mrp.field_report_mrp_bom_cost___last_update
#: model:ir.model.fields,field_description:mrp.field_report_mrp_inout___last_update
#: model:ir.model.fields,field_description:mrp.field_report_mrp_report_mrpbomstructure___last_update
#: model:ir.model.fields,field_description:mrp.field_report_workcenter_load___last_update
#: model:ir.model.fields,field_description:mrp.field_stock_move_consume___last_update
msgid "Last Modified on"
msgstr ""

#. module: mrp
#: model:ir.model.fields,field_description:mrp.field_change_production_qty_write_uid
#: model:ir.model.fields,field_description:mrp.field_mrp_bom_line_write_uid
#: model:ir.model.fields,field_description:mrp.field_mrp_bom_write_uid
#: model:ir.model.fields,field_description:mrp.field_mrp_config_settings_write_uid
#: model:ir.model.fields,field_description:mrp.field_mrp_product_produce_line_write_uid
#: model:ir.model.fields,field_description:mrp.field_mrp_product_produce_write_uid
#: model:ir.model.fields,field_description:mrp.field_mrp_production_product_line_write_uid
#: model:ir.model.fields,field_description:mrp.field_mrp_production_workcenter_line_write_uid
#: model:ir.model.fields,field_description:mrp.field_mrp_production_write_uid
#: model:ir.model.fields,field_description:mrp.field_mrp_property_group_write_uid
#: model:ir.model.fields,field_description:mrp.field_mrp_property_write_uid
#: model:ir.model.fields,field_description:mrp.field_mrp_routing_workcenter_write_uid
#: model:ir.model.fields,field_description:mrp.field_mrp_routing_write_uid
#: model:ir.model.fields,field_description:mrp.field_mrp_workcenter_write_uid
#: model:ir.model.fields,field_description:mrp.field_stock_move_consume_write_uid
msgid "Last Updated by"
msgstr "Last Updated by"

#. module: mrp
#: model:ir.model.fields,field_description:mrp.field_change_production_qty_write_date
#: model:ir.model.fields,field_description:mrp.field_mrp_bom_line_write_date
#: model:ir.model.fields,field_description:mrp.field_mrp_bom_write_date
#: model:ir.model.fields,field_description:mrp.field_mrp_config_settings_write_date
#: model:ir.model.fields,field_description:mrp.field_mrp_product_produce_line_write_date
#: model:ir.model.fields,field_description:mrp.field_mrp_product_produce_write_date
#: model:ir.model.fields,field_description:mrp.field_mrp_production_product_line_write_date
#: model:ir.model.fields,field_description:mrp.field_mrp_production_workcenter_line_write_date
#: model:ir.model.fields,field_description:mrp.field_mrp_production_write_date
#: model:ir.model.fields,field_description:mrp.field_mrp_property_group_write_date
#: model:ir.model.fields,field_description:mrp.field_mrp_property_write_date
#: model:ir.model.fields,field_description:mrp.field_mrp_routing_workcenter_write_date
#: model:ir.model.fields,field_description:mrp.field_mrp_routing_write_date
#: model:ir.model.fields,field_description:mrp.field_mrp_workcenter_write_date
#: model:ir.model.fields,field_description:mrp.field_stock_move_consume_write_date
msgid "Last Updated on"
msgstr "Last Updated on"

#. module: mrp
#: model:ir.ui.view,arch_db:mrp.view_mrp_production_filter
msgid "Late"
msgstr ""

#. module: mrp
#: model:ir.model.fields,field_description:mrp.field_stock_move_consume_location_id
msgid "Location"
msgstr ""

#. module: mrp
#: model:ir.model.fields,help:mrp.field_mrp_production_location_src_id
msgid "Location where the system will look for components."
msgstr ""

#. module: mrp
#: model:ir.model.fields,help:mrp.field_mrp_production_location_dest_id
msgid "Location where the system will stock the finished products."
msgstr ""

#. module: mrp
#: model:ir.model.fields,field_description:mrp.field_mrp_product_produce_line_lot_id
#: model:ir.model.fields,field_description:mrp.field_mrp_product_produce_lot_id
#: model:ir.model.fields,field_description:mrp.field_stock_move_consume_restrict_lot_id
msgid "Lot"
msgstr ""

#. module: mrp
#: model:res.groups,name:mrp.group_mrp_routings
msgid "Manage Work Order Operations"
msgstr ""

#. module: mrp
#: selection:mrp.config.settings,group_mrp_routings:0
msgid "Manage production by manufacturing orders"
msgstr ""

#. module: mrp
#: selection:mrp.config.settings,group_mrp_routings:0
msgid "Manage production by work orders"
msgstr ""

#. module: mrp
#: model:res.groups,name:mrp.group_rounding_efficiency
msgid "Manage rounding and efficiency of BoM components"
msgstr ""

#. module: mrp
#: selection:mrp.config.settings,group_rounding_efficiency:0
msgid "Manage rounding and efficiency of bills of materials components"
msgstr ""

#. module: mrp
#: model:res.groups,name:mrp.group_mrp_manager
msgid "Manager"
msgstr "Gerentea"

#. module: mrp
<<<<<<< HEAD
#: code:addons/mrp/procurement.py:15 code:addons/mrp/stock.py:244
=======
#: code:addons/mrp/procurement.py:15 code:addons/mrp/stock.py:225
>>>>>>> bc1a0a32
#: model:stock.location.route,name:mrp.route_warehouse0_manufacture
#, python-format
msgid "Manufacture"
msgstr "Fabrikazioa"

#. module: mrp
#: model:ir.model.fields,field_description:mrp.field_stock_warehouse_manufacture_pull_id
msgid "Manufacture Rule"
msgstr "Fabrikazio araua"

#. module: mrp
#: model:ir.model.fields,field_description:mrp.field_stock_warehouse_manufacture_to_resupply
msgid "Manufacture in this Warehouse"
msgstr "Almazen honetako fabrikazioa"

#. module: mrp
#: selection:mrp.bom,type:0
msgid "Manufacture this product"
msgstr "Fabrikatu produktu hau"

#. module: mrp
#: model:ir.ui.menu,name:mrp.menu_mrp_manufacturing
#: model:ir.ui.view,arch_db:mrp.product_product_form_view_bom_button
#: model:ir.ui.view,arch_db:mrp.product_template_form_view_bom_button
msgid "Manufacturing"
msgstr "Ekoizpena"

#. module: mrp
#: model:ir.model.fields,field_description:mrp.field_mrp_bom_line_product_efficiency
#: model:ir.model.fields,field_description:mrp.field_mrp_bom_product_efficiency
msgid "Manufacturing Efficiency"
msgstr "Ekoizpen efizientzia"

#. module: mrp
#: model:ir.model.fields,field_description:mrp.field_product_product_produce_delay
#: model:ir.model.fields,field_description:mrp.field_product_template_produce_delay
#: model:ir.model.fields,field_description:mrp.field_res_company_manufacturing_lead
msgid "Manufacturing Lead Time"
msgstr "Fabrikatzeko denbora epea"

#. module: mrp
#: model:ir.model.fields,field_description:mrp.field_mrp_production_workcenter_line_production_id
#: model:ir.model.fields,field_description:mrp.field_procurement_order_production_id
#: model:ir.ui.view,arch_db:mrp.view_mrp_config
msgid "Manufacturing Order"
msgstr "Fabrikazio agindua"

#. module: mrp
#: code:addons/mrp/procurement.py:114
#, python-format
msgid "Manufacturing Order <em>%s</em> created."
msgstr "Fabrikazio agindua sortu bada"

#. module: mrp
#: model:ir.actions.act_window,name:mrp.act_product_mrp_production
#: model:ir.actions.act_window,name:mrp.mrp_production_action
#: model:ir.actions.act_window,name:mrp.mrp_production_action_planning
#: model:ir.ui.menu,name:mrp.menu_mrp_production_action
#: model:ir.ui.view,arch_db:mrp.mrp_production_form_view
#: model:ir.ui.view,arch_db:mrp.mrp_production_tree_view
#: model:ir.ui.view,arch_db:mrp.view_production_calendar
#: model:ir.ui.view,arch_db:mrp.view_production_graph
#: model:ir.ui.view,arch_db:mrp.view_production_pivot
msgid "Manufacturing Orders"
msgstr "Fabrikazio eskariak"

#. module: mrp
#: model:ir.ui.view,arch_db:mrp.view_mrp_production_filter
msgid "Manufacturing Orders which are currently in production."
msgstr "Gaur Zein dira Eskariak Fabrikazio produkzioan."

#. module: mrp
#: model:ir.ui.view,arch_db:mrp.view_mrp_production_filter
msgid "Manufacturing Orders which are ready to start production."
msgstr ""

#. module: mrp
#: model:ir.ui.view,arch_db:mrp.view_mrp_production_filter
msgid "Manufacturing Orders which are waiting for raw materials."
msgstr ""

#. module: mrp
#: model:ir.ui.view,arch_db:mrp.mrp_production_form_view
msgid "Manufacturing Reference"
msgstr "Fabrikazio erreferentzia"

#. module: mrp
<<<<<<< HEAD
#: code:addons/mrp/mrp.py:786
=======
#: code:addons/mrp/mrp.py:784
>>>>>>> bc1a0a32
#, python-format
msgid "Manufacturing order cancelled."
msgstr "Fabrikazio ordena bertan behera utzi"

#. module: mrp
#: model:ir.actions.act_window,help:mrp.mrp_production_action
#: model:ir.actions.act_window,help:mrp.mrp_production_action_planning
msgid ""
"Manufacturing orders are usually proposed automatically based\n"
"                on customer requirements or automated rules like the "
"minimum\n"
"                stock rule."
msgstr ""

#. module: mrp
#: model:ir.ui.view,arch_db:mrp.mrp_production_form_view
msgid "Mark as Started"
msgstr "Mark bezala hasi"

#. module: mrp
#: model:ir.ui.view,arch_db:mrp.view_mrp_config
msgid "Master Data"
msgstr "Datu garrantzitsuenak"

#. module: mrp
#: model:ir.model.fields,field_description:mrp.field_mrp_product_produce_mode
msgid "Mode"
msgstr "Era"

#. module: mrp
#: model:ir.ui.view,arch_db:mrp.view_mrp_workcenter_search
msgid "Mrp Workcenter"
msgstr "Mrp lan-eremua"

#. module: mrp
#: model:ir.model.fields,field_description:mrp.field_mrp_production_product_line_name
#: model:ir.model.fields,field_description:mrp.field_mrp_property_name
#: model:ir.model.fields,field_description:mrp.field_mrp_routing_name
#: model:ir.model.fields,field_description:mrp.field_mrp_routing_workcenter_name
#: model:ir.model.fields,field_description:mrp.field_mrp_workcenter_name
#: model:ir.ui.view,arch_db:mrp.view_mrp_property_search
msgid "Name"
msgstr "Izena"

#. module: mrp
#: selection:mrp.production,state:0
msgid "New"
msgstr "Berria"

#. module: mrp
#: code:addons/mrp/procurement.py:110
#, python-format
msgid "No BoM exists for this product!"
msgstr ""

#. module: mrp
#: selection:mrp.product.produce,tracking:0
msgid "No Tracking"
msgstr ""

#. module: mrp
#: selection:mrp.config.settings,module_mrp_byproduct:0
msgid "No by-products in bills of materials (A + B --> C)"
msgstr ""

#. module: mrp
#: selection:mrp.config.settings,group_rounding_efficiency:0
msgid "No rounding and efficiency on bills of materials"
msgstr ""

#. module: mrp
#: selection:mrp.config.settings,group_product_variant:0
msgid "No variants on products"
msgstr ""

#. module: mrp
#: selection:mrp.production,priority:0
msgid "Normal"
msgstr "Arrunta"

#. module: mrp
#: selection:mrp.production,priority:0
msgid "Not urgent"
msgstr ""

#. module: mrp
#: model:ir.model.fields,help:mrp.field_mrp_property_composition
msgid "Not used in computations, for information purpose only."
msgstr ""

#. module: mrp
#: model:ir.ui.view,arch_db:mrp.mrp_routing_form_view
msgid "Notes"
msgstr "Oharrak"

#. module: mrp
#: model:ir.model.fields,field_description:mrp.field_mrp_production_workcenter_line_cycle
#: model:ir.model.fields,field_description:mrp.field_mrp_routing_workcenter_cycle_nbr
#: model:ir.model.fields,field_description:mrp.field_report_workcenter_load_cycle
msgid "Number of Cycles"
msgstr "Zikloen zenbakia"

#. module: mrp
#: model:ir.model.fields,field_description:mrp.field_mrp_production_workcenter_line_hour
#: model:ir.model.fields,field_description:mrp.field_mrp_routing_workcenter_hour_nbr
#: model:ir.model.fields,field_description:mrp.field_report_workcenter_load_hour
msgid "Number of Hours"
msgstr "Orduen zenbakia"

#. module: mrp
#: model:ir.model.fields,help:mrp.field_mrp_routing_workcenter_cycle_nbr
msgid ""
"Number of iterations this work center has to do in the specified operation "
"of the routing."
msgstr ""

#. module: mrp
#: model:ir.model.fields,help:mrp.field_mrp_workcenter_capacity_per_cycle
msgid ""
"Number of operations this Work Center can do in parallel. If this Work "
"Center represents a team of 5 workers, the capacity per cycle is 5."
msgstr ""

#. module: mrp
#: model:ir.actions.act_window,help:mrp.mrp_bom_form_action
msgid ""
"Odoo uses these BoMs to automatically propose manufacturing\n"
"                orders according to procurement needs."
msgstr ""

#. module: mrp
#: model:ir.ui.view,arch_db:mrp.view_stock_move_consume_wizard
msgid "Ok"
msgstr "Ados"

#. module: mrp
#: model:ir.ui.view,arch_db:mrp.mrp_routing_form_view
msgid "Operation"
msgstr "Eragiketa"

#. module: mrp
#: model:ir.ui.menu,name:mrp.menu_mrp_production_order_action
msgid "Order Planning"
msgstr "Plangintza agindua"

#. module: mrp
#: constraint:mrp.production:0
msgid "Order quantity cannot be negative or zero!"
msgstr "Kantitate agindua ezin izan daiteke zero edo negatiboa"

#. module: mrp
#: model:ir.model.fields,field_description:mrp.field_mrp_bom_line_bom_id
msgid "Parent BoM"
msgstr "BoM Gurasoa"

#. module: mrp
#: model:ir.model.fields,field_description:mrp.field_mrp_routing_workcenter_routing_id
msgid "Parent Routing"
msgstr "Gurasoen bideratzea"

#. module: mrp
#: model:ir.ui.view,arch_db:mrp.view_mrp_production_filter
msgid "Pending"
msgstr "Zain"

#. module: mrp
#: model:ir.ui.menu,name:mrp.menu_mrp_planning
msgid "Planning"
msgstr "Planifikazioa"

#. module: mrp
<<<<<<< HEAD
#: code:addons/mrp/stock.py:155
=======
#: code:addons/mrp/stock.py:136
>>>>>>> bc1a0a32
#, python-format
msgid "Please provide proper quantity."
msgstr "Mesedez, egokitu kantitate egokia"

#. module: mrp
#: model:ir.model.fields,field_description:mrp.field_mrp_production_priority
msgid "Priority"
msgstr "Lehenetsi"

#. module: mrp
#: model:ir.model,name:mrp.model_procurement_order
msgid "Procurement"
msgstr "Procurement"

#. module: mrp
#: model:ir.model,name:mrp.model_procurement_rule
msgid "Procurement Rule"
msgstr ""

#. module: mrp
#: model:ir.actions.act_window,name:mrp.act_mrp_product_produce
#: model:ir.model.fields,field_description:mrp.field_mrp_product_produce_line_produce_id
#: model:ir.ui.view,arch_db:mrp.mrp_production_form_view
#: model:ir.ui.view,arch_db:mrp.view_mrp_product_produce_wizard
msgid "Produce"
msgstr "Ekoiztu"

#. module: mrp
#: model:ir.model.fields,field_description:mrp.field_mrp_production_move_created_ids2
#: model:ir.ui.view,arch_db:mrp.mrp_production_form_view
msgid "Produced Products"
msgstr "Produktuak ekoiztu"

#. module: mrp
#: model:ir.model,name:mrp.model_product_product
#: model:ir.model.fields,field_description:mrp.field_mrp_bom_line_product_id
#: model:ir.model.fields,field_description:mrp.field_mrp_bom_product_tmpl_id
#: model:ir.model.fields,field_description:mrp.field_mrp_product_produce_line_product_id
#: model:ir.model.fields,field_description:mrp.field_mrp_production_product_id
#: model:ir.model.fields,field_description:mrp.field_mrp_production_product_line_product_id
#: model:ir.model.fields,field_description:mrp.field_mrp_production_product_tmpl_id
#: model:ir.model.fields,field_description:mrp.field_stock_move_consume_product_id
#: model:ir.ui.view,arch_db:mrp.view_mrp_bom_filter
#: model:ir.ui.view,arch_db:mrp.view_mrp_bom_line_filter
#: model:ir.ui.view,arch_db:mrp.view_mrp_production_filter
msgid "Product"
msgstr "Produktua"

#. module: mrp
#: model:ir.model.fields,field_description:mrp.field_mrp_production_move_prod_id
msgid "Product Move"
msgstr "Mugitu produktua"

#. module: mrp
#: model:ir.model,name:mrp.model_mrp_product_produce
msgid "Product Produce"
msgstr "Ekoiztu Produktua"

#. module: mrp
#: model:ir.model,name:mrp.model_mrp_product_produce_line
msgid "Product Produce Consume lines"
msgstr "Kontsumitu lerroak, Ekoiztu Produktuak"

#. module: mrp
#: model:ir.model.fields,field_description:mrp.field_change_production_qty_product_qty
msgid "Product Qty"
msgstr "Produktu kantitatea"

#. module: mrp
#: model:ir.model.fields,field_description:mrp.field_mrp_bom_line_product_qty
#: model:ir.model.fields,field_description:mrp.field_mrp_bom_product_qty
#: model:ir.model.fields,field_description:mrp.field_mrp_production_product_line_product_qty
#: model:ir.model.fields,field_description:mrp.field_mrp_production_product_qty
msgid "Product Quantity"
msgstr "Produktu kantitatea"

#. module: mrp
#: model:ir.model.fields,field_description:mrp.field_mrp_bom_line_product_rounding
#: model:ir.model.fields,field_description:mrp.field_mrp_bom_product_rounding
msgid "Product Rounding"
msgstr "Produktuaren biribiltzea"

#. module: mrp
#: model:ir.model,name:mrp.model_product_template
msgid "Product Template"
msgstr "Product Template"

#. module: mrp
#: model:ir.model.fields,field_description:mrp.field_mrp_bom_line_product_uom
#: model:ir.model.fields,field_description:mrp.field_mrp_bom_product_uom
#: model:ir.model.fields,field_description:mrp.field_mrp_production_product_line_product_uom
#: model:ir.model.fields,field_description:mrp.field_mrp_production_product_uom
#: model:ir.model.fields,field_description:mrp.field_stock_move_consume_product_uom
msgid "Product Unit of Measure"
msgstr "Produktuaren Neurtze Unitatea"

#. module: mrp
#: model:ir.model.fields,field_description:mrp.field_mrp_bom_product_id
msgid "Product Variant"
msgstr "Produktuaren aldaera"

#. module: mrp
#: model:ir.model.fields,field_description:mrp.field_mrp_config_settings_group_product_variant
msgid "Product Variants"
msgstr "Produktuaren aldaerak"

#. module: mrp
#: model:ir.model,name:mrp.model_mrp_production
#: model:ir.ui.view,arch_db:mrp.view_mrp_production_filter
msgid "Production"
msgstr "Produkzioa"

#. module: mrp
#: model:ir.model.fields,field_description:mrp.field_mrp_routing_location_id
#: model:ir.ui.view,arch_db:mrp.mrp_routing_search_view
msgid "Production Location"
msgstr ""

#. module: mrp
#: model:ir.actions.report.xml,name:mrp.action_report_production_order
#: model:ir.model.fields,field_description:mrp.field_mrp_production_product_line_production_id
msgid "Production Order"
msgstr ""

#. module: mrp
#: model:ir.ui.view,arch_db:mrp.report_mrporder
msgid "Production Order # :"
msgstr ""

#. module: mrp
#: model:ir.model.fields,field_description:mrp.field_stock_move_production_id
msgid "Production Order for Produced Products"
msgstr ""

#. module: mrp
#: model:ir.model.fields,field_description:mrp.field_stock_move_raw_material_production_id
msgid "Production Order for Raw Materials"
msgstr ""

#. module: mrp
#: model:ir.model,name:mrp.model_mrp_production_product_line
msgid "Production Scheduled Product"
msgstr ""

#. module: mrp
#: selection:mrp.production,state:0
msgid "Production Started"
msgstr ""

#. module: mrp
#: model:ir.ui.view,arch_db:mrp.mrp_production_form_view
msgid "Production Work Centers"
msgstr ""

#. module: mrp
#: model:ir.model.fields,field_description:mrp.field_mrp_production_progress
msgid "Production progress"
msgstr ""

#. module: mrp
#: model:ir.ui.view,arch_db:mrp.view_mrp_production_filter
msgid "Production started late"
msgstr ""

#. module: mrp
#: model:ir.ui.view,arch_db:mrp.view_production_gantt
msgid "Productions"
msgstr "Produkzioak"

#. module: mrp
#: model:ir.actions.act_window,name:mrp.product_template_action
#: model:ir.ui.menu,name:mrp.menu_mrp_bom
#: model:ir.ui.menu,name:mrp.menu_mrp_product_form
msgid "Products"
msgstr "Produktuak"

#. module: mrp
#: model:ir.model.fields,field_description:mrp.field_mrp_product_produce_consume_lines
msgid "Products Consumed"
msgstr "Kontsumitutako produktuak"

#. module: mrp
#: selection:mrp.config.settings,group_product_variant:0
msgid ""
"Products can have several attributes, defining variants (Example: size, "
"color,...)"
msgstr ""

#. module: mrp
#: model:ir.model.fields,field_description:mrp.field_mrp_production_move_lines
#: model:ir.ui.view,arch_db:mrp.mrp_production_form_view
msgid "Products to Consume"
msgstr "Kontsumitzeko produktuak"

#. module: mrp
#: model:ir.ui.view,arch_db:mrp.mrp_production_form_view
msgid "Products to Finish"
msgstr "Amaierarako produktua"

#. module: mrp
#: model:ir.model.fields,field_description:mrp.field_mrp_production_move_created_ids
#: model:ir.ui.view,arch_db:mrp.mrp_production_form_view
msgid "Products to Produce"
msgstr "Produktuak ekoizteko"

#. module: mrp
#: model:ir.actions.act_window,name:mrp.mrp_property_action
#: model:ir.model.fields,field_description:mrp.field_mrp_bom_line_property_ids
#: model:ir.model.fields,field_description:mrp.field_mrp_bom_property_ids
#: model:ir.model.fields,field_description:mrp.field_procurement_order_property_ids
#: model:ir.ui.menu,name:mrp.menu_mrp_property_action
#: model:ir.ui.view,arch_db:mrp.mrp_bom_form_view
#: model:ir.ui.view,arch_db:mrp.mrp_property_form_view
#: model:ir.ui.view,arch_db:mrp.mrp_property_tree_view
msgid "Properties"
msgstr "Propietateak"

#. module: mrp
#: model:ir.ui.view,arch_db:mrp.mrp_property_group_form_view
msgid "Properties categories"
msgstr "Kategorien propietateak"

#. module: mrp
#: model:ir.model.fields,field_description:mrp.field_mrp_property_composition
msgid "Properties composition"
msgstr "Propietateen eraketa"

#. module: mrp
#: model:ir.model,name:mrp.model_mrp_property
msgid "Property"
msgstr "Jabetza"

#. module: mrp
#: model:ir.model,name:mrp.model_mrp_property_group
<<<<<<< HEAD
#: model:ir.model.fields,field_description:mrp.field_mrp_property_group_id_9622
=======
#: model:ir.model.fields,field_description:mrp.field_mrp_property_group_id_9665
>>>>>>> bc1a0a32
#: model:ir.model.fields,field_description:mrp.field_mrp_property_group_name
#: model:ir.ui.view,arch_db:mrp.view_mrp_property_search
msgid "Property Group"
msgstr "Jabetza taldea"

#. module: mrp
#: model:ir.actions.act_window,name:mrp.mrp_property_group_action
#: model:ir.ui.menu,name:mrp.menu_mrp_property_group_action
msgid "Property Groups"
msgstr "Talde jabetzak"

#. module: mrp
#: model:ir.model.fields,field_description:mrp.field_stock_move_consume_product_qty
#: model:ir.ui.view,arch_db:mrp.mrp_bom_cost
#: model:ir.ui.view,arch_db:mrp.mrp_bom_form_view
#: model:ir.ui.view,arch_db:mrp.mrp_production_form_view
#: model:ir.ui.view,arch_db:mrp.report_mrpbomstructure
msgid "Quantity"
msgstr "Kopurua"

#. module: mrp
#: model:ir.model.fields,field_description:mrp.field_mrp_product_produce_line_product_qty
msgid "Quantity (in default UoM)"
msgstr "Kopurua (UoM-etan)"

#. module: mrp
#: model:ir.ui.view,arch_db:mrp.mrp_bom_cost
msgid "Raw Materials"
msgstr ""

#. module: mrp
#: model:ir.model.fields,field_description:mrp.field_mrp_production_location_src_id
msgid "Raw Materials Location"
msgstr "Lehengaien kokapena"

#. module: mrp
#: model:ir.ui.view,arch_db:mrp.view_mrp_production_filter
msgid "Ready"
msgstr "Prest"

#. module: mrp
#: model:ir.model.fields,field_description:mrp.field_mrp_production_ready_production
msgid "Ready for production"
msgstr "Produkziorako prest"

#. module: mrp
#: selection:mrp.production,state:0
msgid "Ready to Produce"
msgstr "Ekoizteko prest"

#. module: mrp
#: model:ir.model.fields,field_description:mrp.field_mrp_bom_code
#: model:ir.model.fields,field_description:mrp.field_mrp_production_name
msgid "Reference"
msgstr "Erreferentzia"

#. module: mrp
#: sql_constraint:mrp.production:0
msgid "Reference must be unique per Company!"
msgstr "Errefentzi bakarra enpresako"

#. module: mrp
#: model:ir.model.fields,help:mrp.field_mrp_production_origin
msgid "Reference of the document that generated this production order request."
msgstr "Dokumentu ekoizpenaren Erreferentzia"

#. module: mrp
#: model:ir.model.fields,help:mrp.field_mrp_bom_position
msgid "Reference to a position in an external plan."
msgstr "Kanpo posizio bat erreferentzia plan batean"

#. module: mrp
#: model:ir.model.fields,help:mrp.field_mrp_workcenter_user_id
msgid "Related user name for the resource to manage its access."
msgstr ""

#. module: mrp
#: model:ir.ui.view,arch_db:mrp.mrp_production_form_view
msgid "Reserve"
msgstr ""

#. module: mrp
#: model:ir.model.fields,field_description:mrp.field_mrp_workcenter_resource_id
msgid "Resource"
msgstr ""

#. module: mrp
#: model:ir.ui.menu,name:mrp.menu_view_resource_calendar_leaves_search_mrp
msgid "Resource Leaves"
msgstr ""

#. module: mrp
#: model:ir.model.fields,field_description:mrp.field_mrp_workcenter_resource_type
msgid "Resource Type"
msgstr ""

#. module: mrp
#: model:ir.ui.menu,name:mrp.menu_pm_resources_config
msgid "Resources"
msgstr ""

#. module: mrp
#: model:ir.model.fields,field_description:mrp.field_mrp_production_user_id
msgid "Responsible"
msgstr "Arduraduna"

#. module: mrp
#: model:ir.model.fields,help:mrp.field_mrp_bom_line_product_rounding
#: model:ir.model.fields,help:mrp.field_mrp_bom_product_rounding
msgid "Rounding applied on the product quantity."
msgstr ""

#. module: mrp
#: model:ir.model.fields,field_description:mrp.field_mrp_config_settings_group_rounding_efficiency
msgid "Rounding efficiency"
msgstr ""

#. module: mrp
#: model:ir.model.fields,field_description:mrp.field_mrp_bom_line_routing_id
#: model:ir.model.fields,field_description:mrp.field_mrp_bom_routing_id
#: model:ir.model.fields,field_description:mrp.field_mrp_production_routing_id
#: model:ir.ui.view,arch_db:mrp.mrp_routing_form_view
#: model:ir.ui.view,arch_db:mrp.mrp_routing_search_view
#: model:ir.ui.view,arch_db:mrp.mrp_routing_tree_view
#: model:ir.ui.view,arch_db:mrp.view_mrp_production_filter
msgid "Routing"
msgstr ""

#. module: mrp
#: model:ir.ui.view,arch_db:mrp.mrp_routing_workcenter_form_view
#: model:ir.ui.view,arch_db:mrp.mrp_routing_workcenter_tree_view
msgid "Routing Work Centers"
msgstr ""

#. module: mrp
#: model:ir.actions.act_window,name:mrp.mrp_routing_action
#: model:ir.model,name:mrp.model_mrp_routing
#: model:ir.model.fields,field_description:mrp.field_mrp_config_settings_group_mrp_routings
#: model:ir.ui.menu,name:mrp.menu_mrp_routing_action
#: model:ir.ui.view,arch_db:mrp.view_mrp_bom_filter
#: model:ir.ui.view,arch_db:mrp.view_mrp_bom_line_filter
msgid "Routings"
msgstr ""

#. module: mrp
#: model:ir.actions.act_window,help:mrp.mrp_routing_action
msgid ""
"Routings allow you to create and manage the manufacturing\n"
"                operations that should be followed within your work centers "
"in\n"
"                order to produce a product.  They are attached to bills of\n"
"                materials that will define the required raw materials."
msgstr ""

#. module: mrp
#: model:ir.model.fields,help:mrp.field_mrp_routing_workcenter_routing_id
msgid ""
"Routings indicates all the Work Centers used, for how long and/or cycles.If "
"Routings is set then,the third tab of a production order (Work Centers) will "
"be automatically pre-completed."
msgstr ""

#. module: mrp
#: model:ir.model.fields,field_description:mrp.field_mrp_production_date_planned
msgid "Scheduled Date"
msgstr ""

#. module: mrp
#: model:ir.ui.view,arch_db:mrp.view_mrp_production_filter
msgid "Scheduled Date by Month"
msgstr ""

#. module: mrp
#: model:ir.ui.view,arch_db:mrp.view_mrp_production_filter
msgid "Scheduled Month"
msgstr ""

#. module: mrp
#: model:ir.ui.view,arch_db:mrp.mrp_production_form_view
#: model:ir.ui.view,arch_db:mrp.mrp_production_product_form_view
#: model:ir.ui.view,arch_db:mrp.mrp_production_product_tree_view
msgid "Scheduled Products"
msgstr ""

#. module: mrp
#: model:ir.model.fields,field_description:mrp.field_mrp_production_product_lines
msgid "Scheduled goods"
msgstr ""

#. module: mrp
#: model:ir.ui.view,arch_db:mrp.mrp_production_form_view
msgid "Scrap Products"
msgstr ""

#. module: mrp
#: model:ir.ui.view,arch_db:mrp.view_mrp_property_search
msgid "Search"
msgstr ""

#. module: mrp
#: model:ir.ui.view,arch_db:mrp.view_mrp_bom_filter
msgid "Search Bill Of Material"
msgstr ""

#. module: mrp
#: model:ir.ui.view,arch_db:mrp.view_mrp_bom_line_filter
msgid "Search Bill Of Material Components"
msgstr ""

#. module: mrp
#: model:ir.ui.view,arch_db:mrp.view_mrp_production_filter
msgid "Search Production"
msgstr ""

#. module: mrp
#: model:ir.ui.view,arch_db:mrp.view_mrp_workcenter_search
msgid "Search for mrp workcenter"
msgstr ""

#. module: mrp
#: model:ir.model.fields,help:mrp.field_res_company_manufacturing_lead
msgid "Security days for each manufacturing operation."
msgstr ""

#. module: mrp
#: model:ir.model.fields,field_description:mrp.field_mrp_product_produce_product_qty
msgid "Select Quantity"
msgstr ""

#. module: mrp
#: model:ir.model.fields,field_description:mrp.field_mrp_bom_line_sequence
#: model:ir.model.fields,field_description:mrp.field_mrp_bom_sequence
#: model:ir.model.fields,field_description:mrp.field_mrp_production_workcenter_line_sequence
#: model:ir.model.fields,field_description:mrp.field_mrp_routing_workcenter_sequence
msgid "Sequence"
msgstr "Sekuentzia"

#. module: mrp
#: model:ir.model.fields,help:mrp.field_mrp_bom_type
msgid ""
"Set: When processing a sales order for this product, the delivery order will "
"contain the raw materials, instead of the finished product."
msgstr ""

#. module: mrp
#: selection:mrp.bom,type:0
msgid "Ship this product as a set of components (kit)"
msgstr ""

#. module: mrp
#: model:ir.model.fields,field_description:mrp.field_mrp_production_origin
msgid "Source Document"
msgstr "Source Document"

#. module: mrp
#: model:ir.model.fields,help:mrp.field_mrp_workcenter_costs_cycle
msgid "Specify Cost of Work Center per cycle."
msgstr ""

#. module: mrp
#: model:ir.model.fields,help:mrp.field_mrp_workcenter_costs_hour
msgid "Specify Cost of Work Center per hour."
msgstr ""

#. module: mrp
#: model:ir.model.fields,field_description:mrp.field_mrp_production_date_start
msgid "Start Date"
msgstr "Hasiera Data"

#. module: mrp
#: model:ir.model.fields,field_description:mrp.field_mrp_production_state
#: model:ir.ui.view,arch_db:mrp.view_mrp_production_filter
msgid "Status"
msgstr "Egoera"

#. module: mrp
#: model:ir.model,name:mrp.model_stock_move
msgid "Stock Move"
msgstr "Izakinen mugimendua"

#. module: mrp
#: model:ir.model.fields,field_description:mrp.field_report_mrp_inout_value
msgid "Stock value"
msgstr "Akzioen balioa"

#. module: mrp
#: model:ir.model,name:mrp.model_report_mrp_inout
#: model:ir.ui.view,arch_db:mrp.view_report_in_out_picking_form
#: model:ir.ui.view,arch_db:mrp.view_report_in_out_picking_graph
#: model:ir.ui.view,arch_db:mrp.view_report_in_out_picking_tree
msgid "Stock value variation"
msgstr ""

#. module: mrp
#: model:ir.model.fields,help:mrp.field_stock_move_consumed_for
msgid "Technical field used to make the traceability of produced products"
msgstr ""

#. module: mrp
<<<<<<< HEAD
#: code:addons/mrp/mrp.py:353 code:addons/mrp/mrp.py:452
=======
#: code:addons/mrp/mrp.py:351 code:addons/mrp/mrp.py:450
>>>>>>> bc1a0a32
#, python-format
msgid ""
"The Product Unit of Measure you chose has a different category than in the "
"product form."
msgstr ""

#. module: mrp
#: model:ir.actions.act_window,help:mrp.mrp_property_action
msgid ""
"The Properties in Odoo are used to select the right bill of\n"
"                materials for manufacturing a product when you have "
"different\n"
"                ways of building the same product.  You can assign several\n"
"                properties to each bill of materials.  When a salesperson\n"
"                creates a sales order, they can relate it to several "
"properties\n"
"                and Odoo will automatically select the BoM to use according\n"
"                the needs."
msgstr ""

#. module: mrp
#: constraint:mrp.workcenter:0
msgid "The capacity per cycle must be strictly positive."
msgstr ""

#. module: mrp
#: model:ir.model.fields,help:mrp.field_mrp_production_routing_id
msgid ""
"The list of operations (list of work centers) to produce the finished "
"product. The routing is mainly used to compute work center costs during "
"operations and to plan future loads on work centers based on production "
"plannification."
msgstr ""

#. module: mrp
#: model:ir.model.fields,help:mrp.field_mrp_bom_line_routing_id
#: model:ir.model.fields,help:mrp.field_mrp_bom_routing_id
msgid ""
"The list of operations (list of work centers) to produce the finished "
"product. The routing is mainly used to compute work center costs during "
"operations and to plan future loads on work centers based on production "
"planning."
msgstr ""

#. module: mrp
#: model:ir.model.fields,help:mrp.field_mrp_config_settings_module_mrp_operations
msgid ""
"This allows to add state, date_start,date_stop in production order operation "
"lines (in the \"Work Centers\" tab).\n"
"-This installs the module mrp_operations."
msgstr ""

#. module: mrp
#: model:ir.model.fields,help:mrp.field_mrp_workcenter_time_efficiency
msgid ""
"This field depict the efficiency of the resource to complete tasks. e.g  "
"resource put alone on a phase of 5 days with 5 tasks assigned to him, will "
"show a load of 100% for this phase by default, but if we put a efficiency of "
"200%, then his load will only be 50%."
msgstr ""

#. module: mrp
#: model:ir.model.fields,field_description:mrp.field_mrp_workcenter_time_stop
msgid "Time after prod."
msgstr ""

#. module: mrp
#: model:ir.model.fields,field_description:mrp.field_mrp_workcenter_time_start
msgid "Time before prod."
msgstr ""

#. module: mrp
#: model:ir.model.fields,field_description:mrp.field_mrp_workcenter_time_cycle
msgid "Time for 1 cycle (hour)"
msgstr ""

#. module: mrp
#: model:ir.model.fields,help:mrp.field_mrp_workcenter_time_cycle
msgid "Time in hours for doing one cycle."
msgstr ""

#. module: mrp
#: model:ir.model.fields,help:mrp.field_mrp_workcenter_time_stop
msgid "Time in hours for the cleaning."
msgstr ""

#. module: mrp
#: model:ir.model.fields,help:mrp.field_mrp_workcenter_time_start
msgid "Time in hours for the setup."
msgstr ""

#. module: mrp
#: model:ir.model.fields,help:mrp.field_mrp_routing_workcenter_hour_nbr
msgid ""
"Time in hours for this Work Center to achieve the operation of the specified "
"routing."
msgstr ""

#. module: mrp
#: model:ir.ui.view,arch_db:mrp.view_mrp_product_produce_wizard
msgid "To Consume"
msgstr ""

#. module: mrp
#: model:ir.ui.view,arch_db:mrp.mrp_bom_cost
msgid "Total Cost"
msgstr ""

#. module: mrp
#: model:ir.ui.view,arch_db:mrp.mrp_bom_cost
msgid "Total Cost of Raw Materials"
msgstr ""

#. module: mrp
#: model:ir.model.fields,field_description:mrp.field_mrp_production_cycle_total
#: model:ir.ui.view,arch_db:mrp.mrp_production_tree_view
msgid "Total Cycles"
msgstr ""

#. module: mrp
#: model:ir.model.fields,field_description:mrp.field_mrp_production_hour_total
#: model:ir.ui.view,arch_db:mrp.mrp_production_tree_view
msgid "Total Hours"
msgstr ""

#. module: mrp
#: model:ir.ui.view,arch_db:mrp.mrp_production_tree_view
msgid "Total Qty"
msgstr ""

#. module: mrp
#: model:ir.ui.view,arch_db:mrp.view_mrp_workcenter_search
msgid "Type"
msgstr "Mota"

#. module: mrp
#: model:ir.ui.view,arch_db:mrp.mrp_bom_cost
msgid "Unit Cost"
msgstr ""

#. module: mrp
#: model:ir.ui.view,arch_db:mrp.mrp_production_form_view
msgid "Unit of Measure"
msgstr "Neurketa unitatea"

#. module: mrp
#: model:ir.model.fields,help:mrp.field_mrp_bom_line_product_uom
#: model:ir.model.fields,help:mrp.field_mrp_bom_product_uom
msgid ""
"Unit of Measure (Unit of Measure) is the unit of measurement for the "
"inventory control"
msgstr ""

#. module: mrp
#: model:ir.ui.view,arch_db:mrp.mrp_production_form_view
msgid "Update"
msgstr "Eguneratu"

#. module: mrp
#: selection:mrp.production,priority:0
msgid "Urgent"
msgstr ""

#. module: mrp
#: model:ir.model.fields,field_description:mrp.field_mrp_workcenter_user_id
#: model:res.groups,name:mrp.group_mrp_user
msgid "User"
msgstr "Erabiltzailea"

#. module: mrp
#: model:ir.model.fields,field_description:mrp.field_mrp_bom_date_start
#: model:ir.model.fields,field_description:mrp.field_mrp_bom_line_date_start
msgid "Valid From"
msgstr ""

#. module: mrp
#: model:ir.ui.view,arch_db:mrp.view_mrp_bom_filter
#: model:ir.ui.view,arch_db:mrp.view_mrp_bom_line_filter
msgid "Valid From Date by Month"
msgstr ""

#. module: mrp
#: model:ir.ui.view,arch_db:mrp.view_mrp_bom_filter
#: model:ir.ui.view,arch_db:mrp.view_mrp_bom_line_filter
msgid "Valid From Month"
msgstr ""

#. module: mrp
#: model:ir.model.fields,field_description:mrp.field_mrp_bom_date_stop
#: model:ir.model.fields,field_description:mrp.field_mrp_bom_line_date_stop
msgid "Valid Until"
msgstr ""

#. module: mrp
#: model:ir.model.fields,help:mrp.field_mrp_bom_line_date_start
#: model:ir.model.fields,help:mrp.field_mrp_bom_line_date_stop
msgid "Validity of component. Keep empty if it's always valid."
msgstr ""

#. module: mrp
#: model:ir.model.fields,help:mrp.field_mrp_bom_date_start
#: model:ir.model.fields,help:mrp.field_mrp_bom_date_stop
msgid "Validity of this BoM. Keep empty if it's always valid."
msgstr ""

#. module: mrp
#: model:ir.model.fields,field_description:mrp.field_mrp_bom_line_attribute_value_ids
msgid "Variants"
msgstr ""

#. module: mrp
#: selection:mrp.production,priority:0
msgid "Very Urgent"
msgstr ""

#. module: mrp
#: model:ir.model,name:mrp.model_stock_warehouse
msgid "Warehouse"
msgstr "Biltegia"

#. module: mrp
<<<<<<< HEAD
#: code:addons/mrp/mrp.py:353 code:addons/mrp/mrp.py:452
=======
#: code:addons/mrp/mrp.py:351 code:addons/mrp/mrp.py:450
>>>>>>> bc1a0a32
#, python-format
msgid "Warning"
msgstr ""

#. module: mrp
#: model:ir.model.fields,field_description:mrp.field_report_mrp_inout_date
#: model:ir.model.fields,field_description:mrp.field_report_workcenter_load_name
#: model:ir.ui.view,arch_db:mrp.view_workcenter_load_search
msgid "Week"
msgstr "Astea"

#. module: mrp
#: model:ir.actions.act_window,name:mrp.action_report_in_out_picking_tree
msgid "Weekly Stock Value Variation"
msgstr ""

#. module: mrp
#: model:ir.actions.act_window,help:mrp.action_report_in_out_picking_tree
msgid ""
"Weekly Stock Value Variation enables you to track the stock value evolution "
"linked to manufacturing activities, receipts of products and delivery orders."
msgstr ""

#. module: mrp
#: model:ir.model.fields,help:mrp.field_stock_warehouse_manufacture_to_resupply
msgid ""
"When products are manufactured, they can be manufactured in this warehouse."
msgstr ""

#. module: mrp
#: model:ir.model.fields,help:mrp.field_mrp_production_state
msgid ""
"When the production order is created the status is set to 'Draft'.\n"
"If the order is confirmed the status is set to 'Waiting Goods.\n"
"If any exceptions are there, the status is set to 'Picking Exception.\n"
"If the stock is available then the status is set to 'Ready to Produce.\n"
"When the production gets started then the status is set to 'In Production.\n"
"When the production is over, the status is set to 'Done'."
msgstr ""

#. module: mrp
#: model:ir.model,name:mrp.model_mrp_workcenter
#: model:ir.model.fields,field_description:mrp.field_mrp_production_workcenter_line_workcenter_id
#: model:ir.model.fields,field_description:mrp.field_mrp_routing_workcenter_workcenter_id
#: model:ir.model.fields,field_description:mrp.field_report_workcenter_load_workcenter_id
#: model:ir.ui.view,arch_db:mrp.mrp_workcenter_tree_view
#: model:ir.ui.view,arch_db:mrp.mrp_workcenter_view
msgid "Work Center"
msgstr ""

#. module: mrp
#: model:ir.model,name:mrp.model_report_workcenter_load
msgid "Work Center Load"
msgstr ""

#. module: mrp
#: model:ir.ui.view,arch_db:mrp.view_workcenter_load_tree
msgid "Work Center Loads"
msgstr ""

#. module: mrp
#: model:ir.ui.view,arch_db:mrp.mrp_routing_form_view
msgid "Work Center Operations"
msgstr ""

#. module: mrp
#: model:ir.model.fields,field_description:mrp.field_mrp_workcenter_product_id
msgid "Work Center Product"
msgstr ""

#. module: mrp
#: model:ir.model,name:mrp.model_mrp_routing_workcenter
msgid "Work Center Usage"
msgstr ""

#. module: mrp
#: model:ir.ui.view,arch_db:mrp.view_workcenter_load_graph
#: model:ir.ui.view,arch_db:mrp.view_workcenter_load_search
msgid "Work Center load"
msgstr ""

#. module: mrp
#: model:ir.actions.act_window,name:mrp.mrp_workcenter_action
#: model:ir.model.fields,field_description:mrp.field_mrp_routing_workcenter_lines
#: model:ir.ui.menu,name:mrp.menu_view_resource_search_mrp
msgid "Work Centers"
msgstr ""

#. module: mrp
#: model:ir.model.fields,field_description:mrp.field_mrp_production_workcenter_lines
msgid "Work Centers Utilisation"
msgstr ""

#. module: mrp
#: model:ir.actions.act_window,help:mrp.mrp_workcenter_action
msgid ""
"Work Centers allow you to create and manage manufacturing\n"
"                units. They consist of workers and/or machines, which are\n"
"                considered as units for task assignation as well as "
"capacity\n"
"                and planning forecast."
msgstr ""

#. module: mrp
#: model:ir.model,name:mrp.model_mrp_production_workcenter_line
#: model:ir.model.fields,field_description:mrp.field_mrp_production_workcenter_line_name
msgid "Work Order"
msgstr ""

#. module: mrp
#: model:ir.model.fields,help:mrp.field_mrp_config_settings_group_mrp_routings
msgid ""
"Work Order Operations allow you to create and manage the manufacturing "
"operations that should be followed within your work centers in order to "
"produce a product. They are attached to bills of materials that will define "
"the required raw materials."
msgstr ""

#. module: mrp
#: model:ir.model.fields,field_description:mrp.field_mrp_config_settings_module_mrp_operations
msgid "Work Order Planning"
msgstr ""

#. module: mrp
#: model:ir.ui.view,arch_db:mrp.mrp_production_form_view
msgid "Work Orders"
msgstr ""

#. module: mrp
#: model:ir.model.fields,help:mrp.field_mrp_config_settings_group_product_variant
msgid ""
"Work with product variant allows you to define some variant of the same "
"products, an ease the product management in the ecommerce for example"
msgstr ""

#. module: mrp
#: model:ir.model.fields,field_description:mrp.field_mrp_workcenter_calendar_id
#: model:ir.ui.menu,name:mrp.menu_view_resource_calendar_search_mrp
msgid "Working Time"
msgstr ""

#. module: mrp
#: model:ir.model.fields,help:mrp.field_mrp_config_settings_module_mrp_byproduct
msgid ""
"You can configure by-products in the bill of material.\n"
"Without this module: A + B + C -> D.\n"
"With this module: A + B + C -> D + E.\n"
"-This installs the module mrp_byproduct."
msgstr ""

#. module: mrp
<<<<<<< HEAD
#: code:addons/mrp/mrp.py:359
=======
#: code:addons/mrp/mrp.py:357
>>>>>>> bc1a0a32
#, python-format
msgid ""
"You can not delete a Bill of Material with running manufacturing orders.\n"
"Please close or cancel it first."
msgstr ""

#. module: mrp
#: model:ir.ui.view,arch_db:mrp.view_mrp_product_template_form_inherited
msgid "days"
msgstr ""

#. module: mrp
#: selection:mrp.property,composition:0
msgid "max"
msgstr ""

#. module: mrp
#: selection:mrp.property,composition:0
msgid "min"
msgstr ""

#. module: mrp
#: model:ir.model,name:mrp.model_mrp_bom_line
msgid "mrp.bom.line"
msgstr ""

#. module: mrp
#: model:ir.model,name:mrp.model_mrp_config_settings
msgid "mrp.config.settings"
msgstr ""

#. module: mrp
#: selection:mrp.property,composition:0
msgid "plus"
msgstr ""

#. module: mrp
#: model:ir.model,name:mrp.model_report_mrp_report_mrpbomstructure
msgid "report.mrp.report_mrpbomstructure"
msgstr ""

#. module: mrp
#: model:ir.model,name:mrp.model_report_mrp_bom_cost
msgid "report.mrp_bom_cost"
msgstr ""

#. module: mrp
#: model:ir.model.fields,field_description:mrp.field_mrp_product_produce_product_id
#: model:ir.model.fields,field_description:mrp.field_mrp_product_produce_tracking
msgid "unknown"
msgstr "ezezaguna"

#~ msgid "Action Needed"
#~ msgstr "Beharrezko ekintza"

#~ msgid "Change Quantity"
#~ msgstr "Kopurua aldatu"

#~ msgid "Date of the last message posted on the record."
#~ msgstr "Date of the last message posted on the record."

#~ msgid "Followers"
#~ msgstr "Followers"

#~ msgid "Followers (Channels)"
#~ msgstr "Jarraitzaileak(kanalak)"

#~ msgid "If checked new messages require your attention."
#~ msgstr "If checked new messages require your attention."

#~ msgid "Last Message Date"
#~ msgstr "Last Message Date"

#~ msgid "Messages"
#~ msgstr "Mezuak"

#~ msgid "Messages and communication history"
#~ msgstr "Messages and communication history"

#~ msgid "Number of Actions"
#~ msgstr "Akzioen zenbakia"

#~ msgid "Open MRP Menu"
#~ msgstr "Ireki MRP menua"

#~ msgid "Unread Messages"
#~ msgstr "Irakurri gabeko mezuak"<|MERGE_RESOLUTION|>--- conflicted
+++ resolved
@@ -8,11 +8,7 @@
 msgstr ""
 "Project-Id-Version: Odoo 9.0\n"
 "Report-Msgid-Bugs-To: \n"
-<<<<<<< HEAD
-"POT-Creation-Date: 2016-08-19 10:24+0000\n"
-=======
 "POT-Creation-Date: 2016-08-18 14:06+0000\n"
->>>>>>> bc1a0a32
 "PO-Revision-Date: 2016-07-06 08:35+0000\n"
 "Last-Translator: Martin Trigaux\n"
 "Language-Team: Basque (http://www.transifex.com/odoo/odoo-9/language/eu/)\n"
@@ -23,11 +19,7 @@
 "Plural-Forms: nplurals=2; plural=(n != 1);\n"
 
 #. module: mrp
-<<<<<<< HEAD
-#: code:addons/mrp/stock.py:250
-=======
 #: code:addons/mrp/stock.py:231
->>>>>>> bc1a0a32
 #, python-format
 msgid " Manufacture"
 msgstr "Fabrikazioa"
@@ -45,21 +37,13 @@
 msgstr "Fabrikazio aginduak"
 
 #. module: mrp
-<<<<<<< HEAD
-#: code:addons/mrp/mrp.py:343
-=======
 #: code:addons/mrp/mrp.py:341
->>>>>>> bc1a0a32
 #, python-format
 msgid "%s (copy)"
 msgstr "%s (kopia)"
 
 #. module: mrp
-<<<<<<< HEAD
-#: code:addons/mrp/mrp.py:1051
-=======
 #: code:addons/mrp/mrp.py:1052
->>>>>>> bc1a0a32
 #, python-format
 msgid "%s produced"
 msgstr ""
@@ -231,13 +215,6 @@
 msgstr ""
 
 #. module: mrp
-#: model:ir.ui.view,arch_db:mrp.mrp_routing_search_view
-#: model:ir.ui.view,arch_db:mrp.view_mrp_bom_filter
-#: model:ir.ui.view,arch_db:mrp.view_mrp_workcenter_search
-msgid "Archived"
-msgstr ""
-
-#. module: mrp
 #: model:ir.model.fields,help:mrp.field_product_product_produce_delay
 #: model:ir.model.fields,help:mrp.field_product_template_produce_delay
 msgid ""
@@ -282,7 +259,7 @@
 msgstr ""
 
 #. module: mrp
-#: code:addons/mrp/stock.py:44
+#: code:addons/mrp/stock.py:25
 #, python-format
 msgid ""
 "Because the product %s requires it, you must assign a serial number to your "
@@ -349,11 +326,7 @@
 msgstr "BoM"
 
 #. module: mrp
-<<<<<<< HEAD
-#: code:addons/mrp/mrp.py:318
-=======
 #: code:addons/mrp/mrp.py:316
->>>>>>> bc1a0a32
 #, python-format
 msgid "BoM \"%s\" contains a BoM line with a product recursion: \"%s\"."
 msgstr ""
@@ -384,11 +357,7 @@
 msgstr ""
 
 #. module: mrp
-<<<<<<< HEAD
-#: code:addons/mrp/stock.py:247
-=======
 #: code:addons/mrp/stock.py:228
->>>>>>> bc1a0a32
 #, python-format
 msgid "Can't find any generic Manufacture route."
 msgstr ""
@@ -412,31 +381,19 @@
 msgstr "Ezeztatua"
 
 #. module: mrp
-<<<<<<< HEAD
-#: code:addons/mrp/stock.py:169
-=======
 #: code:addons/mrp/stock.py:150
->>>>>>> bc1a0a32
 #, python-format
 msgid "Cannot consume a move with negative or zero quantity."
 msgstr ""
 
 #. module: mrp
-<<<<<<< HEAD
-#: code:addons/mrp/mrp.py:651
-=======
 #: code:addons/mrp/mrp.py:649
->>>>>>> bc1a0a32
 #, python-format
 msgid "Cannot delete a manufacturing order in state '%s'."
 msgstr ""
 
 #. module: mrp
-<<<<<<< HEAD
-#: code:addons/mrp/mrp.py:721
-=======
 #: code:addons/mrp/mrp.py:719
->>>>>>> bc1a0a32
 #, python-format
 msgid "Cannot find a bill of material for this product."
 msgstr ""
@@ -882,6 +839,13 @@
 msgstr ""
 
 #. module: mrp
+#: model:ir.model.fields,help:mrp.field_mrp_workcenter_active
+msgid ""
+"If the active field is set to False, it will allow you to hide the resource "
+"record without removing it."
+msgstr ""
+
+#. module: mrp
 #: model:ir.model.fields,help:mrp.field_mrp_routing_active
 msgid ""
 "If the active field is set to False, it will allow you to hide the routing "
@@ -891,6 +855,12 @@
 #. module: mrp
 #: model:ir.ui.view,arch_db:mrp.view_mrp_production_filter
 msgid "In Production"
+msgstr ""
+
+#. module: mrp
+#: model:ir.ui.view,arch_db:mrp.mrp_routing_search_view
+#: model:ir.ui.view,arch_db:mrp.view_mrp_workcenter_search
+msgid "Inactive"
 msgstr ""
 
 #. module: mrp
@@ -1025,11 +995,7 @@
 msgstr "Gerentea"
 
 #. module: mrp
-<<<<<<< HEAD
-#: code:addons/mrp/procurement.py:15 code:addons/mrp/stock.py:244
-=======
 #: code:addons/mrp/procurement.py:15 code:addons/mrp/stock.py:225
->>>>>>> bc1a0a32
 #: model:stock.location.route,name:mrp.route_warehouse0_manufacture
 #, python-format
 msgid "Manufacture"
@@ -1078,7 +1044,7 @@
 msgstr "Fabrikazio agindua"
 
 #. module: mrp
-#: code:addons/mrp/procurement.py:114
+#: code:addons/mrp/procurement.py:112
 #, python-format
 msgid "Manufacturing Order <em>%s</em> created."
 msgstr "Fabrikazio agindua sortu bada"
@@ -1117,11 +1083,7 @@
 msgstr "Fabrikazio erreferentzia"
 
 #. module: mrp
-<<<<<<< HEAD
-#: code:addons/mrp/mrp.py:786
-=======
 #: code:addons/mrp/mrp.py:784
->>>>>>> bc1a0a32
 #, python-format
 msgid "Manufacturing order cancelled."
 msgstr "Fabrikazio ordena bertan behera utzi"
@@ -1172,7 +1134,7 @@
 msgstr "Berria"
 
 #. module: mrp
-#: code:addons/mrp/procurement.py:110
+#: code:addons/mrp/procurement.py:108
 #, python-format
 msgid "No BoM exists for this product!"
 msgstr ""
@@ -1293,11 +1255,7 @@
 msgstr "Planifikazioa"
 
 #. module: mrp
-<<<<<<< HEAD
-#: code:addons/mrp/stock.py:155
-=======
 #: code:addons/mrp/stock.py:136
->>>>>>> bc1a0a32
 #, python-format
 msgid "Please provide proper quantity."
 msgstr "Mesedez, egokitu kantitate egokia"
@@ -1532,11 +1490,7 @@
 
 #. module: mrp
 #: model:ir.model,name:mrp.model_mrp_property_group
-<<<<<<< HEAD
-#: model:ir.model.fields,field_description:mrp.field_mrp_property_group_id_9622
-=======
 #: model:ir.model.fields,field_description:mrp.field_mrp_property_group_id_9665
->>>>>>> bc1a0a32
 #: model:ir.model.fields,field_description:mrp.field_mrp_property_group_name
 #: model:ir.ui.view,arch_db:mrp.view_mrp_property_search
 msgid "Property Group"
@@ -1836,11 +1790,7 @@
 msgstr ""
 
 #. module: mrp
-<<<<<<< HEAD
-#: code:addons/mrp/mrp.py:353 code:addons/mrp/mrp.py:452
-=======
 #: code:addons/mrp/mrp.py:351 code:addons/mrp/mrp.py:450
->>>>>>> bc1a0a32
 #, python-format
 msgid ""
 "The Product Unit of Measure you chose has a different category than in the "
@@ -2062,11 +2012,7 @@
 msgstr "Biltegia"
 
 #. module: mrp
-<<<<<<< HEAD
-#: code:addons/mrp/mrp.py:353 code:addons/mrp/mrp.py:452
-=======
 #: code:addons/mrp/mrp.py:351 code:addons/mrp/mrp.py:450
->>>>>>> bc1a0a32
 #, python-format
 msgid "Warning"
 msgstr ""
@@ -2218,11 +2164,7 @@
 msgstr ""
 
 #. module: mrp
-<<<<<<< HEAD
-#: code:addons/mrp/mrp.py:359
-=======
 #: code:addons/mrp/mrp.py:357
->>>>>>> bc1a0a32
 #, python-format
 msgid ""
 "You can not delete a Bill of Material with running manufacturing orders.\n"
