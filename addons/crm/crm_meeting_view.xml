<?xml version="1.0"?>
<openerp>
    <data>

<<<<<<< HEAD
    <!-- CRM Meetings Form View -->

    <record model="ir.ui.view" id="view_crm_meeting_form">
        <field name="name">CRM - Meetings Form</field>
        <field name="model">crm.meeting</field>
        <field name="type">form</field>
        <field name="inherit_id" ref="base_calendar.view_crm_meeting_form"/>
        <field name="arch" type="xml">
            <field name="organizer" position="after">
                <field name="section_id" widget="selection"/>
            </field>
        </field>
    </record>

=======
>>>>>>> 6dac4741
    <!-- Calendar Attendee Form View -->

    <record id="attendee_form_view_inherit" model="ir.ui.view">
            <field name="name">calendar.attendee.form.inherit</field>
            <field name="model">calendar.attendee</field>
            <field name="type">form</field>
            <field name="inherit_id" ref="base_calendar.base_calendar_attendee_form_view"/>
            <field name="arch" type="xml">
                <field name="ref" position="after">
                    <field name="categ_id" string="Event Type"/>
                </field>
            </field>
    </record>

    </data>
</openerp><|MERGE_RESOLUTION|>--- conflicted
+++ resolved
@@ -2,23 +2,6 @@
 <openerp>
     <data>
 
-<<<<<<< HEAD
-    <!-- CRM Meetings Form View -->
-
-    <record model="ir.ui.view" id="view_crm_meeting_form">
-        <field name="name">CRM - Meetings Form</field>
-        <field name="model">crm.meeting</field>
-        <field name="type">form</field>
-        <field name="inherit_id" ref="base_calendar.view_crm_meeting_form"/>
-        <field name="arch" type="xml">
-            <field name="organizer" position="after">
-                <field name="section_id" widget="selection"/>
-            </field>
-        </field>
-    </record>
-
-=======
->>>>>>> 6dac4741
     <!-- Calendar Attendee Form View -->
 
     <record id="attendee_form_view_inherit" model="ir.ui.view">
