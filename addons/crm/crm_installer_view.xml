<openerp>
  <data>
    <record id="view_crm_installer" model="ir.ui.view">
      <field name="name">crm.installer.view</field>
      <field name="model">crm.installer</field>
      <field name="type">form</field>
      <field name="inherit_id" ref="base.res_config_installer"/>
      <field name="arch" type="xml">
        <data>
          <form position="attributes">
            <attribute name="string">CRM Application Configuration</attribute>
          </form>

          <separator string="title" position="attributes">
            <attribute name="string">Configure Your CRM Application</attribute>
          </separator>
          <xpath expr="//label[@string='description']"
                 position="attributes">
            <attribute name="string">Enhance your core CRM Application with additional functionalities.</attribute>
          </xpath>
          <xpath expr='//separator[@string="vsep"]' position='attributes'>
              <attribute name='rowspan'>13</attribute>
              <attribute name='string'></attribute>
          </xpath>
          <xpath expr="//button[@string='Install Modules']" position="attributes">
            <attribute name="string">Configure</attribute>
          </xpath>
            <group colspan="8">
            <group colspan="4" col="4" groups="base.group_extended" name="other">
                  <field name="crm_claim" />
                  <field name="crm_helpdesk" />
                  <field name="crm_fundraising" />
                  <field name="wiki_sale_faq"/>
                    <field name="sale_crm" invisible="1"/>
            </group>
            <group colspan="2" col="2">
                <separator string="Synchronization" colspan="4" />
                <field name="crm_caldav" />
                <field name="fetchmail" />
            </group>
            <group colspan="2" col="2">
              <separator string="Plug-In" colspan="4" />
                  <field name="thunderbird" />
                  <field name="outlook" />
              </group>
          </group>
        </data>
      </field>
    </record>

    <record id="action_crm_installer" model="ir.actions.act_window">
      <field name="name">CRM Application Configuration</field>
      <field name="type">ir.actions.act_window</field>
      <field name="res_model">crm.installer</field>
      <field name="view_id" ref="view_crm_installer"/>
      <field name="view_type">form</field>
      <field name="view_mode">form</field>
      <field name="target">new</field>
    </record>

    <record id="crm_installer_todo" model="ir.actions.todo">
        <field name="action_id" ref="action_crm_installer"/>
        <field name="sequence">3</field>
        <field name="type">special</field>
        <field eval="[(6,0,[ref('base.group_extended')])]" name="groups_id"/>
    </record>

    <record model="ir.actions.act_window" id="crm_case_section_view_form_installer">
        <field name="name">Create sales team</field>
        <field name="type">ir.actions.act_window</field>
        <field name="res_model">crm.case.section</field>
        <field name="view_type">form</field>
        <field name="view_mode">tree,form</field>
        <field name="view_id" ref="crm.crm_case_section_view_form"/>
    </record>

    <record id="crm_case_section_installer_todo" model="ir.actions.todo">
        <field name="action_id" ref="crm_case_section_view_form_installer"/>
        <field name="sequence">10</field>
<<<<<<< HEAD
        <field name="restart">always</field>
=======
        <field name="type">normal_recurring</field>
>>>>>>> 68118386
    </record>

    <record model="ir.actions.act_window" id="crm_case_stage_form_installer">
        <field name="name">Review Sales Stages</field>
        <field name="type">ir.actions.act_window</field>
        <field name="res_model">crm.case.stage</field>
        <field name="view_type">form</field>
        <field name="view_mode">tree,form</field>
        <field name="view_id" ref="crm.crm_case_stage_form"/>
    </record>

    <record id="crm_case_stage_installer_todo" model="ir.actions.todo">
        <field name="action_id" ref="crm_case_stage_form_installer"/>
        <field name="sequence">10</field>
<<<<<<< HEAD
        <field name="restart">always</field>
=======
        <field name="type">normal_recurring</field>
>>>>>>> 68118386
    </record>

  </data>
</openerp><|MERGE_RESOLUTION|>--- conflicted
+++ resolved
@@ -77,11 +77,7 @@
     <record id="crm_case_section_installer_todo" model="ir.actions.todo">
         <field name="action_id" ref="crm_case_section_view_form_installer"/>
         <field name="sequence">10</field>
-<<<<<<< HEAD
-        <field name="restart">always</field>
-=======
         <field name="type">normal_recurring</field>
->>>>>>> 68118386
     </record>
 
     <record model="ir.actions.act_window" id="crm_case_stage_form_installer">
@@ -96,11 +92,7 @@
     <record id="crm_case_stage_installer_todo" model="ir.actions.todo">
         <field name="action_id" ref="crm_case_stage_form_installer"/>
         <field name="sequence">10</field>
-<<<<<<< HEAD
-        <field name="restart">always</field>
-=======
         <field name="type">normal_recurring</field>
->>>>>>> 68118386
     </record>
 
   </data>
