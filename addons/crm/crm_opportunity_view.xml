--- conflicted
+++ resolved
@@ -292,15 +292,7 @@
                 <field name="name" string="Opportunity"/>
                 <field name="user_id" widget="selection">
                     <filter icon="terp-partner"
-<<<<<<< HEAD
-                        domain="[('user_id','=',uid)]"
-                        help="My Opportunities" default="1"
-                    />
-                    <filter icon="terp-partner"
-                        domain="[('user_id','=', uid)]"
-=======
                         domain="[('user_id','=', False)]"
->>>>>>> ca07e840
                         help="Unassigned Opportunities" />
                 </field>
                 <field name="section_id"
