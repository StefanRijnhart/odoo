# -*- coding: utf-8 -*-
##############################################################################
#
#    OpenERP, Open Source Management Solution
#    Copyright (C) 2004-2010 Tiny SPRL (<http://tiny.be>).
#
#    This program is free software: you can redistribute it and/or modify
#    it under the terms of the GNU Affero General Public License as
#    published by the Free Software Foundation, either version 3 of the
#    License, or (at your option) any later version.
#
#    This program is distributed in the hope that it will be useful,
#    but WITHOUT ANY WARRANTY; without even the implied warranty of
#    MERCHANTABILITY or FITNESS FOR A PARTICULAR PURPOSE.  See the
#    GNU Affero General Public License for more details.
#
#    You should have received a copy of the GNU Affero General Public License
#    along with this program.  If not, see <http://www.gnu.org/licenses/>.
#
##############################################################################

from osv import fields, osv, orm
from datetime import datetime, timedelta
import crm
import math
import time
import mx.DateTime
from tools.translate import _
from crm import crm_case

class crm_lead(osv.osv, crm_case):
    """ CRM Lead Case """

    _name = "crm.lead"
    _description = "Lead"
    _order = "priority, id desc"
    _inherit = ['res.partner.address', 'mailgate.thread']

    def _compute_day(self, cr, uid, ids, fields, args, context={}):
        """
        @param cr: the current row, from the database cursor,
        @param uid: the current user’s ID for security checks,
        @param ids: List of Openday’s IDs
        @return: difference between current date and log date
        @param context: A standard dictionary for contextual values
        """
        cal_obj = self.pool.get('resource.calendar')
        res_obj = self.pool.get('resource.resource')

        res = {}
        for lead in self.browse(cr, uid, ids , context):
            for field in fields:
                res[lead.id] = {}
                duration = 0
                ans = False
                if field == 'day_open':
                    if lead.date_open:
                        date_create = datetime.strptime(lead.create_date, "%Y-%m-%d %H:%M:%S")
                        date_open = datetime.strptime(lead.date_open, "%Y-%m-%d %H:%M:%S")
                        ans = date_open - date_create
                        date_until = lead.date_open
                elif field == 'day_close':
                    if lead.date_closed:
                        date_create = datetime.strptime(lead.create_date, "%Y-%m-%d %H:%M:%S")
                        date_close = datetime.strptime(lead.date_closed, "%Y-%m-%d %H:%M:%S")
                        date_until = lead.date_closed
                        ans = date_close - date_create
                if ans:
                    resource_id = False
                    if lead.user_id:
                        resource_ids = res_obj.search(cr, uid, [('user_id','=',lead.user_id.id)])
                        if len(resource_ids):
                            resource_id = resource_ids[0]

                    duration = float(ans.days)
                    if lead.section_id and lead.section_id.resource_calendar_id:
                        duration =  float(ans.days) * 24
                        new_dates = cal_obj.interval_get(cr,
                            uid,
                            lead.section_id.resource_calendar_id and lead.section_id.resource_calendar_id.id or False,
                            mx.DateTime.strptime(lead.create_date, '%Y-%m-%d %H:%M:%S'),
                            duration,
                            resource=resource_id
                        )
                        no_days = []
                        date_until = mx.DateTime.strptime(date_until, '%Y-%m-%d %H:%M:%S')
                        for in_time, out_time in new_dates:
                            if in_time.date not in no_days:
                                no_days.append(in_time.date)
                            if out_time > date_until:
                                break
                        duration =  len(no_days)
                res[lead.id][field] = abs(int(duration))
        return res

    _columns = {
        # From crm.case
        'email_from': fields.char('Email', size=128, help="These people will receive email."),
        'section_id': fields.many2one('crm.case.section', 'Sales Team', \
                        select=True, help='Sales team to which Case belongs to.\
                             Define Responsible user and Email account for mail gateway.'),
        'create_date': fields.datetime('Creation Date' , readonly=True),
        'email_cc': fields.text('Watchers Emails', size=252 , help="These \
people will receive a copy of the future communication between partner \
and users by email"),
<<<<<<< HEAD
        'description': fields.text('Description'),
        'write_date': fields.datetime('Update Date' , readonly=True),
=======
        'description': fields.text('Notes'),
        'write_date': fields.datetime('Update Date' , readonly=True), 
>>>>>>> 731db7a4

        # Lead fields
        'categ_id': fields.many2one('crm.case.categ', 'Lead Source', \
                        domain="[('section_id','=',section_id),\
                        ('object_id.model', '=', 'crm.lead')]"),
        'type_id': fields.many2one('crm.case.resource.type', 'Lead Type', \
                         domain="[('section_id','=',section_id),\
                        ('object_id.model', '=', 'crm.lead')]"),
        'partner_name': fields.char("Partner Name", size=64),
        'type':fields.selection([
            ('lead','Lead'),
            ('opportunity','Opportunity'),

        ],'Type', help="Type is used to separate Leads and Opportunities"),
        'priority': fields.selection(crm.AVAILABLE_PRIORITIES, 'Priority'),
        'date_closed': fields.datetime('Closed', readonly=True),
        'stage_id': fields.many2one('crm.case.stage', 'Stage', \
                            domain="[('section_id','=',section_id),\
                            ('object_id.model', '=', 'crm.lead')]"),
        'user_id': fields.many2one('res.users', 'Salesman',help='By Default Salesman is Administrator when create New User'),
        'referred': fields.char('Referred By', size=64),
        'date_open': fields.datetime('Opened', readonly=True),
        'day_open': fields.function(_compute_day, string='Days to Open', \
                                method=True, multi='day_open', type="float", store=True),
        'day_close': fields.function(_compute_day, string='Days to Close', \
                                method=True, multi='day_close', type="float", store=True),
        'function_name': fields.char('Function', size=64),
        'state': fields.selection(crm.AVAILABLE_STATES, 'State', size=16, readonly=True,
                                  help='The state is set to \'Draft\', when a case is created.\
                                  \nIf the case is in progress the state is set to \'Open\'.\
                                  \nWhen the case is over, the state is set to \'Done\'.\
<<<<<<< HEAD
                                  \nIf the case needs to be reviewed then the state is set to \'Pending\'.'),
        }
=======
                                  \nIf the case needs to be reviewed then the state is set to \'Pending\'.'), 
    }
>>>>>>> 731db7a4

    _defaults = {
        'active': lambda *a: 1,
        'user_id': crm_case._get_default_user,
        'email_from': crm_case._get_default_email,
        'state': lambda *a: 'draft',
        'section_id': crm_case._get_section,
        'company_id': lambda s, cr, uid, c: s.pool.get('res.company')._company_default_get(cr, uid, 'crm.lead', context=c),
        'priority': lambda *a: crm.AVAILABLE_PRIORITIES[2][0],
    }

    def case_open(self, cr, uid, ids, *args):
        """Overrides cancel for crm_case for setting Open Date
        @param self: The object pointer
        @param cr: the current row, from the database cursor,
        @param uid: the current user’s ID for security checks,
        @param ids: List of case's Ids
        @param *args: Give Tuple Value
        """
        res = super(crm_lead, self).case_open(cr, uid, ids, *args)
        self.write(cr, uid, ids, {'date_open': time.strftime('%Y-%m-%d %H:%M:%S')})
        return res

    def case_close(self, cr, uid, ids, *args):
        """Overrides close for crm_case for setting close date
        @param self: The object pointer
        @param cr: the current row, from the database cursor,
        @param uid: the current user’s ID for security checks,
        @param ids: List of case Ids
        @param *args: Tuple Value for additional Params
        """
        res = super(crm_lead, self).case_close(cr, uid, ids, args)
        self.write(cr, uid, ids, {'date_closed': time.strftime('%Y-%m-%d %H:%M:%S')})
        return res

    def convert_opportunity(self, cr, uid, ids, context=None):
        """ Precomputation for converting lead to opportunity
        @param cr: the current row, from the database cursor,
        @param uid: the current user’s ID for security checks,
        @param ids: List of closeday’s IDs
        @param context: A standard dictionary for contextual values
        @return: Value of action in dict
        """
        if not context:
            context = {}
        context.update({'active_ids': ids})

        data_obj = self.pool.get('ir.model.data')
        data_id = data_obj._get_id(cr, uid, 'crm', 'view_crm_lead2opportunity_create')
        value = {}

        view_id = False
        if data_id:
            view_id = data_obj.browse(cr, uid, data_id, context=context).res_id
        for case in self.browse(cr, uid, ids):
            context.update({'active_id': case.id})
            if not case.partner_id:
                data_id = data_obj._get_id(cr, uid, 'crm', 'view_crm_lead2opportunity_partner')
                view_id1 = False
                if data_id:
                    view_id1 = data_obj.browse(cr, uid, data_id, context=context).res_id
                value = {
                        'name': _('Create Partner'),
                        'view_type': 'form',
                        'view_mode': 'form,tree',
                        'res_model': 'crm.lead2opportunity.partner',
                        'view_id': False,
                        'context': context,
                        'views': [(view_id1, 'form')],
                        'type': 'ir.actions.act_window',
                        'target': 'new',
                        'nodestroy': True
                        }
                break
            else:
                value = {
                        'name': _('Create Opportunity'),
                        'view_type': 'form',
                        'view_mode': 'form,tree',
                        'res_model': 'crm.lead2opportunity',
                        'view_id': False,
                        'context': context,
                        'views': [(view_id, 'form')],
                        'type': 'ir.actions.act_window',
                        'target': 'new',
                        'nodestroy': True
                        }
        return value

crm_lead()

# vim:expandtab:smartindent:tabstop=4:softtabstop=4:shiftwidth=4:<|MERGE_RESOLUTION|>--- conflicted
+++ resolved
@@ -103,13 +103,8 @@
         'email_cc': fields.text('Watchers Emails', size=252 , help="These \
 people will receive a copy of the future communication between partner \
 and users by email"),
-<<<<<<< HEAD
-        'description': fields.text('Description'),
-        'write_date': fields.datetime('Update Date' , readonly=True),
-=======
         'description': fields.text('Notes'),
         'write_date': fields.datetime('Update Date' , readonly=True), 
->>>>>>> 731db7a4
 
         # Lead fields
         'categ_id': fields.many2one('crm.case.categ', 'Lead Source', \
@@ -141,13 +136,8 @@
                                   help='The state is set to \'Draft\', when a case is created.\
                                   \nIf the case is in progress the state is set to \'Open\'.\
                                   \nWhen the case is over, the state is set to \'Done\'.\
-<<<<<<< HEAD
-                                  \nIf the case needs to be reviewed then the state is set to \'Pending\'.'),
-        }
-=======
                                   \nIf the case needs to be reviewed then the state is set to \'Pending\'.'), 
     }
->>>>>>> 731db7a4
 
     _defaults = {
         'active': lambda *a: 1,
