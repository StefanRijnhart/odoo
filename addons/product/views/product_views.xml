--- conflicted
+++ resolved
@@ -48,17 +48,10 @@
                                     <field name="categ_id" string="Product Category"/>
                                 </group>
                                 <group name="group_standard_price">
-<<<<<<< HEAD
                                     <field name="list_price" string="Sales Price" widget='monetary' options="{'currency_field': 'currency_id', 'field_digits': True}"/>
-                                    <label for="standard_price" groups="base.group_user" attrs="{'invisible': [('product_variant_count', '&gt;', 1)]}"/>
-                                    <div name="standard_price_uom" groups="base.group_user" attrs="{'invisible': [('product_variant_count', '&gt;', 1)]}">
-                                        <field name="standard_price" widget='monetary' options="{'currency_field': 'currency_id'}"/>
-=======
-                                    <field name="list_price" widget='monetary' options="{'currency_field': 'currency_id', 'field_digits': True}"/>
                                     <label for="standard_price" groups="base.group_user" attrs="{'invisible': [('product_variant_count', '&gt;', 1), ('is_product_variant', '=', False)]}"/>
                                     <div name="standard_price_uom" groups="base.group_user" attrs="{'invisible': [('product_variant_count', '&gt;', 1), ('is_product_variant', '=', False)]}">
-                                        <field name="standard_price" widget='monetary' options="{'currency_field': 'currency_id', 'field_digits': True}"/>
->>>>>>> 2835d299
+                                        <field name="standard_price" widget='monetary' options="{'currency_field': 'currency_id'}"/>
                                     </div>
                                     <field name="company_id" groups="base.group_multi_company"
                                         options="{'no_create': True}"/>
