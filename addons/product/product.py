# -*- coding: utf-8 -*-
##############################################################################
#
#    OpenERP, Open Source Management Solution
#    Copyright (C) 2004-2009 Tiny SPRL (<http://tiny.be>).
#
#    This program is free software: you can redistribute it and/or modify
#    it under the terms of the GNU Affero General Public License as
#    published by the Free Software Foundation, either version 3 of the
#    License, or (at your option) any later version.
#
#    This program is distributed in the hope that it will be useful,
#    but WITHOUT ANY WARRANTY; without even the implied warranty of
#    MERCHANTABILITY or FITNESS FOR A PARTICULAR PURPOSE.  See the
#    GNU Affero General Public License for more details.
#
#    You should have received a copy of the GNU Affero General Public License
#    along with this program.  If not, see <http://www.gnu.org/licenses/>.
#
##############################################################################

from osv import osv, fields
import pooler

import math
from _common import rounding

from tools import config
from tools.translate import _

def is_pair(x):
    return not x%2

#----------------------------------------------------------
# UOM
#----------------------------------------------------------

class product_uom_categ(osv.osv):
    _name = 'product.uom.categ'
    _description = 'Product uom categ'
    _columns = {
        'name': fields.char('Name', size=64, required=True, translate=True),
    }
product_uom_categ()

class product_uom(osv.osv):
    _name = 'product.uom'
    _description = 'Product Unit of Measure'

    def _factor(self, cursor, user, ids, name, arg, context):
        res = {}
        for uom in self.browse(cursor, user, ids, context=context):
            if uom.factor:
                if uom.factor_inv_data:
                    res[uom.id] = uom.factor_inv_data
                else:
                    res[uom.id] = round(1 / uom.factor, 6)
            else:
                res[uom.id] = 0.0
        return res

    def _factor_inv(self, cursor, user, id, name, value, arg, context):
        ctx = context.copy()
        if 'read_delta' in ctx:
            del ctx['read_delta']
        if value:
            data = 0.0
            if round(1 / round(1/value, 6), 6) != value:
                data = value
            self.write(cursor, user, id, {
                'factor': round(1/value, 6),
                'factor_inv_data': data,
                }, context=ctx)
        else:
            self.write(cursor, user, id, {
                'factor': 0.0,
                'factor_inv_data': 0.0,
                }, context=ctx)

    _columns = {
        'name': fields.char('Name', size=64, required=True, translate=True),
        'category_id': fields.many2one('product.uom.categ', 'UoM Category', required=True, ondelete='cascade',
            help="Unit of Measure of a category can be converted between each others in the same category."),
        'factor': fields.float('Rate', digits=(12, 6), required=True,
            help='The coefficient for the formula:\n' \
                    '1 (base unit) = coeff (this unit). Rate = 1 / Factor.'),
        'factor_inv': fields.function(_factor, digits=(12, 6),
            method=True, string='Factor',
            help='The coefficient for the formula:\n' \
                    'coeff (base unit) = 1 (this unit). Factor = 1 / Rate.'),
        'factor_inv_data': fields.float('Factor', digits=(12, 6)),
        'rounding': fields.float('Rounding Precision', digits=(16, 3), required=True,
            help="The computed quantity will be a multiple of this value. Use 1.0 for products that can not be split."),
        'active': fields.boolean('Active', help="If the active field is set to true, it will allow you to hide the unit of measure without removing it."),
    }

    _defaults = {
        'factor': lambda *a: 1.0,
        'factor_inv': lambda *a: 1.0,
        'active': lambda *a: 1,
        'rounding': lambda *a: 0.01,
    }

    _sql_constraints = [
        ('factor_gt_zero', 'CHECK (factor!=0)', 'Value of the factor can never be 0 !'),
        ('factor_inv_data_gt_zero', 'CHECK (factor_inv_data!=0)', 'Value of the factor_inv_data can never be 0 !'),
    ]

    def _compute_qty(self, cr, uid, from_uom_id, qty, to_uom_id=False):
        if not from_uom_id or not qty or not to_uom_id:
            return qty
        uoms = self.browse(cr, uid, [from_uom_id, to_uom_id])
        if uoms[0].id == from_uom_id:
            from_unit, to_unit = uoms[0], uoms[-1]
        else:
            from_unit, to_unit = uoms[-1], uoms[0]
        return self._compute_qty_obj(cr, uid, from_unit, qty, to_unit)

    def _compute_qty_obj(self, cr, uid, from_unit, qty, to_unit, context={}):
        if from_unit.category_id.id <> to_unit.category_id.id:
            return qty
        if from_unit.factor_inv_data:
            amount = qty * from_unit.factor_inv_data
        else:
            amount = qty / from_unit.factor
        if to_unit:
            if to_unit.factor_inv_data:
                amount = rounding(amount / to_unit.factor_inv_data, to_unit.rounding)
            else:
                amount = rounding(amount * to_unit.factor, to_unit.rounding)
        return amount

    def _compute_price(self, cr, uid, from_uom_id, price, to_uom_id=False):
        if not from_uom_id or not price or not to_uom_id:
            return price
        uoms = self.browse(cr, uid, [from_uom_id, to_uom_id])
        if uoms[0].id == from_uom_id:
            from_unit, to_unit = uoms[0], uoms[-1]
        else:
            from_unit, to_unit = uoms[-1], uoms[0]
        if from_unit.category_id.id <> to_unit.category_id.id:
            return price
        if from_unit.factor_inv_data:
            amount = price / from_unit.factor_inv_data
        else:
            amount = price * from_unit.factor
        if to_uom_id:
            if to_unit.factor_inv_data:
                amount = amount * to_unit.factor_inv_data
            else:
                amount = amount / to_unit.factor
        return amount

    def onchange_factor_inv(self, cursor, user, ids, value):
        if value == 0.0:
            return {'value': {'factor': 0}}
        return {'value': {'factor': round(1/value, 6)}}

    def onchange_factor(self, cursor, user, ids, value):
        if value == 0.0:
            return {'value': {'factor_inv': 0}}
        return {'value': {'factor_inv': round(1/value, 6)}}

product_uom()


class product_ul(osv.osv):
    _name = "product.ul"
    _description = "Shipping Unit"
    _columns = {
        'name' : fields.char('Name', size=64,select=True, required=True, translate=True),
        'type' : fields.selection([('unit','Unit'),('pack','Pack'),('box', 'Box'), ('pallet', 'Pallet')], 'Type', required=True),
    }
product_ul()


#----------------------------------------------------------
# Categories
#----------------------------------------------------------
class product_category(osv.osv):

    def name_get(self, cr, uid, ids, context=None):
        if not len(ids):
            return []
        reads = self.read(cr, uid, ids, ['name','parent_id'], context)
        res = []
        for record in reads:
            name = record['name']
            if record['parent_id']:
                name = record['parent_id'][1]+' / '+name
            res.append((record['id'], name))
        return res

    def _name_get_fnc(self, cr, uid, ids, prop, unknow_none, context):
        res = self.name_get(cr, uid, ids, context)
        return dict(res)

    _name = "product.category"
    _description = "Product Category"
    _columns = {
        'name': fields.char('Name', size=64, required=True, translate=True),
        'complete_name': fields.function(_name_get_fnc, method=True, type="char", string='Name'),
        'parent_id': fields.many2one('product.category','Parent Category', select=True),
        'child_id': fields.one2many('product.category', 'parent_id', string='Child Categories'),
        'sequence': fields.integer('Sequence', help="Gives the sequence order when displaying a list of product categories."),
    }
    _order = "sequence"
    def _check_recursion(self, cr, uid, ids):
        level = 100
        while len(ids):
            cr.execute('select distinct parent_id from product_category where id in ('+','.join(map(str, ids))+')')
            ids = filter(None, map(lambda x:x[0], cr.fetchall()))
            if not level:
                return False
            level -= 1
        return True

    _constraints = [
        (_check_recursion, 'Error ! You can not create recursive categories.', ['parent_id'])
    ]
    def child_get(self, cr, uid, ids):
        return [ids]

product_category()


#----------------------------------------------------------
# Products
#----------------------------------------------------------
class product_template(osv.osv):
    _name = "product.template"
    _description = "Product Template"
    def _calc_seller_delay(self, cr, uid, ids, name, arg, context={}):
        result = {}
        for product in self.browse(cr, uid, ids, context):
            if product.seller_ids:
                result[product.id] = product.seller_ids[0].delay
            else:
                result[product.id] = 1
        return result

    _columns = {
        'name': fields.char('Name', size=128, required=True, translate=True, select=True),
        'product_manager': fields.many2one('res.users','Product Manager'),
        'description': fields.text('Description',translate=True),
        'description_purchase': fields.text('Purchase Description',translate=True),
        'description_sale': fields.text('Sale Description',translate=True),
        'type': fields.selection([('product','Stockable Product'),('consu', 'Consumable'),('service','Service')], 'Product Type', required=True, help="Will change the way requisitions are processed. Consumables are stockable products with infinite stock, or for use when you have no inventory management in the system."),
        'supply_method': fields.selection([('produce','Produce'),('buy','Buy')], 'Supply method', required=True, help="Produce will generate production order or tasks, according to the product type. Purchase will trigger purchase orders when requested."),
        'sale_delay': fields.float('Customer Lead Time', help="This is the average time between the confirmation of the customer order and the delivery of the finished products. It's the time you promise to your customers."),
        'produce_delay': fields.float('Manufacturing Lead Time', help="Average time to produce this product. This is only for the production order and, if it is a multi-level bill of material, it's only for the level of this product. Different lead times will be summed for all levels and purchase orders."),
        'procure_method': fields.selection([('make_to_stock','Make to Stock'),('make_to_order','Make to Order')], 'Requisition Method', required=True, help="'Make to Stock': When needed, take from the stock or wait until re-supplying. 'Make to Order': When needed, purchase or produce for the requisition request."),
        'rental': fields.boolean('Can be Rent'),
        'categ_id': fields.many2one('product.category','Category', required=True, change_default=True),
        'list_price': fields.float('Sale Price', digits=(16, int(config['price_accuracy'])), help="Base price for computing the customer price. Sometimes called the catalog price."),
        'standard_price': fields.float('Cost Price', required=True, digits=(16, int(config['price_accuracy'])), help="Product's cost for accounting stock valuation. It is the base price for the supplier price."),
        'volume': fields.float('Volume', help="The volume in m3."),
        'weight': fields.float('Gross weight', help="The gross weight in Kg."),
        'weight_net': fields.float('Net weight', help="The net weight in Kg."),
        'cost_method': fields.selection([('standard','Standard Price'), ('average','Average Price')], 'Costing Method', required=True,
            help="Standard Price: the cost price is fixed and recomputed periodically (usually at the end of the year), Average Price: the cost price is recomputed at each reception of products."),
        'warranty': fields.float('Warranty (months)'),
        'sale_ok': fields.boolean('Can be sold', help="Determines if the product can be visible in the list of product within a selection from a sale order line."),
        'purchase_ok': fields.boolean('Can be Purchased', help="Determine if the product is visible in the list of products within a selection from a purchase order line."),
        'state': fields.selection([('',''),('draft', 'In Development'),('sellable','In Production'),('end','End of Lifecycle'),('obsolete','Obsolete')], 'State', help="Tells the user if he can use the product or not."),
        'uom_id': fields.many2one('product.uom', 'Default UoM', required=True, help="Default Unit of Measure used for all stock operation."),
        'uom_po_id': fields.many2one('product.uom', 'Purchase UoM', required=True, help="Default Unit of Measure used for purchase orders. It must be in the same category than the default unit of measure."),
        'uos_id' : fields.many2one('product.uom', 'Unit of Sale',
            help='Used by companies that manage two units of measure: invoicing and inventory management. For example, in food industries, you will manage a stock of ham but invoice in Kg. Keep empty to use the default UOM.'),
        'uos_coeff': fields.float('UOM -> UOS Coeff', digits=(16,4),
            help='Coefficient to convert UOM to UOS\n'
            ' uom = uos * coeff'),
        'mes_type': fields.selection((('fixed', 'Fixed'), ('variable', 'Variable')), 'Measure Type', required=True),
        'seller_delay': fields.function(_calc_seller_delay, method=True, type='integer', string='Supplier Lead Time', help="This is the average delay in days between the purchase order confirmation and the reception of goods for this product and for the default supplier. It is used by the scheduler to order requests based on reordering delays."),
        'seller_ids': fields.one2many('product.supplierinfo', 'product_id', 'Partners'),
        'loc_rack': fields.char('Rack', size=16),
        'loc_row': fields.char('Row', size=16),
        'loc_case': fields.char('Case', size=16),
        'company_id': fields.many2one('res.company', 'Company',select=1),
    }

    def _get_uom_id(self, cr, uid, *args):
        cr.execute('select id from product_uom order by id limit 1')
        res = cr.fetchone()
        return res and res[0] or False

    def _default_category(self, cr, uid, context={}):
        if 'categ_id' in context and context['categ_id']:
            return context['categ_id']
        return False

    def onchange_uom(self, cursor, user, ids, uom_id,uom_po_id):
        if uom_id and uom_po_id:
            uom_obj=self.pool.get('product.uom')
            uom=uom_obj.browse(cursor,user,[uom_id])[0]
            uom_po=uom_obj.browse(cursor,user,[uom_po_id])[0]
            if uom.category_id.id != uom_po.category_id.id:
                return {'value': {'uom_po_id': uom_id}}
        return False

    _defaults = {
        'company_id': lambda s,cr,uid,c: s.pool.get('res.company')._company_default_get(cr, uid, 'product.template', c),
#        'company_id': lambda self, cr, uid, context: False, # Visible by all
        'type': lambda *a: 'product',
        'list_price': lambda *a: 1,
        'cost_method': lambda *a: 'standard',
        'supply_method': lambda *a: 'buy',
        'standard_price': lambda *a: 1,
        'sale_ok': lambda *a: 1,
        'sale_delay': lambda *a: 7,
        'produce_delay': lambda *a: 1,
        'purchase_ok': lambda *a: 1,
        'procure_method': lambda *a: 'make_to_stock',
        'uom_id': _get_uom_id,
        'uom_po_id': _get_uom_id,
        'uos_coeff' : lambda *a: 1.0,
        'mes_type' : lambda *a: 'fixed',
        'categ_id' : _default_category,
    }

    def _check_uom(self, cursor, user, ids):
        for product in self.browse(cursor, user, ids):
            if product.uom_id.category_id.id <> product.uom_po_id.category_id.id:
                return False
        return True

    def _check_uos(self, cursor, user, ids):
        for product in self.browse(cursor, user, ids):
            if product.uos_id \
                    and product.uos_id.category_id.id \
                    == product.uom_id.category_id.id:
                return False
        return True

    _constraints = [
        (_check_uos, 'Error: UOS must be in a different category than the UOM', ['uos_id']),
        (_check_uom, 'Error: The default UOM and the purchase UOM must be in the same category.', ['uom_id']),
    ]

    def name_get(self, cr, user, ids, context={}):
        if 'partner_id' in context:
            pass
        return super(product_template, self).name_get(cr, user, ids, context)

product_template()

class product_product(osv.osv):
    def view_header_get(self, cr, uid, view_id, view_type, context):
        res = super(product_product, self).view_header_get(cr, uid, view_id, view_type, context)
        if (context.get('categ_id', False)):
            return _('Products: ')+self.pool.get('product.category').browse(cr, uid, context['categ_id'], context).name
        return res

    def _product_price(self, cr, uid, ids, name, arg, context={}):
        res = {}
        quantity = context.get('quantity', 1)
        pricelist = context.get('pricelist', False)
        if pricelist:
            for id in ids:
                try:
                    price = self.pool.get('product.pricelist').price_get(cr,uid,[pricelist], id, quantity, context=context)[pricelist]
                except:
                    price = 0.0
                res[id] = price
        for id in ids:
            res.setdefault(id, 0.0)
        return res

    def _get_product_available_func(states, what):
        def _product_available(self, cr, uid, ids, name, arg, context={}):
            return {}.fromkeys(ids, 0.0)
        return _product_available

    _product_qty_available = _get_product_available_func(('done',), ('in', 'out'))
    _product_virtual_available = _get_product_available_func(('confirmed','waiting','assigned','done'), ('in', 'out'))
    _product_outgoing_qty = _get_product_available_func(('confirmed','waiting','assigned'), ('out',))
    _product_incoming_qty = _get_product_available_func(('confirmed','waiting','assigned'), ('in',))

    def _product_lst_price(self, cr, uid, ids, name, arg, context=None):
        res = {}
        product_uom_obj = self.pool.get('product.uom')
        for id in ids:
            res.setdefault(id, 0.0)
        for product in self.browse(cr, uid, ids, context=context):
            if 'uom' in context:
                uom = product.uos_id or product.uom_id
                res[product.id] = product_uom_obj._compute_price(cr, uid,
                        uom.id, product.list_price, context['uom'])
            else:
                res[product.id] = product.list_price
            res[product.id] =  (res[product.id] or 0.0) * (product.price_margin or 1.0) + product.price_extra
        return res

    def _get_partner_code_name(self, cr, uid, ids, product_id, partner_id, context={}):
        product = self.browse(cr, uid, [product_id], context)[0]
        for supinfo in product.seller_ids:
            if supinfo.name.id == partner_id:
                return {'code': supinfo.product_code, 'name': supinfo.product_name, 'variants': ''}
        return {'code' : product.default_code, 'name' : product.name, 'variants': product.variants}

    def _product_code(self, cr, uid, ids, name, arg, context={}):
        res = {}
        for p in self.browse(cr, uid, ids, context):
            res[p.id] = self._get_partner_code_name(cr, uid, [], p.id, context.get('partner_id', None), context)['code']
        return res

    def _product_partner_ref(self, cr, uid, ids, name, arg, context={}):
        res = {}
        for p in self.browse(cr, uid, ids, context):
            data = self._get_partner_code_name(cr, uid, [], p.id, context.get('partner_id', None), context)
            if not data['variants']:
                data['variants'] = p.variants
            if not data['code']:
                data['code'] = p.code
            if not data['name']:
                data['name'] = p.name
            res[p.id] = (data['code'] and ('['+data['code']+'] ') or '') + \
                    (data['name'] or '') + (data['variants'] and (' - '+data['variants']) or '')
        return res

    _defaults = {
        'active': lambda *a: 1,
        'price_extra': lambda *a: 0.0,
        'price_margin': lambda *a: 1.0,
    }

    _name = "product.product"
    _description = "Product"
    _table = "product_product"
    _inherits = {'product.template': 'product_tmpl_id'}
    _columns = {
        'qty_available': fields.function(_product_qty_available, method=True, type='float', string='Real Stock'),
        'virtual_available': fields.function(_product_virtual_available, method=True, type='float', string='Virtual Stock'),
        'incoming_qty': fields.function(_product_incoming_qty, method=True, type='float', string='Incoming'),
        'outgoing_qty': fields.function(_product_outgoing_qty, method=True, type='float', string='Outgoing'),
        'price': fields.function(_product_price, method=True, type='float', string='Customer Price', digits=(16, int(config['price_accuracy']))),
        'lst_price' : fields.function(_product_lst_price, method=True, type='float', string='List Price', digits=(16, int(config['price_accuracy']))),
        'code': fields.function(_product_code, method=True, type='char', string='Code'),
        'partner_ref' : fields.function(_product_partner_ref, method=True, type='char', string='Customer ref'),
        'default_code' : fields.char('Code', size=64),
        'active': fields.boolean('Active', help="If the active field is set to true, it will allow you to hide the product without removing it."),
        'variants': fields.char('Variants', size=64),
        'product_tmpl_id': fields.many2one('product.template', 'Product Template', required=True),
        'ean13': fields.char('EAN13', size=13),
        'packaging' : fields.one2many('product.packaging', 'product_id', 'Logistical Units', help="Gives the different ways to package the same product. This has no impact on the picking order and is mainly used if you use the EDI module."),
        'price_extra': fields.float('Variant Price Extra', digits=(16, int(config['price_accuracy']))),
        'price_margin': fields.float('Variant Price Margin', digits=(16, int(config['price_accuracy']))),
        'pricelist_id': fields.dummy(string='Pricelist',relation='product.pricelist', type='many2one'),
    }

    def onchange_uom(self, cursor, user, ids, uom_id,uom_po_id):
        if uom_id and uom_po_id:
            uom_obj=self.pool.get('product.uom')
            uom=uom_obj.browse(cursor,user,[uom_id])[0]
            uom_po=uom_obj.browse(cursor,user,[uom_po_id])[0]
            if uom.category_id.id != uom_po.category_id.id:
                return {'value': {'uom_po_id': uom_id}}
        return False

    def _check_ean_key(self, cr, uid, ids):
        for partner in self.browse(cr, uid, ids):
            if not partner.ean13:
                continue
            if len(partner.ean13) <> 13:
                return False
            try:
                int(partner.ean13)
            except:
                return False
            sum=0
            for i in range(12):
                if is_pair(i):
                    sum += int(partner.ean13[i])
                else:
                    sum += 3 * int(partner.ean13[i])
            check = int(math.ceil(sum / 10.0) * 10 - sum)
            if check != int(partner.ean13[12]):
                return False
        return True

    _constraints = [(_check_ean_key, 'Error: Invalid ean code', ['ean13'])]

    def on_order(self, cr, uid, ids, orderline, quantity):
        pass

    def name_get(self, cr, user, ids, context={}):
        if not len(ids):
            return []
        def _name_get(d):
            #name = self._product_partner_ref(cr, user, [d['id']], '', '', context)[d['id']]
            #code = self._product_code(cr, user, [d['id']], '', '', context)[d['id']]
            name = d.get('name','')
            code = d.get('default_code',False)
            if code:
                name = '[%s] %s' % (code,name)
            if d['variants']:
                name = name + ' - %s' % (d['variants'],)
            return (d['id'], name)
        result = map(_name_get, self.read(cr, user, ids, ['variants','name','default_code'], context))
        return result

    def name_search(self, cr, user, name='', args=None, operator='ilike', context=None, limit=100):
        if not args:
            args=[]
        if not context:
            context={}
        if name:
            ids = self.search(cr, user, [('default_code','=',name)]+ args, limit=limit, context=context)
            if not len(ids):
                ids = self.search(cr, user, [('ean13','=',name)]+ args, limit=limit, context=context)
            if not len(ids):
                ids = self.search(cr, user, [('default_code',operator,name)]+ args, limit=limit, context=context)
                ids += self.search(cr, user, [('name',operator,name)]+ args, limit=limit, context=context)
        else:
            ids = self.search(cr, user, args, limit=limit, context=context)
        result = self.name_get(cr, user, ids, context)
        return result

    #
    # Could be overrided for variants matrices prices
    #
    def price_get(self, cr, uid, ids, ptype='list_price', context={}):
        res = {}
        product_uom_obj = self.pool.get('product.uom')

        for product in self.browse(cr, uid, ids, context=context):
            res[product.id] = product[ptype] or 0.0
            if ptype == 'list_price':
                res[product.id] = (res[product.id] * (product.price_margin or 1.0)) + \
                        product.price_extra
            if 'uom' in context:
                uom = product.uos_id or product.uom_id
                res[product.id] = product_uom_obj._compute_price(cr, uid,
                        uom.id, res[product.id], context['uom'])
        return res

    def copy(self, cr, uid, id, default=None, context=None):
        if not context:
            context={}

        product = self.read(cr, uid, id, ['name'], context=context)
        if not default:
            default = {}
        default = default.copy()
        default['name'] = product['name'] + _(' (copy)')

        if context.get('variant',False):
            fields = ['product_tmpl_id', 'active', 'variants', 'default_code',
                    'price_margin', 'price_extra']
            data = self.read(cr, uid, id, fields=fields, context=context)
            for f in fields:
                if f in default:
                    data[f] = default[f]
            data['product_tmpl_id'] = data.get('product_tmpl_id', False) \
                    and data['product_tmpl_id'][0]
            del data['id']
            return self.create(cr, uid, data)
        else:
            return super(product_product, self).copy(cr, uid, id, default=default,
                    context=context)
product_product()

class product_packaging(osv.osv):
    _name = "product.packaging"
    _description = "Packaging"
    _rec_name = 'ean'
    _columns = {
        'sequence': fields.integer('Sequence', help="Gives the sequence order when displaying a list of packaging."),
        'name' : fields.char('Description', size=64),
        'qty' : fields.float('Quantity by Package',
            help="The total number of products you can put by pallet or box."),
        'ul' : fields.many2one('product.ul', 'Type of Package', required=True),
        'ul_qty' : fields.integer('Package by layer', help='The number of packages by layer'),
        'rows' : fields.integer('Number of Layers', required=True,
            help='The number of layers on a pallet or box'),
        'product_id' : fields.many2one('product.product', 'Product', select=1, ondelete='cascade', required=True),
        'ean' : fields.char('EAN', size=14,
            help="The EAN code of the package unit."),
        'code' : fields.char('Code', size=14,
            help="The code of the transport unit."),
        'weight': fields.float('Total Package Weight',
            help='The weight of a full package, pallet or box.'),
        'weight_ul': fields.float('Empty Package Weight',
            help='The weight of the empty UL'),
        'height': fields.float('Height', help='The height of the package'),
        'width': fields.float('Width', help='The width of the package'),
        'length': fields.float('Length', help='The length of the package'),
    }

    _order = 'sequence'

    def name_get(self, cr, uid, ids, context={}):
        if not len(ids):
            return []
        res = []
        for pckg in self.browse(cr, uid, ids,context=context):
            p_name = pckg.ean and '[' + pckg.ean + '] ' or ''
            p_name += pckg.ul.name
            res.append((pckg.id,p_name))
        return res

    def _get_1st_ul(self, cr, uid, context={}):
        cr.execute('select id from product_ul order by id asc limit 1')
        res = cr.fetchone()
        return (res and res[0]) or False

    _defaults = {
        'rows' : lambda *a : 3,
        'sequence' : lambda *a : 1,
        'ul' : _get_1st_ul,
    }

    def checksum(ean):
        salt = '31' * 6 + '3'
        sum = 0
        for ean_part, salt_part in zip(ean, salt):
            sum += int(ean_part) * int(salt_part)
        return (10 - (sum % 10)) % 10
    checksum = staticmethod(checksum)

product_packaging()


class product_supplierinfo(osv.osv):
    _name = "product.supplierinfo"
    _description = "Information about a product supplier"
    _columns = {
        'name' : fields.many2one('res.partner', 'Partner', required=True, ondelete='cascade', help="Supplier of this product"),
<<<<<<< HEAD
        'product_name': fields.char('Partner Product Name', size=128, help="This partner's product name will be used when printing a request for quotation. Keep empty to use the internal one."),
        'product_code': fields.char('Partner Product Code', size=64, help="This partner's product code will be used when printing a request for quotation. Keep empty to use the internal one."),
        'sequence' : fields.integer('Priority', help="Assigns the priority to the list of product supplier."),
        'qty' : fields.float('Minimal Quantity', required=True, help="The minimal quantity to purchase to this supplier, expressed in the default unit of measure."),
=======
        'product_name': fields.char('Partner Product Name', size=128, help="Name of the product for this partner, will be used when printing a request for quotation. Keep empty to use the internal one."),
        'product_code': fields.char('Partner Product Code', size=64, help="Code of the product for this partner, will be used when printing a request for quotation. Keep empty to use the internal one."),
        'sequence' : fields.integer('Priority'),
        'qty' : fields.float('Minimal Quantity', required=True, help="The minimal quantity to purchase for this supplier, expressed in the purchase unit of measure."),
>>>>>>> 125cccc0
        'product_id' : fields.many2one('product.template', 'Product', required=True, ondelete='cascade', select=True),
        'delay' : fields.integer('Delivery Lead Time', required=True, help="Lead time in days between the confirmation of the purchase order and the reception of the products in your warehouse. Used by the scheduler for automatic computation of the purchase order planning."),
        'pricelist_ids': fields.one2many('pricelist.partnerinfo', 'suppinfo_id', 'Supplier Pricelist'),
        'company_id':fields.many2one('res.company','Company',select=1),
    }
    _defaults = {
        'qty': lambda *a: 0.0,
        'sequence': lambda *a: 1,
        'delay': lambda *a: 1,
        'company_id': lambda self,cr,uid,c: self.pool.get('res.company')._company_default_get(cr, uid, 'product.supplierinfo', c)
    }
    _order = 'sequence'
product_supplierinfo()


class pricelist_partnerinfo(osv.osv):
    _name = 'pricelist.partnerinfo'
    _columns = {
        'name': fields.char('Description', size=64),
        'suppinfo_id': fields.many2one('product.supplierinfo', 'Partner Information', required=True, ondelete='cascade'),
        'min_quantity': fields.float('Quantity', required=True),
        'price': fields.float('Unit Price', required=True, digits=(16, int(config['price_accuracy']))),
    }
    _order = 'min_quantity asc'
pricelist_partnerinfo()



# vim:expandtab:smartindent:tabstop=4:softtabstop=4:shiftwidth=4:
<|MERGE_RESOLUTION|>--- conflicted
+++ resolved
@@ -626,17 +626,10 @@
     _description = "Information about a product supplier"
     _columns = {
         'name' : fields.many2one('res.partner', 'Partner', required=True, ondelete='cascade', help="Supplier of this product"),
-<<<<<<< HEAD
         'product_name': fields.char('Partner Product Name', size=128, help="This partner's product name will be used when printing a request for quotation. Keep empty to use the internal one."),
         'product_code': fields.char('Partner Product Code', size=64, help="This partner's product code will be used when printing a request for quotation. Keep empty to use the internal one."),
         'sequence' : fields.integer('Priority', help="Assigns the priority to the list of product supplier."),
-        'qty' : fields.float('Minimal Quantity', required=True, help="The minimal quantity to purchase to this supplier, expressed in the default unit of measure."),
-=======
-        'product_name': fields.char('Partner Product Name', size=128, help="Name of the product for this partner, will be used when printing a request for quotation. Keep empty to use the internal one."),
-        'product_code': fields.char('Partner Product Code', size=64, help="Code of the product for this partner, will be used when printing a request for quotation. Keep empty to use the internal one."),
-        'sequence' : fields.integer('Priority'),
-        'qty' : fields.float('Minimal Quantity', required=True, help="The minimal quantity to purchase for this supplier, expressed in the purchase unit of measure."),
->>>>>>> 125cccc0
+        'qty' : fields.float('Minimal Quantity', required=True, help="The minimal quantity to purchase to this supplier, expressed in the purchase unit of measure."),
         'product_id' : fields.many2one('product.template', 'Product', required=True, ondelete='cascade', select=True),
         'delay' : fields.integer('Delivery Lead Time', required=True, help="Lead time in days between the confirmation of the purchase order and the reception of the products in your warehouse. Used by the scheduler for automatic computation of the purchase order planning."),
         'pricelist_ids': fields.one2many('pricelist.partnerinfo', 'suppinfo_id', 'Supplier Pricelist'),
