--- conflicted
+++ resolved
@@ -321,13 +321,8 @@
     // KanbanDropDown {{{
     .oe_cropdown_kanban
         position: absolute
-<<<<<<< HEAD
         top: -8px
         right: 3px
-=======
-        top: 3px
-        right: 6px
->>>>>>> 590937d4
         display: none
         color: #4c4c4c
         cursor: pointer
