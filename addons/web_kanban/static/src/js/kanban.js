--- conflicted
+++ resolved
@@ -24,14 +24,7 @@
         this.form_dialog.on_form_dialog_saved.add_last(this.do_reload);
         this.aggregates = {};
         this.qweb = new QWeb2.Engine();
-<<<<<<< HEAD
-        this.qweb.debug = openerp.connector.debug;
-        this.aggregates = {};
-        this.NO_OF_COLUMNS = 3;
-        this.form_dialog = new openerp.web.FormDialog(this, {}, this.options.action_views_ids.form, dataset).start();
-        this.form_dialog.on_form_dialog_saved.add_last(this.on_record_saved);
-=======
-        this.qweb.debug = (window.location.search.indexOf('?debug') !== -1);
+        this.qweb.debug = openerp.connection.debug;
         this.qweb.default_dict = {
             '_' : _,
             '_t' : _t
@@ -39,7 +32,6 @@
         this.has_been_loaded = $.Deferred();
         this.search_domain = this.search_context = this.search_group_by = null;
         this.currently_dragging = {};
->>>>>>> 91f05005
     },
     start: function() {
         this._super();
