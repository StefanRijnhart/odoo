<openerp>
    <data>

        <record id="view_hr_holidays_filter" model="ir.ui.view">
            <field name="name">hr.holidays.filter</field>
            <field name="model">hr.holidays</field>
            <field name="type">search</field>
            <field name="arch" type="xml">
                <search string="Search Leave">
                    <group>
                        <filter icon="terp-check" domain="[('state','=','draft')]" string="To Confirm"/>
                        <filter icon="terp-camera_test" domain="[('state','=','confirm')]" string="To Approve" name="approve"/>
                        <filter icon="terp-camera_test" domain="[('state','=','validate')]" string="Validated" name="validated"/>
                        <separator orientation="vertical"/>
                        <filter icon="terp-go-year" name="year" string="Year" domain="[('holiday_status_id.active','=',True)]" help="Filters only on allocations and requests that belong to an holiday type that is 'active' (active field is True)"/>
                        <filter icon="terp-go-month" name="This Month" string="Month" domain="[('date_from','&lt;=',(datetime.date.today()+relativedelta(day=31)).strftime('%%Y-%%m-%%d')),('date_from','&gt;=',(datetime.date.today()-relativedelta(day=1)).strftime('%%Y-%%m-%%d'))]"/>
                        <filter icon="terp-go-month" name="This Month-1" string=" Month-1"
                         domain="[('date_from','&lt;=', (datetime.date.today() - relativedelta(day=31, months=1)).strftime('%%Y-%%m-%%d')),('date_from','&gt;=',(datetime.date.today() - relativedelta(day=1,months=1)).strftime('%%Y-%%m-%%d'))]"
                         help="Holidays during last month"/>
                        <separator orientation="vertical"/>
                        <field name="employee_id">
                            <filter icon="terp-personal" name="my_leaves" domain="[('employee_id.user_id','=', uid)]" help="My Leaves"/>
                        </field>
                        <field name="department_id" widget="selection">
                            <filter icon="terp-personal+" help="My Department Leaves" domain="[('department_id.manager_id','=',uid)]"/>
                        </field>
                        <field name="holiday_status_id" widget="selection"/>
                    </group>
                    <newline/>
                    <group expand="0" string="Group By...">
                        <filter name="group_date_from" string="Start Date" icon="terp-personal" domain="[]" context="{'group_by':'date_from'}"/>
                        <separator orientation="vertical"/>
                        <filter name="group_employee" string="Employee" icon="terp-personal" domain="[]" context="{'group_by':'employee_id'}"/>
                        <filter name="group_category" string="Category" icon="terp-stock_symbol-selection" domain="[]" context="{'group_by':'category_id'}"/>
                        <filter string="Manager" icon="terp-personal" domain="[]" context="{'group_by':'manager_id'}"/>
                        <filter string="Department" icon="terp-personal+" domain="[]" context="{'group_by':'department_id','set_visible':True}"/>
                        <separator orientation="vertical"/>
                        <filter name="group_type" string="Type" icon="terp-stock_symbol-selection" domain="[]" context="{'group_by':'holiday_status_id'}"/>
                        <separator orientation="vertical"/>
                        <filter string="State" icon="terp-stock_effects-object-colorize" domain="[]" context="{'group_by':'state'}"/>
                    </group>
                </search>
            </field>
        </record>

        <!-- Holidays: Leave Request -->

        <record id="view_holiday_new_calendar" model="ir.ui.view">
            <field name="name">Leave Request</field>
            <field name="model">hr.holidays</field>
            <field name="type">calendar</field>
            <field name="arch" type="xml">
                <calendar string="Leave Request" color="user_id" date_start="date_from" date_stop="date_to">
                    <field name="user_id"/>
                    <field name="holiday_status_id"/>
                </calendar>
            </field>
        </record>

        <record model="ir.ui.view" id="edit_holiday_new">
            <field name="name">Leave Request</field>
            <field name="model">hr.holidays</field>
            <field name="type">form</field>
            <field name="priority">1</field>
            <field name="arch" type="xml">
                <form string="Leave Request">
                    <group col="8" colspan="4">
                    <field name="name" attrs="{'readonly':[('state','!=','draft'),('state','!=','confirm')]}"/>
<<<<<<< HEAD
                    <field name="holiday_type" on_change="onchange_type(holiday_type)" attrs="{'readonly':[('state','!=','draft'), ('state','!=','confirm')]}" width="130" string="Mode" groups="base.group_hr_manager"/>
=======
                    <field name="holiday_type" on_change="onchange_type(holiday_type)" attrs="{'readonly':[('state','!=','draft')]}" width="130" string="Mode" groups="base.group_hr_user"/>
>>>>>>> 41a69ec9
                    <group attrs="{'invisible':[('holiday_type','=','employee')]}">
                        <field name="category_id" attrs="{'required':[('holiday_type','=','category')], 'readonly':[('state','!=','draft'), ('state','!=','confirm')]}"/>
                        </group>
                        <group attrs="{'invisible':[('holiday_type','=','category')]}">
                        <field name="employee_id" attrs="{'required':[('holiday_type','=','employee')]}" groups="base.group_hr_user"/>
                        </group>
                    </group>
                    <notebook colspan="4">
                        <page string="General">
                            <field name="holiday_status_id" on_change="onchange_sec_id(holiday_status_id)" context="{'employee_id':employee_id}"/>
<<<<<<< HEAD
                            <field name="department_id" attrs="{'readonly':['|', ('holiday_type','=','category'), ('state','not in' ,('draft', 'confirm'))]}"/>
=======
                            <field name="department_id" attrs="{'readonly':[('holiday_type','=','category')]}" groups="base.group_hr_user"/>
>>>>>>> 41a69ec9
                            <field name="date_from" on_change="onchange_date_from(date_to, date_from)" required="1"/>
                            <field name="date_to" on_change="onchange_date_from(date_to, date_from)" required="1"/>
                            <field name="number_of_days_temp"/>
                            <field name="double_validation" invisible="1"/>
                            <newline/>
                            <field name="manager_id" groups="base.group_no_one"/>
                            <field name="manager_id2" attrs="{'invisible':[('double_validation', '!=', True)]}" groups="base.group_no_one"/>
                            <separator string="Reasons" colspan="4"/>
                            <field name="notes" nolabel="1" colspan="4"/>
                            <newline/>
                            <field name="state" widget="statusbar" statusbar_visible="draft,confirm,validate" statusbar_colors='{"confirm":"blue","validate1":"blue","refuse":"red"}' colspan="2"/>
                            <group colspan="2" col="6">
                                <button string="Submit to Manager" name="confirm" states="draft" type="workflow" icon="gtk-yes"/>
                                <button string="Approve" name="validate" states="confirm" type="workflow" icon="gtk-apply" groups="base.group_hr_user"/>
                                <button string="Approved" name="second_validate" states="validate1" type="workflow" icon="gtk-apply" groups="base.group_hr_user"/>
                                <button string="Refuse" name="refuse" states="confirm,validate1" type="workflow" icon="gtk-no" groups="base.group_hr_user,base.group_hr_manager"/>
                                <button string="Reset to New" name="set_to_draft" states="refuse,validate" type="object" icon="gtk-convert" groups="base.group_hr_user"/>
                            </group>
                            <field name="message_ids_social" colspan="4" widget="ThreadView" nolabel="1"/>
                        </page>
                    </notebook>
                </form>
            </field>
        </record>

        <!-- Holidays: Allocation Request -->
        <record model="ir.ui.view" id="allocation_leave_new">
            <field name="name">Allocation Request</field>
            <field name="model">hr.holidays</field>
            <field name="type">form</field>
            <field name="arch" type="xml">
            <form string="Allocation Request">
                <group col="8" colspan="4">
                    <field name="name"/>
                    <field name="holiday_type" on_change="onchange_type(holiday_type)" attrs="{'readonly':[('state','!=','draft')]}" string="Allocation Mode" groups="base.group_hr_manager"/>
                        <group attrs="{'invisible':[('holiday_type','=','category')]}">
                        <field name="employee_id" attrs="{'required':[('holiday_type','=','employee')]}"/>
                        </group>
                        <group attrs="{'invisible':[('holiday_type','=','employee')]}">
                        <field name="category_id" attrs="{'required':[('holiday_type','=','category')], 'readonly':[('state','!=','draft')]}"/>
                        </group>
                </group>
                <notebook colspan="4">
                    <page string="General">
                        <field name="holiday_status_id" on_change="onchange_sec_id(holiday_status_id)" context="{'employee_id':employee_id}"/>
                        <field name="department_id" attrs="{'readonly':['|', ('holiday_type','=','category'), ('state','not in' ,('draft', 'confirm'))]}"/>
                        <field name="number_of_days_temp"/>
                        <field name="double_validation" invisible="1"/>
                        <newline/>
                        <field name="manager_id"/>
                        <field name="manager_id2" attrs="{'invisible':[('double_validation', '!=', True)]}"/>
                        <separator string="Reasons" colspan="4"/>
                        <field name="notes" nolabel="1" colspan="4"/>
                        <newline/>
                        <field name="state" widget="statusbar" statusbar_visible="draft,confirm,validate" statusbar_colors='{"confirm":"blue","validate1":"blue","refuse":"red"}' colspan="2"/>
                        <group colspan="2" col="6">
                            <button string="Submit to Manager" name="confirm" states="draft" type="workflow" icon="gtk-yes"/>
                            <button string="Approve" name="validate" states="confirm" type="workflow" icon="gtk-apply" groups="base.group_hr_user"/>
                            <button string="Approved" name="second_validate" states="validate1" type="workflow" icon="gtk-apply" groups="base.group_hr_user"/>
                            <button string="Refuse" name="refuse" states="confirm,validate1" type="workflow" icon="gtk-no" groups="base.group_hr_user"/>
                            <button string="Reset to New" name="set_to_draft" states="cancel,validate,refuse" type="object" icon="gtk-convert" groups="base.group_hr_user"/>
                        </group>
                        <field name="message_ids_social" colspan="4" widget="ThreadView" nolabel="1"/>
                    </page>
                </notebook>
            </form>
            </field>
        </record>

        <record model="ir.ui.view" id="view_holiday_allocation_tree">
            <field name="name">hr.holidays.allocation.tree</field>
            <field name="model">hr.holidays</field>
            <field name="type">tree</field>
            <field name="arch" type="xml">
                <tree fonts="bold:needaction_pending==True" colors="red:state == 'refuse';blue:state == 'draft';black:state in ('confirm','validate','validate1')" string="Allocation Requests">
                    <field name="needaction_pending" invisible="1"/>
                    <field name="employee_id"/>
                    <field name="holiday_type"/>
                    <field name="category_id"/>
                    <field name="department_id" invisible="1"/>
                    <field name="holiday_status_id"/>
                    <field name="name"/>
                    <field name="number_of_days" string="Number of Days" sum="Remaining Days"/>
                    <field name="manager_id" invisible="1"/>
                    <field name="user_id" invisible="1"/>
                    <!--field name="type"/-->
                    <field name="state"/>
                    <button string="Approve" name="validate" states="confirm" type="workflow" icon="gtk-apply" groups="base.group_hr_user,base.group_hr_manager"/>
                    <button string="Approved" name="second_validate" states="validate1" type="workflow" icon="gtk-apply" groups="base.group_hr_user,base.group_hr_manager"/>
                </tree>
            </field>
        </record>

        <!-- Holidays: Leaves Management -->
        <record model="ir.ui.view" id="allocation_company_new">
            <field name="name">Leaves Management</field>
            <field name="model">hr.holidays</field>
            <field name="type">form</field>
            <field name="arch" type="xml">
                <form string="Leaves Management">
                    <field name="name"/>
                    <field name="holiday_status_id"/>
                    <field name="type"/>
                    <field name="date_from" on_change="onchange_date_from(date_to, date_from)" attrs="{'readonly':[('type','=','add')], 'required':[('type','=','remove')]}"/>
                    <field name="date_to" on_change="onchange_date_from(date_to, date_from)" attrs="{'readonly':[('type','=','add')], 'required':[('type','=','remove')]}"/>
                    <field name="number_of_days_temp"/>
                    <notebook colspan="4">
                        <page string="General">
                            <field name="manager_id"/>
                            <field name="notes" colspan="4"/>
                            <newline/>
                            <field name="state" colspan="2"/>
                            <group colspan="2">
                                <button string="Submit to Manager" name="confirm" states="draft" type="workflow" icon="gtk-yes"/>
                                <button string="Approve" name="validate" states="confirm" type="workflow" icon="gtk-apply"/>
                                <button string="Refuse" name="refuse" states="confirm,validate,draft" type="workflow" icon="gtk-no"/>
                                <button string="Reset to New" name="set_to_draft" states="cancel" type="object" icon="gtk-convert"/>
                            </group>
                        </page>
                    </notebook>
                </form>
            </field>
        </record>

        <record model="ir.ui.view" id="view_holiday_simple">
            <field name="name">hr.holidays.report_tree</field>
            <field name="model">hr.holidays</field>
            <field name="type">tree</field>
            <field name="priority">20</field>
            <field name="arch" type="xml">
                <tree fonts="bold:needaction_pending==True" colors="red:state == 'refuse';blue:state == ' draft';black:state in ('confirm','validate','validate1')" string="Leaves Summary">
                    <field name="needaction_pending" invisible="1"/>
                    <field name="employee_id"/>
                    <field name="category_id" invisible="1"/>
                    <field name="department_id" invisible="1"/>
                    <field name="type"/>
                    <field name="name"/>
                    <field name="number_of_days" string="Number of Days" sum="Remaining Days"/>
                    <field name="date_from"/>
                    <field name="date_to"/>
                    <field name="holiday_status_id"/>
                    <field name="manager_id" invisible="1"/>
                    <field name="user_id" invisible="1"/>
                    <field name="state"/>
                    <button string="Submit to Manager" name="confirm" states="draft" type="workflow" icon="gtk-yes"/>
                    <button string="Approve" name="validate" states="confirm" type="workflow" icon="gtk-apply" groups="base.group_hr_user"/>
                    <button string="Refuse" name="refuse" states="confirm" type="workflow" icon="gtk-no" groups="base.group_hr_user"/>
                </tree>
            </field>
        </record>


        <record model="ir.ui.view" id="view_holiday">
            <field name="name">hr.holidays.tree</field>
            <field name="model">hr.holidays</field>
            <field name="type">tree</field>
            <field name="arch" type="xml">
                <tree fonts="bold:needaction_pending==True" colors="red:state == 'refuse';blue:state == ' draft';black:state in ('confirm','validate','validate1')" string="Leave Requests">
                    <field name="needaction_pending" invisible="1"/>
                    <field name="employee_id"/>
                    <field name="holiday_type" string="Mode" groups="base.group_hr_user"/>
                    <field name="name"/>
                    <field name="date_from"/>
                    <field name="date_to"/>
                    <field name="number_of_days" string="Number of Days" sum="Remaining Days"/>
                    <field name="state"/>
                    <field name="category_id" invisible="1"/>
                    <field name="department_id" invisible="not context.get('set_visible',False)"/>
                    <field name="holiday_status_id" invisible="1"/>
                    <field name="manager_id" invisible="1"/>
                    <field name="user_id" invisible="1"/>
                    <!--field name="type"/-->
                    <button string="Approve" name="validate" states="confirm" type="workflow" icon="gtk-apply" groups="base.group_hr_user"/>
                    <button string="Approved" name="second_validate" states="validate1" type="workflow" icon="gtk-apply" groups="base.group_hr_user"/>
                </tree>
            </field>
        </record>

        <!-- My leave dashboard -->
        <menuitem name="Leaves" parent="hr.menu_hr_root" id="menu_open_ask_holidays" sequence="20"/>

        <record model="ir.actions.act_window" id="open_ask_holidays">
            <field name="name">Leave Requests</field>
            <field name="res_model">hr.holidays</field>
            <field name="view_type">form</field>
            <field name="view_id" ref="edit_holiday_new"/>
            <field name="context">{"search_default_department_id": department_id}</field>
            <field name="domain">[('type','=','remove')]</field>
            <field name="search_view_id" ref="view_hr_holidays_filter"/>
            <field name="help">Leave requests can be recorded by employees and validated by their managers. Once a leave request is validated, it appears automatically in the agenda of the employee. You can define several allowance types (paid holidays, sickness, etc.) and manage allowances per type.</field>
        </record>

        <record model="ir.actions.act_window.view" id="action_open_ask_holidays_tree">
            <field name="sequence" eval="2"/>
            <field name="view_mode">tree</field>
            <field name="view_id" ref="view_holiday"/>
            <field name="act_window_id" ref="open_ask_holidays"/>
        </record>

        <record model="ir.actions.act_window.view" id="action_open_ask_holidays_form">
            <field name="sequence" eval="3"/>
            <field name="view_mode">form</field>
            <field name="view_id" ref="edit_holiday_new"/>
            <field name="act_window_id" ref="open_ask_holidays"/>
        </record>

        <record model="ir.actions.act_window.view" id="action_open_ask_holidays_calendar">
            <field name="sequence" eval="1"/>
            <field name="view_mode">calendar</field>
            <field name="view_id" ref="view_holiday_new_calendar"/>
            <field name="act_window_id" ref="open_ask_holidays"/>
        </record>

        <menuitem name="Leave Requests" parent="menu_open_ask_holidays" id="menu_open_ask_holidays_new" action="open_ask_holidays"/>

        <record model="ir.actions.act_window" id="request_approve_holidays">
            <field name="name">Requests Approve</field>
            <field name="res_model">hr.holidays</field>
            <field name="view_type">form</field>
            <field name="context">{'default_type': 'add', 'search_default_approve':1,"search_default_department_id": department_id}</field>
            <field name="domain">[('type','=','remove')]</field>
            <field name="view_id" ref="edit_holiday_new"/>
            <field name="search_view_id" ref="view_hr_holidays_filter"/>
        </record>

        <record model="ir.actions.act_window.view" id="action_request_approve_holidays_tree">
            <field name="sequence" eval="1"/>
            <field name="view_mode">tree</field>
            <field name="view_id" ref="view_holiday"/>
            <field name="act_window_id" ref="request_approve_holidays"/>
        </record>

        <record model="ir.actions.act_window.view" id="action_request_approve_holidays_form">
            <field name="sequence" eval="2"/>
            <field name="view_mode">form</field>
            <field name="view_id" ref="allocation_leave_new"/>
            <field name="act_window_id" ref="request_approve_holidays"/>
        </record>

        <menuitem name="Leave Requests to Approve" parent="menu_open_ask_holidays" id="menu_request_approve_holidays" action="request_approve_holidays" groups="base.group_hr_user"/>

        <record model="ir.actions.act_window" id="open_allocation_holidays">
            <field name="name">Allocation Requests</field>
            <field name="res_model">hr.holidays</field>
            <field name="view_type">form</field>
            <field name="context">{'default_type':'add',"search_default_department_id": department_id}</field>
            <field name="domain">[('type','=','add')]</field>
            <field name="view_id" ref="allocation_leave_new"/>
            <field name="search_view_id" ref="view_hr_holidays_filter"/>
        </record>

        <record model="ir.actions.act_window.view" id="action_open_allocation_holidays_tree">
            <field name="sequence" eval="1"/>
            <field name="view_mode">tree</field>
            <field name="view_id" ref="view_holiday_allocation_tree"/>
            <field name="act_window_id" ref="open_allocation_holidays"/>
        </record>

        <record model="ir.actions.act_window.view" id="action_open_allocation_holidays_form">
            <field name="sequence" eval="2"/>
            <field name="view_mode">form</field>
            <field name="view_id" ref="allocation_leave_new"/>
            <field name="act_window_id" ref="open_allocation_holidays"/>
        </record>

        <menuitem name="Allocation Requests" parent="menu_open_ask_holidays" id="menu_open_allocation_holidays" action="open_allocation_holidays"/>

        <record model="ir.actions.act_window" id="open_company_allocation">
            <field name="name">Leaves Summary</field>
            <field name="res_model">hr.holidays</field>
            <field name="view_type">form</field>
            <field name="view_mode">tree,form</field>
            <field name="view_id" eval="view_holiday_simple"/>
            <field name="context">{'search_default_group_type': 1, 'search_default_validated': 1}</field>
            <field name="domain">[('holiday_type','=','employee')]</field>
            <field name="search_view_id" ref="view_hr_holidays_filter"/>
        </record>

        <menuitem name="Leaves Summary" parent="menu_open_ask_holidays" id="menu_open_company_allocation" action="open_company_allocation" sequence="40"/>

        <!-- holidays status -->
        <record id="view_holidays_status_filter" model="ir.ui.view">
            <field name="name">hr.holidays.status.filter</field>
            <field name="model">hr.holidays.status</field>
            <field name="type">search</field>
            <field name="arch" type="xml">
                <search string="Search Leave Type">
                    <field name="name"/>
                    <field name="categ_id" widget="selection"/>
                </search>
            </field>
        </record>

        <record model="ir.ui.view" id="edit_holiday_status_form">
            <field name="name">hr.holidays.status.form</field>
            <field name="model">hr.holidays.status</field>
            <field name="type">form</field>
            <field name="arch" type="xml">
                <form string="Leave Type">
                    <group colspan="4" col="6">
                        <field name="name"/>
                        <field name="color_name"/>
                        <field name="categ_id" widget="selection"/>
                    </group>
                    <notebook colspan="4">
                      <page string="Details">
                          <group colspan="2" col="2" name="selection">
                              <separator string="Validation" colspan="2"/>
                              <field name="double_validation"/>
                              <field name="limit"/>
                          </group>
                          <group name="second" colspan="2" col="2">
                              <separator string="Misc" colspan="2"/>
                              <field name="active"/>
                          </group>
                      </page>
                    </notebook>
                </form>
            </field>
        </record>

        <record model="ir.ui.view" id="view_holiday_status_tree">
            <field name="name">hr.holidays.status.tree</field>
            <field name="model">hr.holidays.status</field>
            <field name="type">tree</field>
            <field name="arch" type="xml">
                <tree string="Leave Type">
                    <field name="name"/>
                    <field name="max_leaves"/>
                    <field name="leaves_taken"/>
                    <field name="remaining_leaves"/>
                </tree>
            </field>
        </record>
        <record model="ir.ui.view" id="view_holiday_status_normal_tree">
            <field name="name">hr.holidays.status.normal.tree</field>
            <field name="model">hr.holidays.status</field>
            <field name="type">tree</field>
            <field name="priority">35</field>
            <field name="arch" type="xml">
                <tree string="Leave Type">
                    <field name="name"/>
                    <field name="limit"/>
                </tree>
            </field>
        </record>

        <record id="view_hr_holidays_status_search" model="ir.ui.view">
            <field name="name">hr.holidays.status.search</field>
            <field name="model">hr.holidays.status</field>
            <field name="type">search</field>
            <field name="arch" type="xml">
                <search string="Leave Type">
                    <field name="name"/>
                    <field name="categ_id" widget="selection"/>
                </search>
            </field>
        </record>

        <record id="open_view_holiday_status" model="ir.actions.act_window">
            <field name="name">Leave Type</field>
            <field name="type">ir.actions.act_window</field>
            <field name="res_model">hr.holidays.status</field>
            <field name="view_type">form</field>
            <field name="view_mode">tree,form</field>
            <field name="view_id" eval="view_holiday_status_normal_tree"/>
            <field name="search_view_id" ref="view_hr_holidays_status_search"/>
        </record>

        <menuitem sequence="3" id="hr.menu_open_view_attendance_reason_config" parent="hr.menu_hr_configuration" name="Leaves"/>
        <menuitem name="Leave Type" action="open_view_holiday_status" id="menu_open_view_holiday_status" parent="hr.menu_hr_configuration" sequence="10" />

    <!-- holiday on resource leave -->
        <record id="resource_calendar_leave_form_inherit" model="ir.ui.view">
            <field name="name">resource.calendar.leaves.form.inherit</field>
            <field name="model">resource.calendar.leaves</field>
            <field name="type">form</field>
            <field name="inherit_id" ref="resource.resource_calendar_leave_form"/>
            <field name="arch" type="xml">
                <field name="date_to" position="after">
                    <field name="holiday_id"/>
                </field>
            </field>
        </record>

    <!--  Shortcuts -->
        <act_window name="Leaves" domain="[('type','=','remove')]" context="{'search_default_employee_id': [active_id], 'default_employee_id': active_id}" res_model="hr.holidays" src_model="hr.employee" view_id="view_holiday" id="act_hr_employee_holiday_request"/>

       <!--  Assing leave       -->

        <record id="hr_holidays_leaves_assign_tree_view" model="ir.ui.view">
            <field name="name">hr.employee.leave.tree</field>
            <field name="model">hr.employee</field>
            <field name="type">tree</field>
            <field name="arch" type="xml">
                <tree string="Assign Leaves" editable="bottom">
                    <field name="name" string="Employee"/>
                    <field name="remaining_leaves" string="Remaining Legal Leaves"/>
                </tree>
            </field>
        </record>

        <record model="ir.actions.act_window" id="hr_holidays_leaves_assign_legal">
           <field name="name">Allocate Leaves for Employees</field>
           <field name="type">ir.actions.act_window</field>
           <field name="res_model">hr.employee</field>
           <field name="view_type">form</field>
           <field name="view_mode">tree,form</field>
           <field name="view_id" ref="hr_holidays_leaves_assign_tree_view"/>
           <field name="help">You can assign remaining Legal Leaves for each employee, OpenERP will automatically create and validate allocation requests.</field>
       </record>

        <!-- Hr employee inherit Legal Leaves -->

        <record id="view_employee_form_leave_inherit" model="ir.ui.view">
            <field name="name">hr.employee.leave.form.inherit</field>
            <field name="model">hr.employee</field>
            <field name="type">form</field>
            <field name="inherit_id" ref="hr.view_employee_form"/>
            <field name="arch" type="xml">
                <field name="coach_id" position="after">
                    <field name="remaining_leaves"/>
                    <field name="current_leave_id"/>
                    <field name="current_leave_state" attrs="{'invisible':[('current_leave_id','=',False)]}"/>
                </field>
            </field>
        </record>

        <record model="ir.ui.view" id="hr_kanban_view_employees_kanban">
            <field name="name">HR - Employees Kanban with leave status</field>
            <field name="model">hr.employee</field>
            <field name="inherit_id" ref="hr.hr_kanban_view_employees"/>
            <field name="arch" type="xml">
                <xpath expr="//templates" position="before">
                    <field name="current_leave_state"/>
                    <field name="last_login"/>
                </xpath>
                <xpath expr="//div[@class='oe_employee_details']/ul/li" position="before">
                    <li t-if="record.current_leave_id.raw_value || record.last_login.raw_value">
                        <span t-if="record.current_leave_id.raw_value" t-att-class="record.current_leave_state.raw_value=='validate'?'oe_kanban_color_3':'oe_kanban_color_2'">
                            <span class="oe_kanban_button" style="font-size: 100%%">
                                <field name="current_leave_id"/>
                            </span>
                        </span>
                        <span t-if="record.last_login.raw_value &amp;&amp; record.last_login.raw_value.is().today()" class="oe_kanban_button" style="font-size: 100%%">
                            <t t-esc="record.last_login.raw_value.toString('HH:mm')"/>
                        </span>
                    </li>
                </xpath>
            </field>
        </record>

    </data>
</openerp><|MERGE_RESOLUTION|>--- conflicted
+++ resolved
@@ -66,11 +66,7 @@
                 <form string="Leave Request">
                     <group col="8" colspan="4">
                     <field name="name" attrs="{'readonly':[('state','!=','draft'),('state','!=','confirm')]}"/>
-<<<<<<< HEAD
-                    <field name="holiday_type" on_change="onchange_type(holiday_type)" attrs="{'readonly':[('state','!=','draft'), ('state','!=','confirm')]}" width="130" string="Mode" groups="base.group_hr_manager"/>
-=======
                     <field name="holiday_type" on_change="onchange_type(holiday_type)" attrs="{'readonly':[('state','!=','draft')]}" width="130" string="Mode" groups="base.group_hr_user"/>
->>>>>>> 41a69ec9
                     <group attrs="{'invisible':[('holiday_type','=','employee')]}">
                         <field name="category_id" attrs="{'required':[('holiday_type','=','category')], 'readonly':[('state','!=','draft'), ('state','!=','confirm')]}"/>
                         </group>
@@ -81,11 +77,7 @@
                     <notebook colspan="4">
                         <page string="General">
                             <field name="holiday_status_id" on_change="onchange_sec_id(holiday_status_id)" context="{'employee_id':employee_id}"/>
-<<<<<<< HEAD
-                            <field name="department_id" attrs="{'readonly':['|', ('holiday_type','=','category'), ('state','not in' ,('draft', 'confirm'))]}"/>
-=======
                             <field name="department_id" attrs="{'readonly':[('holiday_type','=','category')]}" groups="base.group_hr_user"/>
->>>>>>> 41a69ec9
                             <field name="date_from" on_change="onchange_date_from(date_to, date_from)" required="1"/>
                             <field name="date_to" on_change="onchange_date_from(date_to, date_from)" required="1"/>
                             <field name="number_of_days_temp"/>
