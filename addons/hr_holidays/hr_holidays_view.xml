--- conflicted
+++ resolved
@@ -92,13 +92,8 @@
                 <header>
                     <button string="Approve" name="validate" states="confirm" type="workflow" groups="base.group_hr_user" class="oe_highlight"/>
                     <button string="Validate" name="second_validate" states="validate1" type="workflow" groups="base.group_hr_user" class="oe_highlight"/>
-<<<<<<< HEAD
-                    <button string="Refuse" name="refuse" states="confirm,validate1" type="workflow" groups="base.group_hr_user,base.group_hr_manager"/>
-                    <button string="Reset to New" name="set_to_draft" states="refuse,validate" type="object" groups="base.group_hr_user" />
-=======
-                    <button string="Refuse" name="refuse" states="confirm,validate1,validate" type="workflow" groups="base.group_hr_user" class="oe_highlight"/>
+                    <button string="Refuse" name="refuse" states="confirm,validate1,validate" type="workflow" groups="base.group_hr_user"/>
                     <button string="Reset to New" name="set_to_draft" states="refuse" type="object" groups="base.group_hr_user" />
->>>>>>> ec930cd9
                     <field name="state" widget="statusbar" statusbar_visible="draft,confirm,validate" statusbar_colors='{"confirm":"blue","validate1":"blue","refuse":"red"}'/>
                 </header>
                 <sheet string="Leave Request">
@@ -142,29 +137,14 @@
                 <header>
                     <button string="Approve" name="validate" states="confirm" type="workflow" groups="base.group_hr_user" class="oe_highlight"/>
                     <button string="Validate" name="second_validate" states="validate1" type="workflow" groups="base.group_hr_user" class="oe_highlight"/>
-<<<<<<< HEAD
-                    <button string="Refuse" name="refuse" states="confirm,validate1" type="workflow" groups="base.group_hr_user"/>
-                    <button string="Reset to New" name="set_to_draft" states="cancel,validate,refuse" type="object" groups="base.group_hr_user" />
-=======
-                    <button string="Refuse" name="refuse" states="confirm,validate,validate1" type="workflow" groups="base.group_hr_user" class="oe_highlight"/>
+                    <button string="Refuse" name="refuse" states="confirm,validate,validate1" type="workflow" groups="base.group_hr_user"/>
                     <button string="Reset to New" name="set_to_draft" states="cancel,refuse" type="object" groups="base.group_hr_user" />
->>>>>>> ec930cd9
                     <field name="state" widget="statusbar" statusbar_visible="draft,confirm,validate" statusbar_colors='{"confirm":"blue","validate1":"blue","refuse":"red"}'/>
                 </header>
                 <sheet>
                     <group>
                         <group>
-<<<<<<< HEAD
-                            <field name="name"/>
-                            <field name="holiday_type" on_change="onchange_type(holiday_type)" attrs="{'readonly':[('state','!=','draft')]}" string="Allocation Mode" groups="base.group_hr_user"/>
-                            <field name="employee_id" attrs="{'required':[('holiday_type','=','employee')], 'invisible':[('holiday_type','=','category')]}" groups="base.group_hr_user"/>
-                            <field name="category_id" attrs="{'required':[('holiday_type','=','category')], 'readonly':[('state','!=','draft')], 'invisible':[('holiday_type','=','employee')]}"/>
-                            <field name="department_id" attrs="{'readonly':['|', ('holiday_type','=','category'), ('state','not in' ,('draft', 'confirm'))]}"/>
-                        </group>
-                        <group>
-=======
                             <field name="name" required="1" attrs="{'readonly':[('state','!=','draft'),('state','!=','confirm')]}"/>
->>>>>>> ec930cd9
                             <field name="holiday_status_id" on_change="onchange_status_id(holiday_status_id)" context="{'employee_id':employee_id}"/>
                             <field name="number_of_days_temp"/>
                         </group>
