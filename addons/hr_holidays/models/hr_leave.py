# -*- coding: utf-8 -*-
# Part of Odoo. See LICENSE file for full copyright and licensing details.

# Copyright (c) 2005-2006 Axelor SARL. (http://www.axelor.com)

import logging
import math

from datetime import timedelta, datetime, time
from pytz import timezone, UTC

from odoo import api, fields, models
from odoo.exceptions import AccessError, UserError, ValidationError
from odoo.tools import float_compare
from odoo.tools.translate import _

from odoo.addons.resource.models.resource import float_to_time

_logger = logging.getLogger(__name__)


class HolidaysRequest(models.Model):
    """ Leave Requests Access specifications

     - a regular employee / user
      - can see all leaves;
      - cannot see name field of leaves belonging to other user as it may contain
        private information that we don't want to share to other people than
        HR people;
      - can modify only its own not validated leaves (except writing on state to
        bypass approval);
      - can discuss on its leave requests;
      - can reset only its own leaves;
      - cannot validate any leaves;
     - an Officer
      - can see all leaves;
      - can validate "HR" single validation leaves from people if
       - he is the employee manager;
       - he is the department manager;
       - he is member of the same department;
       - target employee has no manager and no department manager;
      - can validate "Manager" single validation leaves from people if
       - he is the employee manager;
       - he is the department manager;
       - target employee has no manager and no department manager;
      - can first validate "Both" double validation leaves from people like "HR"
        single validation, moving the leaves to validate1 state;
      - cannot validate its own leaves;
      - can reset only its own leaves;
      - can refuse all leaves;
     - a Manager
      - can do everything he wants

    On top of that multicompany rules apply based on company defined on the
    leave request leave type.
    """
    _name = "hr.leave"
    _description = "Leave"
    _order = "date_from desc"
    _inherit = ['mail.thread', 'mail.activity.mixin']
    _mail_post_access = 'read'

    def _default_domain_holiday_status(self):
        if self.user_has_groups('hr_holidays.group_hr_holidays_manager'):
            return [('valid', '=', True)]
        return [('valid', '=', True), ('employee_applicability', 'in', ['leave', 'both'])]

    @api.model
    def default_get(self, fields_list):
        defaults = super(HolidaysRequest, self).default_get(fields_list)

        LeaveType = self.env['hr.leave.type'].with_context(employee_id=defaults.get('employee_id'), default_date_from=defaults.get('date_from', fields.Datetime.now()))
        lt = LeaveType.search(self._default_domain_holiday_status())

        defaults['holiday_status_id'] = lt[0].id if len(lt) > 0 else defaults.get('holiday_status_id')
        return defaults

    def _default_employee(self):
        return self.env.context.get('default_employee_id') or self.env['hr.employee'].search([('user_id', '=', self.env.uid)], limit=1)

    name = fields.Char('Description')
    state = fields.Selection([
        ('draft', 'To Submit'),
        ('cancel', 'Cancelled'),
        ('confirm', 'To Approve'),
        ('refuse', 'Refused'),
        ('validate1', 'Second Approval'),
        ('validate', 'Approved')
        ], string='Status', readonly=True, track_visibility='onchange', copy=False, default='confirm',
            help="The status is set to 'To Submit', when a leave request is created." +
            "\nThe status is 'To Approve', when leave request is confirmed by user." +
            "\nThe status is 'Refused', when leave request is refused by manager." +
            "\nThe status is 'Approved', when leave request is approved by manager.")
    payslip_status = fields.Boolean('Reported in last payslips',
        help='Green this button when the leave has been taken into account in the payslip.')
    report_note = fields.Text('HR Comments')
    user_id = fields.Many2one('res.users', string='User', related='employee_id.user_id', related_sudo=True, store=True, default=lambda self: self.env.uid, readonly=True)
    date_from = fields.Datetime('Start Date', readonly=True, index=True, copy=False, required=True,
        states={'draft': [('readonly', False)], 'confirm': [('readonly', False)]}, track_visibility='onchange')
    date_to = fields.Datetime('End Date', readonly=True, copy=False, required=True,
        states={'draft': [('readonly', False)], 'confirm': [('readonly', False)]}, track_visibility='onchange')
    holiday_status_id = fields.Many2one("hr.leave.type", string="Leave Type", required=True, readonly=True,
        states={'draft': [('readonly', False)], 'confirm': [('readonly', False)]},
        domain=lambda self: self._default_domain_holiday_status())
    employee_id = fields.Many2one('hr.employee', string='Employee', index=True, readonly=True,
        states={'draft': [('readonly', False)], 'confirm': [('readonly', False)]}, default=_default_employee, track_visibility='onchange')
    manager_id = fields.Many2one('hr.employee', string='Manager', readonly=True)
    notes = fields.Text('Reasons', readonly=True, states={'draft': [('readonly', False)], 'confirm': [('readonly', False)]})
    number_of_days_temp = fields.Float(
        'Duration (Days)', copy=False, readonly=True,
        states={'draft': [('readonly', False)], 'confirm': [('readonly', False)]},
        help='Number of days of the leave request according to your working schedule.')
    number_of_days = fields.Float('Number of Days', compute='_compute_number_of_days', store=True, track_visibility='onchange')
    number_of_hours = fields.Float(
        'Duration (Hours)', copy=False, readonly=True, compute='_compute_number_of_hours',
        help='Number of hours of the leave request according to your working schedule.')
    meeting_id = fields.Many2one('calendar.event', string='Meeting')

    parent_id = fields.Many2one('hr.leave', string='Parent', copy=False)
    linked_request_ids = fields.One2many('hr.leave', 'parent_id', string='Linked Requests')
    department_id = fields.Many2one('hr.department', string='Department', readonly=True, states={'draft': [('readonly', False)], 'confirm': [('readonly', False)]})
    category_id = fields.Many2one('hr.employee.category', string='Employee Tag', readonly=True,
        states={'draft': [('readonly', False)], 'confirm': [('readonly', False)]}, help='Category of Employee')
    holiday_type = fields.Selection([
        ('employee', 'By Employee'),
        ('department', 'By Department'),
        ('category', 'By Employee Tag')
    ], string='Allocation Mode', readonly=True, required=True, default='employee',
        states={'draft': [('readonly', False)], 'confirm': [('readonly', False)]},
        help='By Employee: Allocation/Request for individual Employee, By Employee Tag: Allocation/Request for group of employees in category')
    first_approver_id = fields.Many2one('hr.employee', string='First Approval', readonly=True, copy=False,
        help='This area is automatically filled by the user who validate the leave', oldname='manager_id')
    second_approver_id = fields.Many2one('hr.employee', string='Second Approval', readonly=True, copy=False, oldname='manager_id2',
        help='This area is automaticly filled by the user who validate the leave with second level (If Leave type need second validation)')
    validation_type = fields.Selection('Validation Type', related='holiday_status_id.validation_type')
    can_reset = fields.Boolean('Can reset', compute='_compute_can_reset')
    can_approve = fields.Boolean('Can Approve', compute='_compute_can_approve')

    # Those fields are mostly for the interface only

    # Interface fields used when not using hour-based computation
    request_date_from = fields.Date('Request Start Date')
    request_date_to = fields.Date('Request End Date')

    leave_type_request_unit = fields.Selection(related='holiday_status_id.request_unit', readonly=True)

    # These fields are only used only when the leave is taken in half days
    request_date_from_period = fields.Selection([('am', 'Morning'),
                                                 ('pm', 'Afternoon')], string="Date Period Start", default='am')
    request_date_to_period = fields.Selection([('am', 'Morning'),
                                               ('pm', 'Afternoon')], string="Date Period End", default='pm')

    request_unit_all = fields.Selection([('half', 'Half-day'),
                             ('day', '1 Day'),
                             ('period', 'Period')])
    # Duplicate field because we cannot hide some entries of a selection field
    request_unit_day = fields.Selection([('day', '1 Day'),
                                         ('period', 'Period')], default='day')

    _sql_constraints = [
        ('type_value', "CHECK( (holiday_type='employee' AND employee_id IS NOT NULL) or (holiday_type='category' AND category_id IS NOT NULL) or (holiday_type='department' AND department_id IS NOT NULL) )",
         "The employee, department or employee category of this request is missing. Please make sure that your user login is linked to an employee."),
        ('date_check2', "CHECK ((date_from <= date_to))", "The start date must be anterior to the end date."),
        ('date_check', "CHECK ( number_of_days_temp >= 0 )", "If you want to change the number of days you should use the 'period' mode"),
    ]

    @api.onchange('request_unit_all', 'request_date_from_period', 'request_date_to_period',
                  'holiday_status_id', 'request_date_from', 'request_date_to', 'employee_id')
    def _onchange_request_parameters(self):
        date_from = False
        date_to = False

        if not self.employee_id:
            return

        if self.request_date_from:
            if self.date_from:
                date_from = fields.Datetime.to_string(datetime.combine(fields.Date.from_string(self.request_date_from), fields.Datetime.from_string(self.date_from).time()))
            else:
                date_from = datetime.combine(self.request_date_from, time.min)

        if self.request_date_to:
            if self.date_to:
                date_to = fields.Datetime.to_string(datetime.combine(fields.Date.from_string(self.request_date_to), fields.Datetime.from_string(self.date_to).time()))
            else:
                date_to = datetime.combine(self.request_date_to, time.max)

        if not self.request_date_from or not self.request_date_to:
            if date_from:
                self.date_from = date_from
            if date_to:
                self.date_to = date_to
            self.number_of_days_temp = 0
            return

        domain = [('calendar_id', '=', self.employee_id.resource_calendar_id.id)]
        attendances = self.env['resource.calendar.attendance'].search(domain, order='dayofweek, day_period DESC')

        first_day = fields.Date.from_string(date_from)
        last_day = fields.Date.from_string(date_to)

        if self.request_unit_all in ['day', 'half']:
            last_day = first_day

        # find first attendance coming after first_day
        attendance_from = next((att for att in attendances if int(att.dayofweek) >= first_day.weekday()), attendances[0])
        # find last attendance coming before last_day
        attendance_to = next((att for att in reversed(attendances) if int(att.dayofweek) <= last_day.weekday()), attendances[-1])

        if self.request_unit_all == 'day' or (self.request_unit_all == 'period' and self.leave_type_request_unit == 'day'):
            hour_from = float_to_time(attendance_from.hour_from)
            hour_to = float_to_time(attendance_to.hour_to)

        elif self.request_unit_all == 'half':
            hour_from = float_to_time(attendance_from.hour_from if self.request_date_from_period == 'am' else attendance_to.hour_from)
            hour_to = float_to_time(attendance_from.hour_to if self.request_date_from_period == 'am' else attendance_to.hour_to)

        elif self.request_unit_all == 'period' and self.leave_type_request_unit == 'half':
            hour_from = float_to_time(attendance_from.hour_from if self.request_date_from_period == 'am' else attendance_from.hour_to)
            hour_to = float_to_time(attendance_to.hour_from if self.request_date_to_period == 'am' else attendance_to.hour_to)

        if self.leave_type_request_unit == 'hour' and self.request_unit_all == 'period':
            date_from = fields.Datetime.from_string(date_from)
            date_to = fields.Datetime.from_string(date_to)
        else:
            tz = self.env.user.tz or 'UTC'
            date_from = timezone(tz).localize(datetime.combine(first_day, hour_from)).astimezone(UTC)
            date_to = timezone(tz).localize(datetime.combine(last_day, hour_to)).astimezone(UTC)

        self.date_from = date_from
        self.date_to = date_to

        if not (self.leave_type_request_unit == 'hour' and self.request_unit_all == 'period'):
            date_from = date_from
            date_to = date_to

        self.number_of_days_temp = self._get_number_of_days(date_from, date_to, self.employee_id.id)

    @api.onchange('request_unit_day')
    def _onchange_request_unit_day(self):
        self.request_unit_all = self.request_unit_day

    @api.onchange('holiday_type')
    def _onchange_type(self):
        if self.holiday_type == 'employee' and not self.employee_id:
            if self.env.user.employee_ids:
                self.employee_id = self.env.user.employee_ids[0]
        elif self.holiday_type == 'department':
            if self.env.user.employee_ids:
                self.department_id = self.department_id or self.env.user.employee_ids[0].department_id
            self.employee_id = None
        elif self.holiday_type == 'category':
            self.employee_id = None
            self.department_id = None

    @api.onchange('date_from')
    def _onchange_date_from(self):
        """ If there are no date set for date_to, automatically set one 8 hours later than
            the date_from. Also update the number_of_days.
        """
        date_from = fields.Datetime.from_string(self.date_from)
        date_to = fields.Datetime.from_string(self.date_to)

        # No date_to set so far: automatically compute one 8 hours later
        if date_from and not date_to:
            date_to = date_from + timedelta(hours=self.employee_id.resource_calendar_id.hours_per_day)
            self.date_to = date_to

        self.request_date_from = date_from.date() if date_from else False
        self.request_date_to = date_to.date() if date_to else False

        if (date_from and date_to) and (date_from.day < date_to.day):
            self.request_unit_all = 'period'
            self.request_unit_day = 'period'

        # Compute and update the number of days
        if (date_to and date_from) and (date_from <= date_to):
            self.number_of_days_temp = self._get_number_of_days(date_from, date_to, self.employee_id.id)
        else:
            self.number_of_days_temp = 0

    @api.onchange('date_to')
    def _onchange_date_to(self):
        """ Update the number_of_days. """
        date_from = fields.Datetime.from_string(self.date_from)
        date_to = fields.Datetime.from_string(self.date_to)

        self.request_date_from = date_from.date() if date_from else False
        self.request_date_to = date_to.date() if date_to else False

        if (date_from and date_to) and (date_from.day < date_to.day):
            self.request_unit_all = 'period'
            self.request_unit_day = 'period'

        # Compute and update the number of days
        if (date_to and date_from) and (date_from <= date_to):
            self.number_of_days_temp = self._get_number_of_days(date_from, date_to, self.employee_id.id)
        else:
            self.number_of_days_temp = 0

    @api.onchange('employee_id')
    def _onchange_employee_id(self):
        self.manager_id = self.employee_id and self.employee_id.parent_id
        self.department_id = self.employee_id.department_id

    @api.multi
    @api.depends('number_of_days_temp')
    def _compute_number_of_days(self):
        for holiday in self:
            holiday.number_of_days = -holiday.number_of_days_temp

    @api.multi
    @api.depends('number_of_days_temp')
    def _compute_number_of_hours(self):
        for holiday in self:
            holiday.number_of_hours = holiday.number_of_days_temp * self.employee_id.resource_calendar_id.hours_per_day

    @api.multi
    @api.depends('state', 'employee_id', 'department_id')
    def _compute_can_reset(self):
        for holiday in self:
            try:
                holiday._check_approval_update('draft')
            except (AccessError, UserError):
                holiday.can_reset = False
            else:
                holiday.can_reset = True

    @api.depends('state', 'employee_id', 'department_id')
    def _compute_can_approve(self):
        for holiday in self:
            try:
                if holiday.state == 'confirm' and holiday.holiday_status_id.validation_type == 'both':
                    holiday._check_approval_update('validate1')
                else:
                    holiday._check_approval_update('validate')
            except (AccessError, UserError):
                holiday.can_approve = False
            else:
                holiday.can_approve = True

    @api.constrains('date_from', 'date_to')
    def _check_date(self):
        for holiday in self:
            domain = [
                ('date_from', '<=', holiday.date_to),
                ('date_to', '>=', holiday.date_from),
                ('employee_id', '=', holiday.employee_id.id),
                ('id', '!=', holiday.id),
                ('state', 'not in', ['cancel', 'refuse']),
            ]
            nholidays = self.search_count(domain)
            if nholidays:
                raise ValidationError(_('You can not have 2 leaves that overlaps on the same day.'))

    @api.constrains('state', 'number_of_days_temp', 'holiday_status_id')
    def _check_holidays(self):
        for holiday in self:
            if holiday.holiday_type != 'employee' or not holiday.employee_id or holiday.holiday_status_id.limit or holiday.holiday_status_id.negative:
                continue
            leave_days = holiday.holiday_status_id.get_days(holiday.employee_id.id)[holiday.holiday_status_id.id]
            if float_compare(leave_days['remaining_leaves'], 0, precision_digits=2) == -1 or \
              float_compare(leave_days['virtual_remaining_leaves'], 0, precision_digits=2) == -1:
                raise ValidationError(_('The number of remaining leaves is not sufficient for this leave type.\n'
                                        'Please also check the leaves waiting for validation.'))

    def _get_number_of_days(self, date_from, date_to, employee_id):
        """ Returns a float equals to the timedelta between two dates given as string."""
        if employee_id:
            employee = self.env['hr.employee'].browse(employee_id)
            return employee.get_work_days_data(date_from, date_to)['days']

        time_delta = date_to - date_from
        return math.ceil(time_delta.days + float(time_delta.seconds) / 86400)

    ####################################################
    # ORM Overrides methods
    ####################################################

    @api.multi
    def name_get(self):
        res = []
        for leave in self:
            if self.env.context.get('short_name'):
                res.append((leave.id, _("%s : %.2f day(s)") % (leave.name or leave.holiday_status_id.name, leave.number_of_days_temp)))
            else:
                res.append((leave.id, _("%s on %s : %.2f day(s)") % (leave.employee_id.name or leave.category_id.name, leave.holiday_status_id.name, leave.number_of_days_temp)))
        return res

    @api.multi
    def add_follower(self, employee_id):
        employee = self.env['hr.employee'].browse(employee_id)
        if employee.user_id:
            self.message_subscribe(partner_ids=employee.user_id.partner_id.ids)

    @api.multi
    @api.constrains('holiday_status_id')
    def _check_leave_type_validity(self):
        for leave in self:
            if leave.holiday_status_id.validity_start and leave.holiday_status_id.validity_stop:
                vstart = leave.holiday_status_id.validity_start
                vstop  = leave.holiday_status_id.validity_stop
                dfrom  = leave.date_from
                dto    = leave.date_to

<<<<<<< HEAD
                if dfrom and dto and (dfrom.date() < vstart or dto.date() > vstop):
                    raise UserError(_('You can take %s only between %s and %s') % (leave.holiday_status_id.display_name, \
                                                                                  leave.holiday_status_id.validity_start, leave.holiday_status_id.validity_stop))
=======
                if dfrom and dto and (dfrom < vstart or dto > vstop):
                    raise UserError(
                        _('You can take %s only between %s and %s') % (
                            leave.holiday_status_id.display_name, leave.holiday_status_id.validity_start, leave.holiday_status_id.validity_stop))
>>>>>>> d78f23df

    @api.model
    def create(self, values):
        """ Override to avoid automatic logging of creation """
        employee_id = values.get('employee_id', False)
        if not values.get('department_id'):
            values.update({'department_id': self.env['hr.employee'].browse(employee_id).department_id.id})
        holiday = super(HolidaysRequest, self.with_context(mail_create_nolog=True, mail_create_nosubscribe=True)).create(values)
        holiday.add_follower(employee_id)
        if 'employee_id' in values:
            holiday._onchange_employee_id()
        holiday.activity_update()
        return holiday

    def _read_from_database(self, field_names, inherited_field_names=[]):
        if 'name' in field_names and 'employee_id' not in field_names:
            field_names.append('employee_id')
        super(HolidaysRequest, self)._read_from_database(field_names, inherited_field_names)
        if 'name' in field_names:
            if self.user_has_groups('hr_holidays.group_hr_holidays_user'):
                return
            current_employee = self.env['hr.employee'].sudo().search([('user_id', '=', self.env.uid)], limit=1)
            for record in self:
                emp_id = record._cache.get('employee_id', [False])[0]
                if emp_id != current_employee.id:
                    try:
                        record._cache['name']
                        record._cache['name'] = '*****'
                    except Exception:
                        # skip SpecialValue (e.g. for missing record or access right)
                        pass

    @api.multi
    def write(self, values):
        employee_id = values.get('employee_id', False)
        if values.get('state'):
            self._check_approval_update(values['state'])
        result = super(HolidaysRequest, self).write(values)
        self.add_follower(employee_id)
        if 'employee_id' in values:
            self._onchange_employee_id()
        return result

    @api.multi
    def unlink(self):
        for holiday in self.filtered(lambda holiday: holiday.state not in ['draft', 'cancel', 'confirm']):
            raise UserError(_('You cannot delete a leave which is in %s state.') % (holiday.state,))
        return super(HolidaysRequest, self).unlink()

    @api.multi
    def copy_data(self, default=None):
        raise UserError(_('A leave cannot be duplicated.'))

    ####################################################
    # Business methods
    ####################################################

    @api.multi
    def _create_resource_leave(self):
        """ This method will create entry in resource calendar leave object at the time of holidays validated """
        for leave in self:
            date_from = fields.Datetime.from_string(leave.date_from)
            date_to = fields.Datetime.from_string(leave.date_to)

            self.env['resource.calendar.leaves'].create({
                'name': leave.name,
                'date_from': fields.Datetime.to_string(date_from),
                'holiday_id': leave.id,
                'date_to': fields.Datetime.to_string(date_to),
                'resource_id': leave.employee_id.resource_id.id,
                'calendar_id': leave.employee_id.resource_calendar_id.id,
                'time_type': leave.holiday_status_id.time_type,
            })
        return True

    @api.multi
    def _remove_resource_leave(self):
        """ This method will create entry in resource calendar leave object at the time of holidays cancel/removed """
        return self.env['resource.calendar.leaves'].search([('holiday_id', 'in', self.ids)]).unlink()

    def _validate_leave_request(self):
        """ Validate leave requests (holiday_type='employee')
        by creating a calendar event and a resource leaves. """
        for holiday in self.filtered(lambda request: request.holiday_type == 'employee'):
            meeting_values = holiday._prepare_holidays_meeting_values()
            meeting = self.env['calendar.event'].with_context(no_mail_to_attendees=True).create(meeting_values)
            holiday.write({'meeting_id': meeting.id})
            holiday._create_resource_leave()

    @api.multi
    def _prepare_holidays_meeting_values(self):
        self.ensure_one()
        meeting_values = {
            'name': self.display_name,
            'categ_ids': [(6, 0, [
                self.holiday_status_id.categ_id.id])] if self.holiday_status_id.categ_id else [],
            'duration': self.number_of_days_temp * self.employee_id.resource_calendar_id.hours_per_day,
            'description': self.notes,
            'user_id': self.user_id.id,
            'start': self.date_from,
            'stop': self.date_to,
            'allday': False,
            'state': 'open',  # to block that meeting date in the calendar
            'privacy': 'confidential'
        }
        # Add the partner_id (if exist) as an attendee
        if self.user_id and self.user_id.partner_id:
            meeting_values['partner_ids'] = [
                (4, self.user_id.partner_id.id)]
        return meeting_values

    @api.multi
    def _prepare_holiday_values(self, employee):
        self.ensure_one()
        values = {
            'name': self.name,
            'holiday_type': 'employee',
            'holiday_status_id': self.holiday_status_id.id,
            'date_from': self.date_from,
            'date_to': self.date_to,
            'notes': self.notes,
            'number_of_days_temp': self.number_of_days_temp,
            'parent_id': self.id,
            'employee_id': employee.id
        }
        return values

    @api.multi
    def action_draft(self):
        for holiday in self:
            if holiday.state not in ['confirm', 'refuse']:
                raise UserError(_('Leave request state must be "Refused" or "To Approve" in order to be reset to draft.'))
            holiday.write({
                'state': 'draft',
                'first_approver_id': False,
                'second_approver_id': False,
            })
            linked_requests = holiday.mapped('linked_request_ids')
            for linked_request in linked_requests:
                linked_request.action_draft()
            linked_requests.unlink()
        self.activity_update()
        return True

    @api.multi
    def action_confirm(self):
        if self.filtered(lambda holiday: holiday.state != 'draft'):
            raise UserError(_('Leave request must be in Draft state ("To Submit") in order to confirm it.'))
        self.write({'state': 'confirm'})
        self.activity_update()
        return True

    @api.multi
    def action_approve(self):
        # if validation_type == 'both': this method is the first approval approval
        # if validation_type != 'both': this method calls action_validate() below
        if any(holiday.state != 'confirm' for holiday in self):
            raise UserError(_('Leave request must be confirmed ("To Approve") in order to approve it.'))

        current_employee = self.env['hr.employee'].search([('user_id', '=', self.env.uid)], limit=1)
        self.filtered(lambda hol: hol.validation_type == 'both').write({'state': 'validate1', 'first_approver_id': current_employee.id})
        self.filtered(lambda hol: not hol.validation_type == 'both').action_validate()
        self.activity_update()
        return True

    @api.multi
    def action_validate(self):
        current_employee = self.env['hr.employee'].search([('user_id', '=', self.env.uid)], limit=1)
        for holiday in self:
            if holiday.state not in ['confirm', 'validate1']:
                raise UserError(_('Leave request must be confirmed in order to approve it.'))

            holiday.write({'state': 'validate'})
            if holiday.validation_type == 'both':
                holiday.write({'second_approver_id': current_employee.id})
            else:
                holiday.write({'first_approver_id': current_employee.id})
            if holiday.holiday_type == 'employee':
                holiday._validate_leave_request()
            elif holiday.holiday_type in ['category', 'department']:
                leaves = self.env['hr.leave']
                employees = holiday.category_id.employee_ids if holiday.holiday_type == 'category' else holiday.department_id.member_ids
                for employee in employees:
                    values = holiday._prepare_holiday_values(employee)
                    leaves += self.with_context(mail_notify_force_send=False).create(values)
                # TODO is it necessary to interleave the calls?
                leaves.action_approve()
                if leaves and leaves[0].validation_type == 'both':
                    leaves.action_validate()
        self.activity_update()
        return True

    @api.multi
    def action_refuse(self):
        current_employee = self.env['hr.employee'].search([('user_id', '=', self.env.uid)], limit=1)
        for holiday in self:
            if holiday.state not in ['confirm', 'validate', 'validate1']:
                raise UserError(_('Leave request must be confirmed or validated in order to refuse it.'))

            if holiday.state == 'validate1':
                holiday.write({'state': 'refuse', 'first_approver_id': current_employee.id})
            else:
                holiday.write({'state': 'refuse', 'second_approver_id': current_employee.id})
            # Delete the meeting
            if holiday.meeting_id:
                holiday.meeting_id.unlink()
            # If a category that created several holidays, cancel all related
            holiday.linked_request_ids.action_refuse()
        self._remove_resource_leave()
        self.activity_update()
        return True

    def _check_approval_update(self, state):
        """ Check if target state is achievable. """
        current_employee = self.env['hr.employee'].search([('user_id', '=', self.env.uid)], limit=1)
        is_officer = self.env.user.has_group('hr_holidays.group_hr_holidays_user')
        is_manager = self.env.user.has_group('hr_holidays.group_hr_holidays_manager')
        for holiday in self:
            val_type = holiday.holiday_status_id.validation_type
            if state == 'confirm':
                continue

            if state == 'draft':
                if holiday.employee_id != current_employee and not is_manager:
                    raise UserError(_('Only a Leave Manager can reset other people leaves.'))
                continue

            if not is_officer:
                raise UserError(_('Only a Leave Officer or Manager can approve or refuse leave requests.'))

            if is_officer:
                # use ir.rule based first access check: department, members, ... (see security.xml)
                holiday.check_access_rule('write')

            if holiday.employee_id == current_employee and not is_manager:
                raise UserError(_('Only a Leave Manager can approve its own requests.'))

            if (state == 'validate1' and val_type == 'both') or (state == 'validate' and val_type == 'manager'):
                manager = holiday.employee_id.parent_id or holiday.employee_id.department_id.manager_id
                if (manager and manager != current_employee) and not self.env.user.has_group('hr_holidays.group_hr_holidays_manager'):
                    raise UserError(_('You must be either %s\'s manager or Leave manager to approve this leave') % (holiday.employee_id.name))

            if state == 'validate' and val_type == 'both':
                if not self.env.user.has_group('hr_holidays.group_hr_holidays_manager'):
                    raise UserError(_('Only an Leave Manager can apply the second approval on leave requests.'))

    # ------------------------------------------------------------
    # Activity methods
    # ------------------------------------------------------------

    def _get_responsible_for_approval(self):
        if self.state == 'confirm' and self.manager_id.user_id:
            return self.manager_id.user_id
        elif self.state == 'confirm' and self.employee_id.parent_id.user_id:
            return self.employee_id.parent_id.user_id
        elif self.department_id.manager_id.user_id:
            return self.department_id.manager_id.user_id
        return self.env.user

    def activity_update(self):
        to_clean, to_do = self.env['hr.leave'], self.env['hr.leave']
        for holiday in self:
            if holiday.state == 'draft':
                to_clean |= holiday
            elif holiday.state == 'confirm':
                holiday.activity_schedule(
                    'hr_holidays.mail_act_leave_approval',
                    user_id=holiday.sudo()._get_responsible_for_approval().id)
            elif holiday.state == 'validate1':
                holiday.activity_feedback(['hr_holidays.mail_act_leave_approval'])
                holiday.activity_schedule(
                    'hr_holidays.mail_act_leave_second_approval',
                    user_id=holiday.sudo()._get_responsible_for_approval().id)
            elif holiday.state == 'validate':
                to_do |= holiday
            elif holiday.state == 'refuse':
                to_clean |= holiday
        if to_clean:
            to_clean.activity_unlink(['hr_holidays.mail_act_leave_approval', 'hr_holidays.mail_act_leave_second_approval'])
        if to_do:
            to_do.activity_feedback(['hr_holidays.mail_act_leave_approval', 'hr_holidays.mail_act_leave_second_approval'])

    ####################################################
    # Messaging methods
    ####################################################

    @api.multi
    def _track_subtype(self, init_values):
        if 'state' in init_values and self.state == 'validate':
            return 'hr_holidays.mt_leave_approved'
        elif 'state' in init_values and self.state == 'refuse':
            return 'hr_holidays.mt_leave_refused'
        return super(HolidaysRequest, self)._track_subtype(init_values)

    @api.multi
    def _notify_get_groups(self, message, groups):
        """ Handle HR users and officers recipients that can validate or refuse holidays
        directly from email. """
        groups = super(HolidaysRequest, self)._notify_get_groups(message, groups)

        self.ensure_one()
        hr_actions = []
        if self.state == 'confirm':
            app_action = self._notify_get_action_link('controller', controller='/leave/validate')
            hr_actions += [{'url': app_action, 'title': _('Approve')}]
        if self.state in ['confirm', 'validate', 'validate1']:
            ref_action = self._notify_get_action_link('controller', controller='/leave/refuse')
            hr_actions += [{'url': ref_action, 'title': _('Refuse')}]

        holiday_user_group_id = self.env.ref('hr_holidays.group_hr_holidays_user').id
        new_group = (
            'group_hr_holidays_user', lambda pdata: pdata['type'] == 'user' and holiday_user_group_id in pdata['groups'], {
                'actions': hr_actions,
            })

        return [new_group] + groups

    @api.multi
    def message_subscribe(self, partner_ids=None, channel_ids=None, subtype_ids=None):
        # due to record rule can not allow to add follower and mention on validated leave so subscribe through sudo
        if self.state in ['validate', 'validate1']:
            self.check_access_rights('read')
            self.check_access_rule('read')
            return super(HolidaysRequest, self.sudo()).message_subscribe(partner_ids=partner_ids, channel_ids=channel_ids, subtype_ids=subtype_ids)
        return super(HolidaysRequest, self).message_subscribe(partner_ids=partner_ids, channel_ids=channel_ids, subtype_ids=subtype_ids)<|MERGE_RESOLUTION|>--- conflicted
+++ resolved
@@ -403,16 +403,10 @@
                 dfrom  = leave.date_from
                 dto    = leave.date_to
 
-<<<<<<< HEAD
                 if dfrom and dto and (dfrom.date() < vstart or dto.date() > vstop):
-                    raise UserError(_('You can take %s only between %s and %s') % (leave.holiday_status_id.display_name, \
-                                                                                  leave.holiday_status_id.validity_start, leave.holiday_status_id.validity_stop))
-=======
-                if dfrom and dto and (dfrom < vstart or dto > vstop):
                     raise UserError(
                         _('You can take %s only between %s and %s') % (
                             leave.holiday_status_id.display_name, leave.holiday_status_id.validity_start, leave.holiday_status_id.validity_stop))
->>>>>>> d78f23df
 
     @api.model
     def create(self, values):
