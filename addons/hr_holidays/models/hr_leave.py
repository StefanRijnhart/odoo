--- conflicted
+++ resolved
@@ -500,14 +500,9 @@
         if leave_type.validation_type == 'no_validation':
             holiday.sudo().action_validate()
             holiday.message_subscribe(partner_ids=[holiday._get_responsible_for_approval().partner_id.id])
-<<<<<<< HEAD
             holiday.sudo().message_post(body=_("The time off has been automatically approved"), subtype="mt_comment") # Message from OdooBot (sudo)
-        holiday.activity_update()
-=======
-            holiday.sudo().message_post(body=_("The leave has been automatically approved"), subtype="mt_comment") # Message from OdooBot (sudo)
         if not self._context.get('import_file'):
             holiday.activity_update()
->>>>>>> 4524ad06
         return holiday
 
     def _read_from_database(self, field_names, inherited_field_names=[]):
