--- conflicted
+++ resolved
@@ -9,13 +9,8 @@
 "Project-Id-Version: Odoo 9.0\n"
 "Report-Msgid-Bugs-To: \n"
 "POT-Creation-Date: 2015-10-01 06:26+0000\n"
-<<<<<<< HEAD
-"PO-Revision-Date: 2015-10-22 01:17+0000\n"
-"Last-Translator: Martin Trigaux\n"
-=======
 "PO-Revision-Date: 2015-11-22 00:07+0000\n"
 "Last-Translator: Goutoudis Kostas <goutoudis@gmail.com>\n"
->>>>>>> b2939537
 "Language-Team: Greek (http://www.transifex.com/odoo/odoo-9/language/el/)\n"
 "MIME-Version: 1.0\n"
 "Content-Type: text/plain; charset=UTF-8\n"
@@ -111,7 +106,7 @@
 msgid ""
 "Coefficient to convert default Unit of Measure to Unit of Sale uos = uom * "
 "coeff"
-msgstr ""
+msgstr "Συντελεστής για τη μετατροπή προεπιλεγμένης Μονάδας Μέτρησης (UOM) σε Μονάδα Πώλησης (UOS) UOS = UoM * συντελεστής"
 
 #. module: stock_account
 #: model:ir.model.fields,field_description:stock_account.field_stock_history_company_id
@@ -432,7 +427,7 @@
 msgid ""
 "Specify a unit of measure here if invoicing is made in another unit of "
 "measure than inventory. Keep empty to use the default unit of measure."
-msgstr ""
+msgstr "Καθορίστε εδώ μια μονάδα μέτρησης εάν η τιμολόγηση γίνεται σε άλλη μονάδα μέτρησης από την Αποθήκη. \nΕάν είναι κενό τότε θα χρησιμοποιηθεί η προεπιλεγμένη μονάδα μέτρησης."
 
 #. module: stock_account
 #: model:ir.model.fields,help:stock_account.field_product_product_can_be_expensed
