<<<<<<< HEAD
# French translation for openobject-addons
# Copyright (c) 2014 Rosetta Contributors and Canonical Ltd 2014
# This file is distributed under the same license as the openobject-addons package.
# FIRST AUTHOR <EMAIL@ADDRESS>, 2014.
#
msgid ""
msgstr ""
"Project-Id-Version: openobject-addons\n"
"Report-Msgid-Bugs-To: FULL NAME <EMAIL@ADDRESS>\n"
"POT-Creation-Date: 2014-08-14 13:09+0000\n"
"PO-Revision-Date: 2014-08-14 16:10+0000\n"
"Last-Translator: FULL NAME <EMAIL@ADDRESS>\n"
"Language-Team: French <fr@li.org>\n"
=======
# Translation of Odoo Server.
# This file contains the translation of the following modules:
# * web_linkedin
# 
# Translators:
# FIRST AUTHOR <EMAIL@ADDRESS>, 2014
# Richard Mathot <rim@odoo.com>, 2015
# ShevAbam, 2016
msgid ""
msgstr ""
"Project-Id-Version: Odoo 8.0\n"
"Report-Msgid-Bugs-To: \n"
"POT-Creation-Date: 2015-01-21 14:08+0000\n"
"PO-Revision-Date: 2016-05-31 13:21+0000\n"
"Last-Translator: ShevAbam\n"
"Language-Team: French (http://www.transifex.com/odoo/odoo-8/language/fr/)\n"
>>>>>>> b9a006c1
"MIME-Version: 1.0\n"
"Content-Type: text/plain; charset=UTF-8\n"
"Content-Transfer-Encoding: 8bit\n"
"X-Launchpad-Export-Date: 2014-08-15 07:58+0000\n"
"X-Generator: Launchpad (build 17156)\n"

#. module: web_linkedin
#. openerp-web
#: code:addons/web_linkedin/static/src/xml/linkedin.xml:40
#, python-format
msgid "\" is not your account,"
msgstr ""

#. module: web_linkedin
#: field:sale.config.settings,api_key:0
msgid "API Key"
msgstr "Clé API"

#. module: web_linkedin
#: view:sale.config.settings:web_linkedin.view_linkedin_config_settings
msgid "API key"
msgstr "clé API"

#. module: web_linkedin
#: view:sale.config.settings:web_linkedin.view_linkedin_config_settings
msgid "Add a new application and fill the form:"
msgstr "Ajoutez une nouvelle application et remplissez le formulaire :"

#. module: web_linkedin
#. openerp-web
#: code:addons/web_linkedin/static/src/xml/linkedin.xml:16
#, python-format
msgid "Companies"
msgstr "Sociétés"

#. module: web_linkedin
#: view:sale.config.settings:web_linkedin.view_linkedin_config_settings
msgid "Copy the"
msgstr "Copier le"

#. module: web_linkedin
#: view:sale.config.settings:web_linkedin.view_linkedin_config_settings
msgid "Go to this URL:"
msgstr "Allez à cette adresse :"

#. module: web_linkedin
#. openerp-web
#: code:addons/web_linkedin/static/src/xml/linkedin.xml:40
#, python-format
msgid "If \""
msgstr ""

#. module: web_linkedin
#: field:res.partner,linkedin_id:0
msgid "LinkedIn ID"
msgstr ""

#. module: web_linkedin
#. openerp-web
#: code:addons/web_linkedin/static/src/xml/linkedin.xml:34
#, python-format
msgid "LinkedIn access was not enabled on this server."
msgstr "L'accès à LinkedIn n'a pas été activé sur ce serveur."

#. module: web_linkedin
#. openerp-web
#: code:addons/web_linkedin/static/src/js/linkedin.js:435
#, python-format
msgid "LinkedIn error"
msgstr ""

#. module: web_linkedin
#. openerp-web
#: code:addons/web_linkedin/static/src/js/linkedin.js:60
#, python-format
msgid "LinkedIn is not enabled"
msgstr "LinkedIn n'est pas activé"

#. module: web_linkedin
#. openerp-web
#: code:addons/web_linkedin/static/src/js/linkedin.js:435
#, python-format
msgid "LinkedIn is temporary down for the searches by url."
msgstr ""

#. module: web_linkedin
#. openerp-web
#: code:addons/web_linkedin/static/src/js/linkedin.js:360
#, python-format
msgid "LinkedIn search"
msgstr "Recherche LinkedIn"

#. module: web_linkedin
#: field:res.partner,linkedin_public_url:0
#: field:res.partner,linkedin_url:0
msgid "LinkedIn url"
msgstr ""

#. module: web_linkedin
#. openerp-web
#: code:addons/web_linkedin/static/src/xml/linkedin.xml:36
#, python-format
msgid "LinkedIn:"
msgstr "LinkedIn:"

#. module: web_linkedin
#: view:sale.config.settings:web_linkedin.view_linkedin_config_settings
msgid "Log into LinkedIn."
msgstr "Se connecter à LinkedIn."

#. module: web_linkedin
#. openerp-web
#: code:addons/web_linkedin/static/src/js/linkedin.js:499
#, python-format
msgid "No results found"
msgstr "Aucun résultat trouvé"

#. module: web_linkedin
#. openerp-web
#: code:addons/web_linkedin/static/src/js/linkedin.js:62
#, python-format
msgid "Ok"
msgstr "Ok"

#. module: web_linkedin
#: model:ir.model,name:web_linkedin.model_res_partner
msgid "Partner"
msgstr ""

#. module: web_linkedin
#. openerp-web
#: code:addons/web_linkedin/static/src/xml/linkedin.xml:14
#, python-format
msgid "People"
msgstr "Contacts"

#. module: web_linkedin
#. openerp-web
#: code:addons/web_linkedin/static/src/xml/linkedin.xml:35
#, python-format
msgid ""
"Please ask your administrator to configure it in Settings > Configuration > "
"Sales > Social Network Integration."
msgstr ""
"Veuillez demander à votre administrateur de le configurer dans "
"\"Configuration > Configuration > Ventes > Intégration aux réseaux sociaux\""

#. module: web_linkedin
#. openerp-web
#: code:addons/web_linkedin/static/src/xml/linkedin.xml:45
#, python-format
msgid "Search"
msgstr ""

#. module: web_linkedin
#. openerp-web
#: code:addons/web_linkedin/static/src/xml/linkedin.xml:44
#, python-format
msgid "Search by url or keywords :"
msgstr "Rechercher par URL ou mots-clés :"

#. module: web_linkedin
#: view:sale.config.settings:web_linkedin.view_linkedin_config_settings
msgid "The programming tool is Javascript"
msgstr "L'outil de programmation est Javascript"

#. module: web_linkedin
#: help:res.partner,linkedin_public_url:0
msgid ""
"This url is set automatically when you join the partner with a LinkedIn "
"account."
msgstr ""

#. module: web_linkedin
#: view:sale.config.settings:web_linkedin.view_linkedin_config_settings
msgid ""
"To use the LinkedIn module with this database, an API Key is required. "
"Please follow this procedure:"
msgstr ""
"Pour utiliser le module LinkedIn avec cette base de données, une clé API est "
"requise. Veuillez suivre cette procédure :"

#. module: web_linkedin
#: view:sale.config.settings:web_linkedin.view_linkedin_config_settings
msgid "Website URL inside \"JavaScript API Domains\" field"
msgstr ""

#. module: web_linkedin
#: view:sale.config.settings:web_linkedin.view_linkedin_config_settings
msgid "Website URL:"
msgstr "Adresse du site :"

#. module: web_linkedin
#: view:sale.config.settings:web_linkedin.view_linkedin_config_settings
msgid "here:"
msgstr "ici :"

#. module: web_linkedin
#: view:sale.config.settings:web_linkedin.view_linkedin_config_settings
msgid "https://www.linkedin.com/secure/developer"
msgstr "https://www.linkedin.com/secure/developer"

#. module: web_linkedin
#. openerp-web
#: code:addons/web_linkedin/static/src/xml/linkedin.xml:40
#, python-format
msgid "please click here to logout"
msgstr "Cliquez ici pour vous déconnecter"

#. module: web_linkedin
#: field:sale.config.settings,server_domain:0
msgid "unknown"
msgstr "inconnu"<|MERGE_RESOLUTION|>--- conflicted
+++ resolved
@@ -1,18 +1,3 @@
-<<<<<<< HEAD
-# French translation for openobject-addons
-# Copyright (c) 2014 Rosetta Contributors and Canonical Ltd 2014
-# This file is distributed under the same license as the openobject-addons package.
-# FIRST AUTHOR <EMAIL@ADDRESS>, 2014.
-#
-msgid ""
-msgstr ""
-"Project-Id-Version: openobject-addons\n"
-"Report-Msgid-Bugs-To: FULL NAME <EMAIL@ADDRESS>\n"
-"POT-Creation-Date: 2014-08-14 13:09+0000\n"
-"PO-Revision-Date: 2014-08-14 16:10+0000\n"
-"Last-Translator: FULL NAME <EMAIL@ADDRESS>\n"
-"Language-Team: French <fr@li.org>\n"
-=======
 # Translation of Odoo Server.
 # This file contains the translation of the following modules:
 # * web_linkedin
@@ -29,12 +14,11 @@
 "PO-Revision-Date: 2016-05-31 13:21+0000\n"
 "Last-Translator: ShevAbam\n"
 "Language-Team: French (http://www.transifex.com/odoo/odoo-8/language/fr/)\n"
->>>>>>> b9a006c1
 "MIME-Version: 1.0\n"
 "Content-Type: text/plain; charset=UTF-8\n"
-"Content-Transfer-Encoding: 8bit\n"
-"X-Launchpad-Export-Date: 2014-08-15 07:58+0000\n"
-"X-Generator: Launchpad (build 17156)\n"
+"Content-Transfer-Encoding: \n"
+"Language: fr\n"
+"Plural-Forms: nplurals=2; plural=(n > 1);\n"
 
 #. module: web_linkedin
 #. openerp-web
@@ -85,7 +69,7 @@
 #. module: web_linkedin
 #: field:res.partner,linkedin_id:0
 msgid "LinkedIn ID"
-msgstr ""
+msgstr "ID LinkedIn"
 
 #. module: web_linkedin
 #. openerp-web
@@ -99,7 +83,7 @@
 #: code:addons/web_linkedin/static/src/js/linkedin.js:435
 #, python-format
 msgid "LinkedIn error"
-msgstr ""
+msgstr "Erreur LinkedIn"
 
 #. module: web_linkedin
 #. openerp-web
@@ -123,8 +107,7 @@
 msgstr "Recherche LinkedIn"
 
 #. module: web_linkedin
-#: field:res.partner,linkedin_public_url:0
-#: field:res.partner,linkedin_url:0
+#: field:res.partner,linkedin_public_url:0 field:res.partner,linkedin_url:0
 msgid "LinkedIn url"
 msgstr ""
 
@@ -157,7 +140,7 @@
 #. module: web_linkedin
 #: model:ir.model,name:web_linkedin.model_res_partner
 msgid "Partner"
-msgstr ""
+msgstr "Partenaire"
 
 #. module: web_linkedin
 #. openerp-web
@@ -173,16 +156,14 @@
 msgid ""
 "Please ask your administrator to configure it in Settings > Configuration > "
 "Sales > Social Network Integration."
-msgstr ""
-"Veuillez demander à votre administrateur de le configurer dans "
-"\"Configuration > Configuration > Ventes > Intégration aux réseaux sociaux\""
+msgstr "Veuillez demander à votre administrateur de le configurer dans \"Configuration > Configuration > Ventes > Intégration aux réseaux sociaux\""
 
 #. module: web_linkedin
 #. openerp-web
 #: code:addons/web_linkedin/static/src/xml/linkedin.xml:45
 #, python-format
 msgid "Search"
-msgstr ""
+msgstr "Recherche"
 
 #. module: web_linkedin
 #. openerp-web
@@ -208,9 +189,7 @@
 msgid ""
 "To use the LinkedIn module with this database, an API Key is required. "
 "Please follow this procedure:"
-msgstr ""
-"Pour utiliser le module LinkedIn avec cette base de données, une clé API est "
-"requise. Veuillez suivre cette procédure :"
+msgstr "Pour utiliser le module LinkedIn avec cette base de données, une clé API est requise. Veuillez suivre cette procédure :"
 
 #. module: web_linkedin
 #: view:sale.config.settings:web_linkedin.view_linkedin_config_settings
