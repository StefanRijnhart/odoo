--- conflicted
+++ resolved
@@ -1,43 +1,36 @@
-# Swedish translation for openobject-addons
-# Copyright (c) 2014 Rosetta Contributors and Canonical Ltd 2014
-# This file is distributed under the same license as the openobject-addons package.
-# FIRST AUTHOR <EMAIL@ADDRESS>, 2014.
-#
+# Translation of OpenERP Server.
+# This file contains the translation of the following modules:
+# * l10n_fr
+# 
+# Translators:
 msgid ""
 msgstr ""
-"Project-Id-Version: openobject-addons\n"
-"Report-Msgid-Bugs-To: FULL NAME <EMAIL@ADDRESS>\n"
+"Project-Id-Version: Odoo 8.0\n"
+"Report-Msgid-Bugs-To: \n"
 "POT-Creation-Date: 2012-11-24 02:53+0000\n"
-<<<<<<< HEAD
-"PO-Revision-Date: 2014-08-14 16:10+0000\n"
-"Last-Translator: FULL NAME <EMAIL@ADDRESS>\n"
-"Language-Team: Swedish <sv@li.org>\n"
-=======
 "PO-Revision-Date: 2016-01-02 02:02+0000\n"
 "Last-Translator: Martin Trigaux\n"
 "Language-Team: Swedish (http://www.transifex.com/odoo/odoo-8/language/sv/)\n"
->>>>>>> a4e48d4c
 "MIME-Version: 1.0\n"
 "Content-Type: text/plain; charset=UTF-8\n"
-"Content-Transfer-Encoding: 8bit\n"
-"X-Launchpad-Export-Date: 2014-08-15 07:22+0000\n"
-"X-Generator: Launchpad (build 17156)\n"
+"Content-Transfer-Encoding: \n"
+"Language: sv\n"
+"Plural-Forms: nplurals=2; plural=(n != 1);\n"
 
 #. module: l10n_fr
 #: constraint:res.company:0
 msgid "Error! You can not create recursive companies."
-msgstr ""
+msgstr "Fel! Du kan inte skapa rekursiva bolagsstrukturer."
 
 #. module: l10n_fr
-#: view:account.bilan.report:0
-#: view:account.cdr.report:0
+#: view:account.bilan.report:0 view:account.cdr.report:0
 msgid "Print"
-msgstr ""
+msgstr "Skriv ut"
 
 #. module: l10n_fr
 #: field:l10n.fr.report,line_ids:0
 msgid "Lines"
-msgstr ""
+msgstr "Rader"
 
 #. module: l10n_fr
 #: model:ir.model,name:l10n_fr.model_account_bilan_report
@@ -57,7 +50,7 @@
 #. module: l10n_fr
 #: field:l10n.fr.line,report_id:0
 msgid "Report"
-msgstr ""
+msgstr "Rapport"
 
 #. module: l10n_fr
 #: view:account.cdr.report:0
@@ -72,18 +65,17 @@
 #. module: l10n_fr
 #: field:l10n.fr.line,definition:0
 msgid "Definition"
-msgstr ""
+msgstr "Definition"
 
 #. module: l10n_fr
 #: sql_constraint:res.company:0
 msgid "The company name must be unique !"
-msgstr ""
+msgstr "Bolagsnamnet måste vara unikt !"
 
 #. module: l10n_fr
-#: field:l10n.fr.line,name:0
-#: field:l10n.fr.report,name:0
+#: field:l10n.fr.line,name:0 field:l10n.fr.report,name:0
 msgid "Name"
-msgstr ""
+msgstr "Namn"
 
 #. module: l10n_fr
 #: model:ir.actions.act_window,name:l10n_fr.action_account_cdr_report
@@ -100,7 +92,7 @@
 #. module: l10n_fr
 #: model:ir.model,name:l10n_fr.model_res_company
 msgid "Companies"
-msgstr ""
+msgstr "Bolag"
 
 #. module: l10n_fr
 #: sql_constraint:l10n.fr.report:0
@@ -111,7 +103,7 @@
 #: field:account.bilan.report,fiscalyear_id:0
 #: field:account.cdr.report,fiscalyear_id:0
 msgid "Fiscal Year"
-msgstr ""
+msgstr "Räkenskapsår"
 
 #. module: l10n_fr
 #: model:ir.model,name:l10n_fr.model_l10n_fr_report
@@ -131,7 +123,7 @@
 #. module: l10n_fr
 #: field:l10n.fr.report,code:0
 msgid "Code"
-msgstr ""
+msgstr "Kod"
 
 #. module: l10n_fr
 #: view:account.bilan.report:0
@@ -140,10 +132,9 @@
 msgstr ""
 
 #. module: l10n_fr
-#: view:account.bilan.report:0
-#: view:account.cdr.report:0
+#: view:account.bilan.report:0 view:account.cdr.report:0
 msgid "Cancel"
-msgstr ""
+msgstr "Avbryt"
 
 #. module: l10n_fr
 #: field:l10n.fr.line,code:0
@@ -151,10 +142,9 @@
 msgstr ""
 
 #. module: l10n_fr
-#: view:account.bilan.report:0
-#: view:account.cdr.report:0
+#: view:account.bilan.report:0 view:account.cdr.report:0
 msgid "or"
-msgstr ""
+msgstr "eller"
 
 #. module: l10n_fr
 #: field:res.company,ape:0
