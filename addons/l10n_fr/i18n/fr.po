# Translation of OpenERP Server.
# This file contains the translation of the following modules:
#	* l10n_fr
#
msgid ""
msgstr ""
"Project-Id-Version: OpenERP Server 6.0dev\n"
"Report-Msgid-Bugs-To: support@openerp.com\n"
<<<<<<< HEAD
"POT-Creation-Date: 2010-10-18 17:46+0000\n"
"PO-Revision-Date: 2010-10-22 10:32+0000\n"
=======
"POT-Creation-Date: 2010-11-18 16:12+0000\n"
"PO-Revision-Date: 2010-11-24 09:39+0000\n"
>>>>>>> cc7031ec
"Last-Translator: OpenERP Administrators <Unknown>\n"
"Language-Team: \n"
"MIME-Version: 1.0\n"
"Content-Type: text/plain; charset=UTF-8\n"
"Content-Transfer-Encoding: 8bit\n"
<<<<<<< HEAD
"X-Launchpad-Export-Date: 2010-10-30 05:21+0000\n"
=======
"X-Launchpad-Export-Date: 2010-11-25 04:54+0000\n"
>>>>>>> cc7031ec
"X-Generator: Launchpad (build Unknown)\n"

#. module: l10n_fr
#: model:account.account.type,name:l10n_fr.account_type_receivable
msgid "Receivable"
msgstr "Recevable"

#. module: l10n_fr
#: constraint:ir.model:0
msgid ""
"The Object name must start with x_ and not contain any special character !"
msgstr ""
"Le nom de l'objet doit commencer avec x_ et ne pas contenir de charactères "
"spéciaux !"

#. module: l10n_fr
#: model:account.account.type,name:l10n_fr.account_type_income
msgid "Income"
msgstr "Produits"

#. module: l10n_fr
#: model:ir.module.module,description:l10n_fr.module_meta_information
msgid ""
"This is the module to manage the accounting chart for France in OpenERP.\n"
"\n"
"Credits: Sistheo Zeekom CrysaLEAD\n"
msgstr ""

#. module: l10n_fr
#: model:account.account.type,name:l10n_fr.account_type_immobilisations
msgid "Immobilisations"
msgstr "Immobilisations"

#. module: l10n_fr
#: model:account.fiscal.position.template,name:l10n_fr.fiscal_position_template_1
#: model:account.fiscal.position.template,name:l10n_fr.fiscal_position_template_5
msgid "France"
msgstr "France"

#. module: l10n_fr
#: model:account.account.type,name:l10n_fr.account_type_asset
msgid "Asset"
msgstr "Actifs"

#. module: l10n_fr
#: constraint:ir.actions.act_window:0
msgid "Invalid model name in the action definition."
msgstr "Nom de modèle incorrect pour la définition de l'action"

#. module: l10n_fr
#: model:account.account.type,name:l10n_fr.account_type_equity
msgid "Equity"
msgstr "Capitaux propres"

#. module: l10n_fr
#: view:account.bilan.report:0
#: view:account.cdr.report:0
msgid "Print"
msgstr "Imprimer"

#. module: l10n_fr
#: model:ir.model,name:l10n_fr.model_l10n_fr_report
msgid "Report for l10n_fr"
msgstr "Rapport pour l10n_fr"

#. module: l10n_fr
#: model:account.fiscal.position.template,name:l10n_fr.fiscal_position_template_2
msgid "Zone Euro"
msgstr "Zone Euro"

#. module: l10n_fr
#: model:account.account.type,name:l10n_fr.account_type_expense
msgid "Expense"
msgstr "Charges"

#. module: l10n_fr
#: model:ir.model,name:l10n_fr.model_account_cdr_report
msgid "Account CDR Report"
msgstr ""

#. module: l10n_fr
#: constraint:account.account.template:0
msgid "Error ! You can not create recursive account templates."
msgstr "Erreur ! Vous ne pouvez pas créer de modèles de compte récursifs"

#. module: l10n_fr
#: model:account.account.type,name:l10n_fr.account_type_payable
msgid "Payable"
msgstr "À payer"

#. module: l10n_fr
#: view:account.cdr.report:0
msgid "Compte de resultant"
msgstr ""

#. module: l10n_fr
#: field:l10n.fr.line,report_id:0
msgid "Report"
msgstr "Rapport"

#. module: l10n_fr
#: constraint:account.tax.code.template:0
msgid "Error ! You can not create recursive Tax Codes."
msgstr "Erreur ! Vous ne pouvez pas créer de codes de taxe récursifs"

#. module: l10n_fr
#: model:account.account.type,name:l10n_fr.account_type_commitment
msgid "Engagements"
msgstr "Engagements"

#. module: l10n_fr
#: model:ir.model,name:l10n_fr.model_l10n_fr_line
msgid "Report Lines for l10n_fr"
msgstr "Lignes de rapport pour l10n_fr"

#. module: l10n_fr
#: model:account.fiscal.position.template,name:l10n_fr.fiscal_position_template_7
msgid "TVA sur les encaissements"
msgstr "TVA sur les encaissements"

#. module: l10n_fr
#: field:l10n.fr.line,definition:0
msgid "Definition"
msgstr "Définition"

#. module: l10n_fr
#: constraint:ir.ui.view:0
msgid "Invalid XML for View Architecture!"
msgstr "XML incorrect pour l'architecture de la vue !"

#. module: l10n_fr
#: field:l10n.fr.line,name:0
#: field:l10n.fr.report,name:0
msgid "Name"
msgstr "Nom"

#. module: l10n_fr
#: model:ir.actions.act_window,name:l10n_fr.action_account_cdr_report
msgid "Compte de resultat Report"
msgstr "Rapport Compte de résultat"

#. module: l10n_fr
#: model:account.account.type,name:l10n_fr.account_type_stock
msgid "Stocks"
msgstr "Stocks"

#. module: l10n_fr
#: field:l10n.fr.report,line_ids:0
msgid "Lines"
msgstr "Lignes"

#. module: l10n_fr
#: model:account.account.type,name:l10n_fr.account_type_cash
msgid "Cash"
msgstr "Liquidités"

#. module: l10n_fr
#: model:account.account.type,name:l10n_fr.account_type_special
msgid "Comptes spéciaux"
msgstr "Comptes spéciaux"

#. module: l10n_fr
#: field:account.bilan.report,fiscalyear_id:0
#: field:account.cdr.report,fiscalyear_id:0
msgid "Fiscal Year"
msgstr "Exercice fiscal"

#. module: l10n_fr
#: field:l10n.fr.report,code:0
msgid "Code"
msgstr "Code"

#. module: l10n_fr
#: model:account.account.type,name:l10n_fr.account_type_dettes
msgid "Dettes long terme"
msgstr "Dettes long terme"

#. module: l10n_fr
#: model:account.fiscal.position.template,name:l10n_fr.fiscal_position_template_4
msgid "Hors Euro"
msgstr "Hors Euro"

#. module: l10n_fr
#: model:account.account.type,name:l10n_fr.account_type_stocks
msgid "Actif circulant"
msgstr "Actif circulant"

#. module: l10n_fr
#: model:account.account.type,name:l10n_fr.account_type_provision
msgid "Provisions"
msgstr "Provisions"

#. module: l10n_fr
#: model:account.fiscal.position.template,name:l10n_fr.fiscal_position_template_6
msgid "TVA sur le débits"
msgstr "TVA sur le débits"

#. module: l10n_fr
#: view:account.bilan.report:0
#: model:ir.actions.act_window,name:l10n_fr.action_account_bilan_report
msgid "Bilan Report"
msgstr "Rapport Bilan"

#. module: l10n_fr
#: model:ir.module.module,shortdesc:l10n_fr.module_meta_information
msgid "France - Plan Comptable Général"
msgstr "France - Plan Comptable Général"

#. module: l10n_fr
#: model:account.account.type,name:l10n_fr.account_type_tax
msgid "Tax"
msgstr "Taxe"

#. module: l10n_fr
#: model:account.fiscal.position.template,name:l10n_fr.fiscal_position_template_3
msgid "DOM-TOM"
msgstr "DOM-TOM"

#. module: l10n_fr
#: model:account.account.type,name:l10n_fr.account_type_view
msgid "View"
msgstr "Vue"

#. module: l10n_fr
#: view:account.bilan.report:0
#: view:account.cdr.report:0
msgid "Cancel"
msgstr "Annuler"

#. module: l10n_fr
#: model:account.account.type,name:l10n_fr.account_type_cloture
msgid "Cloture"
msgstr "Cloture"

#. module: l10n_fr
#: field:l10n.fr.line,code:0
msgid "Variable Name"
msgstr "Nom de la variable"

#~ msgid "Select period"
#~ msgstr "Sélectionner une période"

#~ msgid "Bilan"
#~ msgstr "Bilan"

#~ msgid "Fiscal year"
#~ msgstr "Année fiscale"

#~ msgid "Compte de resultat"
#~ msgstr "Compte de resultat"

#~ msgid "Select year"
#~ msgstr "Sélectionner l'année"

#~ msgid ""
#~ "Generate Chart of Accounts from a Chart Template. You will be asked to pass "
#~ "the name of the company, the chart template to follow, the no. of digits to "
#~ "generate the code for your accounts and Bank account, currency to create "
#~ "Journals. Thus,the pure copy of chart Template is generated.\n"
#~ "\tThis is the same wizard that runs from Financial "
#~ "Management/Configuration/Financial Accounting/Financial Accounts/Generate "
#~ "Chart of Accounts from a Chart Template."
#~ msgstr ""
#~ "Générer un plan comptable à partir d'un modèle. Vous devrez fournir le nom "
#~ "de l'entreprise, le modèle de plan comptable utilisé, le nombre de chiffres "
#~ "des numéros de compte, ainsi que les coordonnées bancaires et la monnaie de "
#~ "tenue de chaque journal. Ainsi une copie du plan comptable sera générée.\n"
#~ "\t Cet assistant peut être lancé depuis Finance & "
#~ "Comptabilité/Configuration/Comptabilité financière/Modèles/Générer le plan "
#~ "de comptes à partir d'un modèle."

#~ msgid "PRODUITS EXCEPTIONNELS"
#~ msgstr "PRODUITS EXCEPTIONNELS"

#~ msgid "Charges sociales"
#~ msgstr "Charges sociales"

#~ msgid "TOTAL III"
#~ msgstr "TOTAL III"

#~ msgid "nstallations techniques,matériel et outillage"
#~ msgstr "installations techniques,matériel et outillage"

#~ msgid "Réserves statutaires ou contractuelles"
#~ msgstr "Réserves statutaires ou contractuelles"

#~ msgid "ACTIF IMMOBILISÉ"
#~ msgstr "ACTIF IMMOBILISÉ"

#~ msgid "Capital [dont versé...]"
#~ msgstr "Capital [dont versé...]"

#~ msgid "période du"
#~ msgstr "période du"

#~ msgid "Autres réserves"
#~ msgstr "Autres réserves"

#~ msgid "Redevances de crédit-bail immobilier"
#~ msgstr "Redevances de crédit-bail immobilier"

#~ msgid "Tenue de Compte :"
#~ msgstr "Tenue de Compte :"

#~ msgid "Autres charges"
#~ msgstr "Autres charges"

#~ msgid "Différences négatives de change"
#~ msgstr "Différences négatives de change"

#~ msgid "( IV )"
#~ msgstr "( IV )"

#~ msgid "Fonds commercial"
#~ msgstr "Fonds commercial"

#~ msgid "isponibilités"
#~ msgstr "Disponibilités"

#~ msgid "+ IV+ V+ VI"
#~ msgstr "+ IV+ V+ VI"

#~ msgid "De participation"
#~ msgstr "De participation"

#~ msgid "TOTAL IV"
#~ msgstr "TOTAL IV"

#~ msgid "P"
#~ msgstr "P"

#~ msgid "atières premières et autres approvisionnements"
#~ msgstr "Matières premières et autres approvisionnements"

#~ msgid "Dettes fournisseurs et comptes rattachés"
#~ msgstr "Dettes fournisseurs et comptes rattachés"

#~ msgid "Provisions pour charges"
#~ msgstr "Provisions pour charges"

#~ msgid "T"
#~ msgstr "T"

#~ msgid "Autres dettes"
#~ msgstr "Autres dettes"

#~ msgid "articipations"
#~ msgstr "Participations"

#~ msgid "D"
#~ msgstr "D"

#~ msgid "PROVISIONS"
#~ msgstr "PROVISIONS"

#~ msgid "vances et acomptes"
#~ msgstr "Avances et acomptes"

#~ msgid "RÉSERVES"
#~ msgstr "RÉSERVES"

#~ msgid "Dotations aux amortissements, aux dépréciations et aux provisions"
#~ msgstr "Dotations aux amortissements, aux dépréciations et aux provisions"

#~ msgid "TOTAL GÉNÉRAL (I + II + III + IV)"
#~ msgstr "TOTAL GÉNÉRAL (I + II + III + IV)"

#~ msgid "Avances et acomptes reçus sur commandes en cours"
#~ msgstr "Avances et acomptes reçus sur commandes en cours"

#~ msgid "Achats de matières premières et autres approvisionnements"
#~ msgstr "Achats de matières premières et autres approvisionnements"

#~ msgid "TOTAL I"
#~ msgstr "TOTAL I"

#~ msgid "Autres intérêts et produits assimilés"
#~ msgstr "Autres intérêts et produits assimilés"

#~ msgid "Quotes-parts de résultat sur opérations faites en commun (II)"
#~ msgstr "Quotes-parts de résultat sur opérations faites en commun (II)"

#~ msgid "VALEURS MOBILIÈRES DE PLACEMENT"
#~ msgstr "VALEURS MOBILIÈRES DE PLACEMENT"

#~ msgid "Dettes sur immobilisations et comptes rattachés"
#~ msgstr "Dettes sur immobilisations et comptes rattachés"

#~ msgid "TOTAL I ( A + B )"
#~ msgstr "TOTAL I ( A + B )"

#~ msgid "Net"
#~ msgstr "Net"

#~ msgid "Amortissements et dépréciations"
#~ msgstr "Amortissements et dépréciations"

#~ msgid "Sous-total A - Montant net du chiffre d'affaires"
#~ msgstr "Sous-total A - Montant net du chiffre d'affaires"

#~ msgid "itres immobilisés de l'activité de portefeuille"
#~ msgstr "Titres immobilisés de l'activité de portefeuille"

#~ msgid "Report à nouveau"
#~ msgstr "Report à nouveau"

#~ msgid "IMMOBILISATIONS INCORPORELLES"
#~ msgstr "IMMOBILISATIONS INCORPORELLES"

#~ msgid "Créances clients et comptes rattachés"
#~ msgstr "Créances clients et comptes rattachés"

#~ msgid "rêts"
#~ msgstr "Prêts"

#~ msgid "TOTAL ACTIF ("
#~ msgstr "TOTAL ACTIF ("

#~ msgid "Emprunts obligataires convertibles"
#~ msgstr "Emprunts obligataires convertibles"

#~ msgid "Variation des stocks"
#~ msgstr "Variation des stocks"

#~ msgid "( VI )"
#~ msgstr "( VI )"

#~ msgid "Sous-total B"
#~ msgstr "Sous-total B"

#~ msgid "CHARGES ( hors taxes )"
#~ msgstr "CHARGES ( hors taxes )"

#~ msgid "Produits nets sur cessions de valeurs mobilières de placement"
#~ msgstr "Produits nets sur cessions de valeurs mobilières de placement"

#~ msgid "Avances et acomptes"
#~ msgstr "Avances et acomptes"

#~ msgid "Sur immobilisations : dotations aux amortissements"
#~ msgstr "Sur immobilisations : dotations aux amortissements"

#~ msgid "DETTES"
#~ msgstr "DETTES"

#~ msgid "ACTIF"
#~ msgstr "ACTIF"

#~ msgid "mmobilisations corporelles en cours"
#~ msgstr "Immobilisations corporelles en cours"

#~ msgid "C"
#~ msgstr "C"

#~ msgid "Instruments de trésorerie"
#~ msgstr "Instruments de trésorerie"

#~ msgid "Écarts de conversion passif"
#~ msgstr "Écarts de conversion passif"

#~ msgid "M"
#~ msgstr "M"

#~ msgid "Concessions, brevets, licences,..., droits et valeurs similaires"
#~ msgstr "Concessions, brevets, licences,..., droits et valeurs similaires"

#~ msgid "Impôts, taxes et versements assimilés"
#~ msgstr "Impôts, taxes et versements assimilés"

#~ msgid "Dotation aux amortissements et aux dépréciations"
#~ msgstr "Dotation aux amortissements et aux dépréciations"

#~ msgid "Autres"
#~ msgstr "Autres"

#~ msgid ""
#~ "Reprises sur provisions, dépréciations (et amortissements) et transferts de "
#~ "charges"
#~ msgstr ""
#~ "Reprises sur provisions, dépréciations (et amortissements) et transferts de "
#~ "charges"

#~ msgid "PRODUITS D'EXPLOITATION"
#~ msgstr "PRODUITS D'EXPLOITATION"

#~ msgid "RÉSULTAT DE L'EXERCICE [bénéfice ou perte]"
#~ msgstr "RÉSULTAT DE L'EXERCICE [bénéfice ou perte]"

#~ msgid "PRODUITS - CHARGES"
#~ msgstr "PRODUITS - CHARGES"

#~ msgid "Avances et acomptes versés sur commandes"
#~ msgstr "Avances et acomptes versés sur commandes"

#~ msgid "roduits intermédiaires et finis"
#~ msgstr "Produits intermédiaires et finis"

#~ msgid "utres"
#~ msgstr "Autres"

#~ msgid "CAPITAUX PROPRES"
#~ msgstr "CAPITAUX PROPRES"

#~ msgid "réances rattachées à des participations"
#~ msgstr "Créances rattachées à des participations"

#~ msgid "Dotations aux provisions"
#~ msgstr "Dotations aux provisions"

#~ msgid "onstructions"
#~ msgstr "Constructions"

#~ msgid "Reprises sur provisions, dépréciations et transferts de charges"
#~ msgstr "Reprises sur provisions, dépréciations et transferts de charges"

#~ msgid "Charges constatés d'avance"
#~ msgstr "Charges constatés d'avance"

#~ msgid "TOTAL II"
#~ msgstr "TOTAL II"

#~ msgid "Frais d'établissement"
#~ msgstr "Frais d'établissement"

#~ msgid "vous sur votre structure juridique et son fonctionnement comptable."
#~ msgstr "vous sur votre structure juridique et son fonctionnement comptable."

#~ msgid "Sur opérations en capital"
#~ msgstr "Sur opérations en capital"

#~ msgid "I + II + III + IV + V"
#~ msgstr "I + II + III + IV + V"

#~ msgid "CHARGES D'EXPLOITATION"
#~ msgstr "CHARGES D'EXPLOITATION"

#~ msgid "Réserves réglementées"
#~ msgstr "Réserves réglementées"

#~ msgid "Charges à répartir sur plusieurs exercices"
#~ msgstr "Charges à répartir sur plusieurs exercices"

#~ msgid "Subventions d'exploitation"
#~ msgstr "Subventions d'exploitation"

#~ msgid "Provisions réglementées"
#~ msgstr "Provisions réglementées"

#~ msgid "PRODUITS (hors taxes)"
#~ msgstr "PRODUITS (hors taxes)"

#~ msgid "Écart d'équivalence"
#~ msgstr "Écart d'équivalence"

#~ msgid "Primes d'émission, de fusion, d'apport"
#~ msgstr "Primes d'émission, de fusion, d'apport"

#~ msgid "utres titres immobilisés"
#~ msgstr "Autres titres immobilisés"

#~ msgid "Vente de marchandises"
#~ msgstr "Vente de marchandises"

#~ msgid ""
#~ "Attention, pour que votre bilan soit correct, vous devez solder les comptes "
#~ "120 ou 129 (Résultat de l'exercice précédant) dans un compte de report à "
#~ "nouveau (compte 110 ou 119) ou dans le compte 108. Renseignez"
#~ msgstr ""
#~ "Attention, pour que votre bilan soit correct, vous devez solder les comptes "
#~ "120 ou 129 (Résultat de l'exercice précédant) dans un compte de report à "
#~ "nouveau (compte 110 ou 119) ou dans le compte 108. Renseignez"

#~ msgid "Participation des salariés aux résultats"
#~ msgstr "Participation des salariés aux résultats"

#~ msgid "Autres produits"
#~ msgstr "Autres produits"

#~ msgid "STOCK EN COURS"
#~ msgstr "STOCK EN COURS"

#~ msgid "Subventions d'investissement"
#~ msgstr "Subventions d'investissement"

#~ msgid "Redevances de crédit-bail mobilier"
#~ msgstr "Redevances de crédit-bail mobilier"

#~ msgid "Primes de remboursement des emprunts"
#~ msgstr "Primes de remboursement des emprunts"

#~ msgid "CRÉANCES"
#~ msgstr "CRÉANCES"

#~ msgid "Sur opérations de gestion"
#~ msgstr "Sur opérations de gestion"

#~ msgid "apital souscrit - non appelé"
#~ msgstr "Capital souscrit - non appelé"

#~ msgid "Compte de résultat"
#~ msgstr "Compte de résultat"

#~ msgid "Production immobilisée"
#~ msgstr "Production immobilisée"

#~ msgid "au"
#~ msgstr "au"

#~ msgid "Différences positives de change"
#~ msgstr "Différences positives de change"

#~ msgid "Autres achats et charges externes"
#~ msgstr "Autres achats et charges externes"

#~ msgid "Immobilisations incorporelles en cours"
#~ msgstr "Immobilisations incorporelles en cours"

#~ msgid "Intérêts et charges assimilées"
#~ msgstr "Intérêts et charges assimilées"

#~ msgid "Sur actif circulant : dotations aux dépréciations"
#~ msgstr "Sur actif circulant : dotations aux dépréciations"

#~ msgid "Capital souscrit - appelé , non versé"
#~ msgstr "Capital souscrit - appelé , non versé"

#~ msgid "( V )"
#~ msgstr "( V )"

#~ msgid ")"
#~ msgstr ")"

#~ msgid "Salaires et traitements"
#~ msgstr "Salaires et traitements"

#~ msgid "TOTAL DES PRODUITS ( I + II + III + IV )"
#~ msgstr "TOTAL DES PRODUITS ( I + II + III + IV )"

#~ msgid "Impôts sur les bénéfices"
#~ msgstr "Impôts sur les bénéfices"

#~ msgid "errains"
#~ msgstr "Terrains"

#~ msgid "Brut"
#~ msgstr "Brut"

#~ msgid "PASSIF"
#~ msgstr "PASSIF"

#~ msgid "Écarts de réévaluation"
#~ msgstr "Écarts de réévaluation"

#~ msgid "Production stockée"
#~ msgstr "Production stockée"

#~ msgid "Imprimé le :"
#~ msgstr "Imprimé le :"

#~ msgid "A"
#~ msgstr "A"

#~ msgid "TOTAL CHARGES ( I + II + III"
#~ msgstr "TOTAL CHARGES ( I + II + III"

#~ msgid "Sur immobilisations : dotations aux dépréciations"
#~ msgstr "Sur immobilisations : dotations aux dépréciations"

#~ msgid "n-cours de production [biens et services]"
#~ msgstr "En-cours de production [biens et services]"

#~ msgid "Provisions pour risques"
#~ msgstr "Provisions pour risques"

#~ msgid "Produits constatés d'avance"
#~ msgstr "Produits constatés d'avance"

#~ msgid "Emprunts et dettes financières diverses"
#~ msgstr "Emprunts et dettes financières diverses"

#~ msgid "E"
#~ msgstr "E"

#~ msgid "I"
#~ msgstr "I"

#~ msgid "Achat de marchandises"
#~ msgstr "Achat de marchandises"

#~ msgid "Écarts de conversion actif"
#~ msgstr "Écarts de conversion actif"

#~ msgid "Emprunts et dettes auprès des établissements de crédit"
#~ msgstr "Emprunts et dettes auprès des établissements de crédit"

#~ msgid "CHARGES FINANCIÈRES"
#~ msgstr "CHARGES FINANCIÈRES"

#~ msgid "Charges nettes sur cessions de valeurs mobilières de placement"
#~ msgstr "Charges nettes sur cessions de valeurs mobilières de placement"

#~ msgid "archandises"
#~ msgstr "Marchandises"

#~ msgid "Quotes-parts de résultat sur opérations faites en commun ( II )"
#~ msgstr "Quotes-parts de résultat sur opérations faites en commun ( II )"

#~ msgid "IMMOBILISATIONS CORPORELLES"
#~ msgstr "IMMOBILISATIONS CORPORELLES"

#~ msgid "IMMOBILISATIONS FINANCIÉRES"
#~ msgstr "IMMOBILISATIONS FINANCIÉRES"

#~ msgid "Réserve légale"
#~ msgstr "Réserve légale"

#~ msgid "Dettes fiscales et sociales"
#~ msgstr "Dettes fiscales et sociales"

#~ msgid "Autres emprunts obligataires"
#~ msgstr "Autres emprunts obligataires"

#~ msgid "CHARGES EXCEPTIONNELLES"
#~ msgstr "CHARGES EXCEPTIONNELLES"<|MERGE_RESOLUTION|>--- conflicted
+++ resolved
@@ -6,23 +6,14 @@
 msgstr ""
 "Project-Id-Version: OpenERP Server 6.0dev\n"
 "Report-Msgid-Bugs-To: support@openerp.com\n"
-<<<<<<< HEAD
-"POT-Creation-Date: 2010-10-18 17:46+0000\n"
-"PO-Revision-Date: 2010-10-22 10:32+0000\n"
-=======
 "POT-Creation-Date: 2010-11-18 16:12+0000\n"
 "PO-Revision-Date: 2010-11-24 09:39+0000\n"
->>>>>>> cc7031ec
 "Last-Translator: OpenERP Administrators <Unknown>\n"
 "Language-Team: \n"
 "MIME-Version: 1.0\n"
 "Content-Type: text/plain; charset=UTF-8\n"
 "Content-Transfer-Encoding: 8bit\n"
-<<<<<<< HEAD
-"X-Launchpad-Export-Date: 2010-10-30 05:21+0000\n"
-=======
 "X-Launchpad-Export-Date: 2010-11-25 04:54+0000\n"
->>>>>>> cc7031ec
 "X-Generator: Launchpad (build Unknown)\n"
 
 #. module: l10n_fr
@@ -35,8 +26,8 @@
 msgid ""
 "The Object name must start with x_ and not contain any special character !"
 msgstr ""
-"Le nom de l'objet doit commencer avec x_ et ne pas contenir de charactères "
-"spéciaux !"
+"Le nom de l'objet doit commencer par x_ et ne doit contenir aucun caractère "
+"spécial!"
 
 #. module: l10n_fr
 #: model:account.account.type,name:l10n_fr.account_type_income
@@ -63,6 +54,11 @@
 msgstr "France"
 
 #. module: l10n_fr
+#: sql_constraint:ir.module.module:0
+msgid "The name of the module must be unique !"
+msgstr ""
+
+#. module: l10n_fr
 #: model:account.account.type,name:l10n_fr.account_type_asset
 msgid "Asset"
 msgstr "Actifs"
@@ -89,29 +85,34 @@
 msgstr "Rapport pour l10n_fr"
 
 #. module: l10n_fr
+#: sql_constraint:ir.module.module:0
+msgid "The certificate ID of the module must be unique !"
+msgstr ""
+
+#. module: l10n_fr
+#: model:account.account.type,name:l10n_fr.account_type_expense
+msgid "Expense"
+msgstr "Charges"
+
+#. module: l10n_fr
+#: model:ir.model,name:l10n_fr.model_account_cdr_report
+msgid "Account CDR Report"
+msgstr ""
+
+#. module: l10n_fr
+#: constraint:account.account.template:0
+msgid "Error ! You can not create recursive account templates."
+msgstr "Erreur ! Vous ne pouvez pas créer de modèles de compte récursifs"
+
+#. module: l10n_fr
+#: model:account.account.type,name:l10n_fr.account_type_payable
+msgid "Payable"
+msgstr "À payer"
+
+#. module: l10n_fr
 #: model:account.fiscal.position.template,name:l10n_fr.fiscal_position_template_2
 msgid "Zone Euro"
 msgstr "Zone Euro"
-
-#. module: l10n_fr
-#: model:account.account.type,name:l10n_fr.account_type_expense
-msgid "Expense"
-msgstr "Charges"
-
-#. module: l10n_fr
-#: model:ir.model,name:l10n_fr.model_account_cdr_report
-msgid "Account CDR Report"
-msgstr ""
-
-#. module: l10n_fr
-#: constraint:account.account.template:0
-msgid "Error ! You can not create recursive account templates."
-msgstr "Erreur ! Vous ne pouvez pas créer de modèles de compte récursifs"
-
-#. module: l10n_fr
-#: model:account.account.type,name:l10n_fr.account_type_payable
-msgid "Payable"
-msgstr "À payer"
 
 #. module: l10n_fr
 #: view:account.cdr.report:0
@@ -185,6 +186,11 @@
 msgstr "Comptes spéciaux"
 
 #. module: l10n_fr
+#: sql_constraint:l10n.fr.report:0
+msgid "The code report must be unique !"
+msgstr ""
+
+#. module: l10n_fr
 #: field:account.bilan.report,fiscalyear_id:0
 #: field:account.cdr.report,fiscalyear_id:0
 msgid "Fiscal Year"
@@ -206,6 +212,11 @@
 msgstr "Hors Euro"
 
 #. module: l10n_fr
+#: sql_constraint:l10n.fr.line:0
+msgid "The variable name must be unique !"
+msgstr ""
+
+#. module: l10n_fr
 #: model:account.account.type,name:l10n_fr.account_type_stocks
 msgid "Actif circulant"
 msgstr "Actif circulant"
@@ -261,6 +272,11 @@
 #: field:l10n.fr.line,code:0
 msgid "Variable Name"
 msgstr "Nom de la variable"
+
+#. module: l10n_fr
+#: sql_constraint:ir.model.fields:0
+msgid "Size of the field can never be less than 1 !"
+msgstr ""
 
 #~ msgid "Select period"
 #~ msgstr "Sélectionner une période"
