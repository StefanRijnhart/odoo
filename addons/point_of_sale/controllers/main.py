--- conflicted
+++ resolved
@@ -3,7 +3,7 @@
 import logging
 import werkzeug.utils
 
-from odoo import http, service
+from odoo import http
 from odoo.http import request
 
 _logger = logging.getLogger(__name__)
@@ -18,25 +18,14 @@
         if not pos_sessions:
             return werkzeug.utils.redirect('/web#action=point_of_sale.action_client_pos_menu')
         pos_sessions.login()
-<<<<<<< HEAD
         context = {
             'session_info': json.dumps(request.env['ir.http'].session_info())
         }
         return request.render('point_of_sale.index', qcontext=context)
-=======
-
-        version_info = service.common.exp_version()
-        db_info = {
-            'server_version': version_info.get('server_version'),
-            'server_version_info': version_info.get('server_version_info'),
-        }
-
-        return request.render('point_of_sale.index', qcontext={'db_info': json.dumps(db_info)})
 
     @http.route('/pos/sale_details_report', type='http', auth='user')
     def print_sale_details(self, date_start=False, date_stop=False, **kw):
         r = request.env['report.point_of_sale.report_saledetails']
         pdf = request.env['report'].with_context(date_start=date_start, date_stop=date_stop).get_pdf(r, 'point_of_sale.report_saledetails')
         pdfhttpheaders = [('Content-Type', 'application/pdf'), ('Content-Length', len(pdf))]
-        return request.make_response(pdf, headers=pdfhttpheaders)
->>>>>>> dc4d6b6a
+        return request.make_response(pdf, headers=pdfhttpheaders)