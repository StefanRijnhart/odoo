# -*- encoding: utf-8 -*-
##############################################################################
#
#    OpenERP, Open Source Management Solution
#    Copyright (C) 2004-2009 Tiny SPRL (<http://tiny.be>). All Rights Reserved
#    $Id$
#
#    This program is free software: you can redistribute it and/or modify
#    it under the terms of the GNU General Public License as published by
#    the Free Software Foundation, either version 3 of the License, or
#    (at your option) any later version.
#
#    This program is distributed in the hope that it will be useful,
#    but WITHOUT ANY WARRANTY; without even the implied warranty of
#    MERCHANTABILITY or FITNESS FOR A PARTICULAR PURPOSE.  See the
#    GNU General Public License for more details.
#
#    You should have received a copy of the GNU General Public License
#    along with this program.  If not, see <http://www.gnu.org/licenses/>.
#
##############################################################################

<<<<<<< HEAD
#import wizard_pos_payment



import wizard_return





#import wizard_open_statement

=======
import wizard_return

>>>>>>> e542e8ad
import pos_add_product
import pos_confirm
import pos_discount
import pos_get_sale
import pos_open_statement
import pos_close_statement
import pos_box_entries
import pos_box_out
import pos_details
import pos_sales_user
import pos_sales_user_today
import pos_sales_user_current_user
import all_closed_cashbox_of_the_day
import pos_receipt
import pos_payment_report_user
import pos_payment_report_date
import pos_payment_report
import pos_payment
import pos_scan_product

# vim:expandtab:smartindent:tabstop=4:softtabstop=4:shiftwidth=4:
<|MERGE_RESOLUTION|>--- conflicted
+++ resolved
@@ -19,24 +19,7 @@
 #    along with this program.  If not, see <http://www.gnu.org/licenses/>.
 #
 ##############################################################################
-
-<<<<<<< HEAD
-#import wizard_pos_payment
-
-
-
 import wizard_return
-
-
-
-
-
-#import wizard_open_statement
-
-=======
-import wizard_return
-
->>>>>>> e542e8ad
 import pos_add_product
 import pos_confirm
 import pos_discount
