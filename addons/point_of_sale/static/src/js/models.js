odoo.define('point_of_sale.models', function (require) {
"use strict";

var BarcodeParser = require('barcodes.BarcodeParser');
var PosDB = require('point_of_sale.DB');
var devices = require('point_of_sale.devices');
var core = require('web.core');
var Model = require('web.DataModel');
var session = require('web.session');
var time = require('web.time');
var utils = require('web.utils');

var QWeb = core.qweb;
var _t = core._t;
var Mutex = utils.Mutex;
var round_di = utils.round_decimals;
var round_pr = utils.round_precision;
var Backbone = window.Backbone;

var exports = {};

// The PosModel contains the Point Of Sale's representation of the backend.
// Since the PoS must work in standalone ( Without connection to the server ) 
// it must contains a representation of the server's PoS backend. 
// (taxes, product list, configuration options, etc.)  this representation
// is fetched and stored by the PosModel at the initialisation. 
// this is done asynchronously, a ready deferred alows the GUI to wait interactively 
// for the loading to be completed 
// There is a single instance of the PosModel for each Front-End instance, it is usually called
// 'pos' and is available to all widgets extending PosWidget.

exports.PosModel = Backbone.Model.extend({
    initialize: function(session, attributes) {
        Backbone.Model.prototype.initialize.call(this, attributes);
        var  self = this;
        this.flush_mutex = new Mutex();                   // used to make sure the orders are sent to the server once at time
        this.chrome = attributes.chrome;
        this.gui    = attributes.gui;

        this.proxy = new devices.ProxyDevice(this);              // used to communicate to the hardware devices via a local proxy
        this.barcode_reader = new devices.BarcodeReader({'pos': this, proxy:this.proxy});

        this.proxy_queue = new devices.JobQueue();           // used to prevent parallels communications to the proxy
        this.db = new PosDB();                       // a local database used to search trough products and categories & store pending orders
        this.debug = core.debug; //debug mode 
        
        // Business data; loaded from the server at launch
        this.company_logo = null;
        this.company_logo_base64 = '';
        this.currency = null;
        this.shop = null;
        this.company = null;
        this.user = null;
        this.users = [];
        this.partners = [];
        this.cashier = null;
        this.cashregisters = [];
        this.taxes = [];
        this.pos_session = null;
        this.config = null;
        this.units = [];
        this.units_by_id = {};
        this.pricelist = null;
        this.order_sequence = 1;
        window.posmodel = this;

        // these dynamic attributes can be watched for change by other models or widgets
        this.set({
            'synch':            { state:'connected', pending:0 }, 
            'orders':           new OrderCollection(),
            'selectedOrder':    null,
            'selectedClient':   null,
        });

        this.get('orders').bind('remove', function(order,_unused_,options){ 
            self.on_removed_order(order,options.index,options.reason); 
        });

        // Forward the 'client' attribute on the selected order to 'selectedClient'
        function update_client() {
            var order = self.get_order();
            this.set('selectedClient', order ? order.get_client() : null );
        }
        this.get('orders').bind('add remove change', update_client, this);
        this.bind('change:selectedOrder', update_client, this);

        // We fetch the backend data on the server asynchronously. this is done only when the pos user interface is launched,
        // Any change on this data made on the server is thus not reflected on the point of sale until it is relaunched. 
        // when all the data has loaded, we compute some stuff, and declare the Pos ready to be used. 
        this.ready = this.load_server_data().then(function(){
            return self.after_load_server_data();
        });
    },
    after_load_server_data: function(){
         this.barcode_reader.connect();
         this.load_orders();
         this.set_start_order();
         if(this.config.use_proxy){
             return this.connect_to_proxy();
         }
    },
    // releases ressources holds by the model at the end of life of the posmodel
    destroy: function(){
        // FIXME, should wait for flushing, return a deferred to indicate successfull destruction
        // this.flush();
        this.proxy.close();
        this.barcode_reader.disconnect();
        this.barcode_reader.disconnect_from_proxy();
    },

    connect_to_proxy: function(){
        var self = this;
        var  done = new $.Deferred();
        this.barcode_reader.disconnect_from_proxy();
        this.chrome.loading_message(_t('Connecting to the PosBox'),0);
        this.chrome.loading_skip(function(){
                self.proxy.stop_searching();
            });
        this.proxy.autoconnect({
                force_ip: self.config.proxy_ip || undefined,
                progress: function(prog){ 
                    self.chrome.loading_progress(prog);
                },
            }).then(function(){
                if(self.config.iface_scan_via_proxy){
                    self.barcode_reader.connect_to_proxy();
                }
            }).always(function(){
                done.resolve();
            });
        return done;
    },

    // Server side model loaders. This is the list of the models that need to be loaded from
    // the server. The models are loaded one by one by this list's order. The 'loaded' callback
    // is used to store the data in the appropriate place once it has been loaded. This callback
    // can return a deferred that will pause the loading of the next module. 
    // a shared temporary dictionary is available for loaders to communicate private variables
    // used during loading such as object ids, etc. 
    models: [
    {
        label:  'version',
        loaded: function(self){
            return session.rpc('/web/webclient/version_info',{}).done(function(version) {
                self.version = version;
            });
        },

    },{ 
        model:  'res.users',
        fields: ['name','company_id'],
        ids:    function(self){ return [session.uid]; },
        loaded: function(self,users){ self.user = users[0]; },
    },{ 
        model:  'res.company',
        fields: [ 'currency_id', 'email', 'website', 'company_registry', 'vat', 'name', 'phone', 'partner_id' , 'country_id', 'tax_calculation_rounding_method'],
        ids:    function(self){ return [self.user.company_id[0]]; },
        loaded: function(self,companies){ self.company = companies[0]; },
    },{
        model:  'decimal.precision',
        fields: ['name','digits'],
        loaded: function(self,dps){
            self.dp  = {};
            for (var i = 0; i < dps.length; i++) {
                self.dp[dps[i].name] = dps[i].digits;
            }
        },
    },{ 
        model:  'product.uom',
        fields: [],
        domain: null,
        loaded: function(self,units){
            self.units = units;
            var units_by_id = {};
            for(var i = 0, len = units.length; i < len; i++){
                units_by_id[units[i].id] = units[i];
                units[i].groupable = ( units[i].category_id[0] === 1 );
                units[i].is_unit   = ( units[i].id === 1 );
            }
            self.units_by_id = units_by_id;
        }
    },{
        model:  'res.partner',
        fields: ['name','street','city','state_id','country_id','vat','phone','zip','mobile','email','barcode','write_date'],
        domain: [['customer','=',true]], 
        loaded: function(self,partners){
            self.partners = partners;
            self.db.add_partners(partners);
        },
    },{
        model:  'res.country',
        fields: ['name'],
        loaded: function(self,countries){
            self.countries = countries;
            self.company.country = null;
            for (var i = 0; i < countries.length; i++) {
                if (countries[i].id === self.company.country_id[0]){
                    self.company.country = countries[i];
                }
            }
        },
    },{
        model:  'account.tax',
        fields: ['name','amount', 'price_include', 'include_base_amount', 'amount_type'],
        domain: null,
        loaded: function(self, taxes){
            self.taxes = taxes;
            self.taxes_by_id = {};
            _.each(taxes, function(tax){
                self.taxes_by_id[tax.id] = tax;
            });
            _.each(self.taxes_by_id, function(tax) {
                tax.child_taxes = {};
                _.each(tax.child_ids, function(child_tax_id) {
                    tax.child_taxes[child_tax_id] = self.taxes_by_id[child_tax_id];
                });
            });
        },
    },{
        model:  'pos.session',
        fields: ['id', 'journal_ids','name','user_id','config_id','start_at','stop_at','sequence_number','login_number'],
        domain: function(self){ return [['state','=','opened'],['user_id','=',session.uid]]; },
        loaded: function(self,pos_sessions){
            self.pos_session = pos_sessions[0]; 
        },
    },{
        model: 'pos.config',
        fields: [],
        domain: function(self){ return [['id','=', self.pos_session.config_id[0]]]; },
        loaded: function(self,configs){
            self.config = configs[0];
            self.config.use_proxy = self.config.iface_payment_terminal || 
                                    self.config.iface_electronic_scale ||
                                    self.config.iface_print_via_proxy  ||
                                    self.config.iface_scan_via_proxy   ||
                                    self.config.iface_cashdrawer;

            if (self.config.company_id[0] !== self.user.company_id[0]) {
                throw new Error(_t("Error: The Point of Sale User must belong to the same company as the Point of Sale. You are probably trying to load the point of sale as an administrator in a multi-company setup, with the administrator account set to the wrong company."));
            }

            self.db.set_uuid(self.config.uuid);

            var orders = self.db.get_orders();
            for (var i = 0; i < orders.length; i++) {
                self.pos_session.sequence_number = Math.max(self.pos_session.sequence_number, orders[i].data.sequence_number+1);
            }
       },
    },{
        model:  'res.users',
        fields: ['name','pos_security_pin','groups_id','barcode'],
        domain: function(self){ return [['company_id','=',self.user.company_id[0]],'|', ['groups_id','=', self.config.group_pos_manager_id[0]],['groups_id','=', self.config.group_pos_user_id[0]]]; },
        loaded: function(self,users){ 
            // we attribute a role to the user, 'cashier' or 'manager', depending
            // on the group the user belongs. 
            var pos_users = [];
            for (var i = 0; i < users.length; i++) {
                var user = users[i];
                for (var j = 0; j < user.groups_id.length; j++) {
                    var group_id = user.groups_id[j];
                    if (group_id === self.config.group_pos_manager_id[0]) {
                        user.role = 'manager';
                        break;
                    } else if (group_id === self.config.group_pos_user_id[0]) {
                        user.role = 'cashier';
                    }
                }
<<<<<<< HEAD
                if (user.role) {
                    pos_users.push(user);
                }
                // replace the current user with its updated version
                if (user.id === self.user.id) {
                    self.user = user;
=======
            },
        },{ 
            model:  'product.uom',
            fields: [],
            domain: null,
            context: function(self){ return { active_test: false }; },
            loaded: function(self,units){
                self.units = units;
                var units_by_id = {};
                for(var i = 0, len = units.length; i < len; i++){
                    units_by_id[units[i].id] = units[i];
                    units[i].groupable = ( units[i].category_id[0] === 1 );
                    units[i].is_unit   = ( units[i].id === 1 );
>>>>>>> 51040b6d
                }
            }
            self.users = pos_users; 
        },
    },{
        model: 'stock.location',
        fields: [],
        ids:    function(self){ return [self.config.stock_location_id[0]]; },
        loaded: function(self, locations){ self.shop = locations[0]; },
    },{
        model:  'product.pricelist',
        fields: ['currency_id'],
        ids:    function(self){ return [self.config.pricelist_id[0]]; },
        loaded: function(self, pricelists){ self.pricelist = pricelists[0]; },
    },{
        model: 'res.currency',
        fields: ['name','symbol','position','rounding','accuracy'],
        ids:    function(self){ return [self.pricelist.currency_id[0]]; },
        loaded: function(self, currencies){
            self.currency = currencies[0];
            if (self.currency.rounding > 0) {
                self.currency.decimals = Math.ceil(Math.log(1.0 / self.currency.rounding) / Math.log(10));
            } else {
                self.currency.decimals = 0;
            }

        },
    },{
        model: 'product.packaging',
        fields: ['barcode','product_tmpl_id'],
        domain: null,
        loaded: function(self, packagings){ 
            self.db.add_packagings(packagings);
        },
    },{
        model:  'pos.category',
        fields: ['id','name','parent_id','child_id','image'],
        domain: null,
        loaded: function(self, categories){
            self.db.add_categories(categories);
        },
    },{
        model:  'product.product',
        fields: ['display_name', 'list_price','price','pos_categ_id', 'taxes_id', 'barcode', 'default_code', 
                 'to_weight', 'uom_id', 'uos_id', 'uos_coeff', 'mes_type', 'description_sale', 'description',
                 'product_tmpl_id'],
        order:  ['sequence','name'],
        domain: [['sale_ok','=',true],['available_in_pos','=',true]],
        context: function(self){ return { pricelist: self.pricelist.id, display_default_code: false }; },
        loaded: function(self, products){
            self.db.add_products(products);
        },
    },{
        model:  'account.bank.statement',
        fields: ['account_id','currency','journal_id','state','name','user_id','pos_session_id'],
        domain: function(self){ return [['state', '=', 'open'],['pos_session_id', '=', self.pos_session.id]]; },
        loaded: function(self, cashregisters, tmp){
            self.cashregisters = cashregisters;

            tmp.journals = [];
            _.each(cashregisters,function(statement){
                tmp.journals.push(statement.journal_id[0]);
            });
        },
    },{
        model:  'account.journal',
        fields: [],
        domain: function(self,tmp){ return [['id','in',tmp.journals]]; },
        loaded: function(self, journals){
            var i;
            self.journals = journals;

            // associate the bank statements with their journals. 
            var cashregisters = self.cashregisters;
            var ilen = cashregisters.length;
            for(i = 0; i < ilen; i++){
                for(var j = 0, jlen = journals.length; j < jlen; j++){
                    if(cashregisters[i].journal_id[0] === journals[j].id){
                        cashregisters[i].journal = journals[j];
                    }
                }
            }

            self.cashregisters_by_id = {};
            for (i = 0; i < self.cashregisters.length; i++) {
                self.cashregisters_by_id[self.cashregisters[i].id] = self.cashregisters[i];
            }

            self.cashregisters = self.cashregisters.sort(function(a,b){ 
		// prefer cashregisters to be first in the list
		if (a.journal.type == "cash" && b.journal.type != "cash") {
		    return -1;
		} else if (a.journal.type != "cash" && b.journal.type == "cash") {
		    return 1;
		} else {
                    return a.journal.sequence - b.journal.sequence;
		}
            });

        },
    },  {
        label: 'fonts',
        loaded: function(){
            var fonts_loaded = new $.Deferred();
            // Waiting for fonts to be loaded to prevent receipt printing
            // from printing empty receipt while loading Inconsolata
            // ( The font used for the receipt ) 
            waitForWebfonts(['Lato','Inconsolata'], function(){
                fonts_loaded.resolve();
            });
            // The JS used to detect font loading is not 100% robust, so
            // do not wait more than 5sec
            setTimeout(function(){
                fonts_loaded.resolve();
            },5000);

            return fonts_loaded;
        },
    },{
        label: 'pictures',
        loaded: function(self){
            self.company_logo = new Image();
            var  logo_loaded = new $.Deferred();
            self.company_logo.onload = function(){
                var img = self.company_logo;
                var ratio = 1;
                var targetwidth = 300;
                var maxheight = 150;
                if( img.width !== targetwidth ){
                    ratio = targetwidth / img.width;
                }
                if( img.height * ratio > maxheight ){
                    ratio = maxheight / img.height;
                }
                var width  = Math.floor(img.width * ratio);
                var height = Math.floor(img.height * ratio);
                var c = document.createElement('canvas');
                    c.width  = width;
                    c.height = height;
                var ctx = c.getContext('2d');
                    ctx.drawImage(self.company_logo,0,0, width, height);

                self.company_logo_base64 = c.toDataURL();
                logo_loaded.resolve();
            };
            self.company_logo.onerror = function(){
                logo_loaded.reject();
            };
                self.company_logo.crossOrigin = "anonymous";
            self.company_logo.src = '/web/binary/company_logo' +'?_'+Math.random();

            return logo_loaded;
        },
    }, {
        label: 'barcodes',
        loaded: function(self) {
            var barcode_parser = new BarcodeParser({'nomenclature_id': self.config.barcode_nomenclature_id});
            self.barcode_reader.set_barcode_parser(barcode_parser);
            return barcode_parser.is_loaded();
        },
    }
    ],

    // loads all the needed data on the sever. returns a deferred indicating when all the data has loaded. 
    load_server_data: function(){
        var self = this;
        var loaded = new $.Deferred();
        var progress = 0;
        var progress_step = 1.0 / self.models.length;
        var tmp = {}; // this is used to share a temporary state between models loaders

        function load_model(index){
            if(index >= self.models.length){
                loaded.resolve();
            }else{
                var model = self.models[index];
                self.chrome.loading_message(_t('Loading')+' '+(model.label || model.model || ''), progress);

                var cond = typeof model.condition === 'function'  ? model.condition(self,tmp) : true;
                if (!cond) {
                    load_model(index+1);
                    return;
                }

                var fields =  typeof model.fields === 'function'  ? model.fields(self,tmp)  : model.fields;
                var domain =  typeof model.domain === 'function'  ? model.domain(self,tmp)  : model.domain;
                var context = typeof model.context === 'function' ? model.context(self,tmp) : model.context; 
                var ids     = typeof model.ids === 'function'     ? model.ids(self,tmp) : model.ids;
                var order   = typeof model.order === 'function'   ? model.order(self,tmp):    model.order;
                progress += progress_step;
                
                var records;
                if( model.model ){
                    if (model.ids) {
                        records = new Model(model.model).call('read',[ids,fields],context);
                    } else {
                        records = new Model(model.model)
                            .query(fields)
                            .filter(domain)
                            .order_by(order)
                            .context(context)
                            .all();
                    }
                    records.then(function(result){
                            try{    // catching exceptions in model.loaded(...)
                                $.when(model.loaded(self,result,tmp))
                                    .then(function(){ load_model(index + 1); },
                                          function(err){ loaded.reject(err); });
                            }catch(err){
                                console.error(err.stack);
                                loaded.reject(err);
                            }
                        },function(err){
                            loaded.reject(err);
                        });
                }else if( model.loaded ){
                    try{    // catching exceptions in model.loaded(...)
                        $.when(model.loaded(self,tmp))
                            .then(  function(){ load_model(index +1); },
                                    function(err){ loaded.reject(err); });
                    }catch(err){
                        loaded.reject(err);
                    }
                }else{
                    load_model(index + 1);
                }
            }
        }

        try{
            load_model(0);
        }catch(err){
            loaded.reject(err);
        }

        return loaded;
    },

    // reload the list of partner, returns as a deferred that resolves if there were
    // updated partners, and fails if not
    load_new_partners: function(){
        var self = this;
        var def  = new $.Deferred();
        var fields = _.find(this.models,function(model){ return model.model === 'res.partner'; }).fields;
        new Model('res.partner')
            .query(fields)
            .filter([['customer','=',true],['write_date','>',this.db.get_partner_write_date()]])
            .all({'timeout':3000, 'shadow': true})
            .then(function(partners){
                if (self.db.add_partners(partners)) {   // check if the partners we got were real updates
                    def.resolve();
                } else {
                    def.reject();
                }
            }, function(err,event){ event.preventDefault(); def.reject(); });    
        return def;
    },

    // this is called when an order is removed from the order collection. It ensures that there is always an existing
    // order and a valid selected order
    on_removed_order: function(removed_order,index,reason){
        var order_list = this.get_order_list();
        if( (reason === 'abandon' || removed_order.temporary) && order_list.length > 0){
            // when we intentionally remove an unfinished order, and there is another existing one
            this.set_order(order_list[index] || order_list[order_list.length -1]);
        }else{
            // when the order was automatically removed after completion, 
            // or when we intentionally delete the only concurrent order
            this.add_new_order();
        }
    },

    // returns the user who is currently the cashier for this point of sale
    get_cashier: function(){
        return this.cashier || this.user;
    },
    // changes the current cashier
    set_cashier: function(user){
        this.cashier = user;
    },
    //creates a new empty order and sets it as the current order
    add_new_order: function(){
        var order = new exports.Order({},{pos:this});
        this.get('orders').add(order);
        this.set('selectedOrder', order);
        return order;
    },
    // load the locally saved unpaid orders for this session.
    load_orders: function(){
        var jsons = this.db.get_unpaid_orders();
        var orders = [];
        var not_loaded_count = 0; 

        for (var i = 0; i < jsons.length; i++) {
            var json = jsons[i];
            if (json.pos_session_id === this.pos_session.id) {
                orders.push(new exports.Order({},{
                    pos:  this,
                    json: json,
                }));
            } else {
                not_loaded_count += 1;
            }
        }

        if (not_loaded_count) {
            console.info('There are '+not_loaded_count+' locally saved unpaid orders belonging to another session');
        }
        
        orders = orders.sort(function(a,b){
            return a.sequence_number - b.sequence_number;
        });

        if (orders.length) {
            this.get('orders').add(orders);
        }
    },

    set_start_order: function(){
        var orders = this.get('orders').models;
        
        if (orders.length && !this.get('selectedOrder')) {
            this.set('selectedOrder',orders[0]);
        } else {
            this.add_new_order();
        }
    },

    // return the current order
    get_order: function(){
        return this.get('selectedOrder');
    },

    get_client: function() {
        var order = this.get_order();
        if (order) {
            return order.get_client();
        }
        return null;
    },

    // change the current order
    set_order: function(order){
        this.set({ selectedOrder: order });
    },
    
    // return the list of unpaid orders
    get_order_list: function(){
        return this.get('orders').models;
    },

    //removes the current order
    delete_current_order: function(){
        var order = this.get_order();
        if (order) {
            order.destroy({'reason':'abandon'});
        }
    },

    // saves the order locally and try to send it to the backend. 
    // it returns a deferred that succeeds after having tried to send the order and all the other pending orders.
    push_order: function(order, opts) {
            opts = opts || {};
        var self = this;

        if(order){
            this.db.add_order(order.export_as_JSON());
        }
        
        var pushed = new $.Deferred();

        this.flush_mutex.exec(function(){
            var flushed = self._flush_orders(self.db.get_orders(), opts);

            flushed.always(function(ids){
                pushed.resolve();
            });
        });
        return pushed;
    },

    // saves the order locally and try to send it to the backend and make an invoice
    // returns a deferred that succeeds when the order has been posted and successfully generated
    // an invoice. This method can fail in various ways:
    // error-no-client: the order must have an associated partner_id. You can retry to make an invoice once
    //     this error is solved
    // error-transfer: there was a connection error during the transfer. You can retry to make the invoice once
    //     the network connection is up 

    push_and_invoice_order: function(order){
        var self = this;
        var invoiced = new $.Deferred(); 

        if(!order.get_client()){
            invoiced.reject({code:400, message:'Missing Customer', data:{}});
            return invoiced;
        }

        var order_id = this.db.add_order(order.export_as_JSON());

        this.flush_mutex.exec(function(){
            var done = new $.Deferred(); // holds the mutex

            // send the order to the server
            // we have a 30 seconds timeout on this push.
            // FIXME: if the server takes more than 30 seconds to accept the order,
            // the client will believe it wasn't successfully sent, and very bad
            // things will happen as a duplicate will be sent next time
            // so we must make sure the server detects and ignores duplicated orders

            var transfer = self._flush_orders([self.db.get_order(order_id)], {timeout:30000, to_invoice:true});
            
            transfer.fail(function(error){
                invoiced.reject(error);
                done.reject();
            });

            // on success, get the order id generated by the server
            transfer.pipe(function(order_server_id){    

                // generate the pdf and download it
                self.chrome.do_action('point_of_sale.pos_invoice_report',{additional_context:{ 
                    active_ids:order_server_id,
                }});

                invoiced.resolve();
                done.resolve();
            });

            return done;

        });

        return invoiced;
    },

    // wrapper around the _save_to_server that updates the synch status widget
    _flush_orders: function(orders, options) {
        var self = this;
        this.set('synch',{ state: 'connecting', pending: orders.length});

        return self._save_to_server(orders, options).done(function (server_ids) {
            var pending = self.db.get_orders().length;

            self.set('synch', {
                state: pending ? 'connecting' : 'connected',
                pending: pending
            });

            return server_ids;
        }).fail(function(error, event){
            var pending = self.db.get_orders().length;
            if (self.get('failed')) {
                self.set('synch', { state: 'error', pending: pending });
            } else {
                self.set('synch', { state: 'disconnected', pending: pending });
            }
        });
    },

    // send an array of orders to the server
    // available options:
    // - timeout: timeout for the rpc call in ms
    // returns a deferred that resolves with the list of
    // server generated ids for the sent orders
    _save_to_server: function (orders, options) {
        if (!orders || !orders.length) {
            var result = $.Deferred();
            result.resolve([]);
            return result;
        }
            
        options = options || {};

        var self = this;
        var timeout = typeof options.timeout === 'number' ? options.timeout : 7500 * orders.length;

        // we try to send the order. shadow prevents a spinner if it takes too long. (unless we are sending an invoice,
        // then we want to notify the user that we are waiting on something )
        var posOrderModel = new Model('pos.order');
        return posOrderModel.call('create_from_ui',
            [_.map(orders, function (order) {
                order.to_invoice = options.to_invoice || false;
                return order;
            })],
            undefined,
            {
                shadow: !options.to_invoice,
                timeout: timeout
            }
        ).then(function (server_ids) {
            _.each(orders, function (order) {
                self.db.remove_order(order.id);
            });
            self.set('failed',false);
            return server_ids;
        }).fail(function (error, event){
            if(error.code === 200 ){    // Business Logic Error, not a connection problem
                //if warning do not need to display traceback!!
                if (error.data.exception_type == 'warning') {
                    delete error.data.debug;
                }

                // Hide error if already shown before ... 
                if ((!self.get('failed') || options.show_error) && !options.to_invoice) {
                    self.gui.show_popup('error-traceback',{
                        'title': error.data.message,
                        'body':  error.data.debug
                    });
                }
                self.set('failed',error)
            }
            // prevent an error popup creation by the rpc failure
            // we want the failure to be silent as we send the orders in the background
            event.preventDefault();
            console.error('Failed to send orders:', orders);
        });
    },

    scan_product: function(parsed_code){
        var selectedOrder = this.get_order();       
        var product = this.db.get_product_by_barcode(parsed_code.base_code);

        if(!product){
            return false;
        }

        if(parsed_code.type === 'price'){
            selectedOrder.add_product(product, {price:parsed_code.value});
        }else if(parsed_code.type === 'weight'){
            selectedOrder.add_product(product, {quantity:parsed_code.value, merge:false});
        }else if(parsed_code.type === 'discount'){
            selectedOrder.add_product(product, {discount:parsed_code.value, merge:false});
        }else{
            selectedOrder.add_product(product);
        }
        return true;
    },

    // Exports the paid orders (the ones waiting for internet connection)
    export_paid_orders: function() {
        return JSON.stringify({
            'paid_orders':  this.db.get_orders(),
            'session':      this.pos_session.name,
            'session_id':    this.pos_session.id,
            'date':         (new Date()).toUTCString(),
            'version':      this.version.server_version_info,
        },null,2);
    },

    // Exports the unpaid orders (the tabs) 
    export_unpaid_orders: function() {
        return JSON.stringify({
            'unpaid_orders': this.db.get_unpaid_orders(),
            'session':       this.pos_session.name,
            'session_id':    this.pos_session.id,
            'date':          (new Date()).toUTCString(),
            'version':       this.version.server_version_info,
        },null,2);
    },

    // This imports paid or unpaid orders from a json file whose
    // contents are provided as the string str.
    // It returns a report of what could and what could not be
    // imported.
    import_orders: function(str) {
        var json = JSON.parse(str);
        var report = {
            // Number of paid orders that were imported
            paid: 0,
            // Number of unpaid orders that were imported
            unpaid: 0,
            // Orders that were not imported because they already exist (uid conflict)
            unpaid_skipped_existing: 0,
            // Orders that were not imported because they belong to another session
            unpaid_skipped_session:  0,
            // The list of session ids to which skipped orders belong.
            unpaid_skipped_sessions: [],
        };

        if (json.paid_orders) {
            for (var i = 0; i < json.paid_orders.length; i++) {
                this.db.add_order(json.paid_orders[i].data);
            }
            report.paid = json.paid_orders.length;
            this.push_order();
        } 

        if (json.unpaid_orders) {

            var orders  = [];
            var existing = this.get_order_list();
            var existing_uids = {};
            var skipped_sessions = {};
            
            for (var i = 0; i < existing.length; i++) {
                existing_uids[existing[i].uid] = true;
            }

            for (var i = 0; i < json.unpaid_orders.length; i++) {
                var order = json.unpaid_orders[i];
                if (order.pos_session_id !== this.pos_session.id) {
                    report.unpaid_skipped_session += 1;
                    skipped_sessions[order.pos_session_id] = true;
                } else if (existing_uids[order.uid]) {
                    report.unpaid_skipped_existing += 1;
                } else {
                    orders.push(new exports.Order({},{
                        pos: this,
                        json: order,
                    }));
                } 
            }

            orders = orders.sort(function(a,b){
                return a.sequence_number - b.sequence_number;
            });

            if (orders.length) {
                report.unpaid = orders.length;
                this.get('orders').add(orders);
            }

            report.unpaid_skipped_sessions = _.keys(skipped_sessions);
        }

        return report;
    },

    _load_orders: function(){
        var jsons = this.db.get_unpaid_orders();
        var orders = [];
        var not_loaded_count = 0; 

        for (var i = 0; i < jsons.length; i++) {
            var json = jsons[i];
            if (json.pos_session_id === this.pos_session.id) {
                orders.push(new exports.Order({},{
                    pos:  this,
                    json: json,
                }));
            } else {
                not_loaded_count += 1;
            }
        }

        if (not_loaded_count) {
            console.info('There are '+not_loaded_count+' locally saved unpaid orders belonging to another session');
        }
        
        orders = orders.sort(function(a,b){
            return a.sequence_number - b.sequence_number;
        });

        if (orders.length) {
            this.get('orders').add(orders);
        }
    },
        
});

// Add fields to the list of read fields when a model is loaded
// by the point of sale.
// e.g: module.load_fields("product.product",['price','category'])

exports.load_fields = function(model_name, fields) {
    if (!(fields instanceof Array)) {
        fields = [fields];
    }

    var models = exports.PosModel.prototype.models;
    for (var i = 0; i < models.length; i++) {
        var model = models[i];
        if (model.model === model_name) {
            // if 'fields' is empty all fields are loaded, so we do not need
            // to modify the array
            if ((model.fields instanceof Array) && model.fields.length > 0) {
                model.fields = model.fields.concat(fields || []);
            }
        }
    }
};

// Loads openerp models at the point of sale startup.
// load_models take an array of model loader declarations.
// - The models will be loaded in the array order. 
// - If no openerp model name is provided, no server data
//   will be loaded, but the system can be used to preprocess
//   data before load.
// - loader arguments can be functions that return a dynamic
//   value. The function takes the PosModel as the first argument
//   and a temporary object that is shared by all models, and can
//   be used to store transient information between model loads.
// - There is no dependency management. The models must be loaded
//   in the right order. Newly added models are loaded at the end
//   but the after / before options can be used to load directly
//   before / after another model.
//
// models: [{
//  model: [string] the name of the openerp model to load.
//  label: [string] The label displayed during load.
//  fields: [[string]|function] the list of fields to be loaded. 
//          Empty Array / Null loads all fields.
//  order:  [[string]|function] the models will be ordered by 
//          the provided fields
//  domain: [domain|function] the domain that determines what
//          models need to be loaded. Null loads everything
//  ids:    [[id]|function] the id list of the models that must
//          be loaded. Overrides domain.
//  context: [Dict|function] the openerp context for the model read
//  condition: [function] do not load the models if it evaluates to
//             false.
//  loaded: [function(self,model)] this function is called once the 
//          models have been loaded, with the data as second argument
//          if the function returns a deferred, the next model will
//          wait until it resolves before loading.
// }]
//
// options:
//   before: [string] The model will be loaded before the named models
//           (applies to both model name and label)
//   after:  [string] The model will be loaded after the (last loaded)
//           named model. (applies to both model name and label)
//
exports.load_models = function(models,options) {
    options = options || {};
    if (!(models instanceof Array)) {
        models = [models];
    }

    var pmodels = exports.PosModel.prototype.models;
    var index = pmodels.length;
    if (options.before) {
        for (var i = 0; i < pmodels.length; i++) {
            if (    pmodels[i].model === options.before ||
                    pmodels[i].label === options.before ){
                index = i;
                break;
            }
        }
    } else if (options.after) {
        for (var i = 0; i < pmodels.length; i++) {
            if (    pmodels[i].model === options.after ||
                    pmodels[i].label === options.after ){
                index = i + 1;
            }
        }
    }
    pmodels.splice.apply(pmodels,[index,0].concat(models));
};

var orderline_id = 1;

// An orderline represent one element of the content of a client's shopping cart.
// An orderline contains a product, its quantity, its price, discount. etc. 
// An Order contains zero or more Orderlines.
exports.Orderline = Backbone.Model.extend({
    initialize: function(attr,options){
        this.pos   = options.pos;
        this.order = options.order;
        if (options.json) {
            this.init_from_JSON(options.json);
            return;
        }
        this.product = options.product;
        this.price   = options.product.price;
        this.quantity = 1;
        this.quantityStr = '1';
        this.discount = 0;
        this.discountStr = '0';
        this.type = 'unit';
        this.selected = false;
        this.id       = orderline_id++; 
    },
    init_from_JSON: function(json) {
        this.product = this.pos.db.get_product_by_id(json.product_id);
        if (!this.product) {
            console.error('ERROR: attempting to recover product not available in the point of sale');
        }
        this.price = json.price_unit;
        this.set_discount(json.discount);
        this.set_quantity(json.qty);
        this.id    = json.id;
        orderline_id = Math.max(this.id+1,orderline_id);
    },
    clone: function(){
        var orderline = new exports.Orderline({},{
            pos: this.pos,
            order: null,
            product: this.product,
            price: this.price,
        });
        orderline.quantity = this.quantity;
        orderline.quantityStr = this.quantityStr;
        orderline.discount = this.discount;
        orderline.type = this.type;
        orderline.selected = false;
        return orderline;
    },
    // sets a discount [0,100]%
    set_discount: function(discount){
        var disc = Math.min(Math.max(parseFloat(discount) || 0, 0),100);
        this.discount = disc;
        this.discountStr = '' + disc;
        this.trigger('change',this);
    },
    // returns the discount [0,100]%
    get_discount: function(){
        return this.discount;
    },
    get_discount_str: function(){
        return this.discountStr;
    },
    get_product_type: function(){
        return this.type;
    },
    // sets the quantity of the product. The quantity will be rounded according to the 
    // product's unity of measure properties. Quantities greater than zero will not get 
    // rounded to zero
    set_quantity: function(quantity){
        this.order.assert_editable();
        if(quantity === 'remove'){
            this.order.remove_orderline(this);
            return;
        }else{
            var quant = parseFloat(quantity) || 0;
            var unit = this.get_unit();
            if(unit){
                if (unit.rounding) {
                    this.quantity    = round_pr(quant, unit.rounding);
                    this.quantityStr = this.quantity.toFixed(Math.ceil(Math.log(1.0 / unit.rounding) / Math.log(10)));
                } else {
                    this.quantity    = round_pr(quant, 1);
                    this.quantityStr = this.quantity.toFixed(0);
                }
            }else{
                this.quantity    = quant;
                this.quantityStr = '' + this.quantity;
            }
        }
        this.trigger('change',this);
    },
    // return the quantity of product
    get_quantity: function(){
        return this.quantity;
    },
    get_quantity_str: function(){
        return this.quantityStr;
    },
    get_quantity_str_with_unit: function(){
        var unit = this.get_unit();
        if(unit && !unit.is_unit){
            return this.quantityStr + ' ' + unit.name;
        }else{
            return this.quantityStr;
        }
    },
    // return the unit of measure of the product
    get_unit: function(){
        var unit_id = this.product.uom_id;
        if(!unit_id){
            return undefined;
        }
        unit_id = unit_id[0];
        if(!this.pos){
            return undefined;
        }
        return this.pos.units_by_id[unit_id];
    },
    // return the product of this orderline
    get_product: function(){
        return this.product;
    },
    // selects or deselects this orderline
    set_selected: function(selected){
        this.selected = selected;
        this.trigger('change',this);
    },
    // returns true if this orderline is selected
    is_selected: function(){
        return this.selected;
    },
    // when we add an new orderline we want to merge it with the last line to see reduce the number of items
    // in the orderline. This returns true if it makes sense to merge the two
    can_be_merged_with: function(orderline){
        if( this.get_product().id !== orderline.get_product().id){    //only orderline of the same product can be merged
            return false;
        }else if(!this.get_unit() || !this.get_unit().groupable){
            return false;
        }else if(this.get_product_type() !== orderline.get_product_type()){
            return false;
        }else if(this.get_discount() > 0){             // we don't merge discounted orderlines
            return false;
        }else if(this.price !== orderline.price){
            return false;
        }else{ 
            return true;
        }
    },
    merge: function(orderline){
        this.order.assert_editable();
        this.set_quantity(this.get_quantity() + orderline.get_quantity());
    },
    export_as_JSON: function() {
        return {
            qty: this.get_quantity(),
            price_unit: this.get_unit_price(),
            discount: this.get_discount(),
            product_id: this.get_product().id,
            tax_ids: [[6, false, _.map(this.get_applicable_taxes(), function(tax){ return tax.id; })]],
            id: this.id,
        };
    },
    //used to create a json of the ticket, to be sent to the printer
    export_for_printing: function(){
        return {
            quantity:           this.get_quantity(),
            unit_name:          this.get_unit().name,
            price:              this.get_unit_display_price(),
            discount:           this.get_discount(),
            product_name:       this.get_product().display_name,
            price_display :     this.get_display_price(),
            price_with_tax :    this.get_price_with_tax(),
            price_without_tax:  this.get_price_without_tax(),
            tax:                this.get_tax(),
            product_description:      this.get_product().description,
            product_description_sale: this.get_product().description_sale,
        };
    },
    // changes the base price of the product for this orderline
    set_unit_price: function(price){
        this.order.assert_editable();
        this.price = round_di(parseFloat(price) || 0, this.pos.dp['Product Price']);
        this.trigger('change',this);
    },
    get_unit_price: function(){
        return this.price;
    },
    get_unit_display_price: function(){
        if (this.pos.config.iface_tax_included) {
            var quantity = this.quantity;
            this.quantity = 1.0;
            var price = this.get_all_prices().priceWithTax;
            this.quantity = quantity;
            return price;
        } else {
            return this.get_unit_price();
        }
    },
    get_base_price:    function(){
        var rounding = this.pos.currency.rounding;
        return round_pr(this.get_unit_price() * this.get_quantity() * (1 - this.get_discount()/100), rounding);
    },
    get_display_price: function(){
        return this.get_base_price();
        if (this.pos.config.iface_tax_included) {
            return this.get_all_prices().priceWithTax;
        } else {
            return this.get_base_price();
        }
    },
    get_price_without_tax: function(){
        return this.get_all_prices().priceWithoutTax;
    },
    get_price_with_tax: function(){
        return this.get_all_prices().priceWithTax;
    },
    get_tax: function(){
        return this.get_all_prices().tax;
    },
    get_applicable_taxes: function(){
        var i;
        // Shenaningans because we need
        // to keep the taxes ordering.
        var ptaxes_ids = this.get_product().taxes_id;
        var ptaxes_set = {};
        for (i = 0; i < ptaxes_ids.length; i++) {
            ptaxes_set[ptaxes_ids[i]] = true;
        }
        var taxes = [];
        for (i = 0; i < this.pos.taxes.length; i++) {
            if (ptaxes_set[this.pos.taxes[i].id]) {
                taxes.push(this.pos.taxes[i]);
            }
        }
        return taxes;
    },
    get_tax_details: function(){
        return this.get_all_prices().taxDetails;
    },
    get_taxes: function(){
        var taxes_ids = this.get_product().taxes_id;
        var taxes = [];
        for (var i = 0; i < taxes_ids.length; i++) {
            taxes.push(this.pos.taxes_by_id[taxes_ids[i]]);
        }
        return taxes;
    },
    _compute_all: function(tax, base_amount, quantity) {
        if (tax.amount_type === 'fixed') {
            var ret = tax.amount * quantity;
            return base_amount >= 0 ? ret : ret * -1;
        }
        if ((tax.amount_type === 'percent' && !tax.price_include) || (tax.amount_type === 'division' && tax.price_include)){
            return base_amount * tax.amount / 100;
        }
        if (tax.amount_type === 'percent' && tax.price_include){
            return base_amount - (base_amount / (1 + tax.amount / 100));
        }
        if (tax.amount_type === 'division' && !tax.price_include) {
            return base_amount / (1 - tax.amount / 100) - base_amount;
        }
        return false;
    },
    compute_all: function(taxes, price_unit, quantity, currency_rounding) {
        var self = this;
        var total_excluded = round_pr(price_unit * quantity, currency_rounding);
        var total_included = total_excluded;
        var base = total_excluded;
        var list_taxes = [];
        if (this.pos.company.tax_calculation_rounding_method == "round_globally"){
           currency_rounding = currency_rounding * 0.00001;
        }
        _(taxes).each(function(tax) {
            if (tax.amount_type === 'group'){
                var ret = self.compute_all(tax.children_tax_ids, price_unit, quantity, currency_rounding);
                total_excluded = ret.total_excluded;
                base = ret.total_excluded;
                total_included = ret.total_included;
                list_taxes.concat(ret.taxes)
            }
            else {
                var tax_amount = self._compute_all(tax, price_unit, quantity);
                tax_amount = round_pr(tax_amount, currency_rounding);

                if (tax_amount){
                    if (tax.price_include) {
                        total_excluded -= tax_amount;
                        base -= tax_amount;
                    }
                    else {
                        total_included += tax_amount;
                    }
                    if (tax.include_base_amount) {
                        base += tax_amount;
                    }
                    var data = {
                        id: tax.id,
                        amount: tax_amount,
                        name: tax.name,
                    }
                    list_taxes.push(data)
                }
            }
        });
        return {taxes: list_taxes, total_excluded: total_excluded, total_included: total_included};
    },
    get_all_prices: function(){
        var price_unit = this.get_unit_price() * (1.0 - (this.get_discount() / 100.0));
        var taxtotal = 0;

        var product =  this.get_product();
        var taxes_ids = product.taxes_id;
        var taxes =  this.pos.taxes;
        var taxdetail = {};
        var product_taxes = [];

        _(taxes_ids).each(function(el){
            product_taxes.push(_.detect(taxes, function(t){
                return t.id === el;
            }));
        });

        var all_taxes = this.compute_all(product_taxes, price_unit, this.get_quantity(), this.pos.currency.rounding);
        _(all_taxes.taxes).each(function(tax) {
            taxtotal += tax.amount;
            taxdetail[tax.id] = tax.amount;
        });

        return {
            "priceWithTax": all_taxes.total_included,
            "priceWithoutTax": all_taxes.total_excluded,
            "tax": taxtotal,
            "taxDetails": taxdetail,
        };
    },
});

var OrderlineCollection = Backbone.Collection.extend({
    model: exports.Orderline,
});

// Every Paymentline contains a cashregister and an amount of money.
exports.Paymentline = Backbone.Model.extend({
    initialize: function(attributes, options) {
        this.pos = options.pos;
        this.order = options.order;
        this.amount = 0;
        this.selected = false;
        if (options.json) {
            this.init_from_JSON(options.json);
            return;
        }
        this.cashregister = options.cashregister;
        this.name = this.cashregister.journal_id[1];
    },
    init_from_JSON: function(json){
        this.amount = json.amount;
        this.cashregister = this.pos.cashregisters_by_id[json.statement_id];
        this.name = this.cashregister.journal_id[1];
    },
    //sets the amount of money on this payment line
    set_amount: function(value){
        this.order.assert_editable();
        this.amount = round_di(parseFloat(value) || 0, this.pos.currency.decimals);
        this.trigger('change',this);
    },
    // returns the amount of money on this paymentline
    get_amount: function(){
        return this.amount;
    },
    get_amount_str: function(){
        return this.amount.toFixed(this.pos.currency.decimals);
    },
    set_selected: function(selected){
        if(this.selected !== selected){
            this.selected = selected;
            this.trigger('change',this);
        }
    },
    // returns the payment type: 'cash' | 'bank'
    get_type: function(){
        return this.cashregister.journal.type;
    },
    // returns the associated cashregister
    //exports as JSON for server communication
    export_as_JSON: function(){
        return {
            name: time.datetime_to_str(new Date()),
            statement_id: this.cashregister.id,
            account_id: this.cashregister.account_id[0],
            journal_id: this.cashregister.journal_id[0],
            amount: this.get_amount()
        };
    },
    //exports as JSON for receipt printing
    export_for_printing: function(){
        return {
            amount: this.get_amount(),
            journal: this.cashregister.journal_id[1],
        };
    },
});

var PaymentlineCollection = Backbone.Collection.extend({
    model: exports.Paymentline,
});

// An order more or less represents the content of a client's shopping cart (the OrderLines) 
// plus the associated payment information (the Paymentlines) 
// there is always an active ('selected') order in the Pos, a new one is created
// automaticaly once an order is completed and sent to the server.
exports.Order = Backbone.Model.extend({
    initialize: function(attributes,options){
        Backbone.Model.prototype.initialize.apply(this, arguments);
        options  = options || {};

        this.init_locked    = true;
        this.pos            = options.pos; 
        this.selected_orderline   = undefined;
        this.selected_paymentline = undefined;
        this.screen_data    = {};  // see Gui
        this.temporary      = options.temporary || false;
        this.creation_date  = new Date();
        this.to_invoice     = false;
        this.orderlines     = new OrderlineCollection();
        this.paymentlines   = new PaymentlineCollection(); 
        this.pos_session_id = this.pos.pos_session.id;
        this.finalized      = false; // if true, cannot be modified.

        this.set({ client: null });

        if (options.json) {
            this.init_from_JSON(options.json);
        } else {
            this.sequence_number = this.pos.pos_session.sequence_number++;
            this.uid  = this.generate_unique_id();
            this.name = _t("Order ") + this.uid; 
        }

        this.on('change',              function(){ this.save_to_db("order:change"); }, this);
        this.orderlines.on('change',   function(){ this.save_to_db("orderline:change"); }, this);
        this.orderlines.on('add',      function(){ this.save_to_db("orderline:add"); }, this);
        this.orderlines.on('remove',   function(){ this.save_to_db("orderline:remove"); }, this);
        this.paymentlines.on('change', function(){ this.save_to_db("paymentline:change"); }, this);
        this.paymentlines.on('add',    function(){ this.save_to_db("paymentline:add"); }, this);
        this.paymentlines.on('remove', function(){ this.save_to_db("paymentline:rem"); }, this);

        this.init_locked = false;
        this.save_to_db();

        return this;
    },
    save_to_db: function(){
        if (!this.init_locked) {
            this.pos.db.save_unpaid_order(this);
        } 
    },
    init_from_JSON: function(json) {
        var client;
        this.sequence_number = json.sequence_number;
        this.pos.pos_session.sequence_number = Math.max(this.sequence_number+1,this.pos.pos_session.sequence_number);
        this.session_id    = json.pos_session_id;
        this.uid = json.uid;
        this.name = _t("Order ") + this.uid;
        if (json.partner_id) {
            client = this.pos.db.get_partner_by_id(json.partner_id);
            if (!client) {
                console.error('ERROR: trying to load a parner not available in the pos');
            }
        } else {
            client = null;
        }
        this.set_client(client);

        this.temporary = false;     // FIXME
        this.to_invoice = false;    // FIXME

        var orderlines = json.lines;
        for (var i = 0; i < orderlines.length; i++) {
            var orderline = orderlines[i][2];
            this.add_orderline(new exports.Orderline({}, {pos: this.pos, order: this, json: orderline}));
        }

        var paymentlines = json.statement_ids;
        for (var i = 0; i < paymentlines.length; i++) {
            var paymentline = paymentlines[i][2];
            var newpaymentline = new exports.Paymentline({},{pos: this.pos, order: this, json: paymentline});
            this.paymentlines.add(newpaymentline);

            if (i === paymentlines.length - 1) {
                this.select_paymentline(newpaymentline);
            }
        }
    },
    export_as_JSON: function() {
        var orderLines, paymentLines;
        orderLines = [];
        this.orderlines.each(_.bind( function(item) {
            return orderLines.push([0, 0, item.export_as_JSON()]);
        }, this));
        paymentLines = [];
        this.paymentlines.each(_.bind( function(item) {
            return paymentLines.push([0, 0, item.export_as_JSON()]);
        }, this));
        return {
            name: this.get_name(),
            amount_paid: this.get_total_paid(),
            amount_total: this.get_total_with_tax(),
            amount_tax: this.get_total_tax(),
            amount_return: this.get_change(),
            lines: orderLines,
            statement_ids: paymentLines,
            pos_session_id: this.pos_session_id,
            partner_id: this.get_client() ? this.get_client().id : false,
            user_id: this.pos.cashier ? this.pos.cashier.id : this.pos.user.id,
            uid: this.uid,
            sequence_number: this.sequence_number,
            creation_date: this.creation_date,
        };
    },
    export_for_printing: function(){
        var orderlines = [];
        var self = this;

        this.orderlines.each(function(orderline){
            orderlines.push(orderline.export_for_printing());
        });

        var paymentlines = [];
        this.paymentlines.each(function(paymentline){
            paymentlines.push(paymentline.export_for_printing());
        });
        var client  = this.get('client');
        var cashier = this.pos.cashier || this.pos.user;
        var company = this.pos.company;
        var shop    = this.pos.shop;
        var date    = new Date();

        function is_xml(subreceipt){
            return subreceipt ? (subreceipt.split('\n')[0].indexOf('<!DOCTYPE QWEB') >= 0) : false;
        }

        function render_xml(subreceipt){
            if (!is_xml(subreceipt)) {
                return subreceipt;
            } else {
                subreceipt = subreceipt.split('\n').slice(1).join('\n');
                var qweb = new QWeb2.Engine();
                    qweb.debug = core.debug;
                    qweb.default_dict = _.clone(QWeb.default_dict);
                    qweb.add_template('<templates><t t-name="subreceipt">'+subreceipt+'</t></templates>');
                
                return qweb.render('subreceipt',{'pos':self.pos,'widget':self.pos.chrome,'order':self, 'receipt': receipt}) ;
            }
        }

        var receipt = {
            orderlines: orderlines,
            paymentlines: paymentlines,
            subtotal: this.get_subtotal(),
            total_with_tax: this.get_total_with_tax(),
            total_without_tax: this.get_total_without_tax(),
            total_tax: this.get_total_tax(),
            total_paid: this.get_total_paid(),
            total_discount: this.get_total_discount(),
            tax_details: this.get_tax_details(),
            change: this.get_change(),
            name : this.get_name(),
            client: client ? client.name : null ,
            invoice_id: null,   //TODO
            cashier: cashier ? cashier.name : null,
            header: this.pos.config.receipt_header || '',
            footer: this.pos.config.receipt_footer || '',
            precision: {
                price: 2,
                money: 2,
                quantity: 3,
            },
            date: { 
                year: date.getFullYear(), 
                month: date.getMonth(), 
                date: date.getDate(),       // day of the month 
                day: date.getDay(),         // day of the week 
                hour: date.getHours(), 
                minute: date.getMinutes() ,
                isostring: date.toISOString(),
                localestring: date.toLocaleString(),
            }, 
            company:{
                email: company.email,
                website: company.website,
                company_registry: company.company_registry,
                contact_address: company.partner_id[1], 
                vat: company.vat,
                name: company.name,
                phone: company.phone,
                logo:  this.pos.company_logo_base64,
            },
            shop:{
                name: shop.name,
            },
            currency: this.pos.currency,
        };
        
        if (is_xml(this.pos.config.receipt_header)){
            receipt.header_xml = render_xml(this.pos.config.receipt_header);
        }

        if (is_xml(this.pos.config.receipt_footer)){
            receipt.footer_xml = render_xml(this.pos.config.receipt_footer);
        }

        return receipt;
    },
    is_empty: function(){
        return this.orderlines.models.length === 0;
    },
    generate_unique_id: function() {
        // Generates a public identification number for the order.
        // The generated number must be unique and sequential. They are made 12 digit long
        // to fit into EAN-13 barcodes, should it be needed 

        function zero_pad(num,size){
            var s = ""+num;
            while (s.length < size) {
                s = "0" + s;
            }
            return s;
        }
        return zero_pad(this.pos.pos_session.id,5) +'-'+
               zero_pad(this.pos.pos_session.login_number,3) +'-'+
               zero_pad(this.sequence_number,4);
    },
    get_name: function() {
        return this.name;
    },
    assert_editable: function() {
        if (this.finalized) {
            throw new Error('Finalized Order cannot be modified');
        }
    },
    /* ---- Order Lines --- */
    add_orderline: function(line){
        this.assert_editable();
        if(line.order){
            line.order.remove_orderline(line);
        }
        line.order = this;
        this.orderlines.add(line);
        this.select_orderline(this.get_last_orderline());
    },
    get_orderline: function(id){
        var orderlines = this.orderlines.models;
        for(var i = 0; i < orderlines.length; i++){
            if(orderlines[i].id === id){
                return orderlines[i];
            }
        }
        return null;
    },
    get_orderlines: function(){
        return this.orderlines.models;
    },
    get_last_orderline: function(){
        return this.orderlines.at(this.orderlines.length -1);
    },
    get_tip: function() {
        var tip_product = this.pos.db.get_product_by_id(this.pos.config.tip_product_id[0]);
        var lines = this.get_orderlines();
        if (!tip_product) {
            return 0;
        } else {
            for (var i = 0; i < lines.length; i++) {
                if (lines[i].get_product() === tip_product) {
                    return lines[i].get_unit_price();
                }
            }
            return 0;
        }
    },
    set_tip: function(tip) {
        var tip_product = this.pos.db.get_product_by_id(this.pos.config.tip_product_id[0]);
        var lines = this.get_orderlines();
        if (tip_product) {
            for (var i = 0; i < lines.length; i++) {
                if (lines[i].get_product() === tip_product) {
                    lines[i].set_unit_price(tip);
                    return; 
                }
            }
            this.add_product(tip_product, {quantity: 1, price: tip });
        }
    },
    remove_orderline: function( line ){
        this.assert_editable();
        this.orderlines.remove(line);
        this.select_orderline(this.get_last_orderline());
    },
    add_product: function(product, options){
        this.assert_editable();
        options = options || {};
        var attr = JSON.parse(JSON.stringify(product));
        attr.pos = this.pos;
        attr.order = this;
        var line = new exports.Orderline({}, {pos: this.pos, order: this, product: product});

        if(options.quantity !== undefined){
            line.set_quantity(options.quantity);
        }
        if(options.price !== undefined){
            line.set_unit_price(options.price);
        }
        if(options.discount !== undefined){
            line.set_discount(options.discount);
        }

        if(options.extras !== undefined){
            for (var prop in options.extras) { 
                line[prop] = options.extras[prop];
            }
        }

        var last_orderline = this.get_last_orderline();
        if( last_orderline && last_orderline.can_be_merged_with(line) && options.merge !== false){
            last_orderline.merge(line);
        }else{
            this.orderlines.add(line);
        }
        this.select_orderline(this.get_last_orderline());
    },
    get_selected_orderline: function(){
        return this.selected_orderline;
    },
    select_orderline: function(line){
        if(line){
            if(line !== this.selected_orderline){
                if(this.selected_orderline){
                    this.selected_orderline.set_selected(false);
                }
                this.selected_orderline = line;
                this.selected_orderline.set_selected(true);
            }
        }else{
            this.selected_orderline = undefined;
        }
    },
    deselect_orderline: function(){
        if(this.selected_orderline){
            this.selected_orderline.set_selected(false);
            this.selected_orderline = undefined;
        }
    },
    /* ---- Payment Lines --- */
    add_paymentline: function(cashregister) {
        this.assert_editable();
        var newPaymentline = new exports.Paymentline({},{order: this, cashregister:cashregister, pos: this.pos});
        if(cashregister.journal.type !== 'cash' || this.pos.config.iface_precompute_cash){
            newPaymentline.set_amount( Math.max(this.get_due(),0) );
        }
        this.paymentlines.add(newPaymentline);
        this.select_paymentline(newPaymentline);

    },
    get_paymentlines: function(){
        return this.paymentlines.models;
    },
    remove_paymentline: function(line){
        this.assert_editable();
        if(this.selected_paymentline === line){
            this.select_paymentline(undefined);
        }
        this.paymentlines.remove(line);
    },
    clean_empty_paymentlines: function() {
        var lines = this.paymentlines.models;
        var empty = [];
        for ( var i = 0; i < lines.length; i++) {
            if (!lines[i].get_amount()) {
                empty.push(lines[i]);
            }
        }
        for ( var i = 0; i < empty.length; i++) {
            this.remove_paymentline(empty[i]);
        }
    },
    select_paymentline: function(line){
        if(line !== this.selected_paymentline){
            if(this.selected_paymentline){
                this.selected_paymentline.set_selected(false);
            }
            this.selected_paymentline = line;
            if(this.selected_paymentline){
                this.selected_paymentline.set_selected(true);
            }
            this.trigger('change:selected_paymentline',this.selected_paymentline);
        }
    },
    /* ---- Payment Status --- */
    get_subtotal : function(){
        return round_pr(this.orderlines.reduce((function(sum, orderLine){
            return sum + orderLine.get_display_price();
        }), 0), this.pos.currency.rounding);
    },
    get_total_with_tax: function() {
        return this.get_total_without_tax() + this.get_total_tax();
    },
    get_total_without_tax: function() {
        return round_pr(this.orderlines.reduce((function(sum, orderLine) {
            return sum + orderLine.get_price_without_tax();
        }), 0), this.pos.currency.rounding);
    },
    get_total_discount: function() {
        return round_pr(this.orderlines.reduce((function(sum, orderLine) {
            return sum + (orderLine.get_unit_price() * (orderLine.get_discount()/100) * orderLine.get_quantity());
        }), 0), this.pos.currency.rounding);
    },
    get_total_tax: function() {
        return round_pr(this.orderlines.reduce((function(sum, orderLine) {
            return sum + orderLine.get_tax();
        }), 0), this.pos.currency.rounding);
    },
    get_total_paid: function() {
        return round_pr(this.paymentlines.reduce((function(sum, paymentLine) {
            return sum + paymentLine.get_amount();
        }), 0), this.pos.currency.rounding);
    },
    get_tax_details: function(){
        var details = {};
        var fulldetails = [];

        this.orderlines.each(function(line){
            var ldetails = line.get_tax_details();
            for(var id in ldetails){
                if(ldetails.hasOwnProperty(id)){
                    details[id] = (details[id] || 0) + ldetails[id];
                }
            }
        });
        
        for(var id in details){
            if(details.hasOwnProperty(id)){
                fulldetails.push({amount: details[id], tax: this.pos.taxes_by_id[id], name: this.pos.taxes_by_id[id].name});
            }
        }

        return fulldetails;
    },
    // Returns a total only for the orderlines with products belonging to the category 
    get_total_for_category_with_tax: function(categ_id){
        var total = 0;
        var self = this;

        if (categ_id instanceof Array) {
            for (var i = 0; i < categ_id.length; i++) {
                total += this.get_total_for_category_with_tax(categ_id[i]);
            }
            return total;
        }
        
        this.orderlines.each(function(line){
            if ( self.pos.db.category_contains(categ_id,line.product.id) ) {
                total += line.get_price_with_tax();
            }
        });

        return total;
    },
    get_total_for_taxes: function(tax_id){
        var total = 0;

        if (!(tax_id instanceof Array)) {
            tax_id = [tax_id];
        }

        var tax_set = {};

        for (var i = 0; i < tax_id.length; i++) {
            tax_set[tax_id[i]] = true;
        }

        this.orderlines.each(function(line){
            var taxes_ids = line.get_product().taxes_id;
            for (var i = 0; i < taxes_ids.length; i++) {
                if (tax_set[taxes_ids[i]]) {
                    total += line.get_price_with_tax();
                    return;
                }
            }
        });

        return total;
    },
    get_change: function(paymentline) {
        if (!paymentline) {
            var change = this.get_total_paid() - this.get_total_with_tax();
        } else {
            var change = -this.get_total_with_tax(); 
            var lines  = this.paymentlines.models;
            for (var i = 0; i < lines.length; i++) {
                change += lines[i].get_amount();
                if (lines[i] === paymentline) {
                    break;
                }
            }
        }
        return round_pr(Math.max(0,change), this.pos.currency.rounding);
    },
    get_due: function(paymentline) {
        if (!paymentline) {
            var due = this.get_total_with_tax() - this.get_total_paid();
        } else {
            var due = this.get_total_with_tax();
            var lines = this.paymentlines.models;
            for (var i = 0; i < lines.length; i++) {
                if (lines[i] === paymentline) {
                    break;
                } else {
                    due -= lines[i].get_amount();
                }
            }
        }
        return round_pr(Math.max(0,due), this.pos.currency.rounding);
    },
    is_paid: function(){
        return this.get_due() === 0;
    },
    is_paid_with_cash: function(){
        return !!this.paymentlines.find( function(pl){
            return pl.cashregister.journal.type === 'cash';
        });
    },
    finalize: function(){
        this.destroy();
    },
    destroy: function(){
        Backbone.Model.prototype.destroy.apply(this,arguments);
        this.pos.db.remove_unpaid_order(this);
    },
    /* ---- Invoice --- */
    set_to_invoice: function(to_invoice) {
        this.assert_editable();
        this.to_invoice = to_invoice;
    },
    is_to_invoice: function(){
        return this.to_invoice;
    },
    /* ---- Client / Customer --- */
    // the client related to the current order.
    set_client: function(client){
        this.assert_editable();
        this.set('client',client);
    },
    get_client: function(){
        return this.get('client');
    },
    get_client_name: function(){
        var client = this.get('client');
        return client ? client.name : "";
    },
    /* ---- Screen Status --- */
    // the order also stores the screen status, as the PoS supports
    // different active screens per order. This method is used to
    // store the screen status.
    set_screen_data: function(key,value){
        if(arguments.length === 2){
            this.screen_data[key] = value;
        }else if(arguments.length === 1){
            for(var key in arguments[0]){
                this.screen_data[key] = arguments[0][key];
            }
        }
    },
    //see set_screen_data
    get_screen_data: function(key){
        return this.screen_data[key];
    },
});

var OrderCollection = Backbone.Collection.extend({
    model: exports.Order,
});

/*
 The numpad handles both the choice of the property currently being modified
 (quantity, price or discount) and the edition of the corresponding numeric value.
 */
exports.NumpadState = Backbone.Model.extend({
    defaults: {
        buffer: "0",
        mode: "quantity"
    },
    appendNewChar: function(newChar) {
        var oldBuffer;
        oldBuffer = this.get('buffer');
        if (oldBuffer === '0') {
            this.set({
                buffer: newChar
            });
        } else if (oldBuffer === '-0') {
            this.set({
                buffer: "-" + newChar
            });
        } else {
            this.set({
                buffer: (this.get('buffer')) + newChar
            });
        }
        this.trigger('set_value',this.get('buffer'));
    },
    deleteLastChar: function() {
        if(this.get('buffer') === ""){
            if(this.get('mode') === 'quantity'){
                this.trigger('set_value','remove');
            }else{
                this.trigger('set_value',this.get('buffer'));
            }
        }else{
            var newBuffer = this.get('buffer').slice(0,-1) || "";
            this.set({ buffer: newBuffer });
            this.trigger('set_value',this.get('buffer'));
        }
    },
    switchSign: function() {
        var oldBuffer;
        oldBuffer = this.get('buffer');
        this.set({
            buffer: oldBuffer[0] === '-' ? oldBuffer.substr(1) : "-" + oldBuffer 
        });
        this.trigger('set_value',this.get('buffer'));
    },
    changeMode: function(newMode) {
        this.set({
            buffer: "0",
            mode: newMode
        });
    },
    reset: function() {
        this.set({
            buffer: "0",
            mode: "quantity"
        });
    },
    resetValue: function(){
        this.set({buffer:'0'});
    },
});

// exports = {
//     PosModel: PosModel,
//     NumpadState: NumpadState,
//     load_fields: load_fields,
//     load_models: load_models,
//     Orderline: Orderline,
//     Order: Order,
// };
return exports;

});<|MERGE_RESOLUTION|>--- conflicted
+++ resolved
@@ -169,6 +169,7 @@
         model:  'product.uom',
         fields: [],
         domain: null,
+        context: function(self){ return { active_test: false }; },
         loaded: function(self,units){
             self.units = units;
             var units_by_id = {};
@@ -265,28 +266,12 @@
                         user.role = 'cashier';
                     }
                 }
-<<<<<<< HEAD
                 if (user.role) {
                     pos_users.push(user);
                 }
                 // replace the current user with its updated version
                 if (user.id === self.user.id) {
                     self.user = user;
-=======
-            },
-        },{ 
-            model:  'product.uom',
-            fields: [],
-            domain: null,
-            context: function(self){ return { active_test: false }; },
-            loaded: function(self,units){
-                self.units = units;
-                var units_by_id = {};
-                for(var i = 0, len = units.length; i < len; i++){
-                    units_by_id[units[i].id] = units[i];
-                    units[i].groupable = ( units[i].category_id[0] === 1 );
-                    units[i].is_unit   = ( units[i].id === 1 );
->>>>>>> 51040b6d
                 }
             }
             self.users = pos_users; 
