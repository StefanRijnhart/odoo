--- conflicted
+++ resolved
@@ -87,11 +87,7 @@
         this.bind('change:selectedOrder', update_client, this);
 
         // We fetch the backend data on the server asynchronously. this is done only when the pos user interface is launched,
-<<<<<<< HEAD
         // Any change on this data made on the server is thus not reflected on the point of sale until it is relaunched.
-=======
-        // Any change on this data made on the server is thus not reflected on the point of sale until it is relaunched. 
->>>>>>> 5f9c3f51
         // when all the data has loaded, we compute some stuff, and declare the Pos ready to be used.
         this.ready = this.load_server_data().then(function(){
             return self.after_load_server_data();
