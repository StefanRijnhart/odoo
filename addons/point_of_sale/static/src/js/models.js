--- conflicted
+++ resolved
@@ -1385,12 +1385,8 @@
                 if (unit.rounding) {
                     this.quantity    = round_pr(quant, unit.rounding);
                     var decimals = this.pos.dp['Product Unit of Measure'];
-<<<<<<< HEAD
-                    this.quantityStr = field_utils.format.float(round_di(this.quantity, decimals), {digits: [69, decimals]});
-=======
                     this.quantity = round_di(this.quantity, decimals)
-                    this.quantityStr = formats.format_value(this.quantity, { type: 'float', digits: [69, decimals]});
->>>>>>> bfa5af45
+                    this.quantityStr = field_utils.format.float(this.quantity, {digits: [69, decimals]});
                 } else {
                     this.quantity    = round_pr(quant, 1);
                     this.quantityStr = this.quantity.toFixed(0);
