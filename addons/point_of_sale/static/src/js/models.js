odoo.define('point_of_sale.models', function (require) {
"use strict";

var ajax = require('web.ajax');
var BarcodeParser = require('barcodes.BarcodeParser');
var PosDB = require('point_of_sale.DB');
var devices = require('point_of_sale.devices');
var concurrency = require('web.concurrency');
var config = require('web.config');
var core = require('web.core');
var field_utils = require('web.field_utils');
var rpc = require('web.rpc');
var session = require('web.session');
var time = require('web.time');
var utils = require('web.utils');

var QWeb = core.qweb;
var _t = core._t;
var Mutex = concurrency.Mutex;
var round_di = utils.round_decimals;
var round_pr = utils.round_precision;

var exports = {};

// The PosModel contains the Point Of Sale's representation of the backend.
// Since the PoS must work in standalone ( Without connection to the server )
// it must contains a representation of the server's PoS backend.
// (taxes, product list, configuration options, etc.)  this representation
// is fetched and stored by the PosModel at the initialisation.
// this is done asynchronously, a ready promise alows the GUI to wait interactively
// for the loading to be completed
// There is a single instance of the PosModel for each Front-End instance, it is usually called
// 'pos' and is available to all widgets extending PosWidget.

exports.PosModel = Backbone.Model.extend({
    initialize: function(session, attributes) {
        Backbone.Model.prototype.initialize.call(this, attributes);
        var  self = this;
        this.flush_mutex = new Mutex();                   // used to make sure the orders are sent to the server once at time
        this.chrome = attributes.chrome;
        this.gui    = attributes.gui;

        this.proxy = new devices.ProxyDevice(this);              // used to communicate to the hardware devices via a local proxy
        this.barcode_reader = new devices.BarcodeReader({'pos': this, proxy:this.proxy});

        this.proxy_queue = new devices.JobQueue();           // used to prevent parallels communications to the proxy
        this.db = new PosDB();                       // a local database used to search trough products and categories & store pending orders
        this.debug = config.debug; //debug mode

        // Business data; loaded from the server at launch
        this.company_logo = null;
        this.company_logo_base64 = '';
        this.currency = null;
        this.shop = null;
        this.company = null;
        this.user = null;
        this.users = [];
        this.employee = {name: null, id: null, barcode: null, user_id:null, pin:null};
        this.employees = [];
        this.partners = [];
        this.cashregisters = [];
        this.taxes = [];
        this.pos_session = null;
        this.config = null;
        this.units = [];
        this.units_by_id = {};
        this.default_pricelist = null;
        this.order_sequence = 1;
        window.posmodel = this;

        // these dynamic attributes can be watched for change by other models or widgets
        this.set({
            'synch':            { state:'connected', pending:0 },
            'orders':           new OrderCollection(),
            'selectedOrder':    null,
            'selectedClient':   null,
            'cashier':          null,
        });

        this.get('orders').bind('remove', function(order,_unused_,options){
            self.on_removed_order(order,options.index,options.reason);
        });

        // Forward the 'client' attribute on the selected order to 'selectedClient'
        function update_client() {
            var order = self.get_order();
            this.set('selectedClient', order ? order.get_client() : null );
        }
        this.get('orders').bind('add remove change', update_client, this);
        this.bind('change:selectedOrder', update_client, this);

        // We fetch the backend data on the server asynchronously. this is done only when the pos user interface is launched,
        // Any change on this data made on the server is thus not reflected on the point of sale until it is relaunched.
        // when all the data has loaded, we compute some stuff, and declare the Pos ready to be used.
        this.ready = this.load_server_data().then(function(){
            return self.after_load_server_data();
        });
    },
    after_load_server_data: function(){
        this.load_orders();
        this.set_start_order();
        if(this.config.use_proxy){
            if (this.config.iface_customer_facing_display) {
                this.on('change:selectedOrder', this.send_current_order_to_customer_facing_display, this);
            }

            return this.connect_to_proxy();
        }
    },
    // releases ressources holds by the model at the end of life of the posmodel
    destroy: function(){
        // FIXME, should wait for flushing, return a deferred to indicate successfull destruction
        // this.flush();
        this.proxy.close();
        this.barcode_reader.disconnect();
        this.barcode_reader.disconnect_from_proxy();
    },

    connect_to_proxy: function () {
        var self = this;
        return new Promise(function (resolve, reject) {
            self.barcode_reader.disconnect_from_proxy();
            self.chrome.loading_message(_t('Connecting to the IoT Box'), 0);
            self.chrome.loading_skip(function () {
                self.proxy.stop_searching();
            });
            self.proxy.autoconnect({
                force_ip: self.config.proxy_ip || undefined,
                progress: function(prog){
                    self.chrome.loading_progress(prog);
                },
            }).then(
                function () {
                    if (self.config.iface_scan_via_proxy) {
                        self.barcode_reader.connect_to_proxy();
                    }
                    resolve();
                },
<<<<<<< HEAD
                function (statusText, url) {
                    if (statusText == 'error' && window.location.protocol == 'https:') {
                        var error = {message: 'TLSError', url: url};
                        self.chrome.loading_error(error);
                    } else {
                        resolve();
                    }
                }
            );
        });
=======
                function(statusText, url){
                        var show_loading_error = (self.gui.current_screen === null);
                        done.resolve();
                        if (show_loading_error && statusText == 'error' && window.location.protocol == 'https:') {
                            self.gui.show_popup('alert', {
                                title: _t('HTTPS connection to IoT Box failed'),
                                body: _.str.sprintf(
                                  _t('Make sure you are using IoT Box v18.12 or higher. Navigate to %s to accept the certificate of your IoT Box.'),
                                  url
                                ),
                            });
                        }
                });
        return done;
>>>>>>> 2694174b
    },

    // Server side model loaders. This is the list of the models that need to be loaded from
    // the server. The models are loaded one by one by this list's order. The 'loaded' callback
    // is used to store the data in the appropriate place once it has been loaded. This callback
    // can return a promise that will pause the loading of the next module.
    // a shared temporary dictionary is available for loaders to communicate private variables
    // used during loading such as object ids, etc.
    models: [
    {
        label:  'version',
        loaded: function (self) {
            return session.rpc('/web/webclient/version_info',{}).then(function (version) {
                self.version = version;
            });
        },

    },{
        model:  'res.users',
        fields: ['name','company_id', 'id'],
        ids:    function(self){ return [session.uid]; },
        loaded: function(self,users){
            self.user = users[0];
            self.user.role = 'manager';
            self.employee.name = self.user.name;
            self.employee.user_id = [self.user.id, self.user.name];
            self.employees = [self.employee];
            self.set_cashier(self.employee);
        },
    },{
        model:  'res.company',
        fields: [ 'currency_id', 'email', 'website', 'company_registry', 'vat', 'name', 'phone', 'partner_id' , 'country_id', 'tax_calculation_rounding_method'],
        ids:    function(self){ return [self.user.company_id[0]]; },
        loaded: function(self,companies){ self.company = companies[0]; },
    },{
        model:  'decimal.precision',
        fields: ['name','digits'],
        loaded: function(self,dps){
            self.dp  = {};
            for (var i = 0; i < dps.length; i++) {
                self.dp[dps[i].name] = dps[i].digits;
            }
        },
    },{
        model:  'uom.uom',
        fields: [],
        domain: null,
        context: function(self){ return { active_test: false }; },
        loaded: function(self,units){
            self.units = units;
            _.each(units, function(unit){
                self.units_by_id[unit.id] = unit;
            });
        }
    },{
        model:  'res.partner',
        fields: ['name','street','city','state_id','country_id','vat',
                 'phone','zip','mobile','email','barcode','write_date',
                 'property_account_position_id','property_product_pricelist'],
        domain: [['customer','=',true]],
        loaded: function(self,partners){
            self.partners = partners;
            self.db.add_partners(partners);
        },
    },{
        model:  'res.country',
        fields: ['name', 'vat_label'],
        loaded: function(self,countries){
            self.countries = countries;
            self.company.country = null;
            for (var i = 0; i < countries.length; i++) {
                if (countries[i].id === self.company.country_id[0]){
                    self.company.country = countries[i];
                }
            }
        },
    },{
        model:  'account.tax',
        fields: ['name','amount', 'price_include', 'include_base_amount', 'amount_type', 'children_tax_ids'],
        domain: function(self) {return [['company_id', '=', self.company && self.company.id || false]]},
        loaded: function(self, taxes){
            self.taxes = taxes;
            self.taxes_by_id = {};
            _.each(taxes, function(tax){
                self.taxes_by_id[tax.id] = tax;
            });
            _.each(self.taxes_by_id, function(tax) {
                tax.children_tax_ids = _.map(tax.children_tax_ids, function (child_tax_id) {
                    return self.taxes_by_id[child_tax_id];
                });
            });
        },
    },{
        model:  'pos.session',
        fields: ['id', 'journal_ids','name','user_id','config_id','start_at','stop_at','sequence_number','login_number'],
        domain: function(self){ return [['state','=','opened'],['user_id','=',session.uid]]; },
        loaded: function(self,pos_sessions){
            self.pos_session = pos_sessions[0];
        },
    },{
        model: 'pos.config',
        fields: [],
        domain: function(self){ return [['id','=', self.pos_session.config_id[0]]]; },
        loaded: function(self,configs){
            self.config = configs[0];
            self.config.use_proxy = self.config.iface_payment_terminal ||
                                    self.config.iface_electronic_scale ||
                                    self.config.iface_print_via_proxy  ||
                                    self.config.iface_scan_via_proxy   ||
                                    self.config.iface_cashdrawer       ||
                                    self.config.iface_customer_facing_display;

            if (self.config.company_id[0] !== self.user.company_id[0]) {
                throw new Error(_t("Error: The Point of Sale User must belong to the same company as the Point of Sale. You are probably trying to load the point of sale as an administrator in a multi-company setup, with the administrator account set to the wrong company."));
            }

            self.db.set_uuid(self.config.uuid);
            self.set_cashier(self.get_cashier());
            // We need to do it here, since only then the local storage has the correct uuid
            self.db.save('pos_session_id', self.pos_session.id);

            var orders = self.db.get_orders();
            for (var i = 0; i < orders.length; i++) {
                self.pos_session.sequence_number = Math.max(self.pos_session.sequence_number, orders[i].data.sequence_number+1);
            }
       },
    },{
        model: 'stock.location',
        fields: [],
        ids:    function(self){ return [self.config.stock_location_id[0]]; },
        loaded: function(self, locations){ self.shop = locations[0]; },
    },{
        model:  'product.pricelist',
        fields: ['name', 'display_name', 'discount_policy'],
        domain: function(self) { return [['id', 'in', self.config.available_pricelist_ids]]; },
        loaded: function(self, pricelists){
            _.map(pricelists, function (pricelist) { pricelist.items = []; });
            self.default_pricelist = _.findWhere(pricelists, {id: self.config.pricelist_id[0]});
            self.pricelists = pricelists;
        },
    },{
        model:  'product.pricelist.item',
        domain: function(self) { return [['pricelist_id', 'in', _.pluck(self.pricelists, 'id')]]; },
        loaded: function(self, pricelist_items){
            var pricelist_by_id = {};
            _.each(self.pricelists, function (pricelist) {
                pricelist_by_id[pricelist.id] = pricelist;
            });

            _.each(pricelist_items, function (item) {
                var pricelist = pricelist_by_id[item.pricelist_id[0]];
                pricelist.items.push(item);
                item.base_pricelist = pricelist_by_id[item.base_pricelist_id[0]];
            });
        },
    },{
        model:  'product.category',
        fields: ['name', 'parent_id'],
        loaded: function(self, product_categories){
            var category_by_id = {};
            _.each(product_categories, function (category) {
                category_by_id[category.id] = category;
            });
            _.each(product_categories, function (category) {
                category.parent = category_by_id[category.parent_id[0]];
            });

            self.product_categories = product_categories;
        },
    },{
        model: 'res.currency',
        fields: ['name','symbol','position','rounding','rate'],
        ids:    function(self){ return [self.config.currency_id[0], self.company.currency_id[0]]; },
        loaded: function(self, currencies){
            self.currency = currencies[0];
            if (self.currency.rounding > 0 && self.currency.rounding < 1) {
                self.currency.decimals = Math.ceil(Math.log(1.0 / self.currency.rounding) / Math.log(10));
            } else {
                self.currency.decimals = 0;
            }

            self.company_currency = currencies[1];
        },
    },{
        model:  'pos.category',
        fields: ['id', 'name', 'parent_id', 'child_id'],
        domain: function(self) {
            return self.config.limit_categories ? [['id', 'in', self.config.iface_available_categ_ids]] : [];
        },
        loaded: function(self, categories){
            self.db.add_categories(categories);
        },
    },{
        model:  'product.product',
        fields: ['display_name', 'lst_price', 'standard_price', 'categ_id', 'pos_categ_id', 'taxes_id',
                 'barcode', 'default_code', 'to_weight', 'uom_id', 'description_sale', 'description',
                 'product_tmpl_id','tracking'],
        order:  _.map(['sequence','default_code','name'], function (name) { return {name: name}; }),
        domain: function(self){
            var domain = [['sale_ok','=',true],['available_in_pos','=',true]];
            if (self.config.limit_categories) {
                domain.push(['pos_categ_id', 'in', self.config.iface_available_categ_ids]);
            }
            return domain;
        },
        context: function(self){ return { display_default_code: false }; },
        loaded: function(self, products){
            var using_company_currency = self.config.currency_id[0] === self.company.currency_id[0];
            var conversion_rate = self.currency.rate / self.company_currency.rate;
            self.db.add_products(_.map(products, function (product) {
                if (!using_company_currency) {
                    product.lst_price = round_pr(product.lst_price * conversion_rate, self.currency.rounding);
                }
                product.categ = _.findWhere(self.product_categories, {'id': product.categ_id[0]});
                return new exports.Product({}, product);
            }));
        },
    },{
        model:  'account.bank.statement',
        fields: ['account_id','currency_id','journal_id','state','name','user_id','pos_session_id'],
        domain: function(self){ return [['state', '=', 'open'],['pos_session_id', '=', self.pos_session.id]]; },
        loaded: function(self, cashregisters, tmp){
            self.cashregisters = cashregisters;

            tmp.journals = [];
            _.each(cashregisters,function(statement){
                tmp.journals.push(statement.journal_id[0]);
            });
        },
    },{
        model:  'account.journal',
        fields: ['type', 'sequence'],
        domain: function(self,tmp){ return [['id','in',tmp.journals]]; },
        loaded: function(self, journals){
            var i;
            self.journals = journals;

            // associate the bank statements with their journals.
            var cashregisters = self.cashregisters;
            var ilen = cashregisters.length;
            for(i = 0; i < ilen; i++){
                for(var j = 0, jlen = journals.length; j < jlen; j++){
                    if(cashregisters[i].journal_id[0] === journals[j].id){
                        cashregisters[i].journal = journals[j];
                    }
                }
            }

            self.cashregisters_by_id = {};
            for (i = 0; i < self.cashregisters.length; i++) {
                self.cashregisters_by_id[self.cashregisters[i].id] = self.cashregisters[i];
            }

            self.cashregisters = self.cashregisters.sort(function(a,b){
                // prefer cashregisters to be first in the list
                if (a.journal.type == "cash" && b.journal.type != "cash") {
                    return -1;
                } else if (a.journal.type != "cash" && b.journal.type == "cash") {
                    return 1;
                } else {
                    return a.journal.sequence - b.journal.sequence;
                }
            });

        },
    },  {
        model:  'account.fiscal.position',
        fields: [],
        domain: function(self){ return [['id','in',self.config.fiscal_position_ids]]; },
        loaded: function(self, fiscal_positions){
            self.fiscal_positions = fiscal_positions;
        }
    }, {
        model:  'account.fiscal.position.tax',
        fields: [],
        domain: function(self){
            var fiscal_position_tax_ids = [];

            self.fiscal_positions.forEach(function (fiscal_position) {
                fiscal_position.tax_ids.forEach(function (tax_id) {
                    fiscal_position_tax_ids.push(tax_id);
                });
            });

            return [['id','in',fiscal_position_tax_ids]];
        },
        loaded: function(self, fiscal_position_taxes){
            self.fiscal_position_taxes = fiscal_position_taxes;
            self.fiscal_positions.forEach(function (fiscal_position) {
                fiscal_position.fiscal_position_taxes_by_id = {};
                fiscal_position.tax_ids.forEach(function (tax_id) {
                    var fiscal_position_tax = _.find(fiscal_position_taxes, function (fiscal_position_tax) {
                        return fiscal_position_tax.id === tax_id;
                    });

                    fiscal_position.fiscal_position_taxes_by_id[fiscal_position_tax.id] = fiscal_position_tax;
                });
            });
        }
    },  {
        label: 'fonts',
        loaded: function(){
            return new Promise(function (resolve, reject) {
                // Waiting for fonts to be loaded to prevent receipt printing
                // from printing empty receipt while loading Inconsolata
                // ( The font used for the receipt )
                waitForWebfonts(['Lato','Inconsolata'], function () {
                    resolve();
                });
                // The JS used to detect font loading is not 100% robust, so
                // do not wait more than 5sec
                setTimeout(resolve, 5000);
            });
        },
    },{
        label: 'pictures',
        loaded: function (self) {
            self.company_logo = new Image();
            return new Promise(function (resolve, reject) {
                self.company_logo.onload = function () {
                    var img = self.company_logo;
                    var ratio = 1;
                    var targetwidth = 300;
                    var maxheight = 150;
                    if( img.width !== targetwidth ){
                        ratio = targetwidth / img.width;
                    }
                    if( img.height * ratio > maxheight ){
                        ratio = maxheight / img.height;
                    }
                    var width  = Math.floor(img.width * ratio);
                    var height = Math.floor(img.height * ratio);
                    var c = document.createElement('canvas');
                    c.width  = width;
                    c.height = height;
                    var ctx = c.getContext('2d');
                    ctx.drawImage(self.company_logo,0,0, width, height);

                    self.company_logo_base64 = c.toDataURL();
                    resolve();
                };
                self.company_logo.onerror = function () {
                    reject();
                };
                self.company_logo.crossOrigin = "anonymous";
                self.company_logo.src = '/web/binary/company_logo' + '?dbname=' + session.db + '&_' + Math.random();
            });
        },
    }, {
        label: 'barcodes',
        loaded: function(self) {
            var barcode_parser = new BarcodeParser({'nomenclature_id': self.config.barcode_nomenclature_id});
            self.barcode_reader.set_barcode_parser(barcode_parser);
            return barcode_parser.is_loaded();
        },
    }
    ],

    // loads all the needed data on the sever. returns a promise indicating when all the data has loaded.
    load_server_data: function(){
        var self = this;
        var progress = 0;
        var progress_step = 1.0 / self.models.length;
        var tmp = {}; // this is used to share a temporary state between models loaders

        var loaded = new Promise(function (resolve, reject) {
            function load_model(index) {
                if (index >= self.models.length) {
                    resolve();
                } else {
                    var model = self.models[index];
                    self.chrome.loading_message(_t('Loading')+' '+(model.label || model.model || ''), progress);

                    var cond = typeof model.condition === 'function'  ? model.condition(self,tmp) : true;
                    if (!cond) {
                        load_model(index+1);
                        return;
                    }

                    var fields =  typeof model.fields === 'function'  ? model.fields(self,tmp)  : model.fields;
                    var domain =  typeof model.domain === 'function'  ? model.domain(self,tmp)  : model.domain;
                    var context = typeof model.context === 'function' ? model.context(self,tmp) : model.context || {};
                    var ids     = typeof model.ids === 'function'     ? model.ids(self,tmp) : model.ids;
                    var order   = typeof model.order === 'function'   ? model.order(self,tmp):    model.order;
                    progress += progress_step;

                    if( model.model ){
                        var params = {
                            model: model.model,
                            context: _.extend(context, session.user_context || {}),
                        };

                        if (model.ids) {
                            params.method = 'read';
                            params.args = [ids, fields];
                        } else {
                            params.method = 'search_read';
                            params.domain = domain;
                            params.fields = fields;
                            params.orderBy = order;
                        }

                        rpc.query(params).then(function (result) {
                            try { // catching exceptions in model.loaded(...)
                                Promise.resolve(model.loaded(self, result, tmp))
                                    .then(function () { load_model(index + 1); },
                                        function (err) { reject(err); });
                            } catch (err) {
                                console.error(err.message, err.stack);
                                reject(err);
                            }
                        }, function (err) {
                            reject(err);
                        });
                    } else if (model.loaded) {
                        try { // catching exceptions in model.loaded(...)
                            Promise.resolve(model.loaded(self, tmp))
                                .then(function () { load_model(index +1); },
                                    function (err) { reject(err); });
                        } catch (err) {
                            reject(err);
                        }
                    } else {
                        load_model(index + 1);
                    }
                }
            }

            try {
                return load_model(0);
            } catch (err) {
                return Promise.reject(err);
            }
        });

        return loaded;
    },

    // reload the list of partner, returns as a promise that resolves if there were
    // updated partners, and fails if not
    load_new_partners: function(){
        var self = this;
        return new Promise(function (resolve, reject) {
            var fields = _.find(self.models, function(model){ return model.model === 'res.partner'; }).fields;
            var domain = [['customer','=',true],['write_date','>',self.db.get_partner_write_date()]];
            rpc.query({
                model: 'res.partner',
                method: 'search_read',
                args: [domain, fields],
            }, {
                timeout: 3000,
                shadow: true,
            })
            .then(function (partners) {
                if (self.db.add_partners(partners)) {   // check if the partners we got were real updates
                    resolve();
                } else {
                    reject();
                }
            }, function (type, err) { reject(); });
        });
    },

    // this is called when an order is removed from the order collection. It ensures that there is always an existing
    // order and a valid selected order
    on_removed_order: function(removed_order,index,reason){
        var order_list = this.get_order_list();
        if( (reason === 'abandon' || removed_order.temporary) && order_list.length > 0){
            // when we intentionally remove an unfinished order, and there is another existing one
            this.set_order(order_list[index] || order_list[order_list.length -1]);
        }else{
            // when the order was automatically removed after completion,
            // or when we intentionally delete the only concurrent order
            this.add_new_order();
        }
    },

    // returns the user who is currently the cashier for this point of sale
    get_cashier: function(){
        // reset the cashier to the current user if session is new
        if (this.db.load('pos_session_id') !== this.pos_session.id) {
            this.set_cashier(this.employee);
        }
        return this.db.get_cashier() || this.get('cashier') || this.employee;
    },
    // changes the current cashier
    set_cashier: function(employee){
        this.set('cashier', employee);
        this.db.set_cashier(this.get('cashier'));
    },
    //creates a new empty order and sets it as the current order
    add_new_order: function(){
        var order = new exports.Order({},{pos:this});
        this.get('orders').add(order);
        this.set('selectedOrder', order);
        return order;
    },
    // load the locally saved unpaid orders for this session.
    load_orders: function(){
        var jsons = this.db.get_unpaid_orders();
        var orders = [];
        var not_loaded_count = 0;

        for (var i = 0; i < jsons.length; i++) {
            var json = jsons[i];
            if (json.pos_session_id === this.pos_session.id) {
                orders.push(new exports.Order({},{
                    pos:  this,
                    json: json,
                }));
            } else {
                not_loaded_count += 1;
            }
        }

        if (not_loaded_count) {
            console.info('There are '+not_loaded_count+' locally saved unpaid orders belonging to another session');
        }

        orders = orders.sort(function(a,b){
            return a.sequence_number - b.sequence_number;
        });

        if (orders.length) {
            this.get('orders').add(orders);
        }
    },

    set_start_order: function(){
        var orders = this.get('orders').models;

        if (orders.length && !this.get('selectedOrder')) {
            this.set('selectedOrder',orders[0]);
        } else {
            this.add_new_order();
        }
    },

    // return the current order
    get_order: function(){
        return this.get('selectedOrder');
    },

    get_client: function() {
        var order = this.get_order();
        if (order) {
            return order.get_client();
        }
        return null;
    },

    // change the current order
    set_order: function(order){
        this.set({ selectedOrder: order });
    },

    // return the list of unpaid orders
    get_order_list: function(){
        return this.get('orders').models;
    },

    //removes the current order
    delete_current_order: function(){
        var order = this.get_order();
        if (order) {
            order.destroy({'reason':'abandon'});
        }
    },

    _convert_product_img_to_base64: function (product, url) {
        return new Promise(function (resolve, reject) {
            var img = new Image();

            img.onload = function () {
                var canvas = document.createElement('CANVAS');
                var ctx = canvas.getContext('2d');

                canvas.height = this.height;
                canvas.width = this.width;
                ctx.drawImage(this,0,0);

                var dataURL = canvas.toDataURL('image/jpeg');
                product.image_base64 = dataURL;
                canvas = null;

                resolve();
            };
            img.crossOrigin = 'use-credentials';
            img.src = url;
        });
    },

    send_current_order_to_customer_facing_display: function() {
        var self = this;
        this.render_html_for_customer_facing_display().then(function (rendered_html) {
            self.proxy.update_customer_facing_display(rendered_html);
        });
    },

    /**
     * @returns {Promise<string>}
     */
    render_html_for_customer_facing_display: function () {
        var self = this;
        var order = this.get_order();
        var rendered_html = this.config.customer_facing_display_html;

        // If we're using an external device like the IoT Box, we
        // cannot get /web/image?model=product.product because the
        // IoT Box is not logged in and thus doesn't have the access
        // rights to access product.product. So instead we'll base64
        // encode it and embed it in the HTML.
        var get_image_promises = [];

        if (order) {
            order.get_orderlines().forEach(function (orderline) {
                var product = orderline.product;
                var image_url = window.location.origin + '/web/image?model=product.product&field=image_medium&id=' + product.id;

                // only download and convert image if we haven't done it before
                if (! product.image_base64) {
                    get_image_promises.push(self._convert_product_img_to_base64(product, image_url));
                }
            });
        }

        // when all images are loaded in product.image_base64
        return Promise.all(get_image_promises).then(function () {
            var rendered_order_lines = "";
            var rendered_payment_lines = "";
            var order_total_with_tax = self.chrome.format_currency(0);

            if (order) {
                rendered_order_lines = QWeb.render('CustomerFacingDisplayOrderLines', {
                    'orderlines': order.get_orderlines(),
                    'widget': self.chrome,
                });
                rendered_payment_lines = QWeb.render('CustomerFacingDisplayPaymentLines', {
                    'order': order,
                    'widget': self.chrome,
                });
                order_total_with_tax = self.chrome.format_currency(order.get_total_with_tax());
            }

            var $rendered_html = $(rendered_html);
            $rendered_html.find('.pos_orderlines_list').html(rendered_order_lines);
            $rendered_html.find('.pos-total').find('.pos_total-amount').html(order_total_with_tax);
            var pos_change_title = $rendered_html.find('.pos-change_title').text();
            $rendered_html.find('.pos-paymentlines').html(rendered_payment_lines);
            $rendered_html.find('.pos-change_title').text(pos_change_title);

            // prop only uses the first element in a set of elements,
            // and there's no guarantee that
            // customer_facing_display_html is wrapped in a single
            // root element.
            rendered_html = _.reduce($rendered_html, function (memory, current_element) {
                return memory + $(current_element).prop('outerHTML');
            }, ""); // initial memory of ""

            rendered_html = QWeb.render('CustomerFacingDisplayHead', {
                origin: window.location.origin
            }) + rendered_html;
            return rendered_html;
        });
    },

    // saves the order locally and try to send it to the backend.
    // it returns a promise that succeeds after having tried to send the order and all the other pending orders.
    push_order: function (order, opts) {
        opts = opts || {};
        var self = this;

        if (order) {
            this.db.add_order(order.export_as_JSON());
        }

        return new Promise(function (resolve, reject) {
            self.flush_mutex.exec(function () {
                var flushed = self._flush_orders(self.db.get_orders(), opts);

                flushed.then(resolve, resolve);

                return flushed;
            });
        });
    },

    // saves the order locally and try to send it to the backend and make an invoice
    // returns a promise that succeeds when the order has been posted and successfully generated
    // an invoice. This method can fail in various ways:
    // error-no-client: the order must have an associated partner_id. You can retry to make an invoice once
    //     this error is solved
    // error-transfer: there was a connection error during the transfer. You can retry to make the invoice once
    //     the network connection is up

    push_and_invoice_order: function (order) {
        var self = this;
        var invoiced = new Promise(function (resolveInvoiced, rejectInvoiced) {
            if(!order.get_client()){
                rejectInvoiced({code:400, message:'Missing Customer', data:{}});
            }
            else {
                var order_id = self.db.add_order(order.export_as_JSON());

                self.flush_mutex.exec(function () {
                    var done =  new Promise(function (resolveDone, rejectDone) {
                        // send the order to the server
                        // we have a 30 seconds timeout on this push.
                        // FIXME: if the server takes more than 30 seconds to accept the order,
                        // the client will believe it wasn't successfully sent, and very bad
                        // things will happen as a duplicate will be sent next time
                        // so we must make sure the server detects and ignores duplicated orders

                        var transfer = self._flush_orders([self.db.get_order(order_id)], {timeout:30000, to_invoice:true});

                        transfer.catch(function (error) {
                            rejectInvoiced(error);
                            rejectDone();
                        });

                        // on success, get the order id generated by the server
                        transfer.then(function(order_server_id){
                            // generate the pdf and download it
                            if (order_server_id.length) {
                                self.chrome.do_action('point_of_sale.pos_invoice_report',{additional_context:{
                                    active_ids:order_server_id,
                                }}).then(function () {
                                    resolveInvoiced();
                                    resolveDone();
                                });
                            } else {
                                // The order has been pushed separately in batch when
                                // the connection came back.
                                // The user has to go to the backend to print the invoice
                                rejectInvoiced({code:401, message:'Backend Invoice', data:{order: order}});
                                rejectDone();
                            }
                        });
                        return done;
                    });
                });
            }
        });

        return invoiced;
    },

    // wrapper around the _save_to_server that updates the synch status widget
    _flush_orders: function(orders, options) {
        var self = this;
        this.set('synch',{ state: 'connecting', pending: orders.length});

        return self._save_to_server(orders, options).then(function (server_ids) {
            var pending = self.db.get_orders().length;

            self.set('synch', {
                state: pending ? 'connecting' : 'connected',
                pending: pending
            });

            return server_ids;
        }).catch(function(){
            var pending = self.db.get_orders().length;
            if (self.get('failed')) {
                self.set('synch', { state: 'error', pending: pending });
            } else {
                self.set('synch', { state: 'disconnected', pending: pending });
            }
        });
    },

    // send an array of orders to the server
    // available options:
    // - timeout: timeout for the rpc call in ms
    // returns a promise that resolves with the list of
    // server generated ids for the sent orders
    _save_to_server: function (orders, options) {
        if (!orders || !orders.length) {
            return Promise.resolve([]);
        }

        options = options || {};

        var self = this;
        var timeout = typeof options.timeout === 'number' ? options.timeout : 7500 * orders.length;

        // Keep the order ids that are about to be sent to the
        // backend. In between create_from_ui and the success callback
        // new orders may have been added to it.
        var order_ids_to_sync = _.pluck(orders, 'id');

        // we try to send the order. shadow prevents a spinner if it takes too long. (unless we are sending an invoice,
        // then we want to notify the user that we are waiting on something )
        var args = [_.map(orders, function (order) {
                order.to_invoice = options.to_invoice || false;
                return order;
            })];
        return rpc.query({
                model: 'pos.order',
                method: 'create_from_ui',
                args: args,
                kwargs: {context: session.user_context},
            }, {
                timeout: timeout,
                shadow: !options.to_invoice
            })
            .then(function (server_ids) {
                _.each(order_ids_to_sync, function (order_id) {
                    self.db.remove_order(order_id);
                });
                self.set('failed',false);
                return server_ids;
            }).catch(function (reason){
                var error = reason.message;
                if(error.code === 200 ){    // Business Logic Error, not a connection problem
                    //if warning do not need to display traceback!!
                    if (error.data.exception_type == 'warning') {
                        delete error.data.debug;
                    }

                    // Hide error if already shown before ...
                    if ((!self.get('failed') || options.show_error) && !options.to_invoice) {
                        self.gui.show_popup('error-traceback',{
                            'title': error.data.message,
                            'body':  error.data.debug
                        });
                    }
                    self.set('failed',error);
                }
                console.error('Failed to send orders:', orders);
            });
    },

    scan_product: function(parsed_code){
        var selectedOrder = this.get_order();
        var product = this.db.get_product_by_barcode(parsed_code.base_code);

        if(!product){
            return false;
        }

        if(parsed_code.type === 'price'){
            selectedOrder.add_product(product, {price:parsed_code.value});
        }else if(parsed_code.type === 'weight'){
            selectedOrder.add_product(product, {quantity:parsed_code.value, merge:false});
        }else if(parsed_code.type === 'discount'){
            selectedOrder.add_product(product, {discount:parsed_code.value, merge:false});
        }else{
            selectedOrder.add_product(product);
        }
        return true;
    },

    // Exports the paid orders (the ones waiting for internet connection)
    export_paid_orders: function() {
        return JSON.stringify({
            'paid_orders':  this.db.get_orders(),
            'session':      this.pos_session.name,
            'session_id':    this.pos_session.id,
            'date':         (new Date()).toUTCString(),
            'version':      this.version.server_version_info,
        },null,2);
    },

    // Exports the unpaid orders (the tabs)
    export_unpaid_orders: function() {
        return JSON.stringify({
            'unpaid_orders': this.db.get_unpaid_orders(),
            'session':       this.pos_session.name,
            'session_id':    this.pos_session.id,
            'date':          (new Date()).toUTCString(),
            'version':       this.version.server_version_info,
        },null,2);
    },

    // This imports paid or unpaid orders from a json file whose
    // contents are provided as the string str.
    // It returns a report of what could and what could not be
    // imported.
    import_orders: function(str) {
        var json = JSON.parse(str);
        var report = {
            // Number of paid orders that were imported
            paid: 0,
            // Number of unpaid orders that were imported
            unpaid: 0,
            // Orders that were not imported because they already exist (uid conflict)
            unpaid_skipped_existing: 0,
            // Orders that were not imported because they belong to another session
            unpaid_skipped_session:  0,
            // The list of session ids to which skipped orders belong.
            unpaid_skipped_sessions: [],
        };

        if (json.paid_orders) {
            for (var i = 0; i < json.paid_orders.length; i++) {
                this.db.add_order(json.paid_orders[i].data);
            }
            report.paid = json.paid_orders.length;
            this.push_order();
        }

        if (json.unpaid_orders) {

            var orders  = [];
            var existing = this.get_order_list();
            var existing_uids = {};
            var skipped_sessions = {};

            for (var i = 0; i < existing.length; i++) {
                existing_uids[existing[i].uid] = true;
            }

            for (var i = 0; i < json.unpaid_orders.length; i++) {
                var order = json.unpaid_orders[i];
                if (order.pos_session_id !== this.pos_session.id) {
                    report.unpaid_skipped_session += 1;
                    skipped_sessions[order.pos_session_id] = true;
                } else if (existing_uids[order.uid]) {
                    report.unpaid_skipped_existing += 1;
                } else {
                    orders.push(new exports.Order({},{
                        pos: this,
                        json: order,
                    }));
                }
            }

            orders = orders.sort(function(a,b){
                return a.sequence_number - b.sequence_number;
            });

            if (orders.length) {
                report.unpaid = orders.length;
                this.get('orders').add(orders);
            }

            report.unpaid_skipped_sessions = _.keys(skipped_sessions);
        }

        return report;
    },

    _load_orders: function(){
        var jsons = this.db.get_unpaid_orders();
        var orders = [];
        var not_loaded_count = 0;

        for (var i = 0; i < jsons.length; i++) {
            var json = jsons[i];
            if (json.pos_session_id === this.pos_session.id) {
                orders.push(new exports.Order({},{
                    pos:  this,
                    json: json,
                }));
            } else {
                not_loaded_count += 1;
            }
        }

        if (not_loaded_count) {
            console.info('There are '+not_loaded_count+' locally saved unpaid orders belonging to another session');
        }

        orders = orders.sort(function(a,b){
            return a.sequence_number - b.sequence_number;
        });

        if (orders.length) {
            this.get('orders').add(orders);
        }
    },

});

// Add fields to the list of read fields when a model is loaded
// by the point of sale.
// e.g: module.load_fields("product.product",['price','category'])

exports.load_fields = function(model_name, fields) {
    if (!(fields instanceof Array)) {
        fields = [fields];
    }

    var models = exports.PosModel.prototype.models;
    for (var i = 0; i < models.length; i++) {
        var model = models[i];
        if (model.model === model_name) {
            // if 'fields' is empty all fields are loaded, so we do not need
            // to modify the array
            if ((model.fields instanceof Array) && model.fields.length > 0) {
                model.fields = model.fields.concat(fields || []);
            }
        }
    }
};

// Loads openerp models at the point of sale startup.
// load_models take an array of model loader declarations.
// - The models will be loaded in the array order.
// - If no openerp model name is provided, no server data
//   will be loaded, but the system can be used to preprocess
//   data before load.
// - loader arguments can be functions that return a dynamic
//   value. The function takes the PosModel as the first argument
//   and a temporary object that is shared by all models, and can
//   be used to store transient information between model loads.
// - There is no dependency management. The models must be loaded
//   in the right order. Newly added models are loaded at the end
//   but the after / before options can be used to load directly
//   before / after another model.
//
// models: [{
//  model: [string] the name of the openerp model to load.
//  label: [string] The label displayed during load.
//  fields: [[string]|function] the list of fields to be loaded.
//          Empty Array / Null loads all fields.
//  order:  [[string]|function] the models will be ordered by
//          the provided fields
//  domain: [domain|function] the domain that determines what
//          models need to be loaded. Null loads everything
//  ids:    [[id]|function] the id list of the models that must
//          be loaded. Overrides domain.
//  context: [Dict|function] the openerp context for the model read
//  condition: [function] do not load the models if it evaluates to
//             false.
//  loaded: [function(self,model)] this function is called once the
//          models have been loaded, with the data as second argument
//          if the function returns a promise, the next model will
//          wait until it resolves before loading.
// }]
//
// options:
//   before: [string] The model will be loaded before the named models
//           (applies to both model name and label)
//   after:  [string] The model will be loaded after the (last loaded)
//           named model. (applies to both model name and label)
//
exports.load_models = function(models,options) {
    options = options || {};
    if (!(models instanceof Array)) {
        models = [models];
    }

    var pmodels = exports.PosModel.prototype.models;
    var index = pmodels.length;
    if (options.before) {
        for (var i = 0; i < pmodels.length; i++) {
            if (    pmodels[i].model === options.before ||
                    pmodels[i].label === options.before ){
                index = i;
                break;
            }
        }
    } else if (options.after) {
        for (var i = 0; i < pmodels.length; i++) {
            if (    pmodels[i].model === options.after ||
                    pmodels[i].label === options.after ){
                index = i + 1;
            }
        }
    }
    pmodels.splice.apply(pmodels,[index,0].concat(models));
};

exports.Product = Backbone.Model.extend({
    initialize: function(attr, options){
        _.extend(this, options);
    },

    // Port of get_product_price on product.pricelist.
    //
    // Anything related to UOM can be ignored, the POS will always use
    // the default UOM set on the product and the user cannot change
    // it.
    //
    // Pricelist items do not have to be sorted. All
    // product.pricelist.item records are loaded with a search_read
    // and were automatically sorted based on their _order by the
    // ORM. After that they are added in this order to the pricelists.
    get_price: function(pricelist, quantity){
        var self = this;
        var date = moment().startOf('day');

        // In case of nested pricelists, it is necessary that all pricelists are made available in
        // the POS. Display a basic alert to the user in this case.
        if (pricelist === undefined) {
            alert(_t(
                'An error occurred when loading product prices. ' +
                'Make sure all pricelists are available in the POS.'
            ));
        }

        var category_ids = [];
        var category = this.categ;
        while (category) {
            category_ids.push(category.id);
            category = category.parent;
        }

        var pricelist_items = _.filter(pricelist.items, function (item) {
            return (! item.product_tmpl_id || item.product_tmpl_id[0] === self.product_tmpl_id) &&
                   (! item.product_id || item.product_id[0] === self.id) &&
                   (! item.categ_id || _.contains(category_ids, item.categ_id[0])) &&
                   (! item.date_start || moment(item.date_start).isSameOrBefore(date)) &&
                   (! item.date_end || moment(item.date_end).isSameOrAfter(date));
        });

        var price = self.lst_price;
        _.find(pricelist_items, function (rule) {
            if (rule.min_quantity && quantity < rule.min_quantity) {
                return false;
            }

            if (rule.base === 'pricelist') {
                price = self.get_price(rule.base_pricelist, quantity);
            } else if (rule.base === 'standard_price') {
                price = self.standard_price;
            }

            if (rule.compute_price === 'fixed') {
                price = rule.fixed_price;
                return true;
            } else if (rule.compute_price === 'percentage') {
                price = price - (price * (rule.percent_price / 100));
                return true;
            } else {
                var price_limit = price;
                price = price - (price * (rule.price_discount / 100));
                if (rule.price_round) {
                    price = round_pr(price, rule.price_round);
                }
                if (rule.price_surcharge) {
                    price += rule.price_surcharge;
                }
                if (rule.price_min_margin) {
                    price = Math.max(price, price_limit + rule.price_min_margin);
                }
                if (rule.price_max_margin) {
                    price = Math.min(price, price_limit + rule.price_max_margin);
                }
                return true;
            }

            return false;
        });

        // This return value has to be rounded with round_di before
        // being used further. Note that this cannot happen here,
        // because it would cause inconsistencies with the backend for
        // pricelist that have base == 'pricelist'.
        return price;
    },
});

var orderline_id = 1;

// An orderline represent one element of the content of a client's shopping cart.
// An orderline contains a product, its quantity, its price, discount. etc.
// An Order contains zero or more Orderlines.
exports.Orderline = Backbone.Model.extend({
    initialize: function(attr,options){
        this.pos   = options.pos;
        this.order = options.order;
        if (options.json) {
            try {
                this.init_from_JSON(options.json);
            } catch(error) {
                console.error('ERROR: attempting to recover product ID', json.product_id,
                    'not available in the point of sale. Correct the product or clean the browser cache.');
            }
            return;
        }
        this.product = options.product;
        this.set_product_lot(this.product);
        this.set_quantity(1);
        this.discount = 0;
        this.discountStr = '0';
        this.type = 'unit';
        this.selected = false;
        this.id = orderline_id++;
        this.price_manually_set = false;

        if (options.price) {
            this.set_unit_price(options.price);
        } else {
            this.set_unit_price(this.product.get_price(this.order.pricelist, this.get_quantity()));
        }
    },
    init_from_JSON: function(json) {
        this.product = this.pos.db.get_product_by_id(json.product_id);
        this.set_product_lot(this.product);
        this.price = json.price_unit;
        this.set_discount(json.discount);
        this.set_quantity(json.qty, 'do not recompute unit price');
        this.id    = json.id;
        orderline_id = Math.max(this.id+1,orderline_id);
        var pack_lot_lines = json.pack_lot_ids;
        for (var i = 0; i < pack_lot_lines.length; i++) {
            var packlotline = pack_lot_lines[i][2];
            var pack_lot_line = new exports.Packlotline({}, {'json': _.extend(packlotline, {'order_line':this})});
            this.pack_lot_lines.add(pack_lot_line);
        }
    },
    clone: function(){
        var orderline = new exports.Orderline({},{
            pos: this.pos,
            order: this.order,
            product: this.product,
            price: this.price,
        });
        orderline.order = null;
        orderline.quantity = this.quantity;
        orderline.quantityStr = this.quantityStr;
        orderline.discount = this.discount;
        orderline.price = this.price;
        orderline.type = this.type;
        orderline.selected = false;
        orderline.price_manually_set = this.price_manually_set;
        return orderline;
    },
    set_product_lot: function(product){
        this.has_product_lot = product.tracking !== 'none' && this.pos.config.use_existing_lots;
        this.pack_lot_lines  = this.has_product_lot && new PacklotlineCollection(null, {'order_line': this});
    },
    // sets a discount [0,100]%
    set_discount: function(discount){
        var disc = Math.min(Math.max(parseFloat(discount) || 0, 0),100);
        this.discount = disc;
        this.discountStr = '' + disc;
        this.trigger('change',this);
    },
    // returns the discount [0,100]%
    get_discount: function(){
        return this.discount;
    },
    get_discount_str: function(){
        return this.discountStr;
    },
    get_product_type: function(){
        return this.type;
    },
    // sets the quantity of the product. The quantity will be rounded according to the
    // product's unity of measure properties. Quantities greater than zero will not get
    // rounded to zero
    set_quantity: function(quantity, keep_price){
        this.order.assert_editable();
        if(quantity === 'remove'){
            this.order.remove_orderline(this);
            return;
        }else{
            var quant = parseFloat(quantity) || 0;
            var unit = this.get_unit();
            if(unit){
                if (unit.rounding) {
                    this.quantity    = round_pr(quant, unit.rounding);
                    var decimals = this.pos.dp['Product Unit of Measure'];
                    this.quantity = round_di(this.quantity, decimals)
                    this.quantityStr = field_utils.format.float(this.quantity, {digits: [69, decimals]});
                } else {
                    this.quantity    = round_pr(quant, 1);
                    this.quantityStr = this.quantity.toFixed(0);
                }
            }else{
                this.quantity    = quant;
                this.quantityStr = '' + this.quantity;
            }
        }

        // just like in sale.order changing the quantity will recompute the unit price
        if(! keep_price && ! this.price_manually_set){
            this.set_unit_price(this.product.get_price(this.order.pricelist, this.get_quantity()));
            this.order.fix_tax_included_price(this);
        }
        this.trigger('change', this);
    },
    // return the quantity of product
    get_quantity: function(){
        return this.quantity;
    },
    get_quantity_str: function(){
        return this.quantityStr;
    },
    get_quantity_str_with_unit: function(){
        var unit = this.get_unit();
        if(unit && !unit.is_pos_groupable){
            return this.quantityStr + ' ' + unit.name;
        }else{
            return this.quantityStr;
        }
    },

    get_required_number_of_lots: function(){
        var lots_required = 1;

        if (this.product.tracking == 'serial') {
            lots_required = this.quantity;
        }

        return lots_required;
    },

    compute_lot_lines: function(){
        var pack_lot_lines = this.pack_lot_lines;
        var lines = pack_lot_lines.length;
        var lots_required = this.get_required_number_of_lots();

        if(lots_required > lines){
            for(var i=0; i<lots_required - lines; i++){
                pack_lot_lines.add(new exports.Packlotline({}, {'order_line': this}));
            }
        }
        if(lots_required < lines){
            var to_remove = lines - lots_required;
            var lot_lines = pack_lot_lines.sortBy('lot_name').slice(0, to_remove);
            pack_lot_lines.remove(lot_lines);
        }
        return this.pack_lot_lines;
    },

    has_valid_product_lot: function(){
        if(!this.has_product_lot){
            return true;
        }
        var valid_product_lot = this.pack_lot_lines.get_valid_lots();
        return this.get_required_number_of_lots() === valid_product_lot.length;
    },

    // return the unit of measure of the product
    get_unit: function(){
        var unit_id = this.product.uom_id;
        if(!unit_id){
            return undefined;
        }
        unit_id = unit_id[0];
        if(!this.pos){
            return undefined;
        }
        return this.pos.units_by_id[unit_id];
    },
    // return the product of this orderline
    get_product: function(){
        return this.product;
    },
    // selects or deselects this orderline
    set_selected: function(selected){
        this.selected = selected;
        this.trigger('change',this);
    },
    // returns true if this orderline is selected
    is_selected: function(){
        return this.selected;
    },
    // when we add an new orderline we want to merge it with the last line to see reduce the number of items
    // in the orderline. This returns true if it makes sense to merge the two
    can_be_merged_with: function(orderline){
        var price = parseFloat(round_di(this.price || 0, this.pos.dp['Product Price']).toFixed(this.pos.dp['Product Price']));
        if( this.get_product().id !== orderline.get_product().id){    //only orderline of the same product can be merged
            return false;
        }else if(!this.get_unit() || !this.get_unit().is_pos_groupable){
            return false;
        }else if(this.get_product_type() !== orderline.get_product_type()){
            return false;
        }else if(this.get_discount() > 0){             // we don't merge discounted orderlines
            return false;
        }else if(!utils.float_is_zero(price - orderline.get_product().get_price(orderline.order.pricelist, this.get_quantity()),
                    this.pos.currency.decimals)){
            return false;
        }else if(this.product.tracking == 'lot') {
            return false;
        }else{
            return true;
        }
    },
    merge: function(orderline){
        this.order.assert_editable();
        this.set_quantity(this.get_quantity() + orderline.get_quantity());
    },
    export_as_JSON: function() {
        var pack_lot_ids = [];
        if (this.has_product_lot){
            this.pack_lot_lines.each(_.bind( function(item) {
                return pack_lot_ids.push([0, 0, item.export_as_JSON()]);
            }, this));
        }
        return {
            qty: this.get_quantity(),
            price_unit: this.get_unit_price(),
            price_subtotal: this.get_price_without_tax(),
            price_subtotal_incl: this.get_price_with_tax(),
            discount: this.get_discount(),
            product_id: this.get_product().id,
            tax_ids: [[6, false, _.map(this.get_applicable_taxes(), function(tax){ return tax.id; })]],
            id: this.id,
            pack_lot_ids: pack_lot_ids
        };
    },
    //used to create a json of the ticket, to be sent to the printer
    export_for_printing: function(){
        return {
            quantity:           this.get_quantity(),
            unit_name:          this.get_unit().name,
            price:              this.get_unit_display_price(),
            discount:           this.get_discount(),
            product_name:       this.get_product().display_name,
            product_name_wrapped: this.generate_wrapped_product_name(),
            price_lst:          this.get_lst_price(),
            display_discount_policy:    this.display_discount_policy(),
            price_display_one:  this.get_display_price_one(),
            price_display :     this.get_display_price(),
            price_with_tax :    this.get_price_with_tax(),
            price_without_tax:  this.get_price_without_tax(),
            tax:                this.get_tax(),
            product_description:      this.get_product().description,
            product_description_sale: this.get_product().description_sale,
        };
    },
    generate_wrapped_product_name: function() {
        var MAX_LENGTH = 24; // 40 * line ratio of .6
        var wrapped = [];
        var name = this.get_product().display_name;
        var current_line = "";

        while (name.length > 0) {
            var space_index = name.indexOf(" ");

            if (space_index === -1) {
                space_index = name.length;
            }

            if (current_line.length + space_index > MAX_LENGTH) {
                if (current_line.length) {
                    wrapped.push(current_line);
                }
                current_line = "";
            }

            current_line += name.slice(0, space_index + 1);
            name = name.slice(space_index + 1);
        }

        if (current_line.length) {
            wrapped.push(current_line);
        }

        return wrapped;
    },
    // changes the base price of the product for this orderline
    set_unit_price: function(price){
        this.order.assert_editable();
        this.price = round_di(parseFloat(price) || 0, this.pos.dp['Product Price']);
        this.trigger('change',this);
    },
    get_unit_price: function(){
        var digits = this.pos.dp['Product Price'];
        // round and truncate to mimic _symbol_set behavior
        return parseFloat(round_di(this.price || 0, digits).toFixed(digits));
    },
    get_unit_display_price: function(){
        if (this.pos.config.iface_tax_included === 'total') {
            var quantity = this.quantity;
            this.quantity = 1.0;
            var price = this.get_all_prices().priceWithTax;
            this.quantity = quantity;
            return price;
        } else {
            return this.get_unit_price();
        }
    },
    get_base_price:    function(){
        var rounding = this.pos.currency.rounding;
        return round_pr(this.get_unit_price() * this.get_quantity() * (1 - this.get_discount()/100), rounding);
    },
    get_display_price_one: function(){
        var rounding = this.pos.currency.rounding;
        var price_unit = this.get_unit_price() * (1.0 - (this.get_discount() / 100.0));
        if (this.pos.config.iface_tax_included !== 'total') {
            return round_pr(price_unit, rounding);
        } else {
            var product =  this.get_product();
            var taxes_ids = product.taxes_id;
            var taxes =  this.pos.taxes;
            var product_taxes = [];

            _(taxes_ids).each(function(el){
                product_taxes.push(_.detect(taxes, function(t){
                    return t.id === el;
                }));
            });

            var all_taxes = this.compute_all(product_taxes, price_unit, 1, this.pos.currency.rounding);

            return round_pr(all_taxes.total_included * (1 - this.get_discount()/100), rounding);
        }
    },
    get_display_price: function(){
        if (this.pos.config.iface_tax_included === 'total') {
            return this.get_price_with_tax();
        } else {
            return this.get_base_price();
        }
    },
    get_price_without_tax: function(){
        return this.get_all_prices().priceWithoutTax;
    },
    get_price_with_tax: function(){
        return this.get_all_prices().priceWithTax;
    },
    get_tax: function(){
        return this.get_all_prices().tax;
    },
    get_applicable_taxes: function(){
        var i;
        // Shenaningans because we need
        // to keep the taxes ordering.
        var ptaxes_ids = this.get_product().taxes_id;
        var ptaxes_set = {};
        for (i = 0; i < ptaxes_ids.length; i++) {
            ptaxes_set[ptaxes_ids[i]] = true;
        }
        var taxes = [];
        for (i = 0; i < this.pos.taxes.length; i++) {
            if (ptaxes_set[this.pos.taxes[i].id]) {
                taxes.push(this.pos.taxes[i]);
            }
        }
        return taxes;
    },
    get_tax_details: function(){
        return this.get_all_prices().taxDetails;
    },
    get_taxes: function(){
        var taxes_ids = this.get_product().taxes_id;
        var taxes = [];
        for (var i = 0; i < taxes_ids.length; i++) {
            taxes.push(this.pos.taxes_by_id[taxes_ids[i]]);
        }
        return taxes;
    },
    _map_tax_fiscal_position: function(tax) {
        var self = this;
        var current_order = this.pos.get_order();
        var order_fiscal_position = current_order && current_order.fiscal_position;
        var taxes = [];

        if (order_fiscal_position) {
            var tax_mappings = _.filter(order_fiscal_position.fiscal_position_taxes_by_id, function (fiscal_position_tax) {
                return fiscal_position_tax.tax_src_id[0] === tax.id;
            });

            if (tax_mappings && tax_mappings.length) {
                _.each(tax_mappings, function(tm) {
                    taxes.push(self.pos.taxes_by_id[tm.tax_dest_id[0]]);
                });
            } else{
                taxes.push(tax);
            }
        } else {
            taxes.push(tax);
        }

        return taxes;
    },
    _compute_all: function(tax, base_amount, quantity) {
        if (tax.amount_type === 'fixed') {
            var sign_base_amount = base_amount >= 0 ? 1 : -1;
            return (Math.abs(tax.amount) * sign_base_amount) * quantity;
        }
        if ((tax.amount_type === 'percent' && !tax.price_include) || (tax.amount_type === 'division' && tax.price_include)){
            return base_amount * tax.amount / 100;
        }
        if (tax.amount_type === 'percent' && tax.price_include){
            return base_amount - (base_amount / (1 + tax.amount / 100));
        }
        if (tax.amount_type === 'division' && !tax.price_include) {
            return base_amount / (1 - tax.amount / 100) - base_amount;
        }
        return false;
    },
    compute_all: function(taxes, price_unit, quantity, currency_rounding, no_map_tax) {
        var self = this;
        var list_taxes = [];
        var currency_rounding_bak = currency_rounding;
        if (this.pos.company.tax_calculation_rounding_method == "round_globally"){
           currency_rounding = currency_rounding * 0.00001;
        }
        var total_excluded = round_pr(price_unit * quantity, currency_rounding);
        var total_included = total_excluded;
        var total_void = total_excluded;
        var base = total_excluded;
        var taxes_mapped = [];

        if (!no_map_tax){
            _(taxes).each(function(tax){
                _(self._map_tax_fiscal_position(tax)).each(function(tax){
                    taxes_mapped.push(tax);
                });
            });
        } else {
            taxes_mapped = taxes;
        }
        _(taxes_mapped).each(function(tax) {
            if (tax.amount_type === 'group'){
                var ret = self.compute_all(tax.children_tax_ids, price_unit, quantity, currency_rounding);
                total_excluded = ret.total_excluded;
                base = ret.total_excluded;
                total_included = ret.total_included;
                total_void = ret.total_void;
                list_taxes = list_taxes.concat(ret.taxes);
            }
            else {
                var tax_amount = self._compute_all(tax, base, quantity);
                tax_amount = round_pr(tax_amount, currency_rounding);

                if (tax_amount){
                    if (tax.price_include) {
                        total_excluded -= tax_amount;
                        base -= tax_amount;
                    }
                    else {
                        total_included += tax_amount;
                    }
                    if (tax.include_base_amount) {
                        base += tax_amount;
                    }
                    if (!tax.account_id) {
                        total_void += tax_amount;
                    }
                    var data = {
                        id: tax.id,
                        amount: tax_amount,
                        name: tax.name,
                    };
                    list_taxes.push(data);
                }
            }
        });
        return {
            taxes: list_taxes,
            total_excluded: round_pr(total_excluded, currency_rounding_bak),
            total_included: round_pr(total_included, currency_rounding_bak),
            total_void: round_pr(total_void, currency_rounding_bak)
        };
    },
    get_all_prices: function(){
        var price_unit = this.get_unit_price() * (1.0 - (this.get_discount() / 100.0));
        var taxtotal = 0;

        var product =  this.get_product();
        var taxes_ids = product.taxes_id;
        var taxes =  this.pos.taxes;
        var taxdetail = {};
        var product_taxes = [];

        _(taxes_ids).each(function(el){
            product_taxes.push(_.detect(taxes, function(t){
                return t.id === el;
            }));
        });

        var all_taxes = this.compute_all(product_taxes, price_unit, this.get_quantity(), this.pos.currency.rounding);
        _(all_taxes.taxes).each(function(tax) {
            taxtotal += tax.amount;
            taxdetail[tax.id] = tax.amount;
        });

        return {
            "priceWithTax": all_taxes.total_included,
            "priceWithoutTax": all_taxes.total_excluded,
            "priceSumTaxVoid": all_taxes.total_void,
            "tax": taxtotal,
            "taxDetails": taxdetail,
        };
    },
    display_discount_policy: function(){
        return this.order.pricelist.discount_policy;
    },
    get_lst_price: function(){
        return this.product.lst_price;
    },
});

var OrderlineCollection = Backbone.Collection.extend({
    model: exports.Orderline,
});

exports.Packlotline = Backbone.Model.extend({
    defaults: {
        lot_name: null
    },
    initialize: function(attributes, options){
        this.order_line = options.order_line;
        if (options.json) {
            this.init_from_JSON(options.json);
            return;
        }
    },

    init_from_JSON: function(json) {
        this.order_line = json.order_line;
        this.set_lot_name(json.lot_name);
    },

    set_lot_name: function(name){
        this.set({lot_name : _.str.trim(name) || null});
    },

    get_lot_name: function(){
        return this.get('lot_name');
    },

    export_as_JSON: function(){
        return {
            lot_name: this.get_lot_name(),
        };
    },

    add: function(){
        var order_line = this.order_line,
            index = this.collection.indexOf(this);
        var new_lot_model = new exports.Packlotline({}, {'order_line': this.order_line});
        this.collection.add(new_lot_model, {at: index + 1});
        return new_lot_model;
    },

    remove: function(){
        this.collection.remove(this);
    }
});

var PacklotlineCollection = Backbone.Collection.extend({
    model: exports.Packlotline,
    initialize: function(models, options) {
        this.order_line = options.order_line;
    },

    get_empty_model: function(){
        return this.findWhere({'lot_name': null});
    },

    remove_empty_model: function(){
        this.remove(this.where({'lot_name': null}));
    },

    get_valid_lots: function(){
        return this.filter(function(model){
            return model.get('lot_name');
        });
    },

    set_quantity_by_lot: function() {
        if (this.order_line.product.tracking == 'serial') {
            var valid_lots = this.get_valid_lots();
            this.order_line.set_quantity(valid_lots.length);
        }
    }
});

// Every Paymentline contains a cashregister and an amount of money.
exports.Paymentline = Backbone.Model.extend({
    initialize: function(attributes, options) {
        this.pos = options.pos;
        this.order = options.order;
        this.amount = 0;
        this.selected = false;
        if (options.json) {
            this.init_from_JSON(options.json);
            return;
        }
        this.cashregister = options.cashregister;
        if (this.cashregister === undefined) {
            throw new Error(_t('Please configure a payment method in your POS.'));
        }
        this.name = this.cashregister.journal_id[1];
    },
    init_from_JSON: function(json){
        this.amount = json.amount;
        this.cashregister = this.pos.cashregisters_by_id[json.statement_id];
        this.name = this.cashregister.journal_id[1];
    },
    //sets the amount of money on this payment line
    set_amount: function(value){
        this.order.assert_editable();
        this.amount = round_di(parseFloat(value) || 0, this.pos.currency.decimals);
        this.trigger('change',this);
    },
    // returns the amount of money on this paymentline
    get_amount: function(){
        return this.amount;
    },
    get_amount_str: function(){
        return field_utils.format.float(this.amount, {digits: [69, this.pos.currency.decimals]});
    },
    set_selected: function(selected){
        if(this.selected !== selected){
            this.selected = selected;
            this.trigger('change',this);
        }
    },
    // returns the payment type: 'cash' | 'bank'
    get_type: function(){
        return this.cashregister.journal.type;
    },
    // returns the associated cashregister
    //exports as JSON for server communication
    export_as_JSON: function(){
        return {
            name: time.datetime_to_str(new Date()),
            statement_id: this.cashregister.id,
            account_id: this.cashregister.account_id[0],
            journal_id: this.cashregister.journal_id[0],
            amount: this.get_amount()
        };
    },
    //exports as JSON for receipt printing
    export_for_printing: function(){
        return {
            amount: this.get_amount(),
            journal: this.cashregister.journal_id[1],
        };
    },
});

var PaymentlineCollection = Backbone.Collection.extend({
    model: exports.Paymentline,
});

// An order more or less represents the content of a client's shopping cart (the OrderLines)
// plus the associated payment information (the Paymentlines)
// there is always an active ('selected') order in the Pos, a new one is created
// automaticaly once an order is completed and sent to the server.
exports.Order = Backbone.Model.extend({
    initialize: function(attributes,options){
        Backbone.Model.prototype.initialize.apply(this, arguments);
        var self = this;
        options  = options || {};

        this.init_locked    = true;
        this.pos            = options.pos;
        this.selected_orderline   = undefined;
        this.selected_paymentline = undefined;
        this.screen_data    = {};  // see Gui
        this.temporary      = options.temporary || false;
        this.creation_date  = new Date();
        this.to_invoice     = false;
        this.orderlines     = new OrderlineCollection();
        this.paymentlines   = new PaymentlineCollection();
        this.pos_session_id = this.pos.pos_session.id;
        this.employee       = this.pos.employee;
        this.finalized      = false; // if true, cannot be modified.
        this.set_pricelist(this.pos.default_pricelist);

        this.set({ client: null });

        if (options.json) {
            this.init_from_JSON(options.json);
        } else {
            this.sequence_number = this.pos.pos_session.sequence_number++;
            this.uid  = this.generate_unique_id();
            this.name = _t("Order ") + this.uid;
            this.validation_date = undefined;
            this.fiscal_position = _.find(this.pos.fiscal_positions, function(fp) {
                return fp.id === self.pos.config.default_fiscal_position_id[0];
            });
        }

        this.on('change',              function(){ this.save_to_db("order:change"); }, this);
        this.orderlines.on('change',   function(){ this.save_to_db("orderline:change"); }, this);
        this.orderlines.on('add',      function(){ this.save_to_db("orderline:add"); }, this);
        this.orderlines.on('remove',   function(){ this.save_to_db("orderline:remove"); }, this);
        this.paymentlines.on('change', function(){ this.save_to_db("paymentline:change"); }, this);
        this.paymentlines.on('add',    function(){ this.save_to_db("paymentline:add"); }, this);
        this.paymentlines.on('remove', function(){ this.save_to_db("paymentline:rem"); }, this);

        if (this.pos.config.iface_customer_facing_display) {
            this.orderlines.on('change', this.pos.send_current_order_to_customer_facing_display, this.pos);
            // removing last orderline does not trigger change event
            this.orderlines.on('remove',   this.pos.send_current_order_to_customer_facing_display, this.pos);
            this.paymentlines.on('change', this.pos.send_current_order_to_customer_facing_display, this.pos);
            // removing last paymentline does not trigger change event
            this.paymentlines.on('remove', this.pos.send_current_order_to_customer_facing_display, this.pos);
        }

        this.init_locked = false;
        this.save_to_db();

        return this;
    },
    save_to_db: function(){
        if (!this.temporary && !this.init_locked) {
            this.pos.db.save_unpaid_order(this);
        }
    },
    init_from_JSON: function(json) {
        var client;
        this.sequence_number = json.sequence_number;
        this.pos.pos_session.sequence_number = Math.max(this.sequence_number+1,this.pos.pos_session.sequence_number);
        this.session_id = json.pos_session_id;
        this.uid = json.uid;
        this.name = _t("Order ") + this.uid;
        this.validation_date = json.creation_date;

        if (json.fiscal_position_id) {
            var fiscal_position = _.find(this.pos.fiscal_positions, function (fp) {
                return fp.id === json.fiscal_position_id;
            });

            if (fiscal_position) {
                this.fiscal_position = fiscal_position;
            } else {
                console.error('ERROR: trying to load a fiscal position not available in the pos');
            }
        }

        if (json.pricelist_id) {
            this.pricelist = _.find(this.pos.pricelists, function (pricelist) {
                return pricelist.id === json.pricelist_id;
            });
        } else {
            this.pricelist = this.pos.default_pricelist;
        }

        if (json.partner_id) {
            client = this.pos.db.get_partner_by_id(json.partner_id);
            if (!client) {
                console.error('ERROR: trying to load a partner not available in the pos');
            }
        } else {
            client = null;
        }
        this.set_client(client);

        this.temporary = false;     // FIXME
        this.to_invoice = false;    // FIXME

        var orderlines = json.lines;
        for (var i = 0; i < orderlines.length; i++) {
            var orderline = orderlines[i][2];
            this.add_orderline(new exports.Orderline({}, {pos: this.pos, order: this, json: orderline}));
        }

        var paymentlines = json.statement_ids;
        for (var i = 0; i < paymentlines.length; i++) {
            var paymentline = paymentlines[i][2];
            var newpaymentline = new exports.Paymentline({},{pos: this.pos, order: this, json: paymentline});
            this.paymentlines.add(newpaymentline);

            if (i === paymentlines.length - 1) {
                this.select_paymentline(newpaymentline);
            }
        }
    },
    export_as_JSON: function() {
        var orderLines, paymentLines;
        orderLines = [];
        this.orderlines.each(_.bind( function(item) {
            return orderLines.push([0, 0, item.export_as_JSON()]);
        }, this));
        paymentLines = [];
        this.paymentlines.each(_.bind( function(item) {
            return paymentLines.push([0, 0, item.export_as_JSON()]);
        }, this));
        return {
            name: this.get_name(),
            amount_paid: this.get_total_paid() - this.get_change(),
            amount_total: this.get_total_with_tax(),
            amount_tax: this.get_total_tax(),
            amount_return: this.get_change(),
            lines: orderLines,
            statement_ids: paymentLines,
            pos_session_id: this.pos_session_id,
            pricelist_id: this.pricelist ? this.pricelist.id : false,
            partner_id: this.get_client() ? this.get_client().id : false,
            user_id: this.pos.user.id,
            employee_id: this.pos.get_cashier().id,
            uid: this.uid,
            sequence_number: this.sequence_number,
            creation_date: this.validation_date || this.creation_date, // todo: rename creation_date in master
            fiscal_position_id: this.fiscal_position ? this.fiscal_position.id : false
        };
    },
    export_for_printing: function(){
        var orderlines = [];
        var self = this;

        this.orderlines.each(function(orderline){
            orderlines.push(orderline.export_for_printing());
        });

        var paymentlines = [];
        this.paymentlines.each(function(paymentline){
            paymentlines.push(paymentline.export_for_printing());
        });
        var client  = this.get('client');
        var cashier = this.pos.get_cashier();
        var company = this.pos.company;
        var shop    = this.pos.shop;
        var date    = new Date();

        function is_xml(subreceipt){
            return subreceipt ? (subreceipt.split('\n')[0].indexOf('<!DOCTYPE QWEB') >= 0) : false;
        }

        function render_xml(subreceipt){
            if (!is_xml(subreceipt)) {
                return subreceipt;
            } else {
                subreceipt = subreceipt.split('\n').slice(1).join('\n');
                var qweb = new QWeb2.Engine();
                    qweb.debug = config.debug;
                    qweb.default_dict = _.clone(QWeb.default_dict);
                    qweb.add_template('<templates><t t-name="subreceipt">'+subreceipt+'</t></templates>');

                return qweb.render('subreceipt',{'pos':self.pos,'widget':self.pos.chrome,'order':self, 'receipt': receipt}) ;
            }
        }

        var receipt = {
            orderlines: orderlines,
            paymentlines: paymentlines,
            subtotal: this.get_subtotal(),
            total_with_tax: this.get_total_with_tax(),
            total_without_tax: this.get_total_without_tax(),
            total_tax: this.get_total_tax(),
            total_paid: this.get_total_paid(),
            total_discount: this.get_total_discount(),
            tax_details: this.get_tax_details(),
            change: this.get_change(),
            name : this.get_name(),
            client: client ? client.name : null ,
            invoice_id: null,   //TODO
            cashier: cashier ? cashier.name : null,
            precision: {
                price: 2,
                money: 2,
                quantity: 3,
            },
            date: {
                year: date.getFullYear(),
                month: date.getMonth(),
                date: date.getDate(),       // day of the month
                day: date.getDay(),         // day of the week
                hour: date.getHours(),
                minute: date.getMinutes() ,
                isostring: date.toISOString(),
                localestring: date.toLocaleString(),
            },
            company:{
                email: company.email,
                website: company.website,
                company_registry: company.company_registry,
                contact_address: company.partner_id[1],
                vat: company.vat,
                vat_label: company.country && company.country.vat_label || '',
                name: company.name,
                phone: company.phone,
                logo:  this.pos.company_logo_base64,
            },
            shop:{
                name: shop.name,
            },
            currency: this.pos.currency,
        };

        if (is_xml(this.pos.config.receipt_header)){
            receipt.header = '';
            receipt.header_xml = render_xml(this.pos.config.receipt_header);
        } else {
            receipt.header = this.pos.config.receipt_header || '';
        }

        if (is_xml(this.pos.config.receipt_footer)){
            receipt.footer = '';
            receipt.footer_xml = render_xml(this.pos.config.receipt_footer);
        } else {
            receipt.footer = this.pos.config.receipt_footer || '';
        }

        return receipt;
    },
    is_empty: function(){
        return this.orderlines.models.length === 0;
    },
    generate_unique_id: function() {
        // Generates a public identification number for the order.
        // The generated number must be unique and sequential. They are made 12 digit long
        // to fit into EAN-13 barcodes, should it be needed

        function zero_pad(num,size){
            var s = ""+num;
            while (s.length < size) {
                s = "0" + s;
            }
            return s;
        }
        return zero_pad(this.pos.pos_session.id,5) +'-'+
               zero_pad(this.pos.pos_session.login_number,3) +'-'+
               zero_pad(this.sequence_number,4);
    },
    get_name: function() {
        return this.name;
    },
    assert_editable: function() {
        if (this.finalized) {
            throw new Error('Finalized Order cannot be modified');
        }
    },
    /* ---- Order Lines --- */
    add_orderline: function(line){
        this.assert_editable();
        if(line.order){
            line.order.remove_orderline(line);
        }
        line.order = this;
        this.orderlines.add(line);
        this.select_orderline(this.get_last_orderline());
    },
    get_orderline: function(id){
        var orderlines = this.orderlines.models;
        for(var i = 0; i < orderlines.length; i++){
            if(orderlines[i].id === id){
                return orderlines[i];
            }
        }
        return null;
    },
    get_orderlines: function(){
        return this.orderlines.models;
    },
    get_last_orderline: function(){
        return this.orderlines.at(this.orderlines.length -1);
    },
    get_tip: function() {
        var tip_product = this.pos.db.get_product_by_id(this.pos.config.tip_product_id[0]);
        var lines = this.get_orderlines();
        if (!tip_product) {
            return 0;
        } else {
            for (var i = 0; i < lines.length; i++) {
                if (lines[i].get_product() === tip_product) {
                    return lines[i].get_unit_price();
                }
            }
            return 0;
        }
    },

    initialize_validation_date: function () {
        this.validation_date = new Date();
        this.formatted_validation_date = field_utils.format.datetime(
            moment(this.validation_date), {}, {timezone: false});
    },

    set_tip: function(tip) {
        var tip_product = this.pos.db.get_product_by_id(this.pos.config.tip_product_id[0]);
        var lines = this.get_orderlines();
        if (tip_product) {
            for (var i = 0; i < lines.length; i++) {
                if (lines[i].get_product() === tip_product) {
                    lines[i].set_unit_price(tip);
                    return;
                }
            }
            this.add_product(tip_product, {quantity: 1, price: tip });
        }
    },
    set_pricelist: function (pricelist) {
        var self = this;
        this.pricelist = pricelist;

        var lines_to_recompute = _.filter(this.get_orderlines(), function (line) {
            return ! line.price_manually_set;
        });
        _.each(lines_to_recompute, function (line) {
            line.set_unit_price(line.product.get_price(self.pricelist, line.get_quantity()));
            self.fix_tax_included_price(line);
        });
        this.trigger('change');
    },
    remove_orderline: function( line ){
        this.assert_editable();
        this.orderlines.remove(line);
        this.select_orderline(this.get_last_orderline());
    },

    fix_tax_included_price: function(line){
        if(this.fiscal_position){
            var unit_price = line.price;
            var taxes = line.get_taxes();
            var mapped_included_taxes = [];
            _(taxes).each(function(tax) {
                var line_taxes = line._map_tax_fiscal_position(tax);
                if(tax.price_include && _.contains(line_taxes, tax)){

                    mapped_included_taxes.push(tax);
                }
            });

            if (mapped_included_taxes.length > 0) {
                unit_price = line.compute_all(mapped_included_taxes, unit_price, 1, this.pos.currency.rounding, true).total_excluded;
            }

            line.set_unit_price(unit_price);
        }

    },

    add_product: function(product, options){
        if(this._printed){
            this.destroy();
            return this.pos.get_order().add_product(product, options);
        }
        this.assert_editable();
        options = options || {};
        var attr = JSON.parse(JSON.stringify(product));
        attr.pos = this.pos;
        attr.order = this;
        var line = new exports.Orderline({}, {pos: this.pos, order: this, product: product});

        if(options.quantity !== undefined){
            line.set_quantity(options.quantity);
        }

        if(options.price !== undefined){
            line.set_unit_price(options.price);
        }

        //To substract from the unit price the included taxes mapped by the fiscal position
        this.fix_tax_included_price(line);

        if(options.discount !== undefined){
            line.set_discount(options.discount);
        }

        if(options.extras !== undefined){
            for (var prop in options.extras) {
                line[prop] = options.extras[prop];
            }
        }

        var to_merge_orderline;
        for (var i = 0; i < this.orderlines.length; i++) {
            if(this.orderlines.at(i).can_be_merged_with(line) && options.merge !== false){
                to_merge_orderline = this.orderlines.at(i);
            }
        }
        if (to_merge_orderline){
            to_merge_orderline.merge(line);
            this.select_orderline(to_merge_orderline);
        } else {
            this.orderlines.add(line);
            this.select_orderline(this.get_last_orderline());
        }

        if(line.has_product_lot){
            this.display_lot_popup();
        }
    },
    get_selected_orderline: function(){
        return this.selected_orderline;
    },
    select_orderline: function(line){
        if(line){
            if(line !== this.selected_orderline){
                if(this.selected_orderline){
                    this.selected_orderline.set_selected(false);
                }
                this.selected_orderline = line;
                this.selected_orderline.set_selected(true);
            }
        }else{
            this.selected_orderline = undefined;
        }
    },
    deselect_orderline: function(){
        if(this.selected_orderline){
            this.selected_orderline.set_selected(false);
            this.selected_orderline = undefined;
        }
    },

    display_lot_popup: function() {
        var order_line = this.get_selected_orderline();
        if (order_line){
            var pack_lot_lines =  order_line.compute_lot_lines();
            this.pos.gui.show_popup('packlotline', {
                'title': _t('Lot/Serial Number(s) Required'),
                'pack_lot_lines': pack_lot_lines,
                'order_line': order_line,
                'order': this,
            });
        }
    },

    /* ---- Payment Lines --- */
    add_paymentline: function(cashregister) {
        this.assert_editable();
        var newPaymentline = new exports.Paymentline({},{order: this, cashregister:cashregister, pos: this.pos});
        if(cashregister.journal.type !== 'cash' || this.pos.config.iface_precompute_cash){
            newPaymentline.set_amount( this.get_due() );
        }
        this.paymentlines.add(newPaymentline);
        this.select_paymentline(newPaymentline);

    },
    get_paymentlines: function(){
        return this.paymentlines.models;
    },
    remove_paymentline: function(line){
        this.assert_editable();
        if(this.selected_paymentline === line){
            this.select_paymentline(undefined);
        }
        this.paymentlines.remove(line);
    },
    clean_empty_paymentlines: function() {
        var lines = this.paymentlines.models;
        var empty = [];
        for ( var i = 0; i < lines.length; i++) {
            if (!lines[i].get_amount()) {
                empty.push(lines[i]);
            }
        }
        for ( var i = 0; i < empty.length; i++) {
            this.remove_paymentline(empty[i]);
        }
    },
    select_paymentline: function(line){
        if(line !== this.selected_paymentline){
            if(this.selected_paymentline){
                this.selected_paymentline.set_selected(false);
            }
            this.selected_paymentline = line;
            if(this.selected_paymentline){
                this.selected_paymentline.set_selected(true);
            }
            this.trigger('change:selected_paymentline',this.selected_paymentline);
        }
    },
    /* ---- Payment Status --- */
    get_subtotal : function(){
        return round_pr(this.orderlines.reduce((function(sum, orderLine){
            return sum + orderLine.get_display_price();
        }), 0), this.pos.currency.rounding);
    },
    get_total_with_tax: function() {
        return this.get_total_without_tax() + this.get_total_tax();
    },
    get_total_without_tax: function() {
        return round_pr(this.orderlines.reduce((function(sum, orderLine) {
            return sum + orderLine.get_price_without_tax();
        }), 0), this.pos.currency.rounding);
    },
    get_total_discount: function() {
        return round_pr(this.orderlines.reduce((function(sum, orderLine) {
            sum += (orderLine.get_unit_price() * (orderLine.get_discount()/100) * orderLine.get_quantity());
            sum += ((orderLine.get_lst_price() - orderLine.get_unit_price()) * orderLine.get_quantity());
            return sum;
        }), 0), this.pos.currency.rounding);
    },
    get_total_tax: function() {
        return round_pr(this.orderlines.reduce((function(sum, orderLine) {
            return sum + orderLine.get_tax();
        }), 0), this.pos.currency.rounding);
    },
    get_total_paid: function() {
        return round_pr(this.paymentlines.reduce((function(sum, paymentLine) {
            return sum + paymentLine.get_amount();
        }), 0), this.pos.currency.rounding);
    },
    get_tax_details: function(){
        var details = {};
        var fulldetails = [];

        this.orderlines.each(function(line){
            var ldetails = line.get_tax_details();
            for(var id in ldetails){
                if(ldetails.hasOwnProperty(id)){
                    details[id] = (details[id] || 0) + ldetails[id];
                }
            }
        });

        for(var id in details){
            if(details.hasOwnProperty(id)){
                fulldetails.push({amount: details[id], tax: this.pos.taxes_by_id[id], name: this.pos.taxes_by_id[id].name});
            }
        }

        return fulldetails;
    },
    // Returns a total only for the orderlines with products belonging to the category
    get_total_for_category_with_tax: function(categ_id){
        var total = 0;
        var self = this;

        if (categ_id instanceof Array) {
            for (var i = 0; i < categ_id.length; i++) {
                total += this.get_total_for_category_with_tax(categ_id[i]);
            }
            return total;
        }

        this.orderlines.each(function(line){
            if ( self.pos.db.category_contains(categ_id,line.product.id) ) {
                total += line.get_price_with_tax();
            }
        });

        return total;
    },
    get_total_for_taxes: function(tax_id){
        var total = 0;

        if (!(tax_id instanceof Array)) {
            tax_id = [tax_id];
        }

        var tax_set = {};

        for (var i = 0; i < tax_id.length; i++) {
            tax_set[tax_id[i]] = true;
        }

        this.orderlines.each(function(line){
            var taxes_ids = line.get_product().taxes_id;
            for (var i = 0; i < taxes_ids.length; i++) {
                if (tax_set[taxes_ids[i]]) {
                    total += line.get_price_with_tax();
                    return;
                }
            }
        });

        return total;
    },
    get_change: function(paymentline) {
        if (!paymentline) {
            var change = this.get_total_paid() - this.get_total_with_tax();
        } else {
            var change = -this.get_total_with_tax();
            var lines  = this.paymentlines.models;
            for (var i = 0; i < lines.length; i++) {
                change += lines[i].get_amount();
                if (lines[i] === paymentline) {
                    break;
                }
            }
        }
        return round_pr(Math.max(0,change), this.pos.currency.rounding);
    },
    get_due: function(paymentline) {
        if (!paymentline) {
            var due = this.get_total_with_tax() - this.get_total_paid();
        } else {
            var due = this.get_total_with_tax();
            var lines = this.paymentlines.models;
            for (var i = 0; i < lines.length; i++) {
                if (lines[i] === paymentline) {
                    break;
                } else {
                    due -= lines[i].get_amount();
                }
            }
        }
        return round_pr(due, this.pos.currency.rounding);
    },
    is_paid: function(){
        return this.get_due() <= 0;
    },
    is_paid_with_cash: function(){
        return !!this.paymentlines.find( function(pl){
            return pl.cashregister.journal.type === 'cash';
        });
    },
    finalize: function(){
        this.destroy();
    },
    destroy: function(){
        Backbone.Model.prototype.destroy.apply(this,arguments);
        this.pos.db.remove_unpaid_order(this);
    },
    /* ---- Invoice --- */
    set_to_invoice: function(to_invoice) {
        this.assert_editable();
        this.to_invoice = to_invoice;
    },
    is_to_invoice: function(){
        return this.to_invoice;
    },
    /* ---- Client / Customer --- */
    // the client related to the current order.
    set_client: function(client){
        this.assert_editable();
        this.set('client',client);
    },
    get_client: function(){
        return this.get('client');
    },
    get_client_name: function(){
        var client = this.get('client');
        return client ? client.name : "";
    },
    /* ---- Screen Status --- */
    // the order also stores the screen status, as the PoS supports
    // different active screens per order. This method is used to
    // store the screen status.
    set_screen_data: function(key,value){
        if(arguments.length === 2){
            this.screen_data[key] = value;
        }else if(arguments.length === 1){
            for(var key in arguments[0]){
                this.screen_data[key] = arguments[0][key];
            }
        }
    },
    //see set_screen_data
    get_screen_data: function(key){
        return this.screen_data[key];
    },
});

var OrderCollection = Backbone.Collection.extend({
    model: exports.Order,
});

/*
 The numpad handles both the choice of the property currently being modified
 (quantity, price or discount) and the edition of the corresponding numeric value.
 */
exports.NumpadState = Backbone.Model.extend({
    defaults: {
        buffer: "0",
        mode: "quantity"
    },
    appendNewChar: function(newChar) {
        var oldBuffer;
        oldBuffer = this.get('buffer');
        if (oldBuffer === '0') {
            this.set({
                buffer: newChar
            });
        } else if (oldBuffer === '-0') {
            this.set({
                buffer: "-" + newChar
            });
        } else {
            this.set({
                buffer: (this.get('buffer')) + newChar
            });
        }
        this.trigger('set_value',this.get('buffer'));
    },
    deleteLastChar: function() {
        if(this.get('buffer') === ""){
            if(this.get('mode') === 'quantity'){
                this.trigger('set_value','remove');
            }else{
                this.trigger('set_value',this.get('buffer'));
            }
        }else{
            var newBuffer = this.get('buffer').slice(0,-1) || "";
            this.set({ buffer: newBuffer });
            this.trigger('set_value',this.get('buffer'));
        }
    },
    switchSign: function() {
        var oldBuffer;
        oldBuffer = this.get('buffer');
        this.set({
            buffer: oldBuffer[0] === '-' ? oldBuffer.substr(1) : "-" + oldBuffer
        });
        this.trigger('set_value',this.get('buffer'));
    },
    positiveSign: function() {
        var oldBuffer;
        oldBuffer = this.get('buffer');
        if (oldBuffer[0] === '-'){
            this.set({buffer: oldBuffer.substr(1)});
            this.trigger('set_value',this.get('buffer'));
        }
    },
    negativeSign: function() {
        var oldBuffer;
        oldBuffer = this.get('buffer');
        if (oldBuffer[0] !== '-'){
            this.set({buffer: "-" + oldBuffer});
            this.trigger('set_value',this.get('buffer'));
        }
    },
    changeMode: function(newMode) {
        this.set({
            buffer: "0",
            mode: newMode
        });
    },
    reset: function() {
        this.set({
            buffer: "0",
            mode: "quantity"
        });
    },
    resetValue: function(){
        if(this.get('buffer') === "") {
            this.trigger('set_value','remove');
        }
        else {
            this.set({ buffer: "" });
            this.trigger('set_value',this.get('buffer'));
        }
    },
});

// exports = {
//     PosModel: PosModel,
//     NumpadState: NumpadState,
//     load_fields: load_fields,
//     load_models: load_models,
//     Orderline: Orderline,
//     Order: Order,
// };
return exports;

});<|MERGE_RESOLUTION|>--- conflicted
+++ resolved
@@ -136,33 +136,21 @@
                     }
                     resolve();
                 },
-<<<<<<< HEAD
                 function (statusText, url) {
-                    if (statusText == 'error' && window.location.protocol == 'https:') {
-                        var error = {message: 'TLSError', url: url};
-                        self.chrome.loading_error(error);
-                    } else {
-                        resolve();
+                    var show_loading_error = (self.gui.current_screen === null);
+                    resolve();
+                    if (show_loading_error && statusText == 'error' && window.location.protocol == 'https:') {
+                        self.gui.show_popup('alert', {
+                            title: _t('HTTPS connection to IoT Box failed'),
+                            body: _.str.sprintf(
+                              _t('Make sure you are using IoT Box v18.12 or higher. Navigate to %s to accept the certificate of your IoT Box.'),
+                              url
+                            ),
+                        });
                     }
                 }
             );
         });
-=======
-                function(statusText, url){
-                        var show_loading_error = (self.gui.current_screen === null);
-                        done.resolve();
-                        if (show_loading_error && statusText == 'error' && window.location.protocol == 'https:') {
-                            self.gui.show_popup('alert', {
-                                title: _t('HTTPS connection to IoT Box failed'),
-                                body: _.str.sprintf(
-                                  _t('Make sure you are using IoT Box v18.12 or higher. Navigate to %s to accept the certificate of your IoT Box.'),
-                                  url
-                                ),
-                            });
-                        }
-                });
-        return done;
->>>>>>> 2694174b
     },
 
     // Server side model loaders. This is the list of the models that need to be loaded from
