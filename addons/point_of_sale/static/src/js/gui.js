odoo.define('point_of_sale.gui', function (require) {
"use strict";
// this file contains the Gui, which is the pos 'controller'. 
// It contains high level methods to manipulate the interface
// such as changing between screens, creating popups, etc.
//
// it is available to all pos objects trough the '.gui' field.

var core = require('web.core');
var field_utils = require('web.field_utils');
var session = require('web.session');

var _t = core._t;

var Gui = core.Class.extend({
    screen_classes: [],
    popup_classes:  [],
    init: function(options){
        var self = this;
        this.pos            = options.pos;
        this.chrome         = options.chrome;
        this.screen_instances     = {};
        this.popup_instances      = {};
        this.default_screen = null;
        this.startup_screen = null;
        this.current_popup  = null;
        this.current_screen = null; 

        this.chrome.ready.then(function(){
            self.close_other_tabs();
            var order = self.pos.get_order();
            if (order) {
                self.show_saved_screen(order);
            } else {
                self.show_screen(self.startup_screen);
            }
            self.pos.bind('change:selectedOrder', function(){
                self.show_saved_screen(self.pos.get_order());
            });
        });
    },

    /* ---- Gui: SCREEN MANIPULATION ---- */

    // register a screen widget to the gui,
    // it must have been inserted into the dom.
    add_screen: function(name, screen){
        screen.hide();
        this.screen_instances[name] = screen;
    },

    // sets the screen that will be displayed
    // for new orders
    set_default_screen: function(name){ 
        this.default_screen = name;
    },

    // sets the screen that will be displayed
    // when no orders are present
    set_startup_screen: function(name) {
        this.startup_screen = name;
    },

    // display the screen saved in an order,
    // called when the user changes the current order
    // no screen saved ? -> display default_screen
    // no order ? -> display startup_screen
    show_saved_screen:  function(order,options) {
        options = options || {};
        this.close_popup();
        if (order) {
            this.show_screen(order.get_screen_data('screen') || 
                             options.default_screen || 
                             this.default_screen,
                             null,'refresh');
        } else {
            this.show_screen(this.startup_screen);
        }
    },

    // display a screen. 
    // If there is an order, the screen will be saved in the order
    // - params: used to load a screen with parameters, for
    // example loading a 'product_details' screen for a specific product.
    // - refresh: if you want the screen to cycle trough show / hide even
    // if you are already on the same screen.
    show_screen: function(screen_name,params,refresh,skip_close_popup) {
        var screen = this.screen_instances[screen_name];
        if (!screen) {
            console.error("ERROR: show_screen("+screen_name+") : screen not found");
        }
        if (!skip_close_popup){
            this.close_popup();
        }
        var order = this.pos.get_order();
        if (order) {
            var old_screen_name = order.get_screen_data('screen');

            order.set_screen_data('screen',screen_name);

            if(params){
                order.set_screen_data('params',params);
            }

            if( screen_name !== old_screen_name ){
                order.set_screen_data('previous-screen',old_screen_name);
            }
        }

        if (refresh || screen !== this.current_screen) {
            if (this.current_screen) {
                this.current_screen.close();
                this.current_screen.hide();
            }
            this.current_screen = screen;
            this.current_screen.show(refresh);
        }
    },
    
    // returns the current screen.
    get_current_screen: function() {
        return this.pos.get_order() ? ( this.pos.get_order().get_screen_data('screen') || this.default_screen ) : this.startup_screen;
    },

    // goes to the previous screen (as specified in the order). The history only
    // goes 1 deep ...
    back: function() {
        var previous = this.pos.get_order().get_screen_data('previous-screen');
        if (previous) {
            this.show_screen(previous);
        }
    },

    // returns the parameter specified when this screen was displayed
    get_current_screen_param: function(param) {
        if (this.pos.get_order()) {
            var params = this.pos.get_order().get_screen_data('params');
            return params ? params[param] : undefined;
        } else {
            return undefined;
        }
    },

    /* ---- Gui: POPUP MANIPULATION ---- */

    // registers a new popup in the GUI.
    // the popup must have been previously inserted
    // into the dom.
    add_popup: function(name, popup) {
        popup.hide();
        this.popup_instances[name] = popup;
    },

    // displays a popup. Popup do not stack,
    // are not remembered by the order, and are
    // closed by screen changes or new popups.
    show_popup: function(name,options) {
        if (this.current_popup) {
            this.close_popup();
        }
        this.current_popup = this.popup_instances[name];
        return this.current_popup.show(options);
    },

    // close the current popup.
    close_popup: function() {
        if  (this.current_popup) {
            this.current_popup.close();
            this.current_popup.hide();
            this.current_popup = null;
        }
    },

    // is there an active popup ?
    has_popup: function() {
        return !!this.current_popup;
    },

    /* ---- Gui: INTER TAB COMM ---- */

    // This sets up automatic pos exit when open in
    // another tab.
    close_other_tabs: function() {
        var self = this;

        // avoid closing itself
        var now = Date.now();

        localStorage['message'] = '';
        localStorage['message'] = JSON.stringify({
            'message':'close_tabs',
            'session': this.pos.pos_session.id,
            'window_uid': now,
        });

        // storage events are (most of the time) triggered only when the
        // localstorage is updated in a different tab.
        // some browsers (e.g. IE) does trigger an event in the same tab
        // This may be a browser bug or a different interpretation of the HTML spec
        // cf https://connect.microsoft.com/IE/feedback/details/774798/localstorage-event-fired-in-source-window
        // Use window_uid parameter to exclude the current window
        window.addEventListener("storage", function(event) {
            var msg = event.data;

            if ( event.key === 'message' && event.newValue) {

                var msg = JSON.parse(event.newValue);
                if ( msg.message  === 'close_tabs' &&
                     msg.session  ==  self.pos.pos_session.id &&
                     msg.window_uid != now) {

                    console.info('POS / Session opened in another window. EXITING POS')
                    self._close();
                }
            }

        }, false);
    },

    /* ---- Gui: ACCESS CONTROL ---- */

    // A Generic UI that allow to select a user from a list.
    // It returns a deferred that resolves with the selected user 
    // upon success. Several options are available :
    // - security: passwords will be asked
    // - only_managers: restricts the list to managers
    // - current_user: password will not be asked if this 
    //                 user is selected.
    // - title: The title of the user selection list. 
    select_user: function(options){
        options = options || {};
        var self = this;
        var def  = new $.Deferred();

        var list = [];
        for (var i = 0; i < this.pos.users.length; i++) {
            var user = this.pos.users[i];
            if (!options.only_managers || user.role === 'manager') {
                list.push({
                    'label': user.name,
                    'item':  user,
                });
            }
        }

        this.show_popup('selection',{
            title: options.title || _t('Select User'),
            list: list,
            confirm: function(user){ def.resolve(user); },
            cancel: function(){ def.reject(); },
            is_selected: function(user){ return user === self.pos.get_cashier(); },
        });

        return def.then(function(user){
            if (options.security && user !== options.current_user && user.pos_security_pin) {
                return self.ask_password(user.pos_security_pin).then(function(){
                    return user;
                });
            } else {
                return user;
            }
        });
    },

    // Ask for a password, and checks if it this
    // the same as specified by the function call.
    // returns a deferred that resolves on success,
    // fails on failure.
    ask_password: function(password) {
        var self = this;
        var ret = new $.Deferred();
        if (password) {
            this.show_popup('password',{
                'title': _t('Password ?'),
                confirm: function(pw) {
                    if (pw !== password) {
                        self.show_popup('error',_t('Incorrect Password'));
                        ret.reject();
                    } else {
                        ret.resolve();
                    }
                },
            });
        } else {
            ret.resolve();
        }
        return ret;
    },

    // checks if the current user (or the user provided) has manager
    // access rights. If not, a popup is shown allowing the user to
    // temporarily login as an administrator. 
    // This method returns a deferred, that succeeds with the 
    // manager user when the login is successfull.
    sudo: function(user){
        user = user || this.pos.get_cashier();

        if (user.role === 'manager') {
            return new $.Deferred().resolve(user);
        } else {
            return this.select_user({
                security:       true, 
                only_managers:  true,
                title:       _t('Login as a Manager'),
            });
        }
    },

    /* ---- Gui: CLOSING THE POINT OF SALE ---- */

    close: function() {
        var self = this;
        var pending = this.pos.db.get_orders().length;

        if (!pending) {
            this._close();
        } else {
            this.pos.push_order().always(function() {
                var pending = self.pos.db.get_orders().length;
                if (!pending) {
                    self._close();
                } else {
                    var reason = self.pos.get('failed') ? 
                                 'configuration errors' : 
                                 'internet connection issues';  

                    self.show_popup('confirm', {
                        'title': _t('Offline Orders'),
                        'body':  _t(['Some orders could not be submitted to',
                                     'the server due to ' + reason + '.',
                                     'You can exit the Point of Sale, but do',
                                     'not close the session before the issue',
                                     'has been resolved.'].join(' ')),
                        'confirm': function() {
                            self._close();
                        },
                    });
                }
            });
        }
    },

    _close: function() {
        var self = this;
        this.chrome.loading_show();
        this.chrome.loading_message(_t('Closing ...'));

        this.pos.push_order().then(function(){
            var url = "/web#action=point_of_sale.action_client_pos_menu";
            window.location = session.debug ? $.param.querystring(url, {debug: session.debug}) : url;
        });
    },

    /* ---- Gui: SOUND ---- */

    play_sound: function(sound) {
        var src = '';
        if (sound === 'error') {
            src = "/point_of_sale/static/src/sounds/error.wav";
        } else if (sound === 'bell') {
            src = "/point_of_sale/static/src/sounds/bell.wav";
        } else {
            console.error('Unknown sound: ',sound);
            return;
        }
        $('body').append('<audio src="'+src+'" autoplay="true"></audio>');
    },

    /* ---- Gui: FILE I/O ---- */

    // This will make the browser download 'contents' as a 
    // file named 'name'
    // if 'contents' is not a string, it is converted into
    // a JSON representation of the contents. 


    // TODO: remove me in master: deprecated in favor of prepare_download_link
    // this method is kept for backward compatibility but is likely not going
    // to work as many browsers do to not accept fake click events on links
    download_file: function(contents, name) {
        href_params = this.prepare_file_blob(contents,name);
        var evt  = document.createEvent("HTMLEvents");
        evt.initEvent("click");

        $("<a>",href_params).get(0).dispatchEvent(evt);
        
    },      
    
    prepare_download_link: function(contents, filename, src, target) {
        var href_params = this.prepare_file_blob(contents, filename);

        $(target).parent().attr(href_params);
        $(src).addClass('oe_hidden');
        $(target).removeClass('oe_hidden');

        // hide again after click
        $(target).click(function() {
            $(src).removeClass('oe_hidden');
            $(this).addClass('oe_hidden');
        });
    },  
    
    prepare_file_blob: function(contents, name) {
        var URL = window.URL || window.webkitURL;
        
        if (typeof contents !== 'string') {
            contents = JSON.stringify(contents,null,2);
        }

        var blob = new Blob([contents]);

        return {download: name || 'document.txt',
                href: URL.createObjectURL(blob),}
    },

    /* ---- Gui: EMAILS ---- */

    // This will launch the user's email software
    // with a new email with the address, subject and body
    // prefilled.

    send_email: function(address, subject, body) {
        window.open("mailto:" + address + 
                          "?subject=" + (subject ? window.encodeURIComponent(subject) : '') +
                          "&body=" + (body ? window.encodeURIComponent(body) : ''));
    },

    /* ---- Gui: KEYBOARD INPUT ---- */

    // This is a helper to handle numpad keyboard input. 
    // - buffer: an empty or number string
    // - input:  '[0-9],'+','-','.','CLEAR','BACKSPACE'
    // - options: 'firstinput' -> will clear buffer if
    //     input is '[0-9]' or '.'
    //  returns the new buffer containing the modifications
    //  (the original is not touched) 
    numpad_input: function(buffer, input, options) { 
        var newbuf  = buffer.slice(0);
        options = options || {};
        var newbuf_float  = newbuf === '-' ? newbuf : field_utils.parse.float(newbuf);
        var decimal_point = _t.database.parameters.decimal_point;

        if (input === decimal_point) {
            if (options.firstinput) {
                newbuf = "0.";
            }else if (!newbuf.length || newbuf === '-') {
                newbuf += "0.";
            } else if (newbuf.indexOf(decimal_point) < 0){
                newbuf = newbuf + decimal_point;
            }
        } else if (input === 'CLEAR') {
            newbuf = ""; 
        } else if (input === 'BACKSPACE') { 
            newbuf = newbuf.substring(0,newbuf.length - 1);
        } else if (input === '+') {
            if ( newbuf[0] === '-' ) {
                newbuf = newbuf.substring(1,newbuf.length);
            }
        } else if (input === '-') {
            if (options.firstinput) {
<<<<<<< HEAD
                newbuf = '-';
=======
                newbuf = '-0';
>>>>>>> cecb1ec7
            } else if ( newbuf[0] === '-' ) {
                newbuf = newbuf.substring(1,newbuf.length);
            } else {
                newbuf = '-' + newbuf;
            }
        } else if (input[0] === '+' && !isNaN(parseFloat(input))) {
            newbuf = this.chrome.format_currency_no_symbol(newbuf_float + parseFloat(input));
        } else if (!isNaN(parseInt(input))) {
            if (options.firstinput) {
                newbuf = '' + input;
            } else {
                newbuf += input;
            }
        }
        if (newbuf === "-") {
            newbuf = "";
        }

        // End of input buffer at 12 characters.
        if (newbuf.length > buffer.length && newbuf.length > 12) {
            this.play_sound('bell');
            return buffer.slice(0);
        }

        return newbuf;
    },
});

var define_screen = function (classe) {
    Gui.prototype.screen_classes.push(classe);
};

var define_popup = function (classe) {
    Gui.prototype.popup_classes.push(classe);
};

return {
    Gui: Gui,
    define_screen: define_screen,
    define_popup: define_popup,
};

});<|MERGE_RESOLUTION|>--- conflicted
+++ resolved
@@ -458,11 +458,7 @@
             }
         } else if (input === '-') {
             if (options.firstinput) {
-<<<<<<< HEAD
-                newbuf = '-';
-=======
                 newbuf = '-0';
->>>>>>> cecb1ec7
             } else if ( newbuf[0] === '-' ) {
                 newbuf = newbuf.substring(1,newbuf.length);
             } else {
