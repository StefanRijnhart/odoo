odoo.define('point_of_sale.chrome', function (require) {
"use strict";

var PosBaseWidget = require('point_of_sale.BaseWidget');
var gui = require('point_of_sale.gui');
var keyboard = require('point_of_sale.keyboard');
var models = require('point_of_sale.models');
var core = require('web.core');
var CrashManager = require('web.CrashManager');


var _t = core._t;
var QWeb = core.qweb;

/* -------- The Order Selector -------- */

// Allows the cashier to create / delete and
// switch between orders.

var OrderSelectorWidget = PosBaseWidget.extend({
    template: 'OrderSelectorWidget',
    init: function(parent, options) {
        this._super(parent, options);
        this.pos.get('orders').bind('add remove change',this.renderElement,this);
        this.pos.bind('change:selectedOrder',this.renderElement,this);
    },
    get_order_by_uid: function(uid) {
        var orders = this.pos.get_order_list();
        for (var i = 0; i < orders.length; i++) {
            if (orders[i].uid === uid) {
                return orders[i];
            }
        }
        return undefined;
    },
    order_click_handler: function(event,$el) {
        var order = this.get_order_by_uid($el.data('uid'));
        if (order) {
            this.pos.set_order(order);
        }
    },
    neworder_click_handler: function(event, $el) {
        this.pos.add_new_order();
    },
    deleteorder_click_handler: function(event, $el) {
        var self  = this;
        var order = this.pos.get_order(); 
        if (!order) {
            return;
        } else if ( !order.is_empty() ){
            this.gui.show_popup('confirm',{
                'title': _t('Destroy Current Order ?'),
                'body': _t('You will lose any data associated with the current order'),
                confirm: function(){
                    self.pos.delete_current_order();
                },
            });
        } else {
            this.pos.delete_current_order();
        }
    },
    renderElement: function(){
        var self = this;
        this._super();
        this.$('.order-button.select-order').click(function(event){
            self.order_click_handler(event,$(this));
        });
        this.$('.neworder-button').click(function(event){
            self.neworder_click_handler(event,$(this));
        });
        this.$('.deleteorder-button').click(function(event){
            self.deleteorder_click_handler(event,$(this));
        });
    },
});

/* ------- The User Name Widget ------- */

// Displays the current cashier's name and allows
// to switch between cashiers.

var UsernameWidget = PosBaseWidget.extend({
    template: 'UsernameWidget',
    init: function(parent, options){
        options = options || {};
        this._super(parent,options);
    },
    renderElement: function(){
        var self = this;
        this._super();

        this.$el.click(function(){
            self.click_username();
        });
    },
    click_username: function(){
        var self = this;
        this.gui.select_user({
            'security':     true,
            'current_user': this.pos.get_cashier(),
            'title':      _t('Change Cashier'),
        }).then(function(user){
            self.pos.set_cashier(user);
            self.renderElement();
        });
    },
    get_name: function(){
        var user = this.pos.cashier || this.pos.user;
        if(user){
            return user.name;
        }else{
            return "";
        }
    },
});

/* -------- The Header Button --------- */

// Used to quickly add buttons with simple
// labels and actions to the point of sale 
// header.

var HeaderButtonWidget = PosBaseWidget.extend({
    template: 'HeaderButtonWidget',
    init: function(parent, options){
        options = options || {};
        this._super(parent, options);
        this.action = options.action;
        this.label   = options.label;
    },
    renderElement: function(){
        var self = this;
        this._super();
        if(this.action){
            this.$el.click(function(){
                self.action();
            });
        }
    },
    show: function(){ this.$el.removeClass('oe_hidden'); },
    hide: function(){ this.$el.addClass('oe_hidden'); },
});

/* --------- The Debug Widget --------- */

// The debug widget lets the user control 
// and monitor the hardware and software status
// without the use of the proxy, or to access
// the raw locally stored db values, useful
// for debugging

var DebugWidget = PosBaseWidget.extend({
    template: "DebugWidget",
    eans:{
        admin_badge:  '0410100000006',
        client_badge: '0420200000004',
        invalid_ean:  '1232456',
        soda_33cl:    '5449000000996',
        oranges_kg:   '2100002031410',
        lemon_price:  '2301000001560',
        unknown_product: '9900000000004',
    },
    events:[
        'open_cashbox',
        'print_receipt',
        'scale_read',
    ],
    init: function(parent,options){
        this._super(parent,options);
        var self = this;
        
        // for dragging the debug widget around
        this.dragging  = false;
        this.dragpos = {x:0, y:0};

        function eventpos(event){
            if(event.touches && event.touches[0]){
                return {x: event.touches[0].screenX, y: event.touches[0].screenY};
            }else{
                return {x: event.screenX, y: event.screenY};
            }
        }

        this.dragend_handler = function(event){
            self.dragging = false;
        };
        this.dragstart_handler = function(event){
            self.dragging = true;
            self.dragpos = eventpos(event);
        };
        this.dragmove_handler = function(event){
            if(self.dragging){
                var top = this.offsetTop;
                var left = this.offsetLeft;
                var pos  = eventpos(event);
                var dx   = pos.x - self.dragpos.x; 
                var dy   = pos.y - self.dragpos.y; 

                self.dragpos = pos;

                this.style.right = 'auto';
                this.style.bottom = 'auto';
                this.style.left = left + dx + 'px';
                this.style.top  = top  + dy + 'px';
            }
            event.preventDefault();
            event.stopPropagation();
        };
    },
    show: function() {
        this.$el.css({opacity:0});
        this.$el.removeClass('oe_hidden');
        this.$el.animate({opacity:1},250,'swing');
    },
    hide: function() {
        var self = this;
        this.$el.animate({opacity:0,},250,'swing',function(){
            self.$el.addClass('oe_hidden');
        });
    },
    start: function(){
        var self = this;
        
        if (this.pos.debug) {
            this.show();
        }

        this.el.addEventListener('mouseleave', this.dragend_handler);
        this.el.addEventListener('mouseup',    this.dragend_handler);
        this.el.addEventListener('touchend',   this.dragend_handler);
        this.el.addEventListener('touchcancel',this.dragend_handler);
        this.el.addEventListener('mousedown',  this.dragstart_handler);
        this.el.addEventListener('touchstart', this.dragstart_handler);
        this.el.addEventListener('mousemove',  this.dragmove_handler);
        this.el.addEventListener('touchmove',  this.dragmove_handler);

        this.$('.toggle').click(function(){
            self.hide();
        });
        this.$('.button.set_weight').click(function(){
            var kg = Number(self.$('input.weight').val());
            if(!isNaN(kg)){
                self.pos.proxy.debug_set_weight(kg);
            }
        });
        this.$('.button.reset_weight').click(function(){
            self.$('input.weight').val('');
            self.pos.proxy.debug_reset_weight();
        });
        this.$('.button.custom_ean').click(function(){
            var ean = self.pos.barcode_reader.barcode_parser.sanitize_ean(self.$('input.ean').val() || '0');
            self.$('input.ean').val(ean);
            self.pos.barcode_reader.scan(ean);
        });
        this.$('.button.barcode').click(function(){
            self.pos.barcode_reader.scan(self.$('input.ean').val());
        });
        this.$('.button.delete_orders').click(function(){
            self.gui.show_popup('confirm',{
                'title': _t('Delete Paid Orders ?'),
                'body':  _t('This operation will permanently destroy all paid orders from the local storage. You will lose all the data. This operation cannot be undone.'),
                confirm: function(){
                    self.pos.db.remove_all_orders();
                    self.pos.set({synch: { state:'connected', pending: 0 }});
                },
            });
        });
        this.$('.button.delete_unpaid_orders').click(function(){
            self.gui.show_popup('confirm',{
                'title': _t('Delete Unpaid Orders ?'),
                'body':  _t('This operation will permanently destroy all unpaid orders from all sessions that have been put in the local storage. You will lose all the data and exit the point of sale. This operation cannot be undone.'),
                confirm: function(){
                    self.pos.db.remove_all_unpaid_orders();
                    window.location = '/';
                },
            });
        });

        this.$('.button.export_unpaid_orders').click(function(){
            self.gui.download_file(self.pos.export_unpaid_orders(),
                "unpaid_orders_" + (new Date()).toUTCString().replace(/\ /g,'_') + '.json');
        });

        this.$('.button.export_paid_orders').click(function() {
            self.gui.download_file(self.pos.export_paid_orders(),
                "paid_orders_" + (new Date()).toUTCString().replace(/\ /g,'_') + '.json');
        });

        this.$('.button.import_orders input').on('change', function(event) {
            var file = event.target.files[0];

            if (file) {
                var reader = new FileReader();
                
                reader.onload = function(event) {
                    var report = self.pos.import_orders(event.target.result);
                    self.gui.show_popup('orderimport',{report:report});
                };
                
                reader.readAsText(file);
            }
        });

        _.each(this.events, function(name){
            self.pos.proxy.add_notification(name,function(){
                self.$('.event.'+name).stop().clearQueue().css({'background-color':'#6CD11D'}); 
                self.$('.event.'+name).animate({'background-color':'#1E1E1E'},2000);
            });
        });
    },
});

/* --------- The Status Widget -------- */

// Base class for widgets that want to display
// status in the point of sale header.

var StatusWidget = PosBaseWidget.extend({
    status: ['connected','connecting','disconnected','warning','error'],
    set_status: function(status,msg){
        for(var i = 0; i < this.status.length; i++){
            this.$('.js_'+this.status[i]).addClass('oe_hidden');
        }
        this.$('.js_'+status).removeClass('oe_hidden');
        
        if(msg){
            this.$('.js_msg').removeClass('oe_hidden').html(msg);
        }else{
            this.$('.js_msg').addClass('oe_hidden').html('');
        }
    },
});

/* ------- Synch. Notifications ------- */

// Displays if there are orders that could
// not be submitted, and how many. 

var SynchNotificationWidget = StatusWidget.extend({
    template: 'SynchNotificationWidget',
    start: function(){
        var self = this;
        this.pos.bind('change:synch', function(pos,synch){
            self.set_status(synch.state, synch.pending);
        });
        this.$el.click(function(){
            self.pos.push_order(null,{'show_error':true});
        });
    },
});

/* --------- The Proxy Status --------- */

// Displays the status of the hardware proxy
// (connected, disconnected, errors ... )

var ProxyStatusWidget = StatusWidget.extend({
    template: 'ProxyStatusWidget',
    set_smart_status: function(status){
        if(status.status === 'connected'){
            var warning = false;
            var msg = '';
            if(this.pos.config.iface_scan_via_proxy){
                var scanner = status.drivers.scanner ? status.drivers.scanner.status : false;
                if( scanner != 'connected' && scanner != 'connecting'){
                    warning = true;
                    msg += _t('Scanner');
                }
            }
            if( this.pos.config.iface_print_via_proxy || 
                this.pos.config.iface_cashdrawer ){
                var printer = status.drivers.escpos ? status.drivers.escpos.status : false;
                if( printer != 'connected' && printer != 'connecting'){
                    warning = true;
                    msg = msg ? msg + ' & ' : msg;
                    msg += _t('Printer');
                }
            }
            if( this.pos.config.iface_electronic_scale ){
                var scale = status.drivers.scale ? status.drivers.scale.status : false;
                if( scale != 'connected' && scale != 'connecting' ){
                    warning = true;
                    msg = msg ? msg + ' & ' : msg;
                    msg += _t('Scale');
                }
            }
            msg = msg ? msg + ' ' + _t('Offline') : msg;
            this.set_status(warning ? 'warning' : 'connected', msg);
        }else{
            this.set_status(status.status,'');
        }
    },
    start: function(){
        var self = this;
        
        this.set_smart_status(this.pos.proxy.get('status'));

        this.pos.proxy.on('change:status',this,function(eh,status){ //FIXME remove duplicate changes 
            self.set_smart_status(status.newValue);
        });

        this.$el.click(function(){
            self.pos.connect_to_proxy();
        });
    },
});

/*--------------------------------------*\
 |             THE CHROME               |
\*======================================*/

// The Chrome is the main widget that contains 
// all other widgets in the PointOfSale.
//
// It is the first object instanciated and the
// starting point of the point of sale code.
//
// It is mainly composed of :
// - a header, containing the list of orders
// - a leftpane, containing the list of bought 
//   products (orderlines) 
// - a rightpane, containing the screens 
//   (see pos_screens.js)
// - popups
// - an onscreen keyboard
// - .gui which controls the switching between 
//   screens and the showing/closing of popups

var Chrome = PosBaseWidget.extend({
    template: 'Chrome',
    init: function() { 
        var self = this;
        this._super(arguments[0],{});

        this.started  = new $.Deferred(); // resolves when DOM is online
        this.ready    = new $.Deferred(); // resolves when the whole GUI has been loaded

        this.pos = new models.PosModel(this.session,{chrome:this});
        this.gui = new gui.Gui({pos: this.pos, chrome: this});
        this.chrome = this; // So that chrome's childs have chrome set automatically
        this.pos.gui = this.gui;

        this.logo_click_time  = 0;
        this.logo_click_count = 0;

            this.previous_touch_y_coordinate = -1;

<<<<<<< HEAD
        this.widget = {};   // contains references to subwidgets instances

        this.cleanup_dom();

        this.pos.ready.done(function(){
            self.build_chrome();
            self.build_widgets();
            self.disable_rubberbanding();
            self.disable_backpace_back();
            self.ready.resolve();
            self.loading_hide();
            self.replace_crashmanager();
            self.pos.push_order();
        }).fail(function(err){   // error when loading models data from the backend
            self.loading_error(err);
        });
    },

    cleanup_dom:  function() {
        // remove default webclient handlers that induce click delay
        $(document).off();
        $(window).off();
        $('html').off();
        $('body').off();
        $(this.$el).parent().off();
        $('document').off();
        $('.oe_web_client').off();
        $('.openerp_webclient_container').off();
    },

    build_chrome: function() { 
        var self = this;
        FastClick.attach(document.body);
        core.bus.trigger('set_full_screen', true);

        this.renderElement();

        this.$('.pos-logo').click(function(){
            self.click_logo();
        });

        if(this.pos.config.iface_big_scrollbars){
            this.$el.addClass('big-scrollbars');
        }
    },

    // displays a system error with the error-traceback
    // popup.
    show_error: function(error) {
        this.gui.show_popup('error-traceback',{
            'title': error.message,
            'body':  error.message + '\n' + error.data.debug + '\n',
        });
    },

    // replaces the error handling of the existing crashmanager which
    // uses jquery dialog to display the error, to use the pos popup
    // instead
    replace_crashmanager: function() {
        var self = this;
        CrashManager.include({
            show_error: function(error) {
                if (self.gui) {
                    self.show_error(error);
                } else {
                    this._super(error);
                }
            },
        });
    },
=======
            this.widget = {};   // contains references to subwidgets instances

            this.cleanup_dom();

            this.pos.ready.done(function(){
                self.build_chrome();
                self.build_widgets();
                self.disable_rubberbanding();
                self.ready.resolve();
                self.loading_hide();
            }).fail(function(err){   // error when loading models data from the backend
                self.loading_error(err);
            });
        },

        cleanup_dom:  function() {
            // remove default webclient handlers that induce click delay
            $(document).off();
            $(window).off();
            $('html').off();
            $('body').off();
            $(self.$el).parent().off();
            $('document').off();
            $('.oe_web_client').off();
            $('.openerp_webclient_container').off();
        },

        build_chrome: function() { 
            var self = this;
            FastClick.attach(document.body);

            this.renderElement();

            this.$('.pos-logo').click(function(){
                self.click_logo();
            });

            if(this.pos.config.iface_big_scrollbars){
                this.$el.addClass('big-scrollbars');
            }
        },
>>>>>>> 1431ba2f

    click_logo: function() {
        if (this.pos.debug) {
            this.widget.debug.show();
        } else {
            var self  = this;
            var time  = (new Date()).getTime();
            var delay = 500;
            if (this.logo_click_time + 500 < time) {
                this.logo_click_time  = time;
                this.logo_click_count = 1;
            } else {
                this.logo_click_time  = time;
                this.logo_click_count += 1;
                if (this.logo_click_count >= 6) {
                    this.logo_click_count = 0;
                    this.gui.sudo().then(function(){
                        self.widget.debug.show();
                    });
                }
            }
        }
    },

        _scrollable: function(element, scrolling_down){
            var $element = $(element);
            var scrollable = true;

            if (! scrolling_down && $element.scrollTop() <= 0) {
                scrollable = false;
            } else if (scrolling_down && $element.scrollTop() + $element.height() >= element.scrollHeight) {
                scrollable = false;
            }

            return scrollable;
        },

    disable_rubberbanding: function(){
            var self = this;

            document.body.addEventListener('touchstart', function(event){
                self.previous_touch_y_coordinate = event.touches[0].clientY;
            });

        // prevent the pos body from being scrollable. 
        document.body.addEventListener('touchmove',function(event){
            var node = event.target;
                var current_touch_y_coordinate = event.touches[0].clientY;
                var scrolling_down;

                if (current_touch_y_coordinate < self.previous_touch_y_coordinate) {
                    scrolling_down = true;
                } else {
                    scrolling_down = false;
                }

            while(node){
                if(node.classList && node.classList.contains('touch-scrollable') && self._scrollable(node, scrolling_down)){
                    return;
                }
                node = node.parentNode;
            }
            event.preventDefault();
        });
    },

    // prevent backspace from performing a 'back' navigation
    disable_backpace_back: function() {
       $(document).on("keydown", function (e) {
           if (e.which === 8 && !$(e.target).is("input, textarea")) {
               e.preventDefault();
           }
       });
    },

    loading_error: function(err){
        var self = this;

        var title = err.message;
        var body  = err.stack;

        if(err.message === 'XmlHttpRequestError '){
            title = 'Network Failure (XmlHttpRequestError)';
            body  = 'The Point of Sale could not be loaded due to a network problem.\n Please check your internet connection.';
        }else if(err.message === 'OpenERP Server Error'){
            title = err.data.message;
            body  = err.data.debug;
        }

        if( typeof body !== 'string' ){
            body = 'Traceback not available.';
        }

        var popup = $(QWeb.render('ErrorTracebackPopupWidget',{
            widget: { options: {title: title , body: body }},
        }));

        popup.find('.button').click(function(){
            self.gui.close();
        });

        popup.css({ zindex: 9001 });

        popup.appendTo(this.$el);
    },
    loading_progress: function(fac){
        this.$('.loader .loader-feedback').removeClass('oe_hidden');
        this.$('.loader .progress').removeClass('oe_hidden').css({'width': ''+Math.floor(fac*100)+'%'});
    },
    loading_message: function(msg,progress){
        this.$('.loader .loader-feedback').removeClass('oe_hidden');
        this.$('.loader .message').text(msg);
        if (typeof progress !== 'undefined') {
            this.loading_progress(progress);
        } else {
            this.$('.loader .progress').addClass('oe_hidden');
        }
    },
    loading_skip: function(callback){
        if(callback){
            this.$('.loader .loader-feedback').removeClass('oe_hidden');
            this.$('.loader .button.skip').removeClass('oe_hidden');
            this.$('.loader .button.skip').off('click');
            this.$('.loader .button.skip').click(callback);
        }else{
            this.$('.loader .button.skip').addClass('oe_hidden');
        }
    },
    loading_hide: function(){
        var self = this;
        this.$('.loader').animate({opacity:0},1500,'swing',function(){self.$('.loader').addClass('oe_hidden');});
    },
    loading_show: function(){
        this.$('.loader').removeClass('oe_hidden').animate({opacity:1},150,'swing');
    },
    widgets: [
        {
            'name':   'order_selector',
            'widget': OrderSelectorWidget,
            'replace':  '.placeholder-OrderSelectorWidget',
        },{
            'name':   'proxy_status',
            'widget': ProxyStatusWidget,
            'append':  '.pos-rightheader',
            'condition': function(){ return this.pos.config.use_proxy; },
        },{
            'name':   'notification',
            'widget': SynchNotificationWidget,
            'append':  '.pos-rightheader',
        },{
            'name':   'close_button',
            'widget': HeaderButtonWidget,
            'append':  '.pos-rightheader',
            'args': {
                label: _t('Close'),
                action: function(){ 
                    var self = this;
                    if (!this.confirmed) {
                        this.$el.addClass('confirm');
                        this.$el.text(_t('Confirm'));
                        this.confirmed = setTimeout(function(){
                            self.$el.removeClass('confirm');
                            self.$el.text(_t('Close'));
                            self.confirmed = false;
                        },2000);
                    } else {
                        clearTimeout(this.confirmed);
                        this.gui.close();
                    }
                },
            }
        },{
            'name':   'username',
            'widget': UsernameWidget,
            'replace':  '.placeholder-UsernameWidget',
        },{
            'name':  'keyboard',
            'widget': keyboard.OnscreenKeyboardWidget,
            'replace': '.placeholder-OnscreenKeyboardWidget',
        },{
            'name':  'debug',
            'widget': DebugWidget,
            'append': '.pos-content',
        },
    ],

    // This method instantiates all the screens, widgets, etc. 
    build_widgets: function() {
        var classe;

        for (var i = 0; i < this.widgets.length; i++) {
            var def = this.widgets[i];
            if ( !def.condition || def.condition.call(this) ) {
                var args = typeof def.args === 'function' ? def.args(this) : def.args;
                var w = new def.widget(this, args || {});
                if (def.replace) {
                    w.replace(this.$(def.replace));
                } else if (def.append) {
                    w.appendTo(this.$(def.append));
                } else if (def.prepend) {
                    w.prependTo(this.$(def.prepend));
                } else {
                    w.appendTo(this.$el);
                }
                this.widget[def.name] = w;
            }
        }

        this.screens = {};
        for (i = 0; i < this.gui.screen_classes.length; i++) {
            classe = this.gui.screen_classes[i];
            if (!classe.condition || classe.condition.call(this)) {
                var screen = new classe.widget(this,{});
                    screen.appendTo(this.$('.screens'));
                this.screens[classe.name] = screen;
                this.gui.add_screen(classe.name, screen);
            }
        }

<<<<<<< HEAD
        this.popups = {};
        for (i = 0; i < this.gui.popup_classes.length; i++) {
            classe = this.gui.popup_classes[i];
            if (!classe.condition || classe.condition.call(this)) {
                var popup = new classe.widget(this,{});
                    popup.appendTo(this.$('.popups'));
                this.popups[classe.name] = popup;
                this.gui.add_popup(classe.name, popup);
            }
=======
            this.gui.set_startup_screen('products');
            this.gui.set_default_screen('products');

        },

        destroy: function() {
            this.pos.destroy();
            this._super();
>>>>>>> 1431ba2f
        }

        this.gui.set_startup_screen('products');
        this.gui.set_default_screen('products');

    },

    destroy: function() {
        this.pos.destroy();
        core.bus.trigger('set_full_screen', false);
        this._super();
    }
});

return {
    Chrome: Chrome,
    DebugWidget: DebugWidget,
    HeaderButtonWidget: HeaderButtonWidget,
    OrderSelectorWidget: OrderSelectorWidget,
    ProxyStatusWidget: ProxyStatusWidget,
    StatusWidget: StatusWidget,
    SynchNotificationWidget: SynchNotificationWidget,
    UsernameWidget: UsernameWidget,
};
});
<|MERGE_RESOLUTION|>--- conflicted
+++ resolved
@@ -445,7 +445,6 @@
 
             this.previous_touch_y_coordinate = -1;
 
-<<<<<<< HEAD
         this.widget = {};   // contains references to subwidgets instances
 
         this.cleanup_dom();
@@ -479,8 +478,6 @@
     build_chrome: function() { 
         var self = this;
         FastClick.attach(document.body);
-        core.bus.trigger('set_full_screen', true);
-
         this.renderElement();
 
         this.$('.pos-logo').click(function(){
@@ -516,49 +513,6 @@
             },
         });
     },
-=======
-            this.widget = {};   // contains references to subwidgets instances
-
-            this.cleanup_dom();
-
-            this.pos.ready.done(function(){
-                self.build_chrome();
-                self.build_widgets();
-                self.disable_rubberbanding();
-                self.ready.resolve();
-                self.loading_hide();
-            }).fail(function(err){   // error when loading models data from the backend
-                self.loading_error(err);
-            });
-        },
-
-        cleanup_dom:  function() {
-            // remove default webclient handlers that induce click delay
-            $(document).off();
-            $(window).off();
-            $('html').off();
-            $('body').off();
-            $(self.$el).parent().off();
-            $('document').off();
-            $('.oe_web_client').off();
-            $('.openerp_webclient_container').off();
-        },
-
-        build_chrome: function() { 
-            var self = this;
-            FastClick.attach(document.body);
-
-            this.renderElement();
-
-            this.$('.pos-logo').click(function(){
-                self.click_logo();
-            });
-
-            if(this.pos.config.iface_big_scrollbars){
-                this.$el.addClass('big-scrollbars');
-            }
-        },
->>>>>>> 1431ba2f
 
     click_logo: function() {
         if (this.pos.debug) {
@@ -778,7 +732,6 @@
             }
         }
 
-<<<<<<< HEAD
         this.popups = {};
         for (i = 0; i < this.gui.popup_classes.length; i++) {
             classe = this.gui.popup_classes[i];
@@ -788,16 +741,6 @@
                 this.popups[classe.name] = popup;
                 this.gui.add_popup(classe.name, popup);
             }
-=======
-            this.gui.set_startup_screen('products');
-            this.gui.set_default_screen('products');
-
-        },
-
-        destroy: function() {
-            this.pos.destroy();
-            this._super();
->>>>>>> 1431ba2f
         }
 
         this.gui.set_startup_screen('products');
@@ -807,7 +750,6 @@
 
     destroy: function() {
         this.pos.destroy();
-        core.bus.trigger('set_full_screen', false);
         this._super();
     }
 });
