--- conflicted
+++ resolved
@@ -1558,13 +1558,6 @@
         };
     },
     print_web: function() {
-<<<<<<< HEAD
-        if($.browser.safari){
-            document.execCommand('print', false, null);
-        }
-        else{
-            window.print();
-=======
         if ($.browser.safari) {
             document.execCommand('print', false, null);
         } else {
@@ -1580,7 +1573,6 @@
                     throw err;
                 }
             }
->>>>>>> 9bfc12cb
         }
         this.pos.get_order()._printed = true;
     },
