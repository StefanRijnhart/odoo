--- conflicted
+++ resolved
@@ -1051,12 +1051,8 @@
             this.pos.barcode_reader.disconnect();
             return new instance.web.Model("ir.model.data").get_func("search_read")([['name', '=', 'action_client_pos_menu']], ['res_id']).pipe(
                     _.bind(function(res) {
-<<<<<<< HEAD
-                return this.rpc('/web/action/load', {'action_id': res[0]['res_id']}).pipe(_.bind(function(action) {
-=======
                 return this.rpc('/web/action/load', {'action_id': res[0]['res_id']}).pipe(_.bind(function(result) {
                     var action = result;
->>>>>>> 91c37856
                     action.context = _.extend(action.context || {}, {'cancel_action': {type: 'ir.actions.client', tag: 'reload'}});
                     //self.destroy();
                     this.do_action(action);
