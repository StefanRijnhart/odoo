# -*- coding: utf-8 -*-
# Part of Odoo. See LICENSE file for full copyright and licensing details.

<<<<<<< HEAD
from . import models
from . import controllers
from . import report
from . import wizard
=======
import models
import controllers
import report
import wizard
import tests
>>>>>>> d24bdbde
<|MERGE_RESOLUTION|>--- conflicted
+++ resolved
@@ -1,15 +1,8 @@
 # -*- coding: utf-8 -*-
 # Part of Odoo. See LICENSE file for full copyright and licensing details.
 
-<<<<<<< HEAD
 from . import models
 from . import controllers
 from . import report
 from . import wizard
-=======
-import models
-import controllers
-import report
-import wizard
-import tests
->>>>>>> d24bdbde
+from . import tests