--- conflicted
+++ resolved
@@ -27,16 +27,7 @@
     _description = "Point of Sale Orders Statistics"
     _auto = False
     _columns = {
-<<<<<<< HEAD
-        'date': fields.date('Date Order', readonly=True),
-=======
         'date': fields.datetime('Date Order', readonly=True),
-        'year': fields.char('Year', size=4, readonly=True),
-        'month':fields.selection([('01','January'), ('02','February'), ('03','March'), ('04','April'),
-            ('05','May'), ('06','June'), ('07','July'), ('08','August'), ('09','September'),
-            ('10','October'), ('11','November'), ('12','December')], 'Month',readonly=True),
-        'day': fields.char('Day', size=128, readonly=True),
->>>>>>> d0a0b7d9
         'partner_id':fields.many2one('res.partner', 'Partner', readonly=True),
         'product_id':fields.many2one('product.product', 'Product', readonly=True),
         'state': fields.selection([('draft', 'New'), ('paid', 'Closed'), ('done', 'Synchronized'), ('invoiced', 'Invoiced'), ('cancel', 'Cancelled')],
