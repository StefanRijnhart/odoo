--- conflicted
+++ resolved
@@ -424,10 +424,6 @@
             for statement in obj.statement_ids:
                 statement.unlink(context=context)
         return super(pos_session, self).unlink(cr, uid, ids, context=context)
-<<<<<<< HEAD
-
-=======
->>>>>>> ed1c1739
 
     def open_cb(self, cr, uid, ids, context=None):
         """
