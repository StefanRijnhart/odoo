# -*- coding: utf-8 -*-
##############################################################################
#
#    OpenERP, Open Source Management Solution
#    Copyright (C) 2004-2010 Tiny SPRL (<http://tiny.be>).
#
#    This program is free software: you can redistribute it and/or modify
#    it under the terms of the GNU Affero General Public License as
#    published by the Free Software Foundation, either version 3 of the
#    License, or (at your option) any later version.
#
#    This program is distributed in the hope that it will be useful,
#    but WITHOUT ANY WARRANTY; without even the implied warranty of
#    MERCHANTABILITY or FITNESS FOR A PARTICULAR PURPOSE.  See the
#    GNU Affero General Public License for more details.
#
#    You should have received a copy of the GNU Affero General Public License
#    along with this program.  If not, see <http://www.gnu.org/licenses/>.
#
##############################################################################

from datetime import datetime
from dateutil.relativedelta import relativedelta
from decimal import Decimal
import logging
import pdb
import time

import openerp
from openerp import tools
from openerp.osv import fields, osv
from openerp.tools.translate import _

import openerp.addons.decimal_precision as dp
import openerp.addons.product.product

_logger = logging.getLogger(__name__)

class pos_config(osv.osv):
    _name = 'pos.config'

    POS_CONFIG_STATE = [
        ('active', 'Active'),
        ('inactive', 'Inactive'),
        ('deprecated', 'Deprecated')
    ]

    _columns = {
        'name' : fields.char('Point of Sale Name', size=32, select=1,
             required=True, help="An internal identification of the point of sale"),
        'journal_ids' : fields.many2many('account.journal', 'pos_config_journal_rel', 
             'pos_config_id', 'journal_id', 'Available Payment Methods',
             domain="[('journal_user', '=', True ), ('type', 'in', ['bank', 'cash'])]",),
        'warehouse_id' : fields.many2one('stock.warehouse', 'Warehouse',
             required=True),
        'journal_id' : fields.many2one('account.journal', 'Sale Journal',
             domain=[('type', '=', 'sale')],
             help="Accounting journal used to post sales entries."),
        'iface_self_checkout' : fields.boolean('Self Checkout Mode',
             help="Check this if this point of sale should open by default in a self checkout mode. If unchecked, OpenERP uses the normal cashier mode by default."),
        'iface_cashdrawer' : fields.boolean('Cashdrawer Interface'),
        'iface_payment_terminal' : fields.boolean('Payment Terminal Interface'),
        'iface_electronic_scale' : fields.boolean('Electronic Scale Interface'),
        'iface_vkeyboard' : fields.boolean('Virtual KeyBoard Interface'),
        'iface_print_via_proxy' : fields.boolean('Print via Proxy'),
        'iface_invoicing': fields.boolean('Invoicing',help='Enables invoice generation from the Point of Sale'),

        'state' : fields.selection(POS_CONFIG_STATE, 'Status', required=True, readonly=True),
        'sequence_id' : fields.many2one('ir.sequence', 'Order IDs Sequence', readonly=True,
            help="This sequence is automatically created by OpenERP but you can change it "\
                "to customize the reference numbers of your orders."),
        'session_ids': fields.one2many('pos.session', 'config_id', 'Sessions'),
        'group_by' : fields.boolean('Group Journal Items', help="Check this if you want to group the Journal Items by Product while closing a Session"),
        'pricelist_id': fields.many2one('product.pricelist','Pricelist', required=True)
    }

    def _check_cash_control(self, cr, uid, ids, context=None):
        return all(
            (sum(int(journal.cash_control) for journal in record.journal_ids) <= 1)
            for record in self.browse(cr, uid, ids, context=context)
        )

    _constraints = [
        (_check_cash_control, "You cannot have two cash controls in one Point Of Sale !", ['journal_ids']),
    ]

    def copy(self, cr, uid, id, default=None, context=None):
        if not default:
            default = {}
        d = {
            'sequence_id' : False,
        }
        d.update(default)
        return super(pos_config, self).copy(cr, uid, id, d, context=context)


    def name_get(self, cr, uid, ids, context=None):
        result = []
        states = {
            'opening_control': _('Opening Control'),
            'opened': _('In Progress'),
            'closing_control': _('Closing Control'),
            'closed': _('Closed & Posted'),
        }
        for record in self.browse(cr, uid, ids, context=context):
            if (not record.session_ids) or (record.session_ids[0].state=='closed'):
                result.append((record.id, record.name+' ('+_('not used')+')'))
                continue
            session = record.session_ids[0]
            result.append((record.id, record.name + ' ('+session.user_id.name+')')) #, '+states[session.state]+')'))
        return result

    def _default_sale_journal(self, cr, uid, context=None):
        company_id = self.pool.get('res.users').browse(cr, uid, uid, context=context).company_id.id
        res = self.pool.get('account.journal').search(cr, uid, [('type', '=', 'sale'), ('company_id', '=', company_id)], limit=1, context=context)
        return res and res[0] or False

    def _default_warehouse(self, cr, uid, context=None):
        user = self.pool.get('res.users').browse(cr, uid, uid, context)
        res = self.pool.get('stock.warehouse').search(cr, uid, [('company_id', '=', user.company_id.id)], limit=1, context=context)
        return res and res[0] or False

    def _default_pricelist(self, cr, uid, context=None):
        res = self.pool.get('product.pricelist').search(cr, uid, [('type', '=', 'sale')], limit=1, context=context)
        return res and res[0] or False

    _defaults = {
        'state' : POS_CONFIG_STATE[0][0],
        'warehouse_id': _default_warehouse,
        'journal_id': _default_sale_journal,
        'group_by' : True,
        'pricelist_id': _default_pricelist,
        'iface_invoicing': True,
    }

    def set_active(self, cr, uid, ids, context=None):
        return self.write(cr, uid, ids, {'state' : 'active'}, context=context)

    def set_inactive(self, cr, uid, ids, context=None):
        return self.write(cr, uid, ids, {'state' : 'inactive'}, context=context)

    def set_deprecate(self, cr, uid, ids, context=None):
        return self.write(cr, uid, ids, {'state' : 'deprecated'}, context=context)

    def create(self, cr, uid, values, context=None):
        proxy = self.pool.get('ir.sequence')
        sequence_values = dict(
            name='PoS %s' % values['name'],
            padding=5,
            prefix="%s/"  % values['name'],
        )
        sequence_id = proxy.create(cr, uid, sequence_values, context=context)
        values['sequence_id'] = sequence_id
        return super(pos_config, self).create(cr, uid, values, context=context)

    def unlink(self, cr, uid, ids, context=None):
        for obj in self.browse(cr, uid, ids, context=context):
            if obj.sequence_id:
                obj.sequence_id.unlink()
        return super(pos_config, self).unlink(cr, uid, ids, context=context)

class pos_session(osv.osv):
    _name = 'pos.session'
    _order = 'id desc'

    POS_SESSION_STATE = [
        ('opening_control', 'Opening Control'),  # Signal open
        ('opened', 'In Progress'),                    # Signal closing
        ('closing_control', 'Closing Control'),  # Signal close
        ('closed', 'Closed & Posted'),
    ]

    def _compute_cash_all(self, cr, uid, ids, fieldnames, args, context=None):
        result = dict()

        for record in self.browse(cr, uid, ids, context=context):
            result[record.id] = {
                'cash_journal_id' : False,
                'cash_register_id' : False,
                'cash_control' : False,
            }
            for st in record.statement_ids:
                if st.journal_id.cash_control == True:
                    result[record.id]['cash_control'] = True
                    result[record.id]['cash_journal_id'] = st.journal_id.id
                    result[record.id]['cash_register_id'] = st.id

        return result

    _columns = {
        'config_id' : fields.many2one('pos.config', 'Point of Sale',
                                      help="The physical point of sale you will use.",
                                      required=True,
                                      select=1,
                                      domain="[('state', '=', 'active')]",
                                     ),

        'name' : fields.char('Session ID', size=32, required=True, readonly=True),
        'user_id' : fields.many2one('res.users', 'Responsible',
                                    required=True,
                                    select=1,
                                    readonly=True,
                                    states={'opening_control' : [('readonly', False)]}
                                   ),
        'start_at' : fields.datetime('Opening Date', readonly=True), 
        'stop_at' : fields.datetime('Closing Date', readonly=True),

        'state' : fields.selection(POS_SESSION_STATE, 'Status',
                required=True, readonly=True,
                select=1),

        'cash_control' : fields.function(_compute_cash_all,
                                         multi='cash',
                                         type='boolean', string='Has Cash Control'),
        'cash_journal_id' : fields.function(_compute_cash_all,
                                            multi='cash',
                                            type='many2one', relation='account.journal',
                                            string='Cash Journal', store=True),
        'cash_register_id' : fields.function(_compute_cash_all,
                                             multi='cash',
                                             type='many2one', relation='account.bank.statement',
                                             string='Cash Register', store=True),

        'opening_details_ids' : fields.related('cash_register_id', 'opening_details_ids', 
                type='one2many', relation='account.cashbox.line',
                string='Opening Cash Control'),
        'details_ids' : fields.related('cash_register_id', 'details_ids', 
                type='one2many', relation='account.cashbox.line',
                string='Cash Control'),

        'cash_register_balance_end_real' : fields.related('cash_register_id', 'balance_end_real',
                type='float',
                digits_compute=dp.get_precision('Account'),
                string="Ending Balance",
                help="Computed using the cash control lines",
                readonly=True),
        'cash_register_balance_start' : fields.related('cash_register_id', 'balance_start',
                type='float',
                digits_compute=dp.get_precision('Account'),
                string="Starting Balance",
                help="Computed using the cash control at the opening.",
                readonly=True),
        'cash_register_total_entry_encoding' : fields.related('cash_register_id', 'total_entry_encoding',
                string='Total Cash Transaction',
                readonly=True),
        'cash_register_balance_end' : fields.related('cash_register_id', 'balance_end',
                type='float',
                digits_compute=dp.get_precision('Account'),
                string="Computed Balance",
                help="Computed with the initial cash control and the sum of all payments.",
                readonly=True),
        'cash_register_difference' : fields.related('cash_register_id', 'difference',
                type='float',
                string='Difference',
                help="Difference between the counted cash control at the closing and the computed balance.",
                readonly=True),

        'journal_ids' : fields.related('config_id', 'journal_ids',
                                       type='many2many',
                                       readonly=True,
                                       relation='account.journal',
                                       string='Available Payment Methods'),
        'order_ids' : fields.one2many('pos.order', 'session_id', 'Orders'),

        'statement_ids' : fields.one2many('account.bank.statement', 'pos_session_id', 'Bank Statement', readonly=True),
    }

    _defaults = {
        'name' : '/',
        'user_id' : lambda obj, cr, uid, context: uid,
        'state' : 'opening_control',
    }

    _sql_constraints = [
        ('uniq_name', 'unique(name)', "The name of this POS Session must be unique !"),
    ]

    def _check_unicity(self, cr, uid, ids, context=None):
        for session in self.browse(cr, uid, ids, context=None):
            # open if there is no session in 'opening_control', 'opened', 'closing_control' for one user
            domain = [
                ('state', 'not in', ('closed','closing_control')),
                ('user_id', '=', session.user_id.id)
            ]
            count = self.search_count(cr, uid, domain, context=context)
            if count>1:
                return False
        return True

    def _check_pos_config(self, cr, uid, ids, context=None):
        for session in self.browse(cr, uid, ids, context=None):
            domain = [
                ('state', '!=', 'closed'),
                ('config_id', '=', session.config_id.id)
            ]
            count = self.search_count(cr, uid, domain, context=context)
            if count>1:
                return False
        return True

    _constraints = [
        (_check_unicity, "You cannot create two active sessions with the same responsible!", ['user_id', 'state']),
        (_check_pos_config, "You cannot create two active sessions related to the same point of sale!", ['config_id']),
    ]

    def create(self, cr, uid, values, context=None):
        context = context or {}
        config_id = values.get('config_id', False) or context.get('default_config_id', False)
        if not config_id:
            raise osv.except_osv( _('Error!'),
                _("You should assign a Point of Sale to your session."))

        # journal_id is not required on the pos_config because it does not
        # exists at the installation. If nothing is configured at the
        # installation we do the minimal configuration. Impossible to do in
        # the .xml files as the CoA is not yet installed.
        jobj = self.pool.get('pos.config')
        pos_config = jobj.browse(cr, uid, config_id, context=context)
        context.update({'company_id': pos_config.warehouse_id.company_id.id})
        if not pos_config.journal_id:
            jid = jobj.default_get(cr, uid, ['journal_id'], context=context)['journal_id']
            if jid:
                jobj.write(cr, uid, [pos_config.id], {'journal_id': jid}, context=context)
            else:
                raise osv.except_osv( _('error!'),
                    _("Unable to open the session. You have to assign a sale journal to your point of sale."))

        # define some cash journal if no payment method exists
        if not pos_config.journal_ids:
            journal_proxy = self.pool.get('account.journal')
            cashids = journal_proxy.search(cr, uid, [('journal_user', '=', True), ('type','=','cash')], context=context)
            if not cashids:
                cashids = journal_proxy.search(cr, uid, [('type', '=', 'cash')], context=context)
                if not cashids:
                    cashids = journal_proxy.search(cr, uid, [('journal_user','=',True)], context=context)

            jobj.write(cr, uid, [pos_config.id], {'journal_ids': [(6,0, cashids)]})


        pos_config = jobj.browse(cr, uid, config_id, context=context)
        bank_statement_ids = []
        for journal in pos_config.journal_ids:
            bank_values = {
                'journal_id' : journal.id,
                'user_id' : uid,
                'company_id' : pos_config.warehouse_id.company_id.id
            }
            statement_id = self.pool.get('account.bank.statement').create(cr, uid, bank_values, context=context)
            bank_statement_ids.append(statement_id)

        values.update({
            'name' : pos_config.sequence_id._next(),
            'statement_ids' : [(6, 0, bank_statement_ids)],
            'config_id': config_id
        })

        return super(pos_session, self).create(cr, uid, values, context=context)

    def unlink(self, cr, uid, ids, context=None):
        for obj in self.browse(cr, uid, ids, context=context):
            for statement in obj.statement_ids:
                statement.unlink(context=context)
        return True


    def open_cb(self, cr, uid, ids, context=None):
        """
        call the Point Of Sale interface and set the pos.session to 'opened' (in progress)
        """
        if context is None:
            context = dict()

        if isinstance(ids, (int, long)):
            ids = [ids]

        this_record = self.browse(cr, uid, ids[0], context=context)
        this_record.signal_workflow('open')

        context.update(active_id=this_record.id)

        return {
            'type' : 'ir.actions.client',
            'name' : _('Start Point Of Sale'),
            'tag' : 'pos.ui',
            'context' : context,
        }

    def wkf_action_open(self, cr, uid, ids, context=None):
        # second browse because we need to refetch the data from the DB for cash_register_id
        for record in self.browse(cr, uid, ids, context=context):
            values = {}
            if not record.start_at:
                values['start_at'] = time.strftime('%Y-%m-%d %H:%M:%S')
            values['state'] = 'opened'
            record.write(values, context=context)
            for st in record.statement_ids:
                st.button_open(context=context)

        return self.open_frontend_cb(cr, uid, ids, context=context)

    def wkf_action_opening_control(self, cr, uid, ids, context=None):
        return self.write(cr, uid, ids, {'state' : 'opening_control'}, context=context)

    def wkf_action_closing_control(self, cr, uid, ids, context=None):
        for session in self.browse(cr, uid, ids, context=context):
            for statement in session.statement_ids:
                if (statement != session.cash_register_id) and (statement.balance_end != statement.balance_end_real):
                    self.pool.get('account.bank.statement').write(cr, uid, [statement.id], {'balance_end_real': statement.balance_end})
        return self.write(cr, uid, ids, {'state' : 'closing_control', 'stop_at' : time.strftime('%Y-%m-%d %H:%M:%S')}, context=context)

    def wkf_action_close(self, cr, uid, ids, context=None):
        # Close CashBox
        bsl = self.pool.get('account.bank.statement.line')
        for record in self.browse(cr, uid, ids, context=context):
            for st in record.statement_ids:
                if abs(st.difference) > st.journal_id.amount_authorized_diff:
                    # The pos manager can close statements with maximums.
                    if not self.pool.get('ir.model.access').check_groups(cr, uid, "point_of_sale.group_pos_manager"):
                        raise osv.except_osv( _('Error!'),
                            _("Your ending balance is too different from the theoretical cash closing (%.2f), the maximum allowed is: %.2f. You can contact your manager to force it.") % (st.difference, st.journal_id.amount_authorized_diff))
                if (st.journal_id.type not in ['bank', 'cash']):
                    raise osv.except_osv(_('Error!'), 
                        _("The type of the journal for your payment method should be bank or cash "))
                if st.difference and st.journal_id.cash_control == True:
                    if st.difference > 0.0:
                        name= _('Point of Sale Profit')
                        account_id = st.journal_id.profit_account_id.id
                    else:
                        account_id = st.journal_id.loss_account_id.id
                        name= _('Point of Sale Loss')
                    if not account_id:
                        raise osv.except_osv( _('Error!'),
                        _("Please set your profit and loss accounts on your payment method '%s'. This will allow OpenERP to post the difference of %.2f in your ending balance. To close this session, you can update the 'Closing Cash Control' to avoid any difference.") % (st.journal_id.name,st.difference))
                    bsl.create(cr, uid, {
                        'statement_id': st.id,
                        'amount': st.difference,
                        'ref': record.name,
                        'name': name,
                        'account_id': account_id
                    }, context=context)

                if st.journal_id.type == 'bank':
                    st.write({'balance_end_real' : st.balance_end})
                getattr(st, 'button_confirm_%s' % st.journal_id.type)(context=context)
        self._confirm_orders(cr, uid, ids, context=context)
        self.write(cr, uid, ids, {'state' : 'closed'}, context=context)

        obj = self.pool.get('ir.model.data').get_object_reference(cr, uid, 'point_of_sale', 'menu_point_root')[1]
        return {
            'type' : 'ir.actions.client',
            'name' : 'Point of Sale Menu',
            'tag' : 'reload',
            'params' : {'menu_id': obj},
        }

    def _confirm_orders(self, cr, uid, ids, context=None):
        account_move_obj = self.pool.get('account.move')
        pos_order_obj = self.pool.get('pos.order')
        for session in self.browse(cr, uid, ids, context=context):
            order_ids = [order.id for order in session.order_ids if order.state == 'paid']

            move_id = account_move_obj.create(cr, uid, {'ref' : session.name, 'journal_id' : session.config_id.journal_id.id, }, context=context)

            pos_order_obj._create_account_move_line(cr, uid, order_ids, session, move_id, context=context)

            for order in session.order_ids:
                if order.state not in ('paid', 'invoiced'):
                    raise osv.except_osv(
                        _('Error!'),
                        _("You cannot confirm all orders of this session, because they have not the 'paid' status"))
                else:
                    pos_order_obj.signal_done(cr, uid, [order.id])

        return True

    def open_frontend_cb(self, cr, uid, ids, context=None):
        if not context:
            context = {}
        if not ids:
            return {}
        for session in self.browse(cr, uid, ids, context=context):
            if session.user_id.id != uid:
                raise osv.except_osv(
                        _('Error!'),
                        _("You cannot use the session of another users. This session is owned by %s. Please first close this one to use this point of sale." % session.user_id.name))
        context.update({'active_id': ids[0]})
        return {
            'type' : 'ir.actions.client',
            'name' : _('Start Point Of Sale'),
            'tag' : 'pos.ui',
            'context' : context,
        }

class pos_order(osv.osv):
    _name = "pos.order"
    _description = "Point of Sale"
    _order = "id desc"

    def create_from_ui(self, cr, uid, orders, context=None):
        #_logger.info("orders: %r", orders)
        order_ids = []
        for tmp_order in orders:
            to_invoice = tmp_order['to_invoice']
            order = tmp_order['data']


            order_id = self.create(cr, uid, {
                'name': order['name'],
                'user_id': order['user_id'] or False,
                'session_id': order['pos_session_id'],
                'lines': order['lines'],
                'pos_reference':order['name'],
                'partner_id': order['partner_id'] or False
            }, context)
            for payments in order['statement_ids']:
                payment = payments[2]
                self.add_payment(cr, uid, order_id, {
                    'amount': payment['amount'] or 0.0,
                    'payment_date': payment['name'],
                    'statement_id': payment['statement_id'],
                    'payment_name': payment.get('note', False),
                    'journal': payment['journal_id']
                }, context=context)

            if order['amount_return']:
                session = self.pool.get('pos.session').browse(cr, uid, order['pos_session_id'], context=context)
                cash_journal = session.cash_journal_id
                cash_statement = False
                if not cash_journal:
                    cash_journal_ids = filter(lambda st: st.journal_id.type=='cash', session.statement_ids)
                    if not len(cash_journal_ids):
                        raise osv.except_osv( _('error!'),
                            _("No cash statement found for this session. Unable to record returned cash."))
                    cash_journal = cash_journal_ids[0].journal_id
                self.add_payment(cr, uid, order_id, {
                    'amount': -order['amount_return'],
                    'payment_date': time.strftime('%Y-%m-%d %H:%M:%S'),
                    'payment_name': _('return'),
                    'journal': cash_journal.id,
                }, context=context)
            order_ids.append(order_id)
            self.signal_paid(cr, uid, [order_id])

            if to_invoice:
                self.action_invoice(cr, uid, [order_id], context)
                order_obj = self.browse(cr, uid, order_id, context)
                self.pool['account.invoice'].signal_invoice_open(cr, uid, [order_obj.invoice_id.id])

        return order_ids

    def write(self, cr, uid, ids, vals, context=None):
        res = super(pos_order, self).write(cr, uid, ids, vals, context=context)
        #If you change the partner of the PoS order, change also the partner of the associated bank statement lines
        partner_obj = self.pool.get('res.partner')
        bsl_obj = self.pool.get("account.bank.statement.line")
        if 'partner_id' in vals:
            for posorder in self.browse(cr, uid, ids, context=context):
                if posorder.invoice_id:
                    raise osv.except_osv( _('Error!'), _("You cannot change the partner of a POS order for which an invoice has already been issued."))
                if vals['partner_id']:
                    p_id = partner_obj.browse(cr, uid, vals['partner_id'], context=context)
                    part_id = partner_obj._find_accounting_partner(p_id).id
                else:
                    part_id = False
                bsl_ids = [x.id for x in posorder.statement_ids]
                bsl_obj.write(cr, uid, bsl_ids, {'partner_id': part_id}, context=context)
        return res

    def unlink(self, cr, uid, ids, context=None):
        for rec in self.browse(cr, uid, ids, context=context):
            if rec.state not in ('draft','cancel'):
                raise osv.except_osv(_('Unable to Delete!'), _('In order to delete a sale, it must be new or cancelled.'))
        return super(pos_order, self).unlink(cr, uid, ids, context=context)

    def onchange_partner_id(self, cr, uid, ids, part=False, context=None):
        if not part:
            return {'value': {}}
        pricelist = self.pool.get('res.partner').browse(cr, uid, part, context=context).property_product_pricelist.id
        return {'value': {'pricelist_id': pricelist}}

    def _amount_all(self, cr, uid, ids, name, args, context=None):
        tax_obj = self.pool.get('account.tax')
        cur_obj = self.pool.get('res.currency')
        res = {}
        for order in self.browse(cr, uid, ids, context=context):
            res[order.id] = {
                'amount_paid': 0.0,
                'amount_return':0.0,
                'amount_tax':0.0,
            }
            val1 = val2 = 0.0
            cur = order.pricelist_id.currency_id
            for payment in order.statement_ids:
                res[order.id]['amount_paid'] +=  payment.amount
                res[order.id]['amount_return'] += (payment.amount < 0 and payment.amount or 0)
            for line in order.lines:
                val1 += line.price_subtotal_incl
                val2 += line.price_subtotal
            res[order.id]['amount_tax'] = cur_obj.round(cr, uid, cur, val1-val2)
            res[order.id]['amount_total'] = cur_obj.round(cr, uid, cur, val1)
        return res

    def copy(self, cr, uid, id, default=None, context=None):
        if not default:
            default = {}
        d = {
            'state': 'draft',
            'invoice_id': False,
            'account_move': False,
            'picking_id': False,
            'statement_ids': [],
            'nb_print': 0,
            'name': self.pool.get('ir.sequence').get(cr, uid, 'pos.order'),
        }
        d.update(default)
        return super(pos_order, self).copy(cr, uid, id, d, context=context)

    _columns = {
        'name': fields.char('Order Ref', size=64, required=True, readonly=True),
        'company_id':fields.many2one('res.company', 'Company', required=True, readonly=True),
        'warehouse_id': fields.related('session_id', 'config_id', 'warehouse_id', relation='stock.warehouse', type='many2one', string='Warehouse', store=True, readonly=True),
        'date_order': fields.datetime('Order Date', readonly=True, select=True),
        'user_id': fields.many2one('res.users', 'Salesman', help="Person who uses the the cash register. It can be a reliever, a student or an interim employee."),
        'amount_tax': fields.function(_amount_all, string='Taxes', digits_compute=dp.get_precision('Point Of Sale'), multi='all'),
        'amount_total': fields.function(_amount_all, string='Total', multi='all'),
        'amount_paid': fields.function(_amount_all, string='Paid', states={'draft': [('readonly', False)]}, readonly=True, digits_compute=dp.get_precision('Point Of Sale'), multi='all'),
        'amount_return': fields.function(_amount_all, 'Returned', digits_compute=dp.get_precision('Point Of Sale'), multi='all'),
        'lines': fields.one2many('pos.order.line', 'order_id', 'Order Lines', states={'draft': [('readonly', False)]}, readonly=True),
        'statement_ids': fields.one2many('account.bank.statement.line', 'pos_statement_id', 'Payments', states={'draft': [('readonly', False)]}, readonly=True),
        'pricelist_id': fields.many2one('product.pricelist', 'Pricelist', required=True, states={'draft': [('readonly', False)]}, readonly=True),
        'partner_id': fields.many2one('res.partner', 'Customer', change_default=True, select=1, states={'draft': [('readonly', False)], 'paid': [('readonly', False)]}),

        'session_id' : fields.many2one('pos.session', 'Session', 
                                        #required=True,
                                        select=1,
                                        domain="[('state', '=', 'opened')]",
                                        states={'draft' : [('readonly', False)]},
                                        readonly=True),

        'state': fields.selection([('draft', 'New'),
                                   ('cancel', 'Cancelled'),
                                   ('paid', 'Paid'),
                                   ('done', 'Posted'),
                                   ('invoiced', 'Invoiced')],
                                  'Status', readonly=True),

        'invoice_id': fields.many2one('account.invoice', 'Invoice'),
        'account_move': fields.many2one('account.move', 'Journal Entry', readonly=True),
        'picking_id': fields.many2one('stock.picking', 'Picking', readonly=True),
        'note': fields.text('Internal Notes'),
        'nb_print': fields.integer('Number of Print', readonly=True),
        'pos_reference': fields.char('Receipt Ref', size=64, readonly=True),
        'sale_journal': fields.related('session_id', 'config_id', 'journal_id', relation='account.journal', type='many2one', string='Sale Journal', store=True, readonly=True),
    }

    def _default_session(self, cr, uid, context=None):
        so = self.pool.get('pos.session')
        session_ids = so.search(cr, uid, [('state','=', 'opened'), ('user_id','=',uid)], context=context)
        return session_ids and session_ids[0] or False

    def _default_pricelist(self, cr, uid, context=None):
        session_ids = self._default_session(cr, uid, context) 
        if session_ids:
            session_record = self.pool.get('pos.session').browse(cr, uid, session_ids, context=context)
            return session_record.config_id.pricelist_id and session_record.config_id.pricelist_id.id or False
        return False

    _defaults = {
        'user_id': lambda self, cr, uid, context: uid,
        'state': 'draft',
        'name': '/', 
        'date_order': lambda *a: time.strftime('%Y-%m-%d %H:%M:%S'),
        'nb_print': 0,
        'session_id': _default_session,
        'company_id': lambda self,cr,uid,c: self.pool.get('res.users').browse(cr, uid, uid, c).company_id.id,
        'pricelist_id': _default_pricelist,
    }

    def create(self, cr, uid, values, context=None):
        values['name'] = self.pool.get('ir.sequence').get(cr, uid, 'pos.order')
        return super(pos_order, self).create(cr, uid, values, context=context)

    def test_paid(self, cr, uid, ids, context=None):
        """A Point of Sale is paid when the sum
        @return: True
        """
        for order in self.browse(cr, uid, ids, context=context):
            if order.lines and not order.amount_total:
                return True
            if (not order.lines) or (not order.statement_ids) or \
                (abs(order.amount_total-order.amount_paid) > 0.00001):
                return False
        return True

    def create_picking(self, cr, uid, ids, context=None):
        """Create a picking for each order and validate it."""
        picking_obj = self.pool.get('stock.picking.out')
        partner_obj = self.pool.get('res.partner')
        move_obj = self.pool.get('stock.move')

        for order in self.browse(cr, uid, ids, context=context):
            if not order.state=='draft':
                continue
            addr = order.partner_id and partner_obj.address_get(cr, uid, [order.partner_id.id], ['delivery']) or {}
            picking_id = picking_obj.create(cr, uid, {
                'origin': order.name,
                'partner_id': addr.get('delivery',False),
                'type': 'out',
                'company_id': order.company_id.id,
                'move_type': 'direct',
                'note': order.note or "",
                'invoice_state': 'none',
                'auto_picking': True,
            }, context=context)
            self.write(cr, uid, [order.id], {'picking_id': picking_id}, context=context)
<<<<<<< HEAD
            location_id = order.warehouse_id.lot_stock_id.id
            output_id = order.warehouse_id.lot_output_id.id
=======
            location_id = order.shop_id.warehouse_id.lot_stock_id.id
            if order.partner_id:
                destination_id = order.partner_id.property_stock_customer.id
            else:
                destination_id = partner_obj.default_get(cr, uid, ['property_stock_customer'], context=context)['property_stock_customer']
>>>>>>> 89a9dbee

            for line in order.lines:
                if line.product_id and line.product_id.type == 'service':
                    continue

                move_obj.create(cr, uid, {
                    'name': line.name,
                    'product_uom': line.product_id.uom_id.id,
                    'product_uos': line.product_id.uom_id.id,
                    'picking_id': picking_id,
                    'product_id': line.product_id.id,
                    'product_uos_qty': abs(line.qty),
                    'product_qty': abs(line.qty),
                    'tracking_id': False,
                    'state': 'draft',
                    'location_id': location_id if line.qty >= 0 else destination_id,
                    'location_dest_id': destination_id if line.qty >= 0 else location_id,
                }, context=context)
<<<<<<< HEAD
                if line.qty < 0:
                    location_id, output_id = output_id, location_id
            
            picking_obj.signal_button_confirm(cr, uid, [picking_id])
=======

            wf_service = netsvc.LocalService("workflow")
            wf_service.trg_validate(uid, 'stock.picking', picking_id, 'button_confirm', cr)
>>>>>>> 89a9dbee
            picking_obj.force_assign(cr, uid, [picking_id], context)
        return True

    def cancel_order(self, cr, uid, ids, context=None):
        """ Changes order state to cancel
        @return: True
        """
        stock_picking_obj = self.pool.get('stock.picking')
        for order in self.browse(cr, uid, ids, context=context):
            stock_picking_obj.signal_button_cancel(cr, uid, [order.picking_id.id])
            if stock_picking_obj.browse(cr, uid, order.picking_id.id, context=context).state <> 'cancel':
                raise osv.except_osv(_('Error!'), _('Unable to cancel the picking.'))
        self.write(cr, uid, ids, {'state': 'cancel'}, context=context)
        return True

    def add_payment(self, cr, uid, order_id, data, context=None):
        """Create a new payment for the order"""
        if not context:
            context = {}
        statement_line_obj = self.pool.get('account.bank.statement.line')
        property_obj = self.pool.get('ir.property')
        order = self.browse(cr, uid, order_id, context=context)
        args = {
            'amount': data['amount'],
            'date': data.get('payment_date', time.strftime('%Y-%m-%d')),
            'name': order.name + ': ' + (data.get('payment_name', '') or ''),
        }

        account_def = property_obj.get(cr, uid, 'property_account_receivable', 'res.partner', context=context)
        args['account_id'] = (order.partner_id and order.partner_id.property_account_receivable \
                             and order.partner_id.property_account_receivable.id) or (account_def and account_def.id) or False
        args['partner_id'] = order.partner_id and order.partner_id.id or None

        if not args['account_id']:
            if not args['partner_id']:
                msg = _('There is no receivable account defined to make payment.')
            else:
                msg = _('There is no receivable account defined to make payment for the partner: "%s" (id:%d).') % (order.partner_id.name, order.partner_id.id,)
            raise osv.except_osv(_('Configuration Error!'), msg)

        context.pop('pos_session_id', False)

        journal_id = data.get('journal', False)
        statement_id = data.get('statement_id', False)
        assert journal_id or statement_id, "No statement_id or journal_id passed to the method!"

        for statement in order.session_id.statement_ids:
            if statement.id == statement_id:
                journal_id = statement.journal_id.id
                break
            elif statement.journal_id.id == journal_id:
                statement_id = statement.id
                break

        if not statement_id:
            raise osv.except_osv(_('Error!'), _('You have to open at least one cashbox.'))

        args.update({
            'statement_id' : statement_id,
            'pos_statement_id' : order_id,
            'journal_id' : journal_id,
            'type' : 'customer',
            'ref' : order.session_id.name,
        })

        statement_line_obj.create(cr, uid, args, context=context)

        return statement_id

    def refund(self, cr, uid, ids, context=None):
        """Create a copy of order  for refund order"""
        clone_list = []
        line_obj = self.pool.get('pos.order.line')
        
        for order in self.browse(cr, uid, ids, context=context):
            current_session_ids = self.pool.get('pos.session').search(cr, uid, [
                ('state', '!=', 'closed'),
                ('user_id', '=', uid)], context=context)
            if not current_session_ids:
                raise osv.except_osv(_('Error!'), _('To return product(s), you need to open a session that will be used to register the refund.'))

            clone_id = self.copy(cr, uid, order.id, {
                'name': order.name + ' REFUND', # not used, name forced by create
                'session_id': current_session_ids[0],
                'date_order': time.strftime('%Y-%m-%d %H:%M:%S'),
            }, context=context)
            clone_list.append(clone_id)

        for clone in self.browse(cr, uid, clone_list, context=context):
            for order_line in clone.lines:
                line_obj.write(cr, uid, [order_line.id], {
                    'qty': -order_line.qty
                }, context=context)

        new_order = ','.join(map(str,clone_list))
        abs = {
            #'domain': "[('id', 'in', ["+new_order+"])]",
            'name': _('Return Products'),
            'view_type': 'form',
            'view_mode': 'form',
            'res_model': 'pos.order',
            'res_id':clone_list[0],
            'view_id': False,
            'context':context,
            'type': 'ir.actions.act_window',
            'nodestroy': True,
            'target': 'current',
        }
        return abs

    def action_invoice_state(self, cr, uid, ids, context=None):
        return self.write(cr, uid, ids, {'state':'invoiced'}, context=context)

    def action_invoice(self, cr, uid, ids, context=None):
        inv_ref = self.pool.get('account.invoice')
        inv_line_ref = self.pool.get('account.invoice.line')
        product_obj = self.pool.get('product.product')
        inv_ids = []

        for order in self.pool.get('pos.order').browse(cr, uid, ids, context=context):
            if order.invoice_id:
                inv_ids.append(order.invoice_id.id)
                continue

            if not order.partner_id:
                raise osv.except_osv(_('Error!'), _('Please provide a partner for the sale.'))

            acc = order.partner_id.property_account_receivable.id
            inv = {
                'name': order.name,
                'origin': order.name,
                'account_id': acc,
                'journal_id': order.sale_journal.id or None,
                'type': 'out_invoice',
                'reference': order.name,
                'partner_id': order.partner_id.id,
                'comment': order.note or '',
                'currency_id': order.pricelist_id.currency_id.id, # considering partner's sale pricelist's currency
            }
            inv.update(inv_ref.onchange_partner_id(cr, uid, [], 'out_invoice', order.partner_id.id)['value'])
            if not inv.get('account_id', None):
                inv['account_id'] = acc
            inv_id = inv_ref.create(cr, uid, inv, context=context)

            self.write(cr, uid, [order.id], {'invoice_id': inv_id, 'state': 'invoiced'}, context=context)
            inv_ids.append(inv_id)
            for line in order.lines:
                inv_line = {
                    'invoice_id': inv_id,
                    'product_id': line.product_id.id,
                    'quantity': line.qty,
                }
                inv_name = product_obj.name_get(cr, uid, [line.product_id.id], context=context)[0][1]
                inv_line.update(inv_line_ref.product_id_change(cr, uid, [],
                                                               line.product_id.id,
                                                               line.product_id.uom_id.id,
                                                               line.qty, partner_id = order.partner_id.id,
                                                               fposition_id=order.partner_id.property_account_position.id)['value'])
                if line.product_id.description_sale:
                    inv_line['note'] = line.product_id.description_sale
                inv_line['price_unit'] = line.price_unit
                inv_line['discount'] = line.discount
                inv_line['name'] = inv_name
                inv_line['invoice_line_tax_id'] = [(6, 0, [x.id for x in line.product_id.taxes_id] )]
                inv_line_ref.create(cr, uid, inv_line, context=context)
            inv_ref.button_reset_taxes(cr, uid, [inv_id], context=context)
            self.signal_invoice(cr, uid, [order.id])
            inv_ref.signal_validate(cr, uid, [inv_id])

        if not inv_ids: return {}

        mod_obj = self.pool.get('ir.model.data')
        res = mod_obj.get_object_reference(cr, uid, 'account', 'invoice_form')
        res_id = res and res[1] or False
        return {
            'name': _('Customer Invoice'),
            'view_type': 'form',
            'view_mode': 'form',
            'view_id': [res_id],
            'res_model': 'account.invoice',
            'context': "{'type':'out_invoice'}",
            'type': 'ir.actions.act_window',
            'nodestroy': True,
            'target': 'current',
            'res_id': inv_ids and inv_ids[0] or False,
        }

    def create_account_move(self, cr, uid, ids, context=None):
        return self._create_account_move_line(cr, uid, ids, None, None, context=context)

    def _create_account_move_line(self, cr, uid, ids, session=None, move_id=None, context=None):
        # Tricky, via the workflow, we only have one id in the ids variable
        """Create a account move line of order grouped by products or not."""
        account_move_obj = self.pool.get('account.move')
        account_move_line_obj = self.pool.get('account.move.line')
        account_period_obj = self.pool.get('account.period')
        account_tax_obj = self.pool.get('account.tax')
        user_proxy = self.pool.get('res.users')
        property_obj = self.pool.get('ir.property')
        cur_obj = self.pool.get('res.currency')

        period = account_period_obj.find(cr, uid, context=context)[0]

        #session_ids = set(order.session_id for order in self.browse(cr, uid, ids, context=context))

        if session and not all(session.id == order.session_id.id for order in self.browse(cr, uid, ids, context=context)):
            raise osv.except_osv(_('Error!'), _('Selected orders do not have the same session!'))

        current_company = user_proxy.browse(cr, uid, uid, context=context).company_id

        grouped_data = {}
        have_to_group_by = session and session.config_id.group_by or False

        def compute_tax(amount, tax, line):
            if amount > 0:
                tax_code_id = tax['base_code_id']
                tax_amount = line.price_subtotal * tax['base_sign']
            else:
                tax_code_id = tax['ref_base_code_id']
                tax_amount = line.price_subtotal * tax['ref_base_sign']

            return (tax_code_id, tax_amount,)

        for order in self.browse(cr, uid, ids, context=context):
            if order.account_move:
                continue
            if order.state != 'paid':
                continue

            user_company = user_proxy.browse(cr, order.user_id.id, order.user_id.id).company_id

            group_tax = {}
            account_def = property_obj.get(cr, uid, 'property_account_receivable', 'res.partner', context=context)

            order_account = order.partner_id and \
                            order.partner_id.property_account_receivable and \
                            order.partner_id.property_account_receivable.id or \
                            account_def and account_def.id or current_company.account_receivable.id

            if move_id is None:
                # Create an entry for the sale
                move_id = account_move_obj.create(cr, uid, {
                    'ref' : order.name,
                    'journal_id': order.sale_journal.id,
                }, context=context)

            def insert_data(data_type, values):
                # if have_to_group_by:

                sale_journal_id = order.sale_journal.id

                # 'quantity': line.qty,
                # 'product_id': line.product_id.id,
                values.update({
                    'date': order.date_order[:10],
                    'ref': order.name,
                    'journal_id' : sale_journal_id,
                    'period_id' : period,
                    'move_id' : move_id,
                    'company_id': user_company and user_company.id or False,
                })

                if data_type == 'product':
                    key = ('product', values['partner_id'], values['product_id'], values['debit'] > 0)
                elif data_type == 'tax':
                    key = ('tax', values['partner_id'], values['tax_code_id'], values['debit'] > 0)
                elif data_type == 'counter_part':
                    key = ('counter_part', values['partner_id'], values['account_id'], values['debit'] > 0)
                else:
                    return

                grouped_data.setdefault(key, [])

                # if not have_to_group_by or (not grouped_data[key]):
                #     grouped_data[key].append(values)
                # else:
                #     pass

                if have_to_group_by:
                    if not grouped_data[key]:
                        grouped_data[key].append(values)
                    else:
                        current_value = grouped_data[key][0]
                        current_value['quantity'] = current_value.get('quantity', 0.0) +  values.get('quantity', 0.0)
                        current_value['credit'] = current_value.get('credit', 0.0) + values.get('credit', 0.0)
                        current_value['debit'] = current_value.get('debit', 0.0) + values.get('debit', 0.0)
                        current_value['tax_amount'] = current_value.get('tax_amount', 0.0) + values.get('tax_amount', 0.0)
                else:
                    grouped_data[key].append(values)

            #because of the weird way the pos order is written, we need to make sure there is at least one line, 
            #because just after the 'for' loop there are references to 'line' and 'income_account' variables (that 
            #are set inside the for loop)
            #TOFIX: a deep refactoring of this method (and class!) is needed in order to get rid of this stupid hack
            assert order.lines, _('The POS order must have lines when calling this method')
            # Create an move for each order line

            cur = order.pricelist_id.currency_id
            for line in order.lines:
                tax_amount = 0
                taxes = [t for t in line.product_id.taxes_id]
                computed_taxes = account_tax_obj.compute_all(cr, uid, taxes, line.price_unit * (100.0-line.discount) / 100.0, line.qty)['taxes']

                for tax in computed_taxes:
                    tax_amount += cur_obj.round(cr, uid, cur, tax['amount'])
                    group_key = (tax['tax_code_id'], tax['base_code_id'], tax['account_collected_id'], tax['id'])

                    group_tax.setdefault(group_key, 0)
                    group_tax[group_key] += cur_obj.round(cr, uid, cur, tax['amount'])

                amount = line.price_subtotal

                # Search for the income account
                if  line.product_id.property_account_income.id:
                    income_account = line.product_id.property_account_income.id
                elif line.product_id.categ_id.property_account_income_categ.id:
                    income_account = line.product_id.categ_id.property_account_income_categ.id
                else:
                    raise osv.except_osv(_('Error!'), _('Please define income '\
                        'account for this product: "%s" (id:%d).') \
                        % (line.product_id.name, line.product_id.id, ))

                # Empty the tax list as long as there is no tax code:
                tax_code_id = False
                tax_amount = 0
                while computed_taxes:
                    tax = computed_taxes.pop(0)
                    tax_code_id, tax_amount = compute_tax(amount, tax, line)

                    # If there is one we stop
                    if tax_code_id:
                        break

                # Create a move for the line
                insert_data('product', {
                    'name': line.product_id.name,
                    'quantity': line.qty,
                    'product_id': line.product_id.id,
                    'account_id': income_account,
                    'credit': ((amount>0) and amount) or 0.0,
                    'debit': ((amount<0) and -amount) or 0.0,
                    'tax_code_id': tax_code_id,
                    'tax_amount': tax_amount,
                    'partner_id': order.partner_id and self.pool.get("res.partner")._find_accounting_partner(order.partner_id).id or False
                })

                # For each remaining tax with a code, whe create a move line
                for tax in computed_taxes:
                    tax_code_id, tax_amount = compute_tax(amount, tax, line)
                    if not tax_code_id:
                        continue

                    insert_data('tax', {
                        'name': _('Tax'),
                        'product_id':line.product_id.id,
                        'quantity': line.qty,
                        'account_id': income_account,
                        'credit': 0.0,
                        'debit': 0.0,
                        'tax_code_id': tax_code_id,
                        'tax_amount': tax_amount,
                        'partner_id': order.partner_id and self.pool.get("res.partner")._find_accounting_partner(order.partner_id).id or False
                    })

            # Create a move for each tax group
            (tax_code_pos, base_code_pos, account_pos, tax_id)= (0, 1, 2, 3)

            for key, tax_amount in group_tax.items():
                tax = self.pool.get('account.tax').browse(cr, uid, key[tax_id], context=context)
                insert_data('tax', {
                    'name': _('Tax') + ' ' + tax.name,
                    'quantity': line.qty,
                    'product_id': line.product_id.id,
                    'account_id': key[account_pos] or income_account,
                    'credit': ((tax_amount>0) and tax_amount) or 0.0,
                    'debit': ((tax_amount<0) and -tax_amount) or 0.0,
                    'tax_code_id': key[tax_code_pos],
                    'tax_amount': tax_amount,
                    'partner_id': order.partner_id and self.pool.get("res.partner")._find_accounting_partner(order.partner_id).id or False
                })

            # counterpart
            insert_data('counter_part', {
                'name': _("Trade Receivables"), #order.name,
                'account_id': order_account,
                'credit': ((order.amount_total < 0) and -order.amount_total) or 0.0,
                'debit': ((order.amount_total > 0) and order.amount_total) or 0.0,
                'partner_id': order.partner_id and self.pool.get("res.partner")._find_accounting_partner(order.partner_id).id or False
            })

            order.write({'state':'done', 'account_move': move_id})

        all_lines = []
        for group_key, group_data in grouped_data.iteritems():
            for value in group_data:
                all_lines.append((0, 0, value),)
        if move_id: #In case no order was changed
            self.pool.get("account.move").write(cr, uid, [move_id], {'line_id':all_lines}, context=context)

        return True

    def action_payment(self, cr, uid, ids, context=None):
        return self.write(cr, uid, ids, {'state': 'payment'}, context=context)

    def action_paid(self, cr, uid, ids, context=None):
        self.create_picking(cr, uid, ids, context=context)
        self.write(cr, uid, ids, {'state': 'paid'}, context=context)
        return True

    def action_cancel(self, cr, uid, ids, context=None):
        self.write(cr, uid, ids, {'state': 'cancel'}, context=context)
        return True

    def action_done(self, cr, uid, ids, context=None):
        self.create_account_move(cr, uid, ids, context=context)
        return True

class account_bank_statement(osv.osv):
    _inherit = 'account.bank.statement'
    _columns= {
        'user_id': fields.many2one('res.users', 'User', readonly=True),
    }
    _defaults = {
        'user_id': lambda self,cr,uid,c={}: uid
    }

class account_bank_statement_line(osv.osv):
    _inherit = 'account.bank.statement.line'
    _columns= {
        'pos_statement_id': fields.many2one('pos.order', ondelete='cascade'),
    }


class pos_order_line(osv.osv):
    _name = "pos.order.line"
    _description = "Lines of Point of Sale"
    _rec_name = "product_id"

    def _amount_line_all(self, cr, uid, ids, field_names, arg, context=None):
        res = dict([(i, {}) for i in ids])
        account_tax_obj = self.pool.get('account.tax')
        cur_obj = self.pool.get('res.currency')
        for line in self.browse(cr, uid, ids, context=context):
            taxes_ids = [ tax for tax in line.product_id.taxes_id if tax.company_id.id == line.order_id.company_id.id ]
            price = line.price_unit * (1 - (line.discount or 0.0) / 100.0)
            taxes = account_tax_obj.compute_all(cr, uid, taxes_ids, price, line.qty, product=line.product_id, partner=line.order_id.partner_id or False)

            cur = line.order_id.pricelist_id.currency_id
            res[line.id]['price_subtotal'] = cur_obj.round(cr, uid, cur, taxes['total'])
            res[line.id]['price_subtotal_incl'] = cur_obj.round(cr, uid, cur, taxes['total_included'])
        return res

    def onchange_product_id(self, cr, uid, ids, pricelist, product_id, qty=0, partner_id=False, context=None):
       context = context or {}
       if not product_id:
            return {}
       if not pricelist:
           raise osv.except_osv(_('No Pricelist!'),
               _('You have to select a pricelist in the sale form !\n' \
               'Please set one before choosing a product.'))

       price = self.pool.get('product.pricelist').price_get(cr, uid, [pricelist],
               product_id, qty or 1.0, partner_id)[pricelist]

       result = self.onchange_qty(cr, uid, ids, product_id, 0.0, qty, price, context=context)
       result['value']['price_unit'] = price
       return result

    def onchange_qty(self, cr, uid, ids, product, discount, qty, price_unit, context=None):
        result = {}
        if not product:
            return result
        account_tax_obj = self.pool.get('account.tax')
        cur_obj = self.pool.get('res.currency')

        prod = self.pool.get('product.product').browse(cr, uid, product, context=context)

        price = price_unit * (1 - (discount or 0.0) / 100.0)
        taxes = account_tax_obj.compute_all(cr, uid, prod.taxes_id, price, qty, product=prod, partner=False)

        result['price_subtotal'] = taxes['total']
        result['price_subtotal_incl'] = taxes['total_included']
        return {'value': result}

    _columns = {
        'company_id': fields.many2one('res.company', 'Company', required=True),
        'name': fields.char('Line No', size=32, required=True),
        'notice': fields.char('Discount Notice', size=128),
        'product_id': fields.many2one('product.product', 'Product', domain=[('sale_ok', '=', True)], required=True, change_default=True),
        'price_unit': fields.float(string='Unit Price', digits=(16, 2)),
        'qty': fields.float('Quantity', digits=(16, 2)),
        'price_subtotal': fields.function(_amount_line_all, multi='pos_order_line_amount', string='Subtotal w/o Tax', store=True),
        'price_subtotal_incl': fields.function(_amount_line_all, multi='pos_order_line_amount', string='Subtotal', store=True),
        'discount': fields.float('Discount (%)', digits=(16, 2)),
        'order_id': fields.many2one('pos.order', 'Order Ref', ondelete='cascade'),
        'create_date': fields.datetime('Creation Date', readonly=True),
    }

    _defaults = {
        'name': lambda obj, cr, uid, context: obj.pool.get('ir.sequence').get(cr, uid, 'pos.order.line'),
        'qty': lambda *a: 1,
        'discount': lambda *a: 0.0,
        'company_id': lambda self,cr,uid,c: self.pool.get('res.users').browse(cr, uid, uid, c).company_id.id,
    }

    def copy_data(self, cr, uid, id, default=None, context=None):
        if not default:
            default = {}
        default.update({
            'name': self.pool.get('ir.sequence').get(cr, uid, 'pos.order.line')
        })
        return super(pos_order_line, self).copy_data(cr, uid, id, default, context=context)

class pos_category(osv.osv):
    _name = 'pos.category'
    _description = "Point of Sale Category"
    _order = "sequence, name"
    def _check_recursion(self, cr, uid, ids, context=None):
        level = 100
        while len(ids):
            cr.execute('select distinct parent_id from pos_category where id IN %s',(tuple(ids),))
            ids = filter(None, map(lambda x:x[0], cr.fetchall()))
            if not level:
                return False
            level -= 1
        return True

    _constraints = [
        (_check_recursion, 'Error ! You cannot create recursive categories.', ['parent_id'])
    ]

    def name_get(self, cr, uid, ids, context=None):
        if not len(ids):
            return []
        reads = self.read(cr, uid, ids, ['name','parent_id'], context=context)
        res = []
        for record in reads:
            name = record['name']
            if record['parent_id']:
                name = record['parent_id'][1]+' / '+name
            res.append((record['id'], name))
        return res

    def _name_get_fnc(self, cr, uid, ids, prop, unknow_none, context=None):
        res = self.name_get(cr, uid, ids, context=context)
        return dict(res)

    def _get_image(self, cr, uid, ids, name, args, context=None):
        result = dict.fromkeys(ids, False)
        for obj in self.browse(cr, uid, ids, context=context):
            result[obj.id] = tools.image_get_resized_images(obj.image)
        return result
    
    def _set_image(self, cr, uid, id, name, value, args, context=None):
        return self.write(cr, uid, [id], {'image': tools.image_resize_image_big(value)}, context=context)

    _columns = {
        'name': fields.char('Name', size=64, required=True, translate=True),
        'complete_name': fields.function(_name_get_fnc, type="char", string='Name'),
        'parent_id': fields.many2one('pos.category','Parent Category', select=True),
        'child_id': fields.one2many('pos.category', 'parent_id', string='Children Categories'),
        'sequence': fields.integer('Sequence', help="Gives the sequence order when displaying a list of product categories."),
        
        # NOTE: there is no 'default image', because by default we don't show thumbnails for categories. However if we have a thumbnail
        # for at least one category, then we display a default image on the other, so that the buttons have consistent styling.
        # In this case, the default image is set by the js code.
        # NOTE2: image: all image fields are base64 encoded and PIL-supported
        'image': fields.binary("Image",
            help="This field holds the image used as image for the cateogry, limited to 1024x1024px."),
        'image_medium': fields.function(_get_image, fnct_inv=_set_image,
            string="Medium-sized image", type="binary", multi="_get_image",
            store={
                'pos.category': (lambda self, cr, uid, ids, c={}: ids, ['image'], 10),
            },
            help="Medium-sized image of the category. It is automatically "\
                 "resized as a 128x128px image, with aspect ratio preserved. "\
                 "Use this field in form views or some kanban views."),
        'image_small': fields.function(_get_image, fnct_inv=_set_image,
            string="Smal-sized image", type="binary", multi="_get_image",
            store={
                'pos.category': (lambda self, cr, uid, ids, c={}: ids, ['image'], 10),
            },
            help="Small-sized image of the category. It is automatically "\
                 "resized as a 64x64px image, with aspect ratio preserved. "\
                 "Use this field anywhere a small image is required."),
    }

import io, StringIO

class ean_wizard(osv.osv_memory):
    _name = 'pos.ean_wizard'
    _columns = {
        'ean13_pattern': fields.char('Reference', size=32, required=True, translate=True),
    }
    def sanitize_ean13(self, cr, uid, ids, context):
        for r in self.browse(cr,uid,ids):
            ean13 = openerp.addons.product.product.sanitize_ean13(r.ean13_pattern)
            m = context.get('active_model')
            m_id =  context.get('active_id')
            self.pool[m].write(cr,uid,[m_id],{'ean13':ean13})
        return { 'type' : 'ir.actions.act_window_close' }

class product_product(osv.osv):
    _inherit = 'product.product'


    #def _get_small_image(self, cr, uid, ids, prop, unknow_none, context=None):
    #    result = {}
    #    for obj in self.browse(cr, uid, ids, context=context):
    #        if not obj.product_image:
    #            result[obj.id] = False
    #            continue

    #        image_stream = io.BytesIO(obj.product_image.decode('base64'))
    #        img = Image.open(image_stream)
    #        img.thumbnail((120, 100), Image.ANTIALIAS)
    #        img_stream = StringIO.StringIO()
    #        img.save(img_stream, "JPEG")
    #        result[obj.id] = img_stream.getvalue().encode('base64')
    #    return result

    _columns = {
        'income_pdt': fields.boolean('Point of Sale Cash In', help="Check if, this is a product you can use to put cash into a statement for the point of sale backend."),
        'expense_pdt': fields.boolean('Point of Sale Cash Out', help="Check if, this is a product you can use to take cash from a statement for the point of sale backend, example: money lost, transfer to bank, etc."),
        'available_in_pos': fields.boolean('Available in the Point of Sale', help='Check if you want this product to appear in the Point of Sale'), 
        'pos_categ_id': fields.many2one('pos.category','Point of Sale Category',
            help="These products belong to those categories that are used to group similar products and are specific to the Point of Sale."),
        'to_weight' : fields.boolean('To Weight', help="Check if the product should be weighted (mainly used with self check-out interface)."),
    }


    _defaults = {
        'to_weight' : False,
        'available_in_pos': True,
    }

    def edit_ean(self, cr, uid, ids, context):
        return {
            'name': _("Assign a Custom EAN"),
            'type': 'ir.actions.act_window',
            'view_type': 'form',
            'view_mode': 'form',
            'res_model': 'pos.ean_wizard',
            'target' : 'new',
            'view_id': False,
            'context':context,
        }

# vim:expandtab:smartindent:tabstop=4:softtabstop=4:shiftwidth=4:<|MERGE_RESOLUTION|>--- conflicted
+++ resolved
@@ -713,16 +713,11 @@
                 'auto_picking': True,
             }, context=context)
             self.write(cr, uid, [order.id], {'picking_id': picking_id}, context=context)
-<<<<<<< HEAD
             location_id = order.warehouse_id.lot_stock_id.id
-            output_id = order.warehouse_id.lot_output_id.id
-=======
-            location_id = order.shop_id.warehouse_id.lot_stock_id.id
             if order.partner_id:
                 destination_id = order.partner_id.property_stock_customer.id
             else:
                 destination_id = partner_obj.default_get(cr, uid, ['property_stock_customer'], context=context)['property_stock_customer']
->>>>>>> 89a9dbee
 
             for line in order.lines:
                 if line.product_id and line.product_id.type == 'service':
@@ -741,16 +736,8 @@
                     'location_id': location_id if line.qty >= 0 else destination_id,
                     'location_dest_id': destination_id if line.qty >= 0 else location_id,
                 }, context=context)
-<<<<<<< HEAD
-                if line.qty < 0:
-                    location_id, output_id = output_id, location_id
             
             picking_obj.signal_button_confirm(cr, uid, [picking_id])
-=======
-
-            wf_service = netsvc.LocalService("workflow")
-            wf_service.trg_validate(uid, 'stock.picking', picking_id, 'button_confirm', cr)
->>>>>>> 89a9dbee
             picking_obj.force_assign(cr, uid, [picking_id], context)
         return True
 
