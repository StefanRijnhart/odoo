--- conflicted
+++ resolved
@@ -1,37 +1,29 @@
-# Slovak translation for openobject-addons
-# Copyright (c) 2014 Rosetta Contributors and Canonical Ltd 2014
-# This file is distributed under the same license as the openobject-addons package.
-# FIRST AUTHOR <EMAIL@ADDRESS>, 2014.
-#
+# Translation of Odoo Server.
+# This file contains the translation of the following modules:
+# * board
+# 
+# Translators:
+# FIRST AUTHOR <EMAIL@ADDRESS>, 2014
 msgid ""
 msgstr ""
-<<<<<<< HEAD
-"Project-Id-Version: openobject-addons\n"
-"Report-Msgid-Bugs-To: FULL NAME <EMAIL@ADDRESS>\n"
-"POT-Creation-Date: 2014-09-23 16:27+0000\n"
-"PO-Revision-Date: 2014-08-14 16:10+0000\n"
-"Last-Translator: FULL NAME <EMAIL@ADDRESS>\n"
-"Language-Team: Slovak <sk@li.org>\n"
-=======
 "Project-Id-Version: Odoo 8.0\n"
 "Report-Msgid-Bugs-To: \n"
 "POT-Creation-Date: 2015-01-21 14:07+0000\n"
 "PO-Revision-Date: 2015-12-15 22:33+0000\n"
 "Last-Translator: Martin Trigaux\n"
 "Language-Team: Slovak (http://www.transifex.com/odoo/odoo-8/language/sk/)\n"
->>>>>>> 6efc3712
 "MIME-Version: 1.0\n"
 "Content-Type: text/plain; charset=UTF-8\n"
-"Content-Transfer-Encoding: 8bit\n"
-"X-Launchpad-Export-Date: 2014-09-24 08:58+0000\n"
-"X-Generator: Launchpad (build 17196)\n"
+"Content-Transfer-Encoding: \n"
+"Language: sk\n"
+"Plural-Forms: nplurals=3; plural=(n==1) ? 0 : (n>=2 && n<=4) ? 1 : 2;\n"
 
 #. module: board
 #. openerp-web
 #: code:addons/board/static/src/xml/board.xml:28
 #, python-format
 msgid "&nbsp;"
-msgstr ""
+msgstr "&nbsp;"
 
 #. module: board
 #: model:ir.actions.act_window,help:board.open_board_my_dash_action
@@ -41,8 +33,7 @@
 "                    <b>Your personal dashboard is empty.</b>\n"
 "                  </p><p>\n"
 "                    To add your first report into this dashboard, go to any\n"
-"                    menu, switch to list or graph view, and click <i>'Add "
-"to\n"
+"                    menu, switch to list or graph view, and click <i>'Add to\n"
 "                    Dashboard'</i> in the extended search options.\n"
 "                  </p><p>\n"
 "                    You can filter and group data before inserting into the\n"
@@ -71,7 +62,7 @@
 #: code:addons/board/static/src/js/dashboard.js:136
 #, python-format
 msgid "Are you sure you want to remove this item ?"
-msgstr ""
+msgstr "Ste si istý že checte zmazať túto položku ?"
 
 #. module: board
 #: model:ir.model,name:board.model_board_board
@@ -81,12 +72,12 @@
 #. module: board
 #: model:ir.model,name:board.model_board_create
 msgid "Board Creation"
-msgstr ""
+msgstr "Vytvorenie nástenky"
 
 #. module: board
 #: field:board.create,name:0
 msgid "Board Name"
-msgstr ""
+msgstr "Meno nástenky"
 
 #. module: board
 #. openerp-web
@@ -105,28 +96,28 @@
 #: code:addons/board/static/src/xml/board.xml:10
 #, python-format
 msgid "Change Layout"
-msgstr ""
+msgstr "Zmeniť rozmiestnenie"
 
 #. module: board
 #. openerp-web
 #: code:addons/board/static/src/xml/board.xml:8
 #, python-format
 msgid "Change Layout.."
-msgstr ""
+msgstr "Zmeniť rozmiestnenie.."
 
 #. module: board
 #. openerp-web
 #: code:addons/board/static/src/xml/board.xml:40
 #, python-format
 msgid "Choose dashboard layout"
-msgstr ""
+msgstr "Vybrať rozmiestnenie panelu"
 
 #. module: board
 #. openerp-web
 #: code:addons/board/static/src/js/dashboard.js:406
 #, python-format
 msgid "Could not add filter to dashboard"
-msgstr ""
+msgstr "Nepodarilo sa pridať filter na panel"
 
 #. module: board
 #: view:board.create:board.view_board_create
@@ -137,29 +128,29 @@
 #: model:ir.actions.act_window,name:board.action_board_create
 #: model:ir.ui.menu,name:board.menu_board_create
 msgid "Create Board"
-msgstr ""
+msgstr "Vyvtvoriť nástenku"
 
 #. module: board
 #: view:board.create:board.view_board_create
 msgid "Create New Dashboard"
-msgstr ""
+msgstr "Vytvoriť nový panel"
 
 #. module: board
 #: field:board.create,create_uid:0
 msgid "Created by"
-msgstr ""
+msgstr "Vytvoril"
 
 #. module: board
 #: field:board.create,create_date:0
 msgid "Created on"
-msgstr ""
+msgstr "Vytvorené"
 
 #. module: board
 #. openerp-web
 #: code:addons/board/static/src/js/dashboard.js:92
 #, python-format
 msgid "Edit Layout"
-msgstr ""
+msgstr "Upraviť rozmiestnenie"
 
 #. module: board
 #. openerp-web
@@ -169,20 +160,19 @@
 msgstr ""
 
 #. module: board
-#: field:board.board,id:0
-#: field:board.create,id:0
+#: field:board.board,id:0 field:board.create,id:0
 msgid "ID"
-msgstr ""
+msgstr "ID"
 
 #. module: board
 #: field:board.create,write_uid:0
 msgid "Last Updated by"
-msgstr ""
+msgstr "Naposledy upravoval"
 
 #. module: board
 #: field:board.create,write_date:0
 msgid "Last Updated on"
-msgstr ""
+msgstr "Naposledy upravované"
 
 #. module: board
 #: view:board.board:board.board_my_dash_view
@@ -215,4 +205,9 @@
 #: code:addons/board/static/src/xml/board.xml:69
 #, python-format
 msgid "Title of new dashboard item"
-msgstr ""+msgstr ""
+
+#. module: board
+#: view:board.create:board.view_board_create
+msgid "or"
+msgstr "alebo"