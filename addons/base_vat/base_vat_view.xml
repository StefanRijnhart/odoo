--- conflicted
+++ resolved
@@ -10,13 +10,8 @@
                 <field name="property_account_payable" position="after">
                     <group colspan="2" col="6">
                         <field name="vat" on_change="vat_change(vat)"/>
-<<<<<<< HEAD
                         <button colspan="2" name="button_check_vat" string="Check VAT" type="object" icon="gtk-execute"/>
-                        <field name="vat_subjected" colspan="1" groups="base.group_extended" />
-=======
-                        <button name="button_check_vat" string="Check VAT" type="object" icon="gtk-execute"/>
-                        <field name="vat_subjected" colspan="1" />
->>>>>>> 41a69ec9
+                        <field name="vat_subjected" colspan="1"/>
                     </group>
                 </field>
             </field>
