# -*- coding:utf-8 -*-
# Part of Odoo. See LICENSE file for full copyright and licensing details.

import babel.dates

from odoo import api, fields, models

from odoo.fields import Datetime


class FleetVehicle(models.Model):
    _inherit = 'fleet.vehicle'

<<<<<<< HEAD
    co2_fee = fields.Float(compute='_compute_co2_fee', string="CO2 Fee", store=True)
    total_depreciated_cost = fields.Float(compute='_compute_total_depreciated_cost', store=True,
        string="Total Cost (Depreciated)", help="This includes all the depreciated costs and the CO2 fee")
=======
    co2_fee = fields.Float(compute='_compute_co2_fee', string="CO2 Fee")
    total_depreciated_cost = fields.Float(compute='_compute_total_depreciated_cost',
        string="Total Cost (Depreciated)", track_visibility="onchange",
        help="This includes all the depreciated costs and the CO2 fee")
>>>>>>> d277adf4
    total_cost = fields.Float(compute='_compute_total_cost', string="Total Cost", help="This include all the costs and the CO2 fee")
    fuel_type = fields.Selection(required=True, default='diesel')
    atn = fields.Float(compute='_compute_car_atn', string="ATN")
    acquisition_date = fields.Date(required=True)

    @api.depends('co2_fee', 'log_contracts', 'log_contracts.state', 'log_contracts.recurring_cost_amount_depreciated')
    def _compute_total_depreciated_cost(self):
        for car in self:
            car.total_depreciated_cost = car.co2_fee + \
                sum(car.log_contracts.filtered(
                    lambda contract: contract.state == 'open'
                ).mapped('recurring_cost_amount_depreciated'))

    @api.depends('co2_fee', 'log_contracts', 'log_contracts.state', 'log_contracts.cost_generated')
    def _compute_total_cost(self):
        for car in self:
            car.total_cost = car.co2_fee
            contracts = car.log_contracts.filtered(
                lambda contract: contract.state == 'open' and contract.cost_frequency != 'no'
            )
            for contract in contracts:
                if contract.cost_frequency == "daily":
                    car.total_cost += contract.cost_generated * 30.0
                elif contract.cost_frequency == "weekly":
                    car.total_cost += contract.cost_generated * 4.0
                elif contract.cost_frequency == "monthly":
                    car.total_cost += contract.cost_generated
                elif contract.cost_frequency == "yearly":
                    car.total_cost += contract.cost_generated / 12.0

    def _get_co2_fee(self, co2):
        return max((((co2 * 9.0) - 600.0) * 1.2488) / 12.0, 0.0)

    @api.depends('co2')
    def _compute_co2_fee(self):
        for car in self:
            car.co2_fee = self._get_co2_fee(car.co2)

    @api.depends('fuel_type', 'car_value', 'acquisition_date')
    def _compute_car_atn(self):
        for car in self:
            car.atn = car._get_car_atn(car.acquisition_date, car.car_value, car.fuel_type, car.co2)

    @api.depends('model_id', 'license_plate', 'log_contracts', 'acquisition_date',
                 'co2_fee', 'log_contracts', 'log_contracts.state', 'log_contracts.recurring_cost_amount_depreciated')
    def _compute_vehicle_name(self):
        super(FleetVehicle, self)._compute_vehicle_name()
        for vehicle in self:
            acquisition_date = vehicle._get_acquisition_date()
            vehicle.name += u" \u2022 " + str(round(vehicle.total_depreciated_cost, 2)) + u" \u2022 " + acquisition_date

    def _get_acquisition_date(self):
        self.ensure_one()
        return babel.dates.format_date(
            date=Datetime.from_string(self.acquisition_date),
            format='MMMM y',
            locale=self._context.get('lang') or 'en_US'
        )

    def _get_car_atn(self, acquisition_date, car_value, fuel_type, co2):
        # Compute the correction coefficient from the age of the car
        now = Datetime.from_string(Datetime.now())
        start = Datetime.from_string(acquisition_date)
        if start:
            number_of_month = (now.year - start.year) * 12.0 + now.month - start.month + int(bool(now.day - start.day + 1))
            if number_of_month <= 12:
                age_coefficient = 1.00
            elif number_of_month <= 24:
                age_coefficient = 0.94
            elif number_of_month <= 36:
                age_coefficient = 0.88
            elif number_of_month <= 48:
                age_coefficient = 0.82
            elif number_of_month <= 60:
                age_coefficient = 0.76
            else:
                age_coefficient = 0.70
            car_value = car_value * age_coefficient
            # Compute atn value from corrected car_value
            magic_coeff = 6.0 / 7.0  # Don't ask me why
            if fuel_type == 'electric':
                atn = 0.0
            else:
                if fuel_type in ['diesel', 'hybrid']:
                    reference = 87.0
                else:
                    reference = 105.0

                if co2 <= reference:
                    atn = car_value * max(0.04, (0.055 - 0.001 * (reference - co2))) * magic_coeff
                else:
                    atn = car_value * min(0.18, (0.055 + 0.001 * (co2 - reference))) * magic_coeff
            return max(1280, atn) / 12.0


class FleetVehicleLogContract(models.Model):
    _inherit = 'fleet.vehicle.log.contract'

    recurring_cost_amount_depreciated = fields.Float("Recurring Cost Amount (depreciated)")

class FleetVehicleModel(models.Model):
    _inherit = 'fleet.vehicle.model'

    default_recurring_cost_amount_depreciated = fields.Float(string="Cost (Depreciated)",
        help="Default recurring cost amount that should be applied to a new car from this model")
    default_co2 = fields.Float(string="CO2 emissions")
    default_fuel_type = fields.Selection([('gasoline', 'Gasoline'), ('diesel', 'Diesel'), ('electric', 'Electric'), ('hybrid', 'Hybrid')], 'Fuel Type', help='Fuel Used by the vehicle')
    default_car_value = fields.Float(string="Catalog Value (VAT Incl.)")
    can_be_requested = fields.Boolean(string="Can be requested", help="Can be requested on a contract as a new car")
    default_atn = fields.Float(compute='_compute_atn', string="ATN")
    default_total_depreciated_cost = fields.Float(compute='_compute_default_total_depreciated_cost', string="Total Cost (Depreciated)")
    co2_fee = fields.Float(compute='_compute_co2_fee', string="CO2 fee")

    @api.depends('default_car_value', 'default_co2', 'default_fuel_type')
    def _compute_atn(self):
        now = Datetime.now()
        for model in self:
            model.default_atn = self.env['fleet.vehicle']._get_car_atn(now, model.default_car_value, model.default_fuel_type, model.default_co2)

    @api.depends('co2_fee', 'default_recurring_cost_amount_depreciated')
    def _compute_default_total_depreciated_cost(self):
        for model in self:
            model.default_total_depreciated_cost = model.co2_fee + model.default_recurring_cost_amount_depreciated

    @api.multi
    @api.depends('name', 'brand_id', 'default_total_depreciated_cost')
    def name_get(self):
        res = super(FleetVehicleModel, self).name_get()
        new_res = []
        for res_item in res:
            model = self.browse(res_item[0])
            if model.default_total_depreciated_cost != 0.0:
                new_res.append((res_item[0], res_item[1] + u" \u2022 " + str(round(model.default_total_depreciated_cost, 2))))
            else:
                new_res.append(res_item)
        return new_res

    @api.depends('default_co2')
    def _compute_co2_fee(self):
        for model in self:
            model.co2_fee = self.env['fleet.vehicle']._get_co2_fee(model.default_co2)<|MERGE_RESOLUTION|>--- conflicted
+++ resolved
@@ -11,16 +11,10 @@
 class FleetVehicle(models.Model):
     _inherit = 'fleet.vehicle'
 
-<<<<<<< HEAD
     co2_fee = fields.Float(compute='_compute_co2_fee', string="CO2 Fee", store=True)
     total_depreciated_cost = fields.Float(compute='_compute_total_depreciated_cost', store=True,
-        string="Total Cost (Depreciated)", help="This includes all the depreciated costs and the CO2 fee")
-=======
-    co2_fee = fields.Float(compute='_compute_co2_fee', string="CO2 Fee")
-    total_depreciated_cost = fields.Float(compute='_compute_total_depreciated_cost',
         string="Total Cost (Depreciated)", track_visibility="onchange",
         help="This includes all the depreciated costs and the CO2 fee")
->>>>>>> d277adf4
     total_cost = fields.Float(compute='_compute_total_cost', string="Total Cost", help="This include all the costs and the CO2 fee")
     fuel_type = fields.Selection(required=True, default='diesel')
     atn = fields.Float(compute='_compute_car_atn', string="ATN")
