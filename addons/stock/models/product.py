# -*- coding: utf-8 -*-
# Part of Odoo. See LICENSE file for full copyright and licensing details.

from odoo import api, fields, models, _
from odoo.addons import decimal_precision as dp
from odoo.exceptions import UserError
from odoo.tools.float_utils import float_round
<<<<<<< HEAD
from datetime import datetime
=======
import operator as py_operator
>>>>>>> a989680b

OPERATORS = {
    '<': py_operator.lt,
    '>': py_operator.gt,
    '<=': py_operator.le,
    '>=': py_operator.ge,
    '==': py_operator.eq,
    '!=': py_operator.ne
}

class Product(models.Model):
    _inherit = "product.product"

    reception_count = fields.Integer('Receipt', compute='_compute_reception_count')
    delivery_count = fields.Integer('Delivery', compute='_compute_delivery_count')
    stock_quant_ids = fields.One2many('stock.quant', 'product_id', help='Technical: used to compute quantities.')
    stock_move_ids = fields.One2many('stock.move', 'product_id', help='Technical: used to compute quantities.')
    qty_available = fields.Float(
        'Quantity On Hand', compute='_compute_quantities', search='_search_qty_available',
        digits=dp.get_precision('Product Unit of Measure'),
        help="Current quantity of products.\n"
             "In a context with a single Stock Location, this includes "
             "goods stored at this Location, or any of its children.\n"
             "In a context with a single Warehouse, this includes "
             "goods stored in the Stock Location of this Warehouse, or any "
             "of its children.\n"
             "stored in the Stock Location of the Warehouse of this Shop, "
             "or any of its children.\n"
             "Otherwise, this includes goods stored in any Stock Location "
             "with 'internal' type.")
    virtual_available = fields.Float(
        'Forecast Quantity', compute='_compute_quantities', search='_search_virtual_available',
        digits=dp.get_precision('Product Unit of Measure'),
        help="Forecast quantity (computed as Quantity On Hand "
             "- Outgoing + Incoming)\n"
             "In a context with a single Stock Location, this includes "
             "goods stored in this location, or any of its children.\n"
             "In a context with a single Warehouse, this includes "
             "goods stored in the Stock Location of this Warehouse, or any "
             "of its children.\n"
             "Otherwise, this includes goods stored in any Stock Location "
             "with 'internal' type.")
    incoming_qty = fields.Float(
        'Incoming', compute='_compute_quantities', search='_search_incoming_qty',
        digits=dp.get_precision('Product Unit of Measure'),
        help="Quantity of products that are planned to arrive.\n"
             "In a context with a single Stock Location, this includes "
             "goods arriving to this Location, or any of its children.\n"
             "In a context with a single Warehouse, this includes "
             "goods arriving to the Stock Location of this Warehouse, or "
             "any of its children.\n"
             "Otherwise, this includes goods arriving to any Stock "
             "Location with 'internal' type.")
    outgoing_qty = fields.Float(
        'Outgoing', compute='_compute_quantities', search='_search_outgoing_qty',
        digits=dp.get_precision('Product Unit of Measure'),
        help="Quantity of products that are planned to leave.\n"
             "In a context with a single Stock Location, this includes "
             "goods leaving this Location, or any of its children.\n"
             "In a context with a single Warehouse, this includes "
             "goods leaving the Stock Location of this Warehouse, or "
             "any of its children.\n"
             "Otherwise, this includes goods leaving any Stock "
             "Location with 'internal' type.")
    # TDE CLEANME: unused except in one test
    orderpoint_ids = fields.One2many('stock.warehouse.orderpoint', 'product_id', 'Minimum Stock Rules')
    nbr_reordering_rules = fields.Integer('Reordering Rules', compute='_compute_nbr_reordering_rules')
    reordering_min_qty = fields.Float(compute='_compute_nbr_reordering_rules')
    reordering_max_qty = fields.Float(compute='_compute_nbr_reordering_rules')

    def _compute_reception_count(self):
        move_data = self.env['stock.move'].read_group([
            ('product_id', 'in', self.ids),
            ('location_id.usage', '!=', 'internal'),
            ('location_dest_id.usage', '=', 'internal'),
            ('state', 'in', ('confirmed', 'assigned', 'pending'))], ['product_id'], ['product_id'])
        res = dict((data['product_id'][0], data['product_id_count']) for data in move_data)
        for move in self:
            move.reception_count = res.get(move.id, 0)

    def _compute_delivery_count(self):
        move_data = self.env['stock.move'].read_group([
            ('product_id', 'in', self.ids),
            ('location_id.usage', '=', 'internal'),
            ('location_dest_id.usage', '!=', 'internal'),
            ('state', 'in', ('confirmed', 'assigned', 'pending'))], ['product_id'], ['product_id'])
        res = dict((data['product_id'][0], data['product_id_count']) for data in move_data)
        for move in self:
            move.delivery_count = res.get(move.id, 0)

    @api.depends('stock_quant_ids', 'stock_move_ids')
    def _compute_quantities(self):
        res = self._compute_quantities_dict(self._context.get('lot_id'), self._context.get('owner_id'), self._context.get('package_id'), self._context.get('from_date'), self._context.get('to_date'))
        for product in self:
            product.qty_available = res[product.id]['qty_available']
            product.incoming_qty = res[product.id]['incoming_qty']
            product.outgoing_qty = res[product.id]['outgoing_qty']
            product.virtual_available = res[product.id]['virtual_available']

    @api.multi
    def _product_available(self, field_names=None, arg=False):
        """ Compatibility method """
        return self._compute_quantities_dict(self._context.get('lot_id'), self._context.get('owner_id'), self._context.get('package_id'), self._context.get('from_date'), self._context.get('to_date'))

    @api.multi
    def _compute_quantities_dict(self, lot_id, owner_id, package_id, from_date=False, to_date=False):
        domain_quant_loc, domain_move_in_loc, domain_move_out_loc = self._get_domain_locations()
        domain_quant = [('product_id', 'in', self.ids)] + domain_quant_loc
        dates_in_the_past = False
        if to_date and to_date < fields.Datetime.now(): #Only to_date as to_date will correspond to qty_available
            dates_in_the_past = True

        domain_move_in = [('product_id', 'in', self.ids)] + domain_move_in_loc
        domain_move_out = [('product_id', 'in', self.ids)] + domain_move_out_loc
        if lot_id:
            domain_quant += [('lot_id', '=', lot_id)]
        if owner_id:
            domain_quant += [('owner_id', '=', owner_id)]
            domain_move_in += [('restrict_partner_id', '=', owner_id)]
            domain_move_out += [('restrict_partner_id', '=', owner_id)]
        if package_id:
            domain_quant += [('package_id', '=', package_id)]
        if dates_in_the_past:
            domain_move_in_done = list(domain_move_in)
            domain_move_out_done = list(domain_move_out)
        if from_date:
            domain_move_in += [('date', '>=', from_date)]
            domain_move_out += [('date', '>=', from_date)]
        if to_date:
            domain_move_in += [('date', '<=', to_date)]
            domain_move_out += [('date', '<=', to_date)]

        Move = self.env['stock.move']
        Quant = self.env['stock.quant']
        domain_move_in_todo = [('state', 'not in', ('done', 'cancel', 'draft'))] + domain_move_in
        domain_move_out_todo = [('state', 'not in', ('done', 'cancel', 'draft'))] + domain_move_out
        moves_in_res = dict((item['product_id'][0], item['product_qty']) for item in Move.read_group(domain_move_in_todo, ['product_id', 'product_qty'], ['product_id']))
        moves_out_res = dict((item['product_id'][0], item['product_qty']) for item in Move.read_group(domain_move_out_todo, ['product_id', 'product_qty'], ['product_id']))
        quants_res = dict((item['product_id'][0], item['qty']) for item in Quant.read_group(domain_quant, ['product_id', 'qty'], ['product_id']))
        if dates_in_the_past:
            # Calculate the moves that were done before now to calculate back in time (as most questions will be recent ones)
            domain_move_in_done = [('state', '=', 'done'), ('date', '>', to_date)] + domain_move_in_done
            domain_move_out_done = [('state', '=', 'done'), ('date', '>', to_date)] + domain_move_out_done
            moves_in_res_past = dict((item['product_id'][0], item['product_qty']) for item in Move.read_group(domain_move_in_done, ['product_id', 'product_qty'], ['product_id']))
            moves_out_res_past = dict((item['product_id'][0], item['product_qty']) for item in Move.read_group(domain_move_out_done, ['product_id', 'product_qty'], ['product_id']))

        res = dict()
        for product in self.with_context(prefetch_fields=False):
            res[product.id] = {}
            if dates_in_the_past:
                qty_available = quants_res.get(product.id, 0.0) - moves_in_res_past.get(product.id, 0.0) + moves_out_res_past.get(product.id, 0.0)
            else:
                qty_available = quants_res.get(product.id, 0.0)
            res[product.id]['qty_available'] = float_round(qty_available, precision_rounding=product.uom_id.rounding)
            res[product.id]['incoming_qty'] = float_round(moves_in_res.get(product.id, 0.0), precision_rounding=product.uom_id.rounding)
            res[product.id]['outgoing_qty'] = float_round(moves_out_res.get(product.id, 0.0), precision_rounding=product.uom_id.rounding)
            res[product.id]['virtual_available'] = float_round(
                qty_available + res[product.id]['incoming_qty'] - res[product.id]['outgoing_qty'],
                precision_rounding=product.uom_id.rounding)

        return res

    def _get_domain_locations(self):
        '''
        Parses the context and returns a list of location_ids based on it.
        It will return all stock locations when no parameters are given
        Possible parameters are shop, warehouse, location, force_company, compute_child
        '''
        # TDE FIXME: clean that brol, context seems overused
        Warehouse = self.env['stock.warehouse']

        location_ids = []
        if self.env.context.get('location', False):
            if isinstance(self.env.context['location'], (int, long)):
                location_ids = [self.env.context['location']]
            elif isinstance(self.env.context['location'], basestring):
                domain = [('complete_name', 'ilike', self.env.context['location'])]
                if self.env.context.get('force_company', False):
                    domain += [('company_id', '=', self.env.context['force_company'])]
                location_ids = self.env['stock.location'].search(domain).ids
            else:
                location_ids = self.env.context['location']
        else:
            if self.env.context.get('warehouse', False):
                if isinstance(self.env.context['warehouse'], (int, long)):
                    wids = [self.env.context['warehouse']]
                elif isinstance(self.env.context['warehouse'], basestring):
                    domain = [('name', 'ilike', self.env.context['warehouse'])]
                    if self.env.context.get('force_company', False):
                        domain += [('company_id', '=', self.env.context['force_company'])]
                    wids = Warehouse.search(domain).ids
                else:
                    wids = self.env.context['warehouse']
            else:
                wids = Warehouse.search([]).ids

            for w in Warehouse.browse(wids):
                location_ids.append(w.view_location_id.id)
        return self._get_domain_locations_new(location_ids, company_id=self.env.context.get('force_company', False), compute_child=self.env.context.get('compute_child', True))

    def _get_domain_locations_new(self, location_ids, company_id=False, compute_child=True):
        operator = compute_child and 'child_of' or 'in'
        domain = company_id and ['&', ('company_id', '=', company_id)] or []
        locations = self.env['stock.location'].browse(location_ids)
        # TDE FIXME: should move the support of child_of + auto_join directly in expression
        # The code has been modified because having one location with parent_left being
        # 0 make the whole domain unusable
        hierarchical_locations = locations.filtered(lambda location: location.parent_left != 0 and operator == "child_of")
        other_locations = locations.filtered(lambda location: location not in hierarchical_locations)  # TDE: set - set ?
        loc_domain = []
        dest_loc_domain = []
        for location in hierarchical_locations:
            loc_domain = loc_domain and ['|'] + loc_domain or loc_domain
            loc_domain += ['&',
                           ('location_id.parent_left', '>=', location.parent_left),
                           ('location_id.parent_left', '<', location.parent_right)]
            dest_loc_domain = dest_loc_domain and ['|'] + dest_loc_domain or dest_loc_domain
            dest_loc_domain += ['&',
                                ('location_dest_id.parent_left', '>=', location.parent_left),
                                ('location_dest_id.parent_left', '<', location.parent_right)]
        if other_locations:
            loc_domain = loc_domain and ['|'] + loc_domain or loc_domain
            loc_domain = loc_domain + [('location_id', operator, [location.id for location in other_locations])]
            dest_loc_domain = dest_loc_domain and ['|'] + dest_loc_domain or dest_loc_domain
            dest_loc_domain = dest_loc_domain + [('location_dest_id', operator, [location.id for location in other_locations])]
        return (
            domain + loc_domain,
            domain + ['&'] + dest_loc_domain + ['!'] + loc_domain,
            domain + ['&'] + loc_domain + ['!'] + dest_loc_domain
        )

    def _search_virtual_available(self, operator, value):
        # TDE FIXME: should probably clean the search methods
        return self._search_product_quantity(operator, value, 'virtual_available')

    def _search_incoming_qty(self, operator, value):
        # TDE FIXME: should probably clean the search methods
        return self._search_product_quantity(operator, value, 'incoming_qty')

    def _search_outgoing_qty(self, operator, value):
        # TDE FIXME: should probably clean the search methods
        return self._search_product_quantity(operator, value, 'outgoing_qty')

    def _search_product_quantity(self, operator, value, field):
        # TDE FIXME: should probably clean the search methods
        # to prevent sql injections
        if field not in ('qty_available', 'virtual_available', 'incoming_qty', 'outgoing_qty'):
            raise UserError('Invalid domain left operand')
        if operator not in ('<', '>', '=', '!=', '<=', '>='):
            raise UserError('Invalid domain operator')
        if not isinstance(value, (float, int)):
            raise UserError('Invalid domain right operand')

        if operator == '=':
            operator = '=='

        # TODO: Still optimization possible when searching virtual quantities
        ids = []
        for product in self.search([]):
            if OPERATORS[operator](product[field], value):
                ids.append(product.id)
        return [('id', 'in', ids)]

    def _search_qty_available(self, operator, value):
        # TDE FIXME: should probably clean the search methods
        if value == 0.0 and operator in ('==', '>=', '<='):
            return self._search_product_quantity(operator, value, 'qty_available')
        product_ids = self._search_qty_available_new(operator, value, self._context.get('lot_id'), self._context.get('owner_id'), self._context.get('package_id'))
        return [('id', 'in', product_ids)]

    def _search_qty_available_new(self, operator, value, lot_id=False, owner_id=False, package_id=False):
        # TDE FIXME: should probably clean the search methods
        product_ids = set()
        domain_quant = self._get_domain_locations()[0]
        if lot_id:
            domain_quant.append(('lot_id', '=', lot_id))
        if owner_id:
            domain_quant.append(('owner_id', '=', owner_id))
        if package_id:
            domain_quant.append(('package_id', '=', package_id))
        quants_groupby = self.env['stock.quant'].read_group(domain_quant, ['product_id', 'qty'], ['product_id'])
        for quant in quants_groupby:
            if OPERATORS[operator](quant['qty'], value):
                product_ids.add(quant['product_id'][0])
        return list(product_ids)

    def _compute_nbr_reordering_rules(self):
        read_group_res = self.env['stock.warehouse.orderpoint'].read_group(
            [('product_id', 'in', self.ids)],
            ['product_id', 'product_min_qty', 'product_max_qty'],
            ['product_id'])
        res = {i: {} for i in self.ids}
        for data in read_group_res:
            res[data['product_id'][0]]['nbr_reordering_rules'] = int(data['product_id_count'])
            res[data['product_id'][0]]['reordering_min_qty'] = data['product_min_qty']
            res[data['product_id'][0]]['reordering_max_qty'] = data['product_max_qty']
        for product in self:
            product.nbr_reordering_rules = res[product.id].get('nbr_reordering_rules', 0)
            product.reordering_min_qty = res[product.id].get('reordering_min_qty', 0)
            product.reordering_max_qty = res[product.id].get('reordering_max_qty', 0)

    @api.onchange('tracking')
    def onchange_tracking(self):
        products = self.filtered(lambda self: self.tracking and self.tracking != 'none')
        if products:
            unassigned_quants = self.env['stock.quant'].search_count([('product_id', 'in', products.ids), ('lot_id', '=', False), ('location_id.usage','=', 'internal')])
            if unassigned_quants:
                return {
                    'warning': {
                        'title': _('Warning!'),
                        'message': _("You have products in stock that have no lot number.  You can assign serial numbers by doing an inventory.  ")}}

    @api.model
    def view_header_get(self, view_id, view_type):
        res = super(Product, self).view_header_get(view_id, view_type)
        if not res and self._context.get('active_id') and self._context.get('active_model') == 'stock.location':
            res = '%s%s' % (_('Products: '), self.env['stock.location'].browse(self._context['active_id']).name)
        return res

    @api.model
    def fields_view_get(self, view_id=None, view_type='form', toolbar=False, submenu=False):
        res = super(Product, self).fields_view_get(view_id=view_id, view_type=view_type, toolbar=toolbar, submenu=submenu)
        if self._context.get('location') and isinstance(self._context['location'], (int, long)):
            location = self.env['stock.location'].browse(self._context['location'])
            fields = res.get('fields')
            if fields:
                if location.usage == 'supplier':
                    if fields.get('virtual_available'):
                        res['fields']['virtual_available']['string'] = _('Future Receipts')
                    if fields.get('qty_available'):
                        res['fields']['qty_available']['string'] = _('Received Qty')
                elif location.usage == 'internal':
                    if fields.get('virtual_available'):
                        res['fields']['virtual_available']['string'] = _('Forecasted Quantity')
                elif location.usage == 'customer':
                    if fields.get('virtual_available'):
                        res['fields']['virtual_available']['string'] = _('Future Deliveries')
                    if fields.get('qty_available'):
                        res['fields']['qty_available']['string'] = _('Delivered Qty')
                elif location.usage == 'inventory':
                    if fields.get('virtual_available'):
                        res['fields']['virtual_available']['string'] = _('Future P&L')
                    if fields.get('qty_available'):
                        res['fields']['qty_available']['string'] = _('P&L Qty')
                elif location.usage == 'procurement':
                    if fields.get('virtual_available'):
                        res['fields']['virtual_available']['string'] = _('Future Qty')
                    if fields.get('qty_available'):
                        res['fields']['qty_available']['string'] = _('Unplanned Qty')
                elif location.usage == 'production':
                    if fields.get('virtual_available'):
                        res['fields']['virtual_available']['string'] = _('Future Productions')
                    if fields.get('qty_available'):
                        res['fields']['qty_available']['string'] = _('Produced Qty')
        return res

    @api.multi
    def action_view_routes(self):
        return self.mapped('product_tmpl_id').action_view_routes()


class ProductTemplate(models.Model):
    _inherit = 'product.template'

    property_stock_procurement = fields.Many2one(
        'stock.location', "Procurement Location",
        company_dependent=True, domain=[('usage', 'like', 'procurement')],
        help="This stock location will be used, instead of the default one, as the source location for stock moves generated by procurements.")
    property_stock_production = fields.Many2one(
        'stock.location', "Production Location",
        company_dependent=True, domain=[('usage', 'like', 'production')],
        help="This stock location will be used, instead of the default one, as the source location for stock moves generated by manufacturing orders.")
    property_stock_inventory = fields.Many2one(
        'stock.location', "Inventory Location",
        company_dependent=True, domain=[('usage', 'like', 'inventory')],
        help="This stock location will be used, instead of the default one, as the source location for stock moves generated when you do an inventory.")
    sale_delay = fields.Float(
        'Customer Lead Time', default=0,
        help="The average delay in days between the confirmation of the customer order and the delivery of the finished products. It's the time you promise to your customers.")
    tracking = fields.Selection([
        ('serial', 'By Unique Serial Number'),
        ('lot', 'By Lots'),
        ('none', 'No Tracking')], string="Tracking", default='none', required=True)
    description_picking = fields.Text('Description on Picking', translate=True)
    qty_available = fields.Float(
        'Quantity On Hand', compute='_compute_quantities', search='_search_quantities',
        digits=dp.get_precision('Product Unit of Measure'))
    virtual_available = fields.Float(
        'Forecasted Quantity', compute='_compute_quantities', search='_search_quantities',
        digits=dp.get_precision('Product Unit of Measure'))
    incoming_qty = fields.Float(
        'Incoming', compute='_compute_quantities', search='_search_quantities',
        digits=dp.get_precision('Product Unit of Measure'))
    outgoing_qty = fields.Float(
        'Outgoing', compute='_compute_quantities', search='_search_quantities',
        digits=dp.get_precision('Product Unit of Measure'))
    location_id = fields.Many2one('stock.location', 'Location')
    warehouse_id = fields.Many2one('stock.warehouse', 'Warehouse')
    route_ids = fields.Many2many(
        'stock.location.route', 'stock_route_product', 'product_id', 'route_id', 'Routes',
        domain=[('product_selectable', '=', True)],
        help="Depending on the modules installed, this will allow you to define the route of the product: whether it will be bought, manufactured, MTO/MTS,...")
    nbr_reordering_rules = fields.Integer('Reordering Rules', compute='_compute_nbr_reordering_rules')
    # TDE FIXME: really used ?
    reordering_min_qty = fields.Float(compute='_compute_nbr_reordering_rules')
    reordering_max_qty = fields.Float(compute='_compute_nbr_reordering_rules')
    # TDE FIXME: seems only visible in a view - remove me ?
    route_from_categ_ids = fields.Many2many(
        relation="stock.location.route", string="Category Routes",
        related='categ_id.total_route_ids')

    def _compute_quantities(self):
        res = self._compute_quantities_dict()
        for template in self:
            template.qty_available = res[template.id]['qty_available']
            template.virtual_available = res[template.id]['virtual_available']
            template.incoming_qty = res[template.id]['incoming_qty']
            template.outgoing_qty = res[template.id]['outgoing_qty']

    def _product_available(self, name, arg):
        return self._compute_quantities_dict()

    def _compute_quantities_dict(self):
        # TDE FIXME: why not using directly the function fields ?
        variants_available = self.mapped('product_variant_ids')._product_available()
        prod_available = {}
        for template in self:
            qty_available = 0
            virtual_available = 0
            incoming_qty = 0
            outgoing_qty = 0
            for p in template.product_variant_ids:
                qty_available += variants_available[p.id]["qty_available"]
                virtual_available += variants_available[p.id]["virtual_available"]
                incoming_qty += variants_available[p.id]["incoming_qty"]
                outgoing_qty += variants_available[p.id]["outgoing_qty"]
            prod_available[template.id] = {
                "qty_available": qty_available,
                "virtual_available": virtual_available,
                "incoming_qty": incoming_qty,
                "outgoing_qty": outgoing_qty,
            }
        return prod_available

    def _search_quantities(self, operator, value):
        # TDE FIXME: does this work anyway ?
        domain = []  # TDE ADDED
        product_variant_ids = self.env['product.product'].search(domain)
        return [('product_variant_ids', 'in', product_variant_ids.ids)]

    def _compute_nbr_reordering_rules(self):
        res = {k: {'nbr_reordering_rules': 0, 'reordering_min_qty': 0, 'reordering_max_qty': 0} for k in self.ids}
        product_data = self.env['stock.warehouse.orderpoint'].read_group([('product_id.product_tmpl_id', 'in', self.ids)], ['product_id', 'product_min_qty', 'product_max_qty'], ['product_id'])
        for data in product_data:
            product = self.env['product.product'].browse([data['product_id'][0]])
            product_tmpl_id = product.product_tmpl_id.id
            res[product_tmpl_id]['nbr_reordering_rules'] += int(data['product_id_count'])
            res[product_tmpl_id]['reordering_min_qty'] = data['product_min_qty']
            res[product_tmpl_id]['reordering_max_qty'] = data['product_max_qty']
        for template in self:
            template.nbr_reordering_rules = res[template.id]['nbr_reordering_rules']
            template.reordering_min_qty = res[template.id]['reordering_min_qty']
            template.reordering_max_qty = res[template.id]['reordering_max_qty']

    @api.model
    def _get_product_template_type(self):
        res = super(ProductTemplate, self)._get_product_template_type()
        if 'product' not in [item[0] for item in res]:
            res.append(('product', _('Stockable Product')))
        return res

    @api.onchange('tracking')
    def onchange_tracking(self):
        return self.mapped('product_variant_ids').onchange_tracking()

    @api.multi
    def write(self, vals):
        if 'uom_id' in vals:
            new_uom = self.env['product.uom'].browse(vals['uom_id'])
            updated = self.filtered(lambda template: template.uom_id != new_uom)
            done_moves = self.env['stock.move'].search([('product_id', 'in', updated.mapped('product_variant_ids').ids)], limit=1)
            if done_moves:
                raise UserError(_("You can not change the unit of measure of a product that has already been used in a done stock move. If you need to change the unit of measure, you may deactivate this product."))
        return super(ProductTemplate, self).write(vals)

    @api.multi
    def action_view_routes(self):
        routes = self.mapped('route_ids') | self.mapped('categ_id').mapped('total_route_ids') | self.env['stock.location.route'].search([('warehouse_selectable', '=', True)])
        action = self.env.ref('stock.action_routes_form').read()[0]
        action['domain'] = [('id', 'in', routes.ids)]
        return action

    @api.multi
    def action_open_quants(self):
        products = self.mapped('product_variant_ids')
        action = self.env.ref('stock.product_open_quants').read()[0]
        action['domain'] = [('product_id', 'in', products.ids)]
        action['context'] = {'search_default_locationgroup': 1, 'search_default_internal_loc': 1}
        return action

    @api.multi
    def action_view_orderpoints(self):
        products = self.mapped('product_variant_ids')
        action = self.env.ref('stock.product_open_orderpoint').read()[0]
        if products and len(products) == 1:
            action['context'] = {'default_product_id': products.ids[0], 'search_default_product_id': products.ids[0]}
        else:
            action['domain'] = [('product_id', 'in', products.ids)]
            action['context'] = {}
        return action

    @api.multi
    def action_view_stock_moves(self):
        products = self.mapped('product_variant_ids')
        action = self.env.ref('stock.act_product_stock_move_open').read()[0]
        if self:
            action['context'] = {'default_product_id': products.ids[0]}
        action['domain'] = [('product_id.product_tmpl_id', 'in', products.ids)]
        return action


class ProductCategory(models.Model):
    _inherit = 'product.category'

    route_ids = fields.Many2many(
        'stock.location.route', 'stock_location_route_categ', 'categ_id', 'route_id', 'Routes',
        domain=[('product_categ_selectable', '=', True)])
    removal_strategy_id = fields.Many2one(
        'product.removal', 'Force Removal Strategy',
        help="Set a specific removal strategy that will be used regardless of the source location for this product category")
    total_route_ids = fields.Many2many(
        'stock.location.route', string='Total routes', compute='_compute_total_route_ids',
        readonly=True)

    @api.one
    def _compute_total_route_ids(self):
        category = self
        routes = self.route_ids
        while category.parent_id:
            category = category.parent_id
            routes |= category.route_ids
        self.total_route_ids = routes<|MERGE_RESOLUTION|>--- conflicted
+++ resolved
@@ -5,11 +5,8 @@
 from odoo.addons import decimal_precision as dp
 from odoo.exceptions import UserError
 from odoo.tools.float_utils import float_round
-<<<<<<< HEAD
 from datetime import datetime
-=======
 import operator as py_operator
->>>>>>> a989680b
 
 OPERATORS = {
     '<': py_operator.lt,
