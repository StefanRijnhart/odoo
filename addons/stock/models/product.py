--- conflicted
+++ resolved
@@ -4,10 +4,6 @@
 from odoo import api, fields, models, _
 from odoo.addons import decimal_precision as dp
 from odoo.exceptions import UserError
-<<<<<<< HEAD
-from odoo.tools.safe_eval import safe_eval
-=======
->>>>>>> 476cb5a0
 from odoo.tools.float_utils import float_round
 from datetime import datetime
 import operator as py_operator
@@ -270,11 +266,7 @@
         # TODO: Still optimization possible when searching virtual quantities
         ids = []
         for product in self.search([]):
-<<<<<<< HEAD
-            if safe_eval(str(product[field]) + operator + str(value)):
-=======
             if OPERATORS[operator](product[field], value):
->>>>>>> 476cb5a0
                 ids.append(product.id)
         return [('id', 'in', ids)]
 
@@ -297,11 +289,7 @@
             domain_quant.append(('package_id', '=', package_id))
         quants_groupby = self.env['stock.quant'].read_group(domain_quant, ['product_id', 'qty'], ['product_id'])
         for quant in quants_groupby:
-<<<<<<< HEAD
-            if safe_eval('%s %s %s' % (quant['qty'], operator, value)):
-=======
             if OPERATORS[operator](quant['qty'], value):
->>>>>>> 476cb5a0
                 product_ids.add(quant['product_id'][0])
         return list(product_ids)
 
