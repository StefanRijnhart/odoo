# -*- coding: utf-8 -*-
# Part of Odoo. See LICENSE file for full copyright and licensing details.

from collections import namedtuple
import json
import time
from datetime import date

from itertools import groupby
from odoo import api, fields, models, SUPERUSER_ID, _
from odoo.tools import DEFAULT_SERVER_DATETIME_FORMAT
from odoo.tools.float_utils import float_compare, float_is_zero, float_round
from odoo.exceptions import UserError
from odoo.addons.stock.models.stock_move import PROCUREMENT_PRIORITIES
from operator import itemgetter


class PickingType(models.Model):
    _name = "stock.picking.type"
    _description = "Picking Type"
    _order = 'sequence, id'

    name = fields.Char('Operation Type', required=True, translate=True)
    color = fields.Integer('Color')
    sequence = fields.Integer('Sequence', help="Used to order the 'All Operations' kanban view")
    sequence_id = fields.Many2one('ir.sequence', 'Reference Sequence', required=True)
    default_location_src_id = fields.Many2one(
        'stock.location', 'Default Source Location',
        help="This is the default source location when you create a picking manually with this operation type. It is possible however to change it or that the routes put another location. If it is empty, it will check for the supplier location on the partner. ")
    default_location_dest_id = fields.Many2one(
        'stock.location', 'Default Destination Location',
        help="This is the default destination location when you create a picking manually with this operation type. It is possible however to change it or that the routes put another location. If it is empty, it will check for the customer location on the partner. ")
    code = fields.Selection([('incoming', 'Vendors'), ('outgoing', 'Customers'), ('internal', 'Internal')], 'Type of Operation', required=True)
    return_picking_type_id = fields.Many2one('stock.picking.type', 'Operation Type for Returns')
    show_entire_packs = fields.Boolean('Move Entire Packages', help="If ticked, you will be able to select entire packages to move")
    warehouse_id = fields.Many2one(
        'stock.warehouse', 'Warehouse', ondelete='cascade',
        default=lambda self: self.env['stock.warehouse'].search([('company_id', '=', self.env.user.company_id.id)], limit=1))
    active = fields.Boolean('Active', default=True)
    use_create_lots = fields.Boolean(
        'Create New Lots/Serial Numbers', default=True,
        help="If this is checked only, it will suppose you want to create new Lots/Serial Numbers, so you can provide them in a text field. ")
    use_existing_lots = fields.Boolean(
        'Use Existing Lots/Serial Numbers', default=True,
        help="If this is checked, you will be able to choose the Lots/Serial Numbers. You can also decide to not put lots in this operation type.  This means it will create stock with no lot or not put a restriction on the lot taken. ")
    show_operations = fields.Boolean(
        'Show Detailed Operations', default=False,
        help="If this checkbox is ticked, the pickings lines will represent detailed stock operations. If not, the picking lines will represent an aggregate of detailed stock operations.")
    show_reserved = fields.Boolean(
        'Show Reserved', default=True, help="If this checkbox is ticked, Odoo will show which products are reserved (lot/serial number, source location, source package).")

    # Statistics for the kanban view
    last_done_picking = fields.Char('Last 10 Done Pickings', compute='_compute_last_done_picking')
    count_picking_draft = fields.Integer(compute='_compute_picking_count')
    count_picking_ready = fields.Integer(compute='_compute_picking_count')
    count_picking = fields.Integer(compute='_compute_picking_count')
    count_picking_waiting = fields.Integer(compute='_compute_picking_count')
    count_picking_late = fields.Integer(compute='_compute_picking_count')
    count_picking_backorders = fields.Integer(compute='_compute_picking_count')
    rate_picking_late = fields.Integer(compute='_compute_picking_count')
    rate_picking_backorders = fields.Integer(compute='_compute_picking_count')
    barcode = fields.Char('Barcode', copy=False)

    @api.one
    def _compute_last_done_picking(self):
        # TDE TODO: true multi
        tristates = []
        for picking in self.env['stock.picking'].search([('picking_type_id', '=', self.id), ('state', '=', 'done')], order='date_done desc', limit=10):
            if picking.date_done > picking.date:
                tristates.insert(0, {'tooltip': picking.name or '' + ": " + _('Late'), 'value': -1})
            elif picking.backorder_id:
                tristates.insert(0, {'tooltip': picking.name or '' + ": " + _('Backorder exists'), 'value': 0})
            else:
                tristates.insert(0, {'tooltip': picking.name or '' + ": " + _('OK'), 'value': 1})
        self.last_done_picking = json.dumps(tristates)

    def _compute_picking_count(self):
        # TDE TODO count picking can be done using previous two
        domains = {
            'count_picking_draft': [('state', '=', 'draft')],
            'count_picking_waiting': [('state', 'in', ('confirmed', 'waiting'))],
            'count_picking_ready': [('state', '=', 'assigned')],
            'count_picking': [('state', 'in', ('assigned', 'waiting', 'confirmed'))],
            'count_picking_late': [('scheduled_date', '<', time.strftime(DEFAULT_SERVER_DATETIME_FORMAT)), ('state', 'in', ('assigned', 'waiting', 'confirmed'))],
            'count_picking_backorders': [('backorder_id', '!=', False), ('state', 'in', ('confirmed', 'assigned', 'waiting'))],
        }
        for field in domains:
            data = self.env['stock.picking'].read_group(domains[field] +
                [('state', 'not in', ('done', 'cancel')), ('picking_type_id', 'in', self.ids)],
                ['picking_type_id'], ['picking_type_id'])
            count = {
                x['picking_type_id'][0]: x['picking_type_id_count']
                for x in data if x['picking_type_id']
            }
            for record in self:
                record[field] = count.get(record.id, 0)
        for record in self:
            record.rate_picking_late = record.count_picking and record.count_picking_late * 100 / record.count_picking or 0
            record.rate_picking_backorders = record.count_picking and record.count_picking_backorders * 100 / record.count_picking or 0

    def name_get(self):
        """ Display 'Warehouse_name: PickingType_name' """
        # TDE TODO remove context key support + update purchase
        res = []
        for picking_type in self:
            if self.env.context.get('special_shortened_wh_name'):
                if picking_type.warehouse_id:
                    name = picking_type.warehouse_id.name
                else:
                    name = _('Customer') + ' (' + picking_type.name + ')'
            elif picking_type.warehouse_id:
                name = picking_type.warehouse_id.name + ': ' + picking_type.name
            else:
                name = picking_type.name
            res.append((picking_type.id, name))
        return res

    @api.model
    def _name_search(self, name, args=None, operator='ilike', limit=100, name_get_uid=None):
        args = args or []
        domain = []
        if name:
            domain = ['|', ('name', operator, name), ('warehouse_id.name', operator, name)]
        picking_ids = self._search(domain + args, limit=limit, access_rights_uid=name_get_uid)
        return self.browse(picking_ids).name_get()

    @api.onchange('code')
    def onchange_picking_code(self):
        if self.code == 'incoming':
            self.default_location_src_id = self.env.ref('stock.stock_location_suppliers').id
            self.default_location_dest_id = self.env.ref('stock.stock_location_stock').id
        elif self.code == 'outgoing':
            self.default_location_src_id = self.env.ref('stock.stock_location_stock').id
            self.default_location_dest_id = self.env.ref('stock.stock_location_customers').id

    @api.onchange('show_operations')
    def onchange_show_operations(self):
        if self.show_operations is True:
            self.show_reserved = True

    def _get_action(self, action_xmlid):
        # TDE TODO check to have one view + custo in methods
        action = self.env.ref(action_xmlid).read()[0]
        if self:
            action['display_name'] = self.display_name
        return action

    def get_action_picking_tree_late(self):
        return self._get_action('stock.action_picking_tree_late')

    def get_action_picking_tree_backorder(self):
        return self._get_action('stock.action_picking_tree_backorder')

    def get_action_picking_tree_waiting(self):
        return self._get_action('stock.action_picking_tree_waiting')

    def get_action_picking_tree_ready(self):
        return self._get_action('stock.action_picking_tree_ready')

    def get_stock_picking_action_picking_type(self):
        return self._get_action('stock.stock_picking_action_picking_type')


class Picking(models.Model):
    _name = "stock.picking"
    _inherit = ['mail.thread', 'mail.activity.mixin']
    _description = "Transfer"
    _order = "priority desc, date asc, id desc"

    name = fields.Char(
        'Reference', default='/',
        copy=False,  index=True,
        states={'done': [('readonly', True)], 'cancel': [('readonly', True)]})
    origin = fields.Char(
        'Source Document', index=True,
        states={'done': [('readonly', True)], 'cancel': [('readonly', True)]},
        help="Reference of the document")
    note = fields.Text('Notes')

    backorder_id = fields.Many2one(
        'stock.picking', 'Back Order of',
        copy=False, index=True,
        states={'done': [('readonly', True)], 'cancel': [('readonly', True)]},
        help="If this shipment was split, then this field links to the shipment which contains the already processed part.")

    backorder_ids = fields.One2many('stock.picking', 'backorder_id', 'Back Orders')

    move_type = fields.Selection([
        ('direct', 'As soon as possible'), ('one', 'When all products are ready')], 'Shipping Policy',
        default='direct', required=True,
        states={'done': [('readonly', True)], 'cancel': [('readonly', True)]},
        help="It specifies goods to be deliver partially or all at once")

    state = fields.Selection([
        ('draft', 'Draft'),
        ('waiting', 'Waiting Another Operation'),
        ('confirmed', 'Waiting'),
        ('assigned', 'Ready'),
        ('done', 'Done'),
        ('cancel', 'Cancelled'),
    ], string='Status', compute='_compute_state',
        copy=False, index=True, readonly=True, store=True, track_visibility='onchange',
        help=" * Draft: not confirmed yet and will not be scheduled until confirmed.\n"
             " * Waiting Another Operation: waiting for another move to proceed before it becomes automatically available (e.g. in Make-To-Order flows).\n"
             " * Waiting: if it is not ready to be sent because the required products could not be reserved.\n"
             " * Ready: products are reserved and ready to be sent. If the shipping policy is 'As soon as possible' this happens as soon as anything is reserved.\n"
             " * Done: has been processed, can't be modified or cancelled anymore.\n"
             " * Cancelled: has been cancelled, can't be confirmed anymore.")

    group_id = fields.Many2one(
        'procurement.group', 'Procurement Group',
        readonly=True, related='move_lines.group_id', store=True)

    priority = fields.Selection(
        PROCUREMENT_PRIORITIES, string='Priority',
        compute='_compute_priority', inverse='_set_priority', store=True,
        # default='1', required=True,  # TDE: required, depending on moves ? strange
        index=True, track_visibility='onchange',
        states={'done': [('readonly', True)], 'cancel': [('readonly', True)]},
        help="Priority for this picking. Setting manually a value here would set it as priority for all the moves")
    scheduled_date = fields.Datetime(
        'Scheduled Date', compute='_compute_scheduled_date', inverse='_set_scheduled_date', store=True,
        index=True, track_visibility='onchange',
        help="Scheduled time for the first part of the shipment to be processed. Setting manually a value here would set it as expected date for all the stock moves.")
    date = fields.Datetime(
        'Creation Date',
        default=fields.Datetime.now, index=True, track_visibility='onchange',
        states={'done': [('readonly', True)], 'cancel': [('readonly', True)]},
        help="Creation Date, usually the time of the order")
    date_done = fields.Datetime('Date of Transfer', copy=False, readonly=True, help="Date at which the transfer has been processed or cancelled.")

    location_id = fields.Many2one(
        'stock.location', "Source Location",
        default=lambda self: self.env['stock.picking.type'].browse(self._context.get('default_picking_type_id')).default_location_src_id,
        readonly=True, required=True,
        states={'draft': [('readonly', False)]})
    location_dest_id = fields.Many2one(
        'stock.location', "Destination Location",
        default=lambda self: self.env['stock.picking.type'].browse(self._context.get('default_picking_type_id')).default_location_dest_id,
        readonly=True, required=True,
        states={'draft': [('readonly', False)]})
    move_lines = fields.One2many('stock.move', 'picking_id', string="Stock Moves", copy=True)
    move_ids_without_package = fields.One2many('stock.move', 'picking_id', string="Stock moves not in package", compute='_compute_move_without_package', inverse='_set_move_without_package')
    has_scrap_move = fields.Boolean(
        'Has Scrap Moves', compute='_has_scrap_move')
    picking_type_id = fields.Many2one(
        'stock.picking.type', 'Operation Type',
        required=True,
        readonly=True,
        states={'draft': [('readonly', False)]})
    picking_type_code = fields.Selection([
        ('incoming', 'Vendors'),
        ('outgoing', 'Customers'),
        ('internal', 'Internal')], related='picking_type_id.code',
        readonly=True)
    picking_type_entire_packs = fields.Boolean(related='picking_type_id.show_entire_packs',
        readonly=True)

    partner_id = fields.Many2one(
        'res.partner', 'Partner',
        states={'done': [('readonly', True)], 'cancel': [('readonly', True)]})
    company_id = fields.Many2one(
        'res.company', 'Company',
        default=lambda self: self.env['res.company']._company_default_get('stock.picking'),
        index=True, required=True,
        states={'done': [('readonly', True)], 'cancel': [('readonly', True)]})

    move_line_ids = fields.One2many('stock.move.line', 'picking_id', 'Operations')
    move_line_ids_without_package = fields.One2many('stock.move.line', 'picking_id', 'Operations without package', domain=['|',('package_level_id', '=', False), ('picking_type_entire_packs', '=', False)])

    move_line_exist = fields.Boolean(
        'Has Pack Operations', compute='_compute_move_line_exist',
        help='Check the existence of pack operation on the picking')

    has_packages = fields.Boolean(
        'Has Packages', compute='_compute_has_packages',
        help='Check the existence of destination packages on move lines')

    show_check_availability = fields.Boolean(
        compute='_compute_show_check_availability',
        help='Technical field used to compute whether the check availability button should be shown.')
    show_mark_as_todo = fields.Boolean(
        compute='_compute_show_mark_as_todo',
        help='Technical field used to compute whether the mark as todo button should be shown.')
    show_validate = fields.Boolean(
        compute='_compute_show_validate',
        help='Technical field used to compute whether the validate should be shown.')

    owner_id = fields.Many2one(
        'res.partner', 'Owner',
        states={'done': [('readonly', True)], 'cancel': [('readonly', True)]},
        help="Default Owner")
    printed = fields.Boolean('Printed')
    is_locked = fields.Boolean(default=True, help='When the picking is not done this allows changing the '
                               'initial demand. When the picking is done this allows '
                               'changing the done quantities.')
    # Used to search on pickings
    product_id = fields.Many2one('product.product', 'Product', related='move_lines.product_id', readonly=False)
    show_operations = fields.Boolean(compute='_compute_show_operations')
    show_lots_text = fields.Boolean(compute='_compute_show_lots_text')
    has_tracking = fields.Boolean(compute='_compute_has_tracking')
    immediate_transfer = fields.Boolean(default=False)
    package_level_ids = fields.One2many('stock.package_level', 'picking_id')
    package_level_ids_details = fields.One2many('stock.package_level', 'picking_id')

    _sql_constraints = [
        ('name_uniq', 'unique(name, company_id)', 'Reference must be unique per company!'),
    ]

    def _compute_has_tracking(self):
        for picking in self:
            picking.has_tracking = any(m.has_tracking != 'none' for m in picking.move_lines)

    @api.depends('picking_type_id.show_operations')
    def _compute_show_operations(self):
        for picking in self:
            if self.env.context.get('force_detailed_view'):
                picking.show_operations = True
                continue
            if picking.picking_type_id.show_operations:
                if (picking.state == 'draft' and picking.immediate_transfer) or picking.state != 'draft':
                    picking.show_operations = True
                else:
                    picking.show_operations = False
            else:
                picking.show_operations = False

    @api.depends('move_line_ids', 'picking_type_id.use_create_lots', 'picking_type_id.use_existing_lots', 'state')
    def _compute_show_lots_text(self):
        group_production_lot_enabled = self.user_has_groups('stock.group_production_lot')
        for picking in self:
            if not picking.move_line_ids:
                picking.show_lots_text = False
            elif group_production_lot_enabled and picking.picking_type_id.use_create_lots \
                    and not picking.picking_type_id.use_existing_lots and picking.state != 'done':
                picking.show_lots_text = True
            else:
                picking.show_lots_text = False

    @api.depends('move_type', 'move_lines.state', 'move_lines.picking_id')
    @api.one
    def _compute_state(self):
        ''' State of a picking depends on the state of its related stock.move
        - Draft: only used for "planned pickings"
        - Waiting: if the picking is not ready to be sent so if
          - (a) no quantity could be reserved at all or if
          - (b) some quantities could be reserved and the shipping policy is "deliver all at once"
        - Waiting another move: if the picking is waiting for another move
        - Ready: if the picking is ready to be sent so if:
          - (a) all quantities are reserved or if
          - (b) some quantities could be reserved and the shipping policy is "as soon as possible"
        - Done: if the picking is done.
        - Cancelled: if the picking is cancelled
        '''
        if not self.move_lines:
            self.state = 'draft'
        elif any(move.state == 'draft' for move in self.move_lines):  # TDE FIXME: should be all ?
            self.state = 'draft'
        elif all(move.state == 'cancel' for move in self.move_lines):
            self.state = 'cancel'
        elif all(move.state in ['cancel', 'done'] for move in self.move_lines):
            self.state = 'done'
        else:
            relevant_move_state = self.move_lines._get_relevant_state_among_moves()
            if relevant_move_state == 'partially_available':
                self.state = 'assigned'
            else:
                self.state = relevant_move_state

    @api.one
    @api.depends('move_lines.priority')
    def _compute_priority(self):
        if self.mapped('move_lines'):
            priorities = [priority for priority in self.mapped('move_lines.priority') if priority] or ['1']
            self.priority = max(priorities)
        else:
            self.priority = '1'

    @api.one
    def _set_priority(self):
        self.move_lines.write({'priority': self.priority})

    @api.one
    @api.depends('move_lines.date_expected')
    def _compute_scheduled_date(self):
        if self.move_type == 'direct':
            self.scheduled_date = min(self.move_lines.mapped('date_expected') or [fields.Datetime.now()])
        else:
            self.scheduled_date = max(self.move_lines.mapped('date_expected') or [fields.Datetime.now()])

    @api.one
    def _set_scheduled_date(self):
        self.move_lines.write({'date_expected': self.scheduled_date})

    @api.one
    def _has_scrap_move(self):
        # TDE FIXME: better implementation
        self.has_scrap_move = bool(self.env['stock.move'].search_count([('picking_id', '=', self.id), ('scrapped', '=', True)]))

    @api.one
    def _compute_move_line_exist(self):
        self.move_line_exist = bool(self.move_line_ids)

    @api.one
    def _compute_has_packages(self):
        self.has_packages = self.move_line_ids.filtered(lambda ml: ml.result_package_id)

    @api.multi
    def _compute_show_check_availability(self):
        for picking in self:
            has_moves_to_reserve = any(
                move.state in ('waiting', 'confirmed', 'partially_available') and
                float_compare(move.product_uom_qty, 0, precision_rounding=move.product_uom.rounding)
                for move in picking.move_lines
            )
            picking.show_check_availability = picking.is_locked and picking.state in ('confirmed', 'waiting', 'assigned') and has_moves_to_reserve

    @api.multi
    @api.depends('state', 'move_lines')
    def _compute_show_mark_as_todo(self):
        for picking in self:
            if not picking.move_lines and not picking.package_level_ids:
                picking.show_mark_as_todo = False
            elif not (picking.immediate_transfer) and picking.state == 'draft':
                picking.show_mark_as_todo = True
            elif picking.state != 'draft' or not picking.id:
                picking.show_mark_as_todo = False
            else:
                picking.show_mark_as_todo = True

    @api.multi
    @api.depends('state', 'is_locked')
    def _compute_show_validate(self):
        for picking in self:
            if not (picking.immediate_transfer) and picking.state == 'draft':
                picking.show_validate = False
            elif picking.state not in ('draft', 'waiting', 'confirmed', 'assigned') or not picking.is_locked:
                picking.show_validate = False
            else:
                picking.show_validate = True

    @api.onchange('picking_type_id', 'partner_id')
    def onchange_picking_type(self):
        if self.picking_type_id:
            if self.picking_type_id.default_location_src_id:
                location_id = self.picking_type_id.default_location_src_id.id
            elif self.partner_id:
                location_id = self.partner_id.property_stock_supplier.id
            else:
                customerloc, location_id = self.env['stock.warehouse']._get_partner_locations()

            if self.picking_type_id.default_location_dest_id:
                location_dest_id = self.picking_type_id.default_location_dest_id.id
            elif self.partner_id:
                location_dest_id = self.partner_id.property_stock_customer.id
            else:
                location_dest_id, supplierloc = self.env['stock.warehouse']._get_partner_locations()

            if self.state == 'draft':
                self.location_id = location_id
                self.location_dest_id = location_dest_id
        # TDE CLEANME move into onchange_partner_id
        if self.partner_id and self.partner_id.picking_warn:
            if self.partner_id.picking_warn == 'no-message' and self.partner_id.parent_id:
                partner = self.partner_id.parent_id
            elif self.partner_id.picking_warn not in ('no-message', 'block') and self.partner_id.parent_id.picking_warn == 'block':
                partner = self.partner_id.parent_id
            else:
                partner = self.partner_id
            if partner.picking_warn != 'no-message':
                if partner.picking_warn == 'block':
                    self.partner_id = False
                return {'warning': {
                    'title': ("Warning for %s") % partner.name,
                    'message': partner.picking_warn_msg
                }}

    @api.model
    def create(self, vals):
        # TDE FIXME: clean that brol
        defaults = self.default_get(['name', 'picking_type_id'])
        if vals.get('name', '/') == '/' and defaults.get('name', '/') == '/' and vals.get('picking_type_id', defaults.get('picking_type_id')):
            vals['name'] = self.env['stock.picking.type'].browse(vals.get('picking_type_id', defaults.get('picking_type_id'))).sequence_id.next_by_id()

        # TDE FIXME: what ?
        # As the on_change in one2many list is WIP, we will overwrite the locations on the stock moves here
        # As it is a create the format will be a list of (0, 0, dict)
        if vals.get('move_lines') and vals.get('location_id') and vals.get('location_dest_id'):
            for move in vals['move_lines']:
                if len(move) == 3 and move[0] == 0:
                    move[2]['location_id'] = vals['location_id']
                    move[2]['location_dest_id'] = vals['location_dest_id']
        res = super(Picking, self).create(vals)
        res._autoconfirm_picking()
        return res

    @api.multi
    def write(self, vals):
        res = super(Picking, self).write(vals)
        # Change locations of moves if those of the picking change
        after_vals = {}
        if vals.get('location_id'):
            after_vals['location_id'] = vals['location_id']
        if vals.get('location_dest_id'):
            after_vals['location_dest_id'] = vals['location_dest_id']
        if after_vals:
            self.mapped('move_lines').filtered(lambda move: not move.scrapped).write(after_vals)
        if vals.get('move_lines'):
            # Do not run autoconfirm if any of the moves has an initial demand. If an initial demand
            # is present in any of the moves, it means the picking was created through the "planned
            # transfer" mechanism.
            pickings_to_not_autoconfirm = self.env['stock.picking']
            for picking in self:
                if picking.state != 'draft':
                    continue
                for move in picking.move_lines:
                    if not float_is_zero(move.product_uom_qty, precision_rounding=move.product_uom.rounding):
                        pickings_to_not_autoconfirm |= picking
                        break
            (self - pickings_to_not_autoconfirm)._autoconfirm_picking()
        return res

    @api.multi
    def unlink(self):
        self.mapped('move_lines')._action_cancel()
        self.mapped('move_lines').unlink() # Checks if moves are not done
        return super(Picking, self).unlink()

    # Actions
    # ----------------------------------------

    @api.one
    def action_assign_owner(self):
        self.move_line_ids.write({'owner_id': self.owner_id.id})

    @api.multi
    def do_print_picking(self):
        self.write({'printed': True})
        return self.env.ref('stock.action_report_picking').report_action(self)

    @api.multi
    def action_confirm(self):
        self.mapped('package_level_ids').filtered(lambda pl: pl.state == 'draft' and not pl.move_ids)._generate_moves()
        # call `_action_confirm` on every draft move
        self.mapped('move_lines')\
            .filtered(lambda move: move.state == 'draft')\
            ._action_confirm()
        # call `_action_assign` on every confirmed move which location_id bypasses the reservation
        self.filtered(lambda picking: picking.location_id.usage in ('supplier', 'inventory', 'production') and picking.state == 'confirmed')\
            .mapped('move_lines')._action_assign()
        return True

    @api.multi
    def action_assign(self):
        """ Check availability of picking moves.
        This has the effect of changing the state and reserve quants on available moves, and may
        also impact the state of the picking as it is computed based on move's states.
        @return: True
        """
        self.filtered(lambda picking: picking.state == 'draft').action_confirm()
        moves = self.mapped('move_lines').filtered(lambda move: move.state not in ('draft', 'cancel', 'done'))
        if not moves:
            raise UserError(_('Nothing to check the availability for.'))
        # If a package level is done when confirmed its location can be different than where it will be reserved.
        # So we remove the move lines created when confirmed to set quantity done to the new reserved ones.
        package_level_done = self.mapped('package_level_ids').filtered(lambda pl: pl.is_done and pl.state == 'confirmed')
        package_level_done.write({'is_done': False})
        moves._action_assign()
        package_level_done.write({'is_done': True})
        return True

    @api.multi
    def action_cancel(self):
        self.mapped('move_lines')._action_cancel()
        self.write({'is_locked': True})
        return True

    @api.multi
    def action_done(self):
        """Changes picking state to done by processing the Stock Moves of the Picking

        Normally that happens when the button "Done" is pressed on a Picking view.
        @return: True
        """
        # TDE FIXME: remove decorator when migration the remaining
        todo_moves = self.mapped('move_lines').filtered(lambda self: self.state in ['draft', 'waiting', 'partially_available', 'assigned', 'confirmed'])
        # Check if there are ops not linked to moves yet
        for pick in self:
            # # Explode manually added packages
            # for ops in pick.move_line_ids.filtered(lambda x: not x.move_id and not x.product_id):
            #     for quant in ops.package_id.quant_ids: #Or use get_content for multiple levels
            #         self.move_line_ids.create({'product_id': quant.product_id.id,
            #                                    'package_id': quant.package_id.id,
            #                                    'result_package_id': ops.result_package_id,
            #                                    'lot_id': quant.lot_id.id,
            #                                    'owner_id': quant.owner_id.id,
            #                                    'product_uom_id': quant.product_id.uom_id.id,
            #                                    'product_qty': quant.qty,
            #                                    'qty_done': quant.qty,
            #                                    'location_id': quant.location_id.id, # Could be ops too
            #                                    'location_dest_id': ops.location_dest_id.id,
            #                                    'picking_id': pick.id
            #                                    }) # Might change first element
            # # Link existing moves or add moves when no one is related
            for ops in pick.move_line_ids.filtered(lambda x: not x.move_id):
                # Search move with this product
                moves = pick.move_lines.filtered(lambda x: x.product_id == ops.product_id)
                moves = sorted(moves, key=lambda m: m.quantity_done < m.product_qty, reverse=True)
                if moves:
                    ops.move_id = moves[0].id
                else:
                    new_move = self.env['stock.move'].create({
                                                    'name': _('New Move:') + ops.product_id.display_name,
                                                    'product_id': ops.product_id.id,
                                                    'product_uom_qty': ops.qty_done,
                                                    'product_uom': ops.product_uom_id.id,
                                                    'location_id': pick.location_id.id,
                                                    'location_dest_id': pick.location_dest_id.id,
                                                    'picking_id': pick.id,
                                                    'picking_type_id': pick.picking_type_id.id,
                                                   })
                    ops.move_id = new_move.id
                    new_move._action_confirm()
                    todo_moves |= new_move
                    #'qty_done': ops.qty_done})
        todo_moves._action_done(cancel_backorder=self.env.context.get('cancel_backorder'))
        self.write({'date_done': fields.Datetime.now()})
        return True

    @api.depends('state', 'move_lines', 'move_lines.state', 'move_lines.package_level_id')
    def _compute_move_without_package(self):
        for picking in self:
            move_ids_without_package = self.env['stock.move']
            if picking.picking_type_entire_packs == False:
                move_ids_without_package = picking.move_lines
            else:
                for move in picking.move_lines:
                    if not move.package_level_id:
                        if move.state in ('assigned', 'done'):
                            if any(not ml.package_level_id for ml in move.move_line_ids):
                                move_ids_without_package |= move
                        else:
                            move_ids_without_package |= move
            picking.move_ids_without_package = move_ids_without_package.filtered(lambda ml: ml.scrapped == False)

    def _set_move_without_package(self):
        self.move_lines |= self.move_ids_without_package

    def _check_move_lines_map_quant_package(self, package):
        """ This method checks that all product of the package (quant) are well present in the move_line_ids of the picking. """
        all_in = True
        pack_move_lines = self.move_line_ids.filtered(lambda ml: ml.package_id == package)
        keys = ['product_id', 'lot_id']
        precision_digits = self.env['decimal.precision'].precision_get('Product Unit of Measure')

        grouped_quants = {}
        for k, g in groupby(sorted(package.quant_ids, key=itemgetter(*keys)), key=itemgetter(*keys)):
            grouped_quants[k] = sum(self.env['stock.quant'].concat(*list(g)).mapped('quantity'))

        grouped_ops = {}
        for k, g in groupby(sorted(pack_move_lines, key=itemgetter(*keys)), key=itemgetter(*keys)):
            grouped_ops[k] = sum(self.env['stock.move.line'].concat(*list(g)).mapped('product_qty'))
        if any(not float_is_zero(grouped_quants.get(key, 0) - grouped_ops.get(key, 0), precision_digits=precision_digits) for key in grouped_quants) \
                or any(not float_is_zero(grouped_ops.get(key, 0) - grouped_quants.get(key, 0), precision_digits=precision_digits) for key in grouped_ops):
            all_in = False
        return all_in

    @api.multi
    def _check_entire_pack(self):
        """ This function check if entire packs are moved in the picking"""
        for picking in self:
            origin_packages = picking.move_line_ids.mapped("package_id")
            for pack in origin_packages:
                if picking._check_move_lines_map_quant_package(pack):
                    package_level_ids = picking.package_level_ids.filtered(lambda pl: pl.package_id == pack)
                    move_lines_to_pack = picking.move_line_ids.filtered(lambda ml: ml.package_id == pack)
                    if not package_level_ids:
                        self.env['stock.package_level'].create({
                            'picking_id': picking.id,
                            'package_id': pack.id,
                            'location_id': pack.location_id.id,
                            'location_dest_id': picking.move_line_ids.filtered(lambda ml: ml.package_id == pack).mapped('location_dest_id')[:1].id,
                            'move_line_ids': [(6, 0, move_lines_to_pack.ids)]
                        })
                        move_lines_to_pack.write({
                            'result_package_id': pack.id,
                        })
                    else:
                        move_lines_in_package_level = move_lines_to_pack.filtered(lambda ml: ml.move_id.package_level_id)
                        move_lines_without_package_level = move_lines_to_pack - move_lines_in_package_level
                        for ml in move_lines_in_package_level:
                            ml.write({
                                'result_package_id': pack.id,
                                'package_level_id': ml.move_id.package_level_id.id,
                            })
                        move_lines_without_package_level.write({
                            'result_package_id': pack.id,
                            'package_level_id': package_level_ids[0].id,
                        })

    @api.multi
    def do_unreserve(self):
        for picking in self:
            picking.move_lines._do_unreserve()
            picking.package_level_ids.filtered(lambda p: not p.move_ids).unlink()

    @api.multi
    def button_validate(self):
        self.ensure_one()
        if not self.move_lines and not self.move_line_ids:
            raise UserError(_('Please add some items to move.'))

        # If no lots when needed, raise error
        picking_type = self.picking_type_id
        precision_digits = self.env['decimal.precision'].precision_get('Product Unit of Measure')
        no_quantities_done = all(float_is_zero(move_line.qty_done, precision_digits=precision_digits) for move_line in self.move_line_ids)
        no_reserved_quantities = all(float_is_zero(move_line.product_qty, precision_rounding=move_line.product_uom_id.rounding) for move_line in self.move_line_ids)
        if no_reserved_quantities and no_quantities_done:
            raise UserError(_('You cannot validate a transfer if no quantites are reserved nor done. To force the transfer, switch in edit more and encode the done quantities.'))

        if picking_type.use_create_lots or picking_type.use_existing_lots:
            lines_to_check = self.move_line_ids
            if not no_quantities_done:
                lines_to_check = lines_to_check.filtered(
                    lambda line: float_compare(line.qty_done, 0,
                                               precision_rounding=line.product_uom_id.rounding)
                )

            for line in lines_to_check:
                product = line.product_id
                if product and product.tracking != 'none':
                    if not line.lot_name and not line.lot_id:
                        raise UserError(_('You need to supply a Lot/Serial number for product %s.') % product.display_name)

        if no_quantities_done:
            view = self.env.ref('stock.view_immediate_transfer')
            wiz = self.env['stock.immediate.transfer'].create({'pick_ids': [(4, self.id)]})
            return {
                'name': _('Immediate Transfer?'),
                'type': 'ir.actions.act_window',
                'view_type': 'form',
                'view_mode': 'form',
                'res_model': 'stock.immediate.transfer',
                'views': [(view.id, 'form')],
                'view_id': view.id,
                'target': 'new',
                'res_id': wiz.id,
                'context': self.env.context,
            }

        if self._get_overprocessed_stock_moves() and not self._context.get('skip_overprocessed_check'):
            view = self.env.ref('stock.view_overprocessed_transfer')
            wiz = self.env['stock.overprocessed.transfer'].create({'picking_id': self.id})
            return {
                'type': 'ir.actions.act_window',
                'view_type': 'form',
                'view_mode': 'form',
                'res_model': 'stock.overprocessed.transfer',
                'views': [(view.id, 'form')],
                'view_id': view.id,
                'target': 'new',
                'res_id': wiz.id,
                'context': self.env.context,
            }

        # Check backorder should check for other barcodes
        if self._check_backorder():
            return self.action_generate_backorder_wizard()
        self.action_done()
        return

    def action_generate_backorder_wizard(self):
        view = self.env.ref('stock.view_backorder_confirmation')
        wiz = self.env['stock.backorder.confirmation'].create({'pick_ids': [(4, p.id) for p in self]})
        return {
            'name': _('Create Backorder?'),
            'type': 'ir.actions.act_window',
            'view_type': 'form',
            'view_mode': 'form',
            'res_model': 'stock.backorder.confirmation',
            'views': [(view.id, 'form')],
            'view_id': view.id,
            'target': 'new',
            'res_id': wiz.id,
            'context': self.env.context,
        }

    def action_toggle_is_locked(self):
        self.ensure_one()
        self.is_locked = not self.is_locked
        return True

    def _check_backorder(self):
        """ This method will loop over all the move lines of self and
        check if creating a backorder is necessary. This method is
        called during button_validate if the user has already processed
        some quantities and in the immediate transfer wizard that is
        displayed if the user has not processed any quantities.

        :return: True if a backorder is necessary else False
        """
        quantity_todo = {}
        quantity_done = {}
        for move in self.mapped('move_lines'):
            quantity_todo.setdefault(move.product_id.id, 0)
            quantity_done.setdefault(move.product_id.id, 0)
            quantity_todo[move.product_id.id] += move.product_uom_qty
            quantity_done[move.product_id.id] += move.quantity_done
        for ops in self.mapped('move_line_ids').filtered(lambda x: x.package_id and not x.product_id and not x.move_id):
            for quant in ops.package_id.quant_ids:
                quantity_done.setdefault(quant.product_id.id, 0)
                quantity_done[quant.product_id.id] += quant.qty
        for pack in self.mapped('move_line_ids').filtered(lambda x: x.product_id and not x.move_id):
            quantity_done.setdefault(pack.product_id.id, 0)
            quantity_done[pack.product_id.id] += pack.product_uom_id._compute_quantity(pack.qty_done, pack.product_id.uom_id)
        return any(quantity_done[x] < quantity_todo.get(x, 0) for x in quantity_done)

    @api.multi
    def _autoconfirm_picking(self):
        for picking in self.filtered(lambda picking: picking.immediate_transfer and picking.state not in ('done', 'cancel') and (picking.move_lines or picking.package_level_ids)):
            picking.action_confirm()

    def _get_overprocessed_stock_moves(self):
        self.ensure_one()
        return self.move_lines.filtered(
            lambda move: move.product_uom_qty != 0 and float_compare(move.quantity_done, move.product_uom_qty,
                                                                     precision_rounding=move.product_uom.rounding) == 1
        )

    def _create_backorder(self):

        """ This method is called when the user chose to create a backorder. It will create a new
        picking, the backorder, and move the stock.moves that are not `done` or `cancel` into it.
        """
        backorders = self.env['stock.picking']
        for picking in self:
            moves_to_backorder = picking.move_lines.filtered(lambda x: x.state not in ('done', 'cancel'))
            if moves_to_backorder:
                backorder_picking = picking.copy({
                    'name': '/',
                    'move_lines': [],
                    'move_line_ids': [],
                    'backorder_id': picking.id
                })
                picking.message_post(
                    body=_('The backorder <a href=# data-oe-model=stock.picking data-oe-id=%d>%s</a> has been created.') % (
                        backorder_picking.id, backorder_picking.name))
                moves_to_backorder.write({'picking_id': backorder_picking.id})
                moves_to_backorder.mapped('package_level_id').write({'picking_id':backorder_picking.id})
                moves_to_backorder.mapped('move_line_ids').write({'picking_id': backorder_picking.id})
                backorder_picking.action_assign()
                backorders |= backorder_picking
        return backorders

    def _log_activity_get_documents(self, orig_obj_changes, stream_field, stream, sorted_method=False, groupby_method=False):
        """ Generic method to log activity. To use with
        _log_activity method. It either log on uppermost
        ongoing documents or following documents. This method
        find all the documents and responsible for which a note
        has to be log. It also generate a rendering_context in
        order to render a specific note by documents containing
        only the information relative to the document it. For example
        we don't want to notify a picking on move that it doesn't
        contain.

        :param orig_obj_changes dict: contain a record as key and the
        change on this record as value.
        eg: {'move_id': (new product_uom_qty, old product_uom_qty)}
        :param stream_field string: It has to be a field of the
        records that are register in the key of 'orig_obj_changes'
        eg: 'move_dest_ids' if we use move as record (previous example)
            - 'UP' if we want to log on the upper most ongoing
            documents.
            - 'DOWN' if we want to log on following documents.
        :param sorted_method method, groupby_method: Only need when
        stream is 'DOWN', it should sort/group by tuple(object on
        which the activity is log, the responsible for this object)
        """
        move_to_orig_object_rel = {co: ooc for ooc in orig_obj_changes.keys() for co in ooc[stream_field]}
        origin_objects = self.env[list(orig_obj_changes.keys())[0]._name].concat(*list(orig_obj_changes.keys()))
        # The purpose here is to group each destination object by
        # (document to log, responsible) no matter the stream direction.
        # example:
        # {'(delivery_picking_1, admin)': stock.move(1, 2)
        #  '(delivery_picking_2, admin)': stock.move(3)}
        visited_documents = {}
        if stream == 'DOWN':
            if sorted_method and groupby_method:
                grouped_moves = groupby(sorted(origin_objects.mapped(stream_field), key=sorted_method), key=groupby_method)
            else:
                raise UserError(_('You have to define a groupby and sorted method and pass them as arguments.'))
        elif stream == 'UP':
            # When using upstream document it is required to define
            # _get_upstream_documents_and_responsibles on
            # destination objects in order to ascend documents.
            grouped_moves = {}
            for visited_move in origin_objects.mapped(stream_field):
                for document, responsible, visited in visited_move._get_upstream_documents_and_responsibles(self.env[visited_move._name]):
                    if grouped_moves.get((document, responsible)):
                        grouped_moves[(document, responsible)] |= visited_move
                        visited_documents[(document, responsible)] |= visited
                    else:
                        grouped_moves[(document, responsible)] = visited_move
                        visited_documents[(document, responsible)] = visited
            grouped_moves = grouped_moves.items()
        else:
            raise UserError(_('Unknow stream.'))

        documents = {}
        for (parent, responsible), moves in grouped_moves:
            moves = list(moves)
            moves = self.env[moves[0]._name].concat(*moves)
            # Get the note
            rendering_context = {move: (orig_object, orig_obj_changes[orig_object]) for move in moves for orig_object in move_to_orig_object_rel[move]}
            if visited_documents:
                documents[(parent, responsible)] = rendering_context, visited_documents.values()
            else:
                documents[(parent, responsible)] = rendering_context
        return documents

    def _log_activity(self, render_method, documents):
        """ Log a note for each documents, responsible pair in
        documents passed as argument. The render_method is then
        call in order to use a template and render it with a
        rendering_context.

        :param documents dict: A tuple (document, responsible) as key.
        An activity will be log by key. A rendering_context as value.
        If used with _log_activity_get_documents. In 'DOWN' stream
        cases the rendering_context will be a dict with format:
        {'stream_object': ('orig_object', new_qty, old_qty)}
        'UP' stream will add all the documents browsed in order to
        get the final/upstream document present in the key.
        :param render_method method: a static function that will generate
        the html note to log on the activity. The render_method should
        use the args:
            - rendering_context dict: value of the documents argument
        the render_method should return a string with an html format
        :param stream string:
        """
        for (parent, responsible), rendering_context in documents.items():
            note = render_method(rendering_context)
<<<<<<< HEAD

            self.env['mail.activity'].create({
                'activity_type_id': self.env.ref('mail.mail_activity_data_warning').id,
                'note': note,
                'user_id': responsible.id or SUPERUSER_ID,
                'res_id': parent.id,
                'res_model_id': self.env['ir.model'].search([('model', '=', parent._name)], limit=1).id,
            })
=======
            parent.activity_schedule(
                'mail.mail_activity_data_warning',
                date.today(),
                note=note,
                user_id=responsible.id
            )
>>>>>>> 053bb457

    def _log_less_quantities_than_expected(self, moves):
        """ Log an activity on picking that follow moves. The note
        contains the moves changes and all the impacted picking.

        :param dict moves: a dict with a move as key and tuple with
        new and old quantity as value. eg: {move_1 : (4, 5)}
        """
        def _keys_in_sorted(move):
            """ sort by picking and the responsible for the product the
            move.
            """
            return (move.picking_id.id, move.product_id.responsible_id.id)

        def _keys_in_groupby(move):
            """ group by picking and the responsible for the product the
            move.
            """
            return (move.picking_id, move.product_id.responsible_id)

        def _render_note_exception_quantity(rendering_context):
            """ :param rendering_context:
            {'move_dest': (move_orig, (new_qty, old_qty))}
            """
            origin_moves = self.env['stock.move'].browse([move.id for move_orig in rendering_context.values() for move in move_orig[0]])
            origin_picking = origin_moves.mapped('picking_id')
            move_dest_ids = self.env['stock.move'].concat(*rendering_context.keys())
            impacted_pickings = origin_picking._get_impacted_pickings(move_dest_ids) - move_dest_ids.mapped('picking_id')
            values = {
                'origin_picking': origin_picking,
                'moves_information': rendering_context.values(),
                'impacted_pickings': impacted_pickings,
            }
            return self.env.ref('stock.exception_on_picking').render(values=values)

        documents = self._log_activity_get_documents(moves, 'move_dest_ids', 'DOWN', _keys_in_sorted, _keys_in_groupby)
        self._log_activity(_render_note_exception_quantity, documents)

    def _get_impacted_pickings(self, moves):
        """ This function is used in _log_less_quantities_than_expected
        the purpose is to notify a user with all the pickings that are
        impacted by an action on a chained move.
        param: 'moves' contain moves that belong to a common picking.
        return: all the pickings that contain a destination moves
        (direct and indirect) from the moves given as arguments.
        """

        def _explore(impacted_pickings, explored_moves, moves_to_explore):
            for move in moves_to_explore:
                if move not in explored_moves:
                    impacted_pickings |= move.picking_id
                    explored_moves |= move
                    moves_to_explore |= move.move_dest_ids
            moves_to_explore = moves_to_explore - explored_moves
            if moves_to_explore:
                return _explore(impacted_pickings, explored_moves, moves_to_explore)
            else:
                return impacted_pickings

        return _explore(self.env['stock.picking'], self.env['stock.move'], moves)

    def check_destinations(self):
        if len(self.move_line_ids.filtered(lambda l: l.qty_done > 0 and not l.result_package_id).mapped('location_dest_id')) > 1:
            view_id = self.env.ref('stock.stock_package_destination_form_view').id
            wiz = self.env['stock.package.destination'].create({
                'picking_id': self.id,
                'location_dest_id': self.move_line_ids[0].location_dest_id.id,
            })
            return {
                'name': _('Choose destination location'),
                'view_type': 'form',
                'view_mode': 'form',
                'res_model': 'stock.package.destination',
                'view_id': view_id,
                'views': [(view_id, 'form')],
                'type': 'ir.actions.act_window',
                'res_id': wiz.id,
                'target': 'new'
            }
        else:
            return {}

    def _put_in_pack(self):
        package = False
        for pick in self.filtered(lambda p: p.state not in ('done', 'cancel')):
            move_line_ids = pick.move_line_ids.filtered(lambda o: o.qty_done > 0 and not o.result_package_id)
            if move_line_ids:
                move_lines_to_pack = self.env['stock.move.line']
                package = self.env['stock.quant.package'].create({})
                for ml in move_line_ids:
                    if float_compare(ml.qty_done, ml.product_uom_qty,
                                     precision_rounding=ml.product_uom_id.rounding) >= 0:
                        move_lines_to_pack |= ml
                    else:
                        quantity_left_todo = float_round(
                            ml.product_uom_qty - ml.qty_done,
                            precision_rounding=ml.product_uom_id.rounding,
                            rounding_method='UP')
                        done_to_keep = ml.qty_done
                        new_move_line = ml.copy(
                            default={'product_uom_qty': 0, 'qty_done': ml.qty_done})
                        ml.write({'product_uom_qty': quantity_left_todo, 'qty_done': 0.0})
                        new_move_line.write({'product_uom_qty': done_to_keep})
                        move_lines_to_pack |= new_move_line

                package_level = self.env['stock.package_level'].create({
                    'package_id': package.id,
                    'picking_id': pick.id,
                    'location_id': False,
                    'location_dest_id': move_line_ids.mapped('location_dest_id').id,
                    'move_line_ids': [(6, 0, move_lines_to_pack.ids)]
                })
                move_lines_to_pack.write({
                    'result_package_id': package.id,
                })
            else:
                raise UserError(_('You must first set the quantity you will put in the pack.'))
        return package

    def put_in_pack(self):
        res = self.check_destinations()
        if res.get('type'):
            return res
        return self._put_in_pack()

    def button_scrap(self):
        self.ensure_one()
        view = self.env.ref('stock.stock_scrap_form_view2')
        products = self.env['product.product']
        for move in self.move_lines:
            if move.state not in ('draft', 'cancel') and move.product_id.type in ('product', 'consu'):
                products |= move.product_id
        return {
            'name': _('Scrap'),
            'view_type': 'form',
            'view_mode': 'form',
            'res_model': 'stock.scrap',
            'view_id': view.id,
            'views': [(view.id, 'form')],
            'type': 'ir.actions.act_window',
            'context': {'default_picking_id': self.id, 'product_ids': products.ids},
            'target': 'new',
        }

    def action_see_move_scrap(self):
        self.ensure_one()
        action = self.env.ref('stock.action_stock_scrap').read()[0]
        scraps = self.env['stock.scrap'].search([('picking_id', '=', self.id)])
        action['domain'] = [('id', 'in', scraps.ids)]
        return action

    def action_see_packages(self):
        self.ensure_one()
        action = self.env.ref('stock.action_package_view').read()[0]
        packages = self.move_line_ids.mapped('result_package_id')
        action['domain'] = [('id', 'in', packages.ids)]
        action['context'] = {'picking_id': self.id}
        return action<|MERGE_RESOLUTION|>--- conflicted
+++ resolved
@@ -940,23 +940,12 @@
         """
         for (parent, responsible), rendering_context in documents.items():
             note = render_method(rendering_context)
-<<<<<<< HEAD
-
-            self.env['mail.activity'].create({
-                'activity_type_id': self.env.ref('mail.mail_activity_data_warning').id,
-                'note': note,
-                'user_id': responsible.id or SUPERUSER_ID,
-                'res_id': parent.id,
-                'res_model_id': self.env['ir.model'].search([('model', '=', parent._name)], limit=1).id,
-            })
-=======
             parent.activity_schedule(
                 'mail.mail_activity_data_warning',
                 date.today(),
                 note=note,
-                user_id=responsible.id
+                user_id=responsible.id or SUPERUSER_ID
             )
->>>>>>> 053bb457
 
     def _log_less_quantities_than_expected(self, moves):
         """ Log an activity on picking that follow moves. The note
