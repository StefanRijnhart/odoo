<?xml version="1.0" encoding="utf-8"?>
<openerp>
    <data>
    
	    <record id="view_stock_move_track_wizard" model="ir.ui.view">
	            <field name="name">Tracking a move</field>
	            <field name="model">stock.move.track</field>
	            <field name="type">form</field>
	            <field name="arch" type="xml">
	                <form string="Tracking a move">
	                	<field name="tracking_prefix" colspan="4"/>
	                	<field name="quantity" colspan="4"/>
	                	<newline/>
	                	<separator string="" colspan="4" />
	                	<button icon='gtk-cancel' special="cancel"
	                		string="Cancel" />
	                	<button name="track_lines" string="Ok"
	                		type="object" icon="gtk-ok" />
	                </form>
	            </field>
	        </record>
	
	        <record id="track_line_old" model="ir.actions.act_window">
	            <field name="name">Tracking a move</field>
	            <field name="type">ir.actions.act_window</field>
	            <field name="res_model">stock.move.track</field>
	            <field name="view_type">form</field>
	            <field name="view_mode">form</field>
	            <field name="target">new</field>
	        </record>
	        
        
        <!--  Consume, scrap move -->
        
		<record id="view_stock_move_consume_wizard" model="ir.ui.view">
            <field name="name">Consume Move</field>
            <field name="model">stock.move.consume</field>
            <field name="type">form</field>
            <field name="arch" type="xml">
                <form string="Consume Move">
                	<separator string="Consume Products" colspan="4"/>
				    <field name="product_id" colspan="4" readonly="1"/>
				    <field name="location_id" colspan="4" widget="selection"/>
				    <field name="product_qty" colspan="2"/>
				    <field name="product_uom" nolabel="1" readonly="1"/>
                	<newline/>
                	<separator string="" colspan="4" />
                	<label string="" colspan="2" />
                	<group col="2" colspan="1">
                		<button icon='gtk-cancel' special="cancel"
                			string="Cancel" />
                		<button name="do_move_consume" string="Ok"
                			colspan="1" type="object" icon="gtk-ok" />
                	</group>
                </form>
            </field>
        </record>

        <record id="move_consume" model="ir.actions.act_window">
            <field name="name">Consume Move</field>
            <field name="type">ir.actions.act_window</field>
            <field name="res_model">stock.move.consume</field>
            <field name="view_type">form</field>
            <field name="view_mode">form</field>
            <field name="target">new</field>
        </record>
        
       <record id="view_stock_move_scrap_wizard" model="ir.ui.view">
            <field name="name">Scrap Move</field>
            <field name="model">stock.move.scrap</field>
            <field name="type">form</field>
            <field name="arch" type="xml">
                <form string="Scrap Move">
                	<separator string="Scrap Products" colspan="4"/>
				    <field name="product_id" colspan="4" readonly="1"/>
<<<<<<< HEAD
				    <field name="location_id" colspan="4" widget="selection" string="Dest. Location" domain="[('usage','&lt;&gt;','view'),('scraped','=',True)]"/>
=======
				    <field name="location_id" colspan="4" string="Dest. Location" domain="[('usage','&lt;&gt;','view'),('scrap_location','=',True)]"/>
>>>>>>> 100b5a09
				    <field name="product_qty" colspan="2"/>
				    <field name="product_uom" nolabel="1" readonly="1"/>
                	<newline/>
                	<separator string="" colspan="4" />
                	<label string="" colspan="2" />
                	<group col="2" colspan="1">
                		<button icon='gtk-cancel' special="cancel"
                			string="Cancel" />
                		<button name="move_scrap" string="Ok"
                			colspan="1" type="object" icon="gtk-ok" />
                	</group>
                </form>
            </field>
        </record>

        <record id="move_scrap" model="ir.actions.act_window">
            <field name="name">Scrap Move</field>
            <field name="type">ir.actions.act_window</field>
            <field name="res_model">stock.move.scrap</field>
            <field name="view_type">form</field>
            <field name="view_mode">form</field>
            <field name="target">new</field>
        </record>
        
        <record id="view_split_in_lots" model="ir.ui.view">
	            <field name="name">Split in lots</field>
	            <field name="model">stock.move.split</field>
	            <field name="type">form</field>
	            <field name="arch" type="xml">
	                <form string="Split in lots">
	                	<field name="product_id" colspan="4" readonly="1"/>
	                	<newline/>
	                	<field name="line_ids" colspan="4" nolabel="1">
	                		<tree string="Lots Number" editable="top">
	                			<field name="name" string="Lots"/>
	                			<field name="quantity" />
                                <field name="use_exist" />
	                		</tree>
	                		<form string="Lots Number">
	                			<field name="name" string="Lots"/>
	                			<field name="quantity" />
                                <field name="use_exist" />
	                		</form>
	                	</field>
	                	<separator string="" colspan="4" />
	                	<label string="" colspan="2" />
	                	<button icon='gtk-cancel' special="cancel"
	                		string="Cancel" />
	                	<button name="split_lot" string="Ok"
	                		type="object" icon="gtk-ok" />
	                </form>
	            </field>
	        </record>
	
	        <record id="track_line" model="ir.actions.act_window">
	            <field name="name">Split in lots</field>
	            <field name="type">ir.actions.act_window</field>
	            <field name="res_model">stock.move.split</field>
	            <field name="view_type">form</field>
	            <field name="view_mode">form</field>
	            <field name="target">new</field>
	        </record>          

	</data>
</openerp>	<|MERGE_RESOLUTION|>--- conflicted
+++ resolved
@@ -73,11 +73,7 @@
                 <form string="Scrap Move">
                 	<separator string="Scrap Products" colspan="4"/>
 				    <field name="product_id" colspan="4" readonly="1"/>
-<<<<<<< HEAD
-				    <field name="location_id" colspan="4" widget="selection" string="Dest. Location" domain="[('usage','&lt;&gt;','view'),('scraped','=',True)]"/>
-=======
-				    <field name="location_id" colspan="4" string="Dest. Location" domain="[('usage','&lt;&gt;','view'),('scrap_location','=',True)]"/>
->>>>>>> 100b5a09
+				    <field name="location_id" colspan="4" string="Dest. Location" domain="[('usage','&lt;&gt;','view'),('scrap_location','=',True)]" widget="selection"/>
 				    <field name="product_qty" colspan="2"/>
 				    <field name="product_uom" nolabel="1" readonly="1"/>
                 	<newline/>
