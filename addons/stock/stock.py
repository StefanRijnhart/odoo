--- conflicted
+++ resolved
@@ -1844,11 +1844,7 @@
                        "* Waiting Availability: This state is reached when the procurement resolution is not straight forward. It may need the scheduler to run, a component to me manufactured...\n"\
                        "* Available: When products are reserved, it is set to \'Available\'.\n"\
                        "* Done: When the shipment is processed, the state is \'Done\'."),
-<<<<<<< HEAD
-        'price_unit': fields.float('Unit Price', help="Technical field used to record the product cost set by the user during a picking confirmation (when average price costing method is used)"),
-=======
-        'price_unit': fields.float('Unit Price', digits_compute= dp.get_precision('Product Price'), help="Technical field used to record the product cost set by the user during a picking confirmation (when average price costing method is used)"),
->>>>>>> ea03ed65
+        'price_unit': fields.float('Unit Price', help="Technical field used to record the product cost set by the user during a picking confirmation (when average price costing method is used)"),  # as it's a technical field, we intentionally don't provide the digits attribute
         'price_currency_id': fields.many2one('res.currency', 'Currency for average price', help="Technical field used to record the currency chosen by the user during a picking confirmation (when average price costing method is used)"),
         'company_id': fields.many2one('res.company', 'Company', required=True, select=True),
         'backorder_id': fields.related('picking_id','backorder_id',type='many2one', relation="stock.picking", string="Back Order of", select=True),
@@ -2812,30 +2808,6 @@
             res += [(0, 0, debit_line_vals), (0, 0, credit_line_vals)]
         return res
 
-<<<<<<< HEAD
-=======
-        # if we are posting to accounts in a different currency, provide correct values in both currencies correctly
-        # when compatible with the optional secondary currency on the account.
-        # Financial Accounts only accept amounts in secondary currencies if there's no secondary currency on the account
-        # or if it's the same as that of the secondary amount being posted.
-        account_obj = self.pool.get('account.account')
-        src_acct, dest_acct = account_obj.browse(cr, uid, [src_account_id, dest_account_id], context=context)
-        src_main_currency_id = src_acct.company_id.currency_id.id
-        dest_main_currency_id = dest_acct.company_id.currency_id.id
-        cur_obj = self.pool.get('res.currency')
-        if reference_currency_id != src_main_currency_id:
-            # fix credit line:
-            credit_line_vals['credit'] = cur_obj.compute(cr, uid, reference_currency_id, src_main_currency_id, reference_amount, context=context)
-            if (not src_acct.currency_id) or src_acct.currency_id.id == reference_currency_id:
-                credit_line_vals.update(currency_id=reference_currency_id, amount_currency=-reference_amount)
-        if reference_currency_id != dest_main_currency_id:
-            # fix debit line:
-            debit_line_vals['debit'] = cur_obj.compute(cr, uid, reference_currency_id, dest_main_currency_id, reference_amount, context=context)
-            if (not dest_acct.currency_id) or dest_acct.currency_id.id == reference_currency_id:
-                debit_line_vals.update(currency_id=reference_currency_id, amount_currency=reference_amount)
-
-        return [(0, 0, debit_line_vals), (0, 0, credit_line_vals)]
->>>>>>> ea03ed65
 
     def unlink(self, cr, uid, ids, context=None):
         if context is None:
