# -*- coding: utf-8 -*-
##############################################################################
#
#    OpenERP, Open Source Management Solution
#    Copyright (C) 2004-2010 Tiny SPRL (<http://tiny.be>).
#
#    This program is free software: you can redistribute it and/or modify
#    it under the terms of the GNU Affero General Public License as
#    published by the Free Software Foundation, either version 3 of the
#    License, or (at your option) any later version.
#
#    This program is distributed in the hope that it will be useful,
#    but WITHOUT ANY WARRANTY; without even the implied warranty of
#    MERCHANTABILITY or FITNESS FOR A PARTICULAR PURPOSE.  See the
#    GNU Affero General Public License for more details.
#
#    You should have received a copy of the GNU Affero General Public License
#    along with this program.  If not, see <http://www.gnu.org/licenses/>.
#
##############################################################################

from datetime import date, datetime
from dateutil import relativedelta

import time

from openerp.osv import fields, osv
from openerp.tools.translate import _
from openerp import tools
from openerp.tools import DEFAULT_SERVER_DATETIME_FORMAT
from openerp import SUPERUSER_ID
import openerp.addons.decimal_precision as dp
import logging
_logger = logging.getLogger(__name__)

#----------------------------------------------------------
# Incoterms
#----------------------------------------------------------
class stock_incoterms(osv.osv):
    _name = "stock.incoterms"
    _description = "Incoterms"
    _columns = {
        'name': fields.char('Name', size=64, required=True, help="Incoterms are series of sales terms. They are used to divide transaction costs and responsibilities between buyer and seller and reflect state-of-the-art transportation practices."),
        'code': fields.char('Code', size=3, required=True, help="Incoterm Standard Code"),
        'active': fields.boolean('Active', help="By unchecking the active field, you may hide an INCOTERM you will not use."),
    }
    _defaults = {
        'active': True,
    }

#----------------------------------------------------------
# Stock Location
#----------------------------------------------------------

class stock_location(osv.osv):
    _name = "stock.location"
    _description = "Inventory Locations"
    _parent_name = "location_id"
    _parent_store = True
    _parent_order = 'name'
    _order = 'parent_left'
    def name_get(self, cr, uid, ids, context=None):
        res = self._complete_name(cr, uid, ids, 'complete_name', None, context=context)
        return res.items() 

    def _complete_name(self, cr, uid, ids, name, args, context=None):
        """ Forms complete name of location from parent location to child location.
        @return: Dictionary of values
        """
        res = {}
        for m in self.browse(cr, uid, ids, context=context):
            res[m.id] = m.name
            parent = m.location_id
            while parent:
                res[m.id] = parent.name + ' / ' + res[m.id]
                parent = parent.location_id
        return res

    def _get_sublocations(self, cr, uid, ids, context=None):
        """ return all sublocations of the given stock locations (included) """
        return self.search(cr, uid, [('id', 'child_of', ids)], context=context)

    _columns = {
        'name': fields.char('Location Name', size=64, required=True, translate=True),
        'active': fields.boolean('Active', help="By unchecking the active field, you may hide a location without deleting it."),
        'usage': fields.selection([('supplier', 'Supplier Location'), ('view', 'View'), ('internal', 'Internal Location'), ('customer', 'Customer Location'), ('inventory', 'Inventory'), ('procurement', 'Procurement'), ('production', 'Production'), ('transit', 'Transit Location for Inter-Companies Transfers')], 'Location Type', required=True,
                 help="""* Supplier Location: Virtual location representing the source location for products coming from your suppliers
                       \n* View: Virtual location used to create a hierarchical structures for your warehouse, aggregating its child locations ; can't directly contain products
                       \n* Internal Location: Physical locations inside your own warehouses,
                       \n* Customer Location: Virtual location representing the destination location for products sent to your customers
                       \n* Inventory: Virtual location serving as counterpart for inventory operations used to correct stock levels (Physical inventories)
                       \n* Procurement: Virtual location serving as temporary counterpart for procurement operations when the source (supplier or production) is not known yet. This location should be empty when the procurement scheduler has finished running.
                       \n* Production: Virtual counterpart location for production operations: this location consumes the raw material and produces finished products
                      """, select = True),

        'complete_name': fields.function(_complete_name, type='char', string="Location Name",
                            store={'stock.location': (_get_sublocations, ['name', 'location_id'], 10)}),
        'location_id': fields.many2one('stock.location', 'Parent Location', select=True, ondelete='cascade'),
        'child_ids': fields.one2many('stock.location', 'location_id', 'Contains'),

        'partner_id': fields.many2one('res.partner', 'Owner', help="Owner of the location if not internal"),

        'comment': fields.text('Additional Information'),
        'posx': fields.integer('Corridor (X)', help="Optional localization details, for information purpose only"),
        'posy': fields.integer('Shelves (Y)', help="Optional localization details, for information purpose only"),
        'posz': fields.integer('Height (Z)', help="Optional localization details, for information purpose only"),

        'parent_left': fields.integer('Left Parent', select=1),
        'parent_right': fields.integer('Right Parent', select=1),

        'company_id': fields.many2one('res.company', 'Company', select=1, help='Let this field empty if this location is shared between all companies'),
        'scrap_location': fields.boolean('Scrap Location', help='Check this box to allow using this location to put scrapped/damaged goods.'),
    }
    _defaults = {
        'active': True,
        'usage': 'internal',
        'company_id': lambda self, cr, uid, c: self.pool.get('res.company')._company_default_get(cr, uid, 'stock.location', context=c),
        'posx': 0,
        'posy': 0,
        'posz': 0,
        'scrap_location': False,
    }
    def get_removal_strategy(self, cr, uid, location, product, context=None):
        return None

#----------------------------------------------------------
# Quants
#----------------------------------------------------------

class stock_quant(osv.osv):
    """
    Quants are the smallest unit of stock physical instances
    """
    _name = "stock.quant"
    _description = "Quants"

    def _get_quant_name(self, cr, uid, ids, name, args, context=None):
        """ Forms complete name of location from parent location to child location.
        @return: Dictionary of values
        """
        res = {}
        for q in self.browse(cr, uid, ids, context=context):

            res[q.id] = q.product_id.code or ''
            if q.lot_id:
                res[q.id] = q.lot_id.name 
            res[q.id] += ': '+  str(q.qty) + q.product_id.uom_id.name
        return res

    _columns = {
        'name': fields.function(_get_quant_name, type='char', string='Identifier'),
        'product_id': fields.many2one('product.product', 'Product', required=True),
        'location_id': fields.many2one('stock.location', 'Location', required=True),
        'qty': fields.float('Quantity', required=True, help="Quantity of products in this quant, in the default unit of measure of the product"),
        'package_id': fields.many2one('stock.quant.package', string='Package', help="The package containing this quant"),
        'packaging_type_id': fields.related('package_id', 'packaging_id', type='many2one', relation='product.packaging', string='Type of packaging', store=True),
        'reservation_id': fields.many2one('stock.move', 'Reserved for Move', help="Is this quant reserved for a stock.move?"),
        'lot_id': fields.many2one('stock.production.lot', 'Lot'),
        'cost': fields.float('Unit Cost'),
        'owner_id': fields.many2one('res.partner', 'Owner', help="This is the owner of the quant"),

        'create_date': fields.datetime('Creation Date'),
        'in_date': fields.datetime('Incoming Date'),

        'history_ids': fields.many2many('stock.move', 'stock_quant_move_rel', 'quant_id', 'move_id', 'Moves', help='Moves that operate(d) on this quant'),
        'company_id': fields.many2one('res.company', 'Company', help="The company to which the quants belong", required=True),

        # Used for negative quants to reconcile after compensated by a new positive one
        'propagated_from_id': fields.many2one('stock.quant', 'Linked Quant', help='The negative quant this is coming from'),
    }

    _defaults = {
        'company_id': lambda self, cr, uid, c: self.pool.get('res.company')._company_default_get(cr, uid, 'stock.quant', context=c),
    }

    def _check_qorder(self, word):
        """
        Needs to pass True to allow "expression order" in search
        """
        return True

    def quants_reserve(self, cr, uid, quants, move, context=None):
        toreserve = []
        for quant,qty in quants:
            if not quant: continue
            self._quant_split(cr, uid, quant, qty, context=context)
            toreserve.append(quant.id)
        return self.write(cr, uid, toreserve, {'reservation_id': move.id}, context=context)

    # add location_dest_id in parameters (False=use the destination of the move)
    def quants_move(self, cr, uid, quants, move, context=None):
        for quant, qty in quants:
            self.move_single_quant(cr, uid, quant, qty, move, context=context)

    def check_preferred_location(self, cr, uid, move, context=None):
        return move.location_dest_id

    def move_single_quant(self, cr, uid, quant, qty, move, context=None):
        if not quant:
            quant = self._quant_create(cr, uid, qty, move, context=context)
        else:
            self._quant_split(cr, uid, quant, qty, context=context)
        # FP Note: improve this using preferred locations
        location_to = self.check_preferred_location(cr, uid, move, context=context)
        self.write(cr, uid, [quant.id], {
            'location_id': location_to.id,
            'reservation_id': move.move_dest_id and move.move_dest_id.id or False,
            'history_ids': [(4, move.id)]
        })
        quant.refresh()
        self._quant_reconcile_negative(cr, uid, quant, context=context)
        return quant

    def quants_get(self, cr, uid, location, product, qty, domain=None, prefered_order=False, reservedcontext=None, context=None):
        """
        Use the removal strategies of product to search for the correct quants
        If you inherit, put the super at the end of your method.

        :location: browse record of the parent location in which the quants have to be found
        :product: browse record of the product to find
        :qty in UoM of product
        :lot_id NOT USED YET !
        """
        result = []
        domain = domain or [('qty','>',0.0)]
        if location:
            removal_strategy = self.pool.get('stock.location').get_removal_strategy(cr, uid, location, product, context=context) or 'fifo'
            if removal_strategy=='fifo':
                result += self._quants_get_fifo(cr, uid, location, product, qty, domain, prefered_order=prefered_order, context=context)
            elif removal_strategy=='lifo':
                result += self._quants_get_lifo(cr, uid, location, product, qty, domain, prefered_order=prefered_order, context=context)
            else:
                raise osv.except_osv(_('Error!'), _('Removal strategy %s not implemented.' % (removal_strategy,)))
        print 'Quant get result', result
        return result

    #
    # Create a quant in the destination location
    # Create a negative quant in the source location if it's an internal location
    # Reconcile a positive quant with a negative is possible
    #
    def _quant_create(self, cr, uid, qty, move, lot_id = False, context=None):
        # FP Note: TODO: compute the right price according to the move, with currency convert
        # QTY is normally already converted to main product's UoM
        price_unit = self.pool.get('stock.move').get_price_unit(cr, uid, move, context=context)
        vals = {
            'product_id': move.product_id.id,
            'location_id': move.location_dest_id.id,
            'qty': qty,
            'cost': price_unit,
            'history_ids': [(4, move.id)],
            'in_date': datetime.now().strftime('%Y-%m-%d %H:%M:%S'),
            'company_id': move.company_id.id,
            'lot_id': lot_id,
        }

        if move.location_id.usage == 'internal':
            #if we were trying to move something from an internal location and reach here (quant creation),
            #it means that a negative quant has to be created as well.
            negative_vals = vals.copy()
            negative_vals['location_id'] = move.location_id.id
            negative_vals['qty'] = -qty
            negative_vals['cost'] = price_unit
            negative_quant_id = self.create(cr, uid, negative_vals, context=context)
            vals.update({'propagated_from_id': negative_quant_id})

        #create the quant
        quant_id = self.create(cr, uid, vals, context=context)
        return self.browse(cr, uid, quant_id, context=context)

    def _quant_split(self, cr, uid, quant, qty, context=None):
        context = context or {}
        if (quant.qty > 0 and quant.qty <= qty) or (quant.qty <= 0 and quant.qty >= qty):
            return False
        new_quant = self.copy(cr, uid, quant.id, default={'qty': quant.qty - qty}, context=context)
        self.write(cr, uid, quant.id, {'qty': qty}, context=context)
        quant.refresh()
        return self.browse(cr, uid, new_quant, context=context)

    def _get_latest_move(self, cr, uid, quant, context=None):
        move = False
        for m in quant.history_ids:
            if not move or m.date > move.date:
                move = m
        return move

    def _quant_reconcile_negative(self, cr, uid, quant, context=None):
        """
            When new quant arrive in a location, try to reconcile it with
            negative quants. If it's possible, apply the cost of the new
            quant to the conter-part of the negative quant.
        """
        if quant.location_id.usage != 'internal':
            return False
        quants = self.quants_get(cr, uid, quant.location_id, quant.product_id, quant.qty, [('qty', '<', '0')], context=context)
        result = False
        for quant_neg, qty in quants:
            if not quant_neg:
                continue
            result = True
            to_solve_quant = self.search(cr, uid, [('propagated_from_id', '=', quant_neg.id), ('id', '!=', quant.id)], context=context)
            if not to_solve_quant:
                continue
            to_solve_quant = self.browse(cr, uid, to_solve_quant[0], context=context)
            move = self._get_latest_move(cr, uid, to_solve_quant, context=context)
            self._quant_split(cr, uid, quant, qty, context=context)
            remaining_to_solve_quant = self._quant_split(cr, uid, to_solve_quant, qty, context=context)
            remaining_neg_quant = self._quant_split(cr, uid, quant_neg, -qty, context=context)
            #if the reconciliation was not complete, we need to link together the remaining parts
            if remaining_to_solve_quant and remaining_neg_quant:
                self.write(cr, uid, remaining_to_solve_quant.id, {'propagated_from_id': remaining_neg_quant.id}, context=context)
            #delete the reconciled quants, as it is replaced by the solving quant
            self.unlink(cr, SUPERUSER_ID, [quant_neg.id, to_solve_quant.id], context=context)
            #call move_single_quant to ensure recursivity if necessary and do the stock valuation
            self.move_single_quant(cr, uid, quant, qty, move, context=context)
        return result

    def _price_update(self, cr, uid, quant, newprice, context=None):
        self.write(cr, uid, [quant.id], {'cost': newprice}, context=context)

    def write(self, cr, uid, ids, vals, context=None):
        #We want to trigger the move with nothing on reserved_quant_ids for the store of the remaining quantity
        if 'reservation_id' in vals:
            reservation_ids = self.browse(cr, uid, ids, context=context)
            moves_to_warn = set()
            for reser in reservation_ids:
                if reser.reservation_id:
                    moves_to_warn.add(reser.reservation_id.id)
            self.pool.get('stock.move').write(cr, uid, list(moves_to_warn), {'reserved_quant_ids': []}, context=context)
        return super(stock_quant, self).write(cr, uid, ids, vals, context=context)

    def quants_unreserve(self, cr, uid, move, context=None):
        #cr.execute('update stock_quant set reservation_id=NULL where reservation_id=%s', (move.id,))
        #need write for related store of remaining qty
        related_quants = [x.id for x in move.reserved_quant_ids]
        self.write(cr, uid, related_quants, {'reservation_id': False}, context=context)
        return True

    #
    # Implementation of removal strategies
    # If it can not reserve, it will return a tuple (None, qty)
    #
    def _quants_get_order(self, cr, uid, location, product, quantity, domain=[], orderby='in_date', context=None):
        domain += location and [('location_id', 'child_of', location.id)] or []
        domain += [('product_id','=',product.id)] + domain
        res = []
        offset = 0
        while quantity > 0:
            quants = self.search(cr, uid, domain, order=orderby, limit=10, offset=offset, context=context)
            if not quants:
                res.append((None, quantity))
                break
            for quant in self.browse(cr, uid, quants, context=context):
                if quantity >= abs(quant.qty):
                    res += [(quant, abs(quant.qty))]
                    quantity -= abs(quant.qty)
                elif quantity != 0:
                    res += [(quant, quantity)]
                    quantity = 0
                    break
            offset += 10
        return res

    def _quants_get_fifo(self, cr, uid, location, product, quantity, domain=[], prefered_order=False,context=None):
        order = 'in_date'
        if prefered_order:
            order = prefered_order + ', in_date'
        return self._quants_get_order(cr, uid, location, product, quantity, domain, order, context=context)

    def _quants_get_lifo(self, cr, uid, location, product, quantity, domain=[], prefered_order=False, context=None):
        order = 'in_date desc'
        if prefered_order:
            order = prefered_order + ', in_date desc'
        return self._quants_get_order(cr, uid, location, product, quantity, domain, order, context=context)

    # Return the company owning the location if any
    def _location_owner(self, cr, uid, quant, location, context=None):
        return location and (location.usage == 'internal') and location.company_id or False

    def _check_location(self, cr, uid, ids, context=None):
        for record in self.browse(cr, uid, ids, context=context):
            if record.location_id.usage == 'view':
                raise osv.except_osv(_('Error'), _('You cannot move product %s to a location of type view %s.')% (record.product_id.name, record.location_id.name))
        return True

    _constraints = [
        (_check_location, 'You cannot move products to a location of the type view.', ['location_id'])
    ]


#----------------------------------------------------------
# Stock Picking
#----------------------------------------------------------

class stock_picking(osv.osv):
    _name = "stock.picking"
    _inherit = ['mail.thread']
    _description = "Picking List"
    _order = "id desc"
    def get_min_max_date(self, cr, uid, ids, field_name, arg, context=None):
        """ Finds minimum and maximum dates for picking.
        @return: Dictionary of values
        """
        res = {}
        for id in ids:
            res[id] = {'min_date': False, 'max_date': False}
        if not ids:
            return res
        cr.execute("""select
                picking_id,
                min(date_expected),
                max(date_expected)
            from
                stock_move
            where
                picking_id IN %s
            group by
                picking_id""",(tuple(ids),))
        for pick, dt1, dt2 in cr.fetchall():
            res[pick]['min_date'] = dt1
            res[pick]['max_date'] = dt2
        return res

    def create(self, cr, user, vals, context=None):
        context = context or {}
        if ('name' not in vals) or (vals.get('name') in ('/', False)):
            ptype_id = vals.get('picking_type_id', context.get('default_picking_type_id', False))
            sequence_id = self.pool.get('stock.picking.type').browse(cr, user, ptype_id, context=context).sequence_id.id
            vals['name'] = self.pool.get('ir.sequence').get_id(cr, user, sequence_id, 'id', context=context)
        return super(stock_picking, self).create(cr, user, vals, context)

    # The state of a picking depends on the state of its related stock.move
    # draft: the picking has no line or any one of the lines is draft
    # done, draft, cancel: all lines are done / draft / cancel
    # confirmed, auto, assigned depends on move_type (all at once or direct)
    def _state_get(self, cr, uid, ids, field_name, arg, context=None):
        res = {}
        for pick in self.browse(cr, uid, ids, context=context):
            if (not pick.move_lines) or any([x.state == 'draft' for x in pick.move_lines]):
                res[pick.id] = 'draft'
                continue
            if all([x.state == 'cancel' for x in pick.move_lines]):
                res[pick.id] = 'cancel'
                continue
            if all([x.state in ('cancel','done') for x in pick.move_lines]):
                res[pick.id] = 'done'
                continue

            order = {'confirmed':0, 'waiting':1, 'assigned':2}
            order_inv = dict(zip(order.values(),order.keys()))
            lst = [order[x.state] for x in pick.move_lines if x.state not in ('cancel','done')]
            if pick.move_lines == 'one':
                res[pick.id] = order_inv[min(lst)]
            else:
                res[pick.id] = order_inv[max(lst)]
        return res

    def _get_pickings(self, cr, uid, ids, context=None):
        res = set()
        for move in self.browse(cr, uid, ids, context=context):
            if move.picking_id:
                res.add(move.picking_id.id)
        return list(res)

    def _get_pack_operation_exist(self, cr, uid, ids, field_name, arg, context=None):
        res = {}
        for pick in self.browse(cr, uid, ids, context=context):
            res[pick.id] = False
            if pick.pack_operation_ids:
                res[pick.id] = True
        return res

    _columns = {
        'name': fields.char('Reference', size=64, select=True, states={'done':[('readonly', True)], 'cancel':[('readonly',True)]}),
        'origin': fields.char('Source Document', size=64, states={'done':[('readonly', True)], 'cancel':[('readonly',True)]}, help="Reference of the document", select=True),
        'backorder_id': fields.many2one('stock.picking', 'Back Order of', states={'done':[('readonly', True)], 'cancel':[('readonly',True)]}, help="If this shipment was split, then this field links to the shipment which contains the already processed part.", select=True),
        'note': fields.text('Notes', states={'done':[('readonly', True)], 'cancel':[('readonly',True)]}),
        'move_type': fields.selection([('direct', 'Partial'), ('one', 'All at once')], 'Delivery Method', required=True, states={'done':[('readonly', True)], 'cancel':[('readonly',True)]}, help="It specifies goods to be deliver partially or all at once"),
        'state': fields.function(_state_get, type="selection", store = {
            'stock.picking': (lambda self, cr, uid, ids, ctx: ids, ['move_type', 'move_lines'], 20),
            'stock.move': (_get_pickings, ['state', 'picking_id'], 20)}, selection = [
            ('draft', 'Draft'),
            ('cancel', 'Cancelled'),
            ('waiting', 'Waiting Another Operation'),
            ('confirmed', 'Waiting Availability'),
            ('assigned', 'Ready to Transfer'),
            ('done', 'Transferred'),
            ], string='Status', readonly=True, select=True, track_visibility='onchange', help="""
            * Draft: not confirmed yet and will not be scheduled until confirmed\n
            * Waiting Another Operation: waiting for another move to proceed before it becomes automatically available (e.g. in Make-To-Order flows)\n
            * Waiting Availability: still waiting for the availability of products\n
            * Ready to Transfer: products reserved, simply waiting for confirmation.\n
            * Transferred: has been processed, can't be modified or cancelled anymore\n
            * Cancelled: has been cancelled, can't be confirmed anymore"""
        ),
        'min_date': fields.function(get_min_max_date, multi="min_max_date",
                 store={'stock.move': (_get_pickings, ['state', 'date_expected'], 20)}, type='datetime', string='Scheduled Time', select=1, help="Scheduled time for the first part of the shipment to be processed"),
        'max_date': fields.function(get_min_max_date, multi="min_max_date",
                 store={'stock.move': (_get_pickings, ['state', 'date_expected'], 20)}, type='datetime', string='Max. Expected Date', select=2, help="Scheduled time for the last part of the shipment to be processed"),
        'date': fields.datetime('Commitment Date', help="Date promised for the completion of the transfer order, usually set the time of the order and revised later on.", select=True, states={'done':[('readonly', True)], 'cancel':[('readonly',True)]}),
        'date_done': fields.datetime('Date of Transfer', help="Date of Completion", states={'done':[('readonly', True)], 'cancel':[('readonly',True)]}),
        'move_lines': fields.one2many('stock.move', 'picking_id', 'Internal Moves', states={'done': [('readonly', True)], 'cancel': [('readonly', True)]}),
        'partner_id': fields.many2one('res.partner', 'Partner', states={'done':[('readonly', True)], 'cancel':[('readonly',True)]}),
        'company_id': fields.many2one('res.company', 'Company', required=True, select=True, states={'done':[('readonly', True)], 'cancel':[('readonly',True)]}),
        'pack_operation_ids': fields.one2many('stock.pack.operation', 'picking_id', string='Related Packing Operations'),
        'pack_operation_exist': fields.function(_get_pack_operation_exist, type='boolean', string='Pack Operation Exists?', help='technical field for attrs in view'),
        'picking_type_id': fields.many2one('stock.picking.type', 'Picking Type', required=True),

        # Used to search on pickings
        'product_id': fields.related('move_lines', 'product_id', type='many2one', relation='product.product', string='Product'),#?
        'location_id': fields.related('move_lines', 'location_id', type='many2one', relation='stock.location', string='Location', readonly=True),
        'location_dest_id': fields.related('move_lines', 'location_dest_id', type='many2one', relation='stock.location', string='Destination Location', readonly=True),
        'group_id': fields.related('move_lines', 'group_id', type='many2one', relation='procurement.group', string='Procurement Group', readonly=True),
    }
    _defaults = {
        'name': lambda self, cr, uid, context: '/',
        'state': 'draft',
        'move_type': 'one',
        'date': lambda *a: time.strftime('%Y-%m-%d %H:%M:%S'),
        'company_id': lambda self, cr, uid, c: self.pool.get('res.company')._company_default_get(cr, uid, 'stock.picking', context=c)
    }
    _sql_constraints = [
        ('name_uniq', 'unique(name, company_id)', 'Reference must be unique per company!'),
    ]

    def copy(self, cr, uid, id, default=None, context=None):
        if default is None:
            default = {}
        default = default.copy()
        picking_obj = self.browse(cr, uid, id, context=context)
        if ('name' not in default) or (picking_obj.name == '/'):
            default['name'] = '/'
        if not default.get('backorder_id'):
            default['backorder_id'] = False
        return super(stock_picking, self).copy(cr, uid, id, default, context)

    def action_confirm(self, cr, uid, ids, context=None):
        todo = []
        todo_force_assign = []
        for picking in self.browse(cr, uid, ids, context=context):
            if picking.picking_type_id.auto_force_assign:
                todo_force_assign.append(picking.id)
            for r in picking.move_lines:
                if r.state == 'draft':
                    todo.append(r.id)
        if len(todo):
            self.pool.get('stock.move').action_confirm(cr, uid, todo, context=context)

        if todo_force_assign:
            self.force_assign(cr, uid, todo_force_assign, context=context)
        return True

    def action_assign(self, cr, uid, ids, *args):
        """ Changes state of picking to available if all moves are confirmed.
        @return: True
        """
        for pick in self.browse(cr, uid, ids):
            if pick.state == 'draft':
                self.action_confirm(cr, uid, [pick.id])
            move_ids = [x.id for x in pick.move_lines if x.state == 'confirmed']
            if not move_ids:
                raise osv.except_osv(_('Warning!'), _('No product available.'))
            self.pool.get('stock.move').action_assign(cr, uid, move_ids)
        return True

    def force_assign(self, cr, uid, ids, context=None):
        """ Changes state of picking to available if moves are confirmed or waiting.
        @return: True
        """
        for pick in self.browse(cr, uid, ids, context=context):
            move_ids = [x.id for x in pick.move_lines if x.state in ['confirmed', 'waiting']]
            self.pool.get('stock.move').force_assign(cr, uid, move_ids, context=context)
        return True

    def cancel_assign(self, cr, uid, ids, *args):
        """ Cancels picking and moves.
        @return: True
        """
        for pick in self.browse(cr, uid, ids):
            move_ids = [x.id for x in pick.move_lines]
            self.pool.get('stock.move').cancel_assign(cr, uid, move_ids)
        return True

    def action_cancel(self, cr, uid, ids, context=None):
        for pick in self.browse(cr, uid, ids, context=context):
            ids2 = [move.id for move in pick.move_lines]
            self.pool.get('stock.move').action_cancel(cr, uid, ids2, context)
        return True

    def action_done(self, cr, uid, ids, context=None):
        """Changes picking state to done by processing the Stock Moves of the Picking

        Normally that happens when the button "Done" is pressed on a Picking view.
        @return: True
        """
        for pick in self.browse(cr, uid, ids, context=context):
            todo = []
            for move in pick.move_lines:
                if move.state == 'draft':
                    self.pool.get('stock.move').action_confirm(cr, uid, [move.id],
                        context=context)
                    todo.append(move.id)
                elif move.state in ('assigned','confirmed'):
                    todo.append(move.id)
            if len(todo):
                self.pool.get('stock.move').action_done(cr, uid, todo, context=context)
        return True

    def unlink(self, cr, uid, ids, context=None):
        move_obj = self.pool.get('stock.move')
        context = context or {}
        for pick in self.browse(cr, uid, ids, context=context):
            ids2 = [move.id for move in pick.move_lines]
            move_obj.action_cancel(cr, uid, ids2, context=context)
            move_obj.unlink(cr, uid, ids2, context=context)
        return super(stock_picking, self).unlink(cr, uid, ids, context=context)

    # Methods for partial pickings

    def _create_backorder(self, cr, uid, picking, backorder_moves=[], context=None):
        """
            Move all non-done lines into a new backorder picking
        """
        if not backorder_moves:
            backorder_moves = picking.move_lines
        backorder_move_ids = [x.id for x in backorder_moves if x.state not in ('done','cancel')]

        if backorder_move_ids:
            backorder_id = self.copy(cr, uid, picking.id, {
                'name': '/',
                'move_lines': [],
                'pack_operation_ids': [],
                'backorder_id': picking.id,
            })
            back_order_name = self.browse(cr, uid, backorder_id, context=context).name
            self.message_post(cr, uid, picking.id, body=_("Back order <em>%s</em> <b>created</b>.") % (back_order_name), context=context)
            move_obj = self.pool.get("stock.move")
            move_obj.write(cr, uid, backorder_move_ids, {'picking_id': backorder_id}, context=context)
            self.pool.get("stock.picking").action_confirm(cr, uid, [picking.id], context=context)
            return backorder_id
        return False

    def do_prepare_partial(self, cr, uid, picking_ids, context=None):
        context = context or {}
        pack_operation_obj = self.pool.get('stock.pack.operation')
        for picking in self.browse(cr, uid, picking_ids, context=context):
            for move in picking.move_lines:
                if move.state != 'assigned': continue
                remaining_qty = move.product_qty
                for quant in move.reserved_quant_ids:
                    qty = min(quant.qty, move.product_qty)
                    remaining_qty -= qty
                    pack_operation_obj.create(cr, uid, {
                        'picking_id': picking.id,
                        'product_qty': qty,
                        'quant_id': quant.id,
                        'product_id': quant.product_id.id,
                        'lot_id': quant.lot_id and quant.lot_id.id or False,
                        'product_uom_id': quant.product_id.uom_id.id,
                        'owner_id': quant.owner_id and quant.owner_id.id or False,
                        'cost': quant.cost,
                        'package_id': quant.package_id and quant.package_id.id or False,
                    }, context=context)
                if remaining_qty > 0:
                    pack_operation_obj.create(cr, uid, {
                        'picking_id': picking.id,
                        'product_qty': remaining_qty,
                        'product_id': move.product_id.id,
                        'product_uom_id': move.product_id.uom_id.id,
                        'cost': move.product_id.standard_price,
                    }, context=context)

    def _do_partial_product_move(self, cr, uid, picking, product, qty, pack_id = False, lot_id = False,  quant=False, context=None):
        moves = []
        stock_move_obj = self.pool.get('stock.move')
        for move in picking.move_lines:
            if move.state in ('cancel','done'): continue
            if move.product_id.id == product.id:
                todo = min(move.product_qty, qty)
                newmove_id = stock_move_obj.split(cr, uid, move, todo, context=context)
                if not context.get('do_only_split'):
                    stock_move_obj.action_done(cr, uid, [newmove_id], context=context)

                # TODO: To be removed after new API implementation
                move.refresh()
                moves.append(move)

                qty -= todo
                if qty <= 0: break
        if qty > 0:
            move_id = stock_move_obj.create(cr, uid, {
                'name': product.name,
                'product_id': product.id,
                'product_uom_qty': qty,
                'product_uom': product.uom_id.id,
                'location_id': picking.location_id.id,
                'location_dest_id': picking.location_dest_id.id,
                'picking_id': picking.id,
                'reserved_quant_ids': quant and [(4, quant.id)] or [],
                'picking_type_id': picking.picking_type_id.id
            }, context=context)
            if not context.get('do_only_split'):
                stock_move_obj.action_done(cr, uid, [move_id], context=context)
            move = stock_move_obj.browse(cr, uid, move_id, context=context)
            moves.append(move)
        return moves

    def do_rereserve(self, cr, uid, picking_ids, context=None):
        '''
            Needed for parameter create
        '''
        self.rereserve(cr, uid, picking_ids, context=context)
        
    #
    # TODO:rereserve should be improved for giving negative quants when a certain lot is not there
    # (Suppose you have a pack op for 20 lot B and lot B does not have any quants in the source location
    # and could be used also instead of do_split
    #
    def rereserve(self, cr, uid, picking_ids, create=False, context=None):
        """
            This will unreserve all products and reserve the quants from the operations
            :return: tuple of dictionary with quantities of quant operation and product that can not be matched between ops and moves
            and dictionary with remaining values on moves
            
        """
        quant_obj = self.pool.get("stock.quant")
        move_obj = self.pool.get("stock.move")
        op_obj = self.pool.get("stock.pack.operation")
        res = {}
        res2 = {} #what is left from moves
        for picking in self.browse(cr, uid, picking_ids, context=context):
            # unreserve everything and initialize res2
            for move in picking.move_lines:
                quant_obj.quants_unreserve(cr, uid, move, context=context)
                res2[move.id] = move.product_qty
            # Resort pack_operation_ids
            
            orderedpackops = picking.pack_operation_ids
            #Sort packing operations such that packing operations with most specific information 
            orderedpackops.sort(key = lambda x: (x.package_id and -1 or 0) + (x.lot_id and -1 or 0))

            for ops in orderedpackops:
                #Find moves that correspond
                if ops.product_id:
                    #TODO: Should have order such that things with lots and packings are searched first
                    move_ids = move_obj.search(cr, uid, [('picking_id','=',picking.id), ('product_id', '=', ops.product_id.id), ('remaining_qty', '>', 0.0)], context=context)
                    qty_to_do = ops.product_qty
                    while qty_to_do > 0 and move_ids:
                        move = move_obj.browse(cr, uid, move_ids.pop(), context=context)
                        if move.remaining_qty > qty_to_do: 
                            qty = qty_to_do
                            qty_to_do = 0
                        else:
                            qty = move.remaining_qty
                            qty_to_do -= move.remaining_qty
                        
                        if create and move.location_id.usage != 'internal':
                            # Create quants
                            vals = {
                                'product_id': move.product_id.id,
                                'location_id': move.location_id.id,
                                'qty': qty,
                                #'cost': price_unit,
                                'history_ids': [(4, move.id)],
                                'in_date': datetime.now().strftime('%Y-%m-%d %H:%M:%S'),
                                'company_id': move.company_id.id,
                                'lot_id': ops.lot_id and ops.lot_id.id or False,
                                'owner_id': ops.owner_id and ops.owner_id.id or False,
                                'reservation_id': move.id, #Reserve at once
                                'package_id': ops.result_package_id and ops.result_package_id.id or False, 
                            }
                            quant_id = quant_obj.create(cr, uid, vals, context=context)
                        else:
                            #Quants get
                            prefered_order = "reservation_id IS NOT NULL"
                            domain = op_obj._get_domain(cr, uid, ops, context=context)
                            quants = quant_obj.quants_get(cr, uid, move.location_id, move.product_id, qty, domain=domain, prefered_order=prefered_order, context=context)
                            quant_obj.quants_reserve(cr, uid, quants, move, context=context)
                            #In the end, move quants in correct package
                            if create:
                                quant_obj.write(cr, uid, [x[0].id for x in quants if x[0] != None], {'package_id': ops.result_package_id and ops.result_package_id.id or False}, context=context)
                        res2[move.id] -= qty
                    res[ops.id] = {}
                    res[ops.id][ops.product_id.id] = qty_to_do
                elif ops.package_id:
                    quants = ops.package_id.quant_ids #_get_package_lines
                    for quant in quants:
                        move_ids = move_obj.search(cr, uid, [('picking_id', '=', picking.id), ('product_id', '=', quant.product_id.id), ('remaining_qty', '>', 0.0)])
                        qty_to_do = quant.qty
                        while qty_to_do > 0 and move_ids:
                            move = move_obj.browse(cr, uid, move_ids.pop(), context=context)
                            if move.remaining_qty > qty_to_do:
                                qty = qty_to_do
                                qty_to_do = 0.0
                            else:
                                qty = move.remaining_qty
                                qty_to_do -= move.remaining_qty
                            quant_obj.quants_reserve(cr, uid, [(quant, qty)], move, context=context)
                            res2[move.id] -= qty
                        res.setdefault(ops.id, {}).setdefault(quant.product_id.id, 0.0)
                        res[ops.id][quant.product_id.id] += qty_to_do
                    #Add parent package
                    if create:
                        self.pool.get("stock.quant.package").write(cr, uid, [ops.package_id.id], {'parent_id': ops.result_package_id and ops.result_package_id.id or False}, context=context)
        return (res, res2)


    def do_partial(self, cr, uid, picking_ids, context=None):
        """
            If no pack operation, we close the whole move
            Otherwise, do the pack operations
        """
        stock_move_obj = self.pool.get('stock.move')
        for picking in self.browse(cr, uid, picking_ids, context=context):
            if not picking.pack_operation_ids:
                self.action_done(cr, uid, [picking.id], context=context)
                continue
            else:
                #First thing that needs to happen is rereserving the quants
                res = self.rereserve(cr, uid, [picking.id], create = True, context = context) #This time, quants need to be created
                orig_moves = picking.move_lines
                #Add moves that operations need extra
                extra_moves = []
                for ops in res[0].keys():
                    for prod in res[0][ops].keys():
                        product = self.pool.get('product.product').browse(cr, uid, prod, context=context)
                        qty = res[0][ops][prod]
                        if qty > 0:
                            #TODO: Maybe should try to reserve quants?
                            quant = False
                            move_id = stock_move_obj.create(cr, uid, {
                                            'name': product.name,
                                            'product_id': product.id,
                                            'product_uom_qty': qty,
                                            'product_uom': product.uom_id.id,
                                            'location_id': picking.location_id.id,
                                            'location_dest_id': picking.location_dest_id.id,
                                            'picking_id': picking.id,
                                            'reserved_quant_ids': quant and [(4, quant.id)] or [],
                                            'picking_type_id': picking.picking_type_id.id
                                        }, context=context)
                            extra_moves.append(move_id)
                res2 = res[1]
                for move in res2.keys():
                    if res2[move] > 0:
                        mov = stock_move_obj.browse(cr, uid, move, context=context)
                        stock_move_obj.split(cr, uid, mov, res2[move], context=context)
                stock_move_obj.action_done(cr, uid, extra_moves + [x.id for x in orig_moves], context=context)
            picking.refresh()
            self._create_backorder(cr, uid, picking, context=context)
        return True

    def do_split(self, cr, uid, picking_ids, context=None):
        """
            just split the picking without making it 'done'
        """
        if context is None:
            context = {}
        ctx = context.copy()
        ctx['do_only_split'] = True
        quant_package_obj = self.pool.get('stock.quant.package')
        backorder_moves = []
        for picking in self.browse(cr, uid, picking_ids, context=context):
            if not picking.pack_operation_ids:
                continue
            for op in picking.pack_operation_ids:
                if op.package_id:
                    for quant in quant_package_obj.quants_get(cr, uid, op.package_id, context=context):
                        backorder_moves += self._do_partial_product_move(cr, uid, picking, quant.product_id, quant.qty, quant, context=ctx)
                elif op.product_id:
                    backorder_moves += self._do_partial_product_move(cr, uid, picking, op.product_id, op.product_qty, op.quant_id, context=ctx)

            self._create_backorder(cr, uid, picking, backorder_moves, context=context)
        return True

    # Methods for the barcode UI

    def _get_picking_for_packing_ui(self, cr, uid, context=None):
        res = self.search(cr, uid, [('state', '=', 'assigned')], limit=1, context=context)
        return res and res[0] or False  # TODO: what to do if nothing is left to do?

    def action_done_from_packing_ui(self, cr, uid, picking_id, only_split_lines=False, context=None):
        self.do_partial(cr, uid, picking_id, only_split_lines, context=context)
        #return id of next picking to work on
        return self._get_picking_for_packing_ui(cr, uid, context=context)

    def action_pack(self, cr, uid, picking_ids, context=None):
        stock_operation_obj = self.pool.get('stock.pack.operation')
        package_obj = self.pool.get('stock.quant.package')
        for picking_id in picking_ids:
            operation_ids = stock_operation_obj.search(cr, uid, [('picking_id', '=', picking_id), ('result_package_id', '=', False)], context=context)
            if operation_ids:
                package_id = package_obj.create(cr, uid, {}, context=context)
                stock_operation_obj.write(cr, uid, operation_ids, {'result_package_id': package_id}, context=context)
        return True

    def _deal_with_quants(self, cr, uid, picking_id, quant_ids, context=None):
        stock_operation_obj = self.pool.get('stock.pack.operation')
        todo_on_moves = []
        todo_on_operations = []
        for quant in self.pool.get('stock.quant').browse(cr, uid, quant_ids, context=context):
            tmp_moves, tmp_operations = stock_operation_obj._search_and_increment(cr, uid, picking_id, ('quant_id', '=', quant.id), context=context)
            todo_on_moves += tmp_moves
            todo_on_operations += tmp_operations
        return todo_on_moves, todo_on_operations

    def get_barcode_and_return_todo_stuff(self, cr, uid, picking_id, barcode_str, context=None):
        '''This function is called each time there barcode scanner reads an input'''
        #TODO: better error messages handling => why not real raised errors
        quant_obj = self.pool.get('stock.quant')
        package_obj = self.pool.get('stock.quant.package')
        product_obj = self.pool.get('product.product')
        stock_operation_obj = self.pool.get('stock.pack.operation')
        error_msg = ''
        todo_on_moves = []
        todo_on_operations = []
        #check if the barcode correspond to a product
        matching_product_ids = product_obj.search(cr, uid, [('ean13', '=', barcode_str)], context=context)
        if matching_product_ids:
            todo_on_moves, todo_on_operations = stock_operation_obj._search_and_increment(cr, uid, picking_id, ('product_id', '=', matching_product_ids[0]), context=context)

        #check if the barcode correspond to a quant
        matching_quant_ids = quant_obj.search(cr, uid, [('name', '=', barcode_str)], context=context)  # TODO need the location clause
        if matching_quant_ids:
            todo_on_moves, todo_on_operations = self._deal_with_quants(cr, uid, picking_id, [matching_quant_ids[0]], context=context)

        #check if the barcode correspond to a package
        matching_package_ids = package_obj.search(cr, uid, [('name', '=', barcode_str)], context=context)
        if matching_package_ids:
            included_package_ids = package_obj.search(cr, uid, [('parent_id', 'child_of', matching_package_ids[0])], context=context)
            included_quant_ids = quant_obj.search(cr, uid, [('package_id', 'in', included_package_ids)], context=context)
            todo_on_moves, todo_on_operations = self._deal_with_quants(cr, uid, picking_id, included_quant_ids, context=context)
        #write remaining qty on stock.move, to ease the treatment server side
        for todo in todo_on_moves:
            if todo[0] == 1:
                self.pool.get('stock.move').write(cr, uid, todo[1], todo[2], context=context)
            elif todo[0] == 0:
                self.pool.get('stock.move').create(cr, uid, todo[2], context=context)
        return {'warnings': error_msg, 'moves_to_update': todo_on_moves, 'operations_to_update': todo_on_operations}


class stock_production_lot(osv.osv):
    _name = 'stock.production.lot'
    _inherit = ['mail.thread']
    _description = 'Lot/Serial'
    _columns = {
        'name': fields.char('Serial Number', size=64, required=True, help="Unique Serial Number"),
        'ref': fields.char('Internal Reference', size=256, help="Internal reference number in case it differs from the manufacturer's serial number"),
        'product_id': fields.many2one('product.product', 'Product', required=True, domain=[('type', '<>', 'service')]),
        'quant_ids': fields.one2many('stock.quant', 'lot_id', 'Quants'),
        'create_date': fields.datetime('Creation Date'),
#         'partner_id': fields.many2one('res.partner', 'Owner'),
    }
    _defaults = {
        'name': lambda x, y, z, c: x.pool.get('ir.sequence').get(y, z, 'stock.lot.serial'),
        'product_id': lambda x, y, z, c: c.get('product_id', False),
    }
    _sql_constraints = [
        ('name_ref_uniq', 'unique (name, ref)', 'The combination of Serial Number and internal reference must be unique !'),
    ]
    def name_get(self, cr, uid, ids, context=None):
        res = []
        for lot in self.browse(cr, uid, ids, context=context):
            name = lot.name
#             if lot.partner_id:
#                 name += ' (' + lot.partner_id.name + ')'
            res.append((lot.id, name))
        return res



# ----------------------------------------------------
# Move
# ----------------------------------------------------

class stock_move(osv.osv):
    _name = "stock.move"
    _description = "Stock Move"
    _order = 'date_expected desc, id'
    _log_create = False

    def get_price_unit(self, cr, uid, move, context=None):
        """ Returns the unit price to store on the move """
        return move.price_unit or move.product_id.standard_price

    def name_get(self, cr, uid, ids, context=None):
        res = []
        for line in self.browse(cr, uid, ids, context=context):
            name = line.location_id.name+' > '+line.location_dest_id.name
            if line.product_id.code:
                name = line.product_id.code + ': ' + name
            if line.picking_id.origin:
                name = line.picking_id.origin + '/ ' + name
            res.append((line.id, name))
        return res

    # FP Note: put this on quants, with the auto creation algo
    # def _check_tracking(self, cr, uid, ids, context=None):
    #     """ Checks if serial number is assigned to stock move or not.
    #     @return: True or False
    #     """
    #     for move in self.browse(cr, uid, ids, context=context):
    #         if not move.lot_id and \
    #            (move.state == 'done' and \
    #            ( \
    #                (move.product_id.track_production and move.location_id.usage == 'production') or \
    #                (move.product_id.track_production and move.location_dest_id.usage == 'production') or \
    #                (move.product_id.track_incoming and move.location_id.usage == 'supplier') or \
    #                (move.product_id.track_outgoing and move.location_dest_id.usage == 'customer') or \
    #                (move.product_id.track_incoming and move.location_id.usage == 'inventory') \
    #            )):
    #             return False
    #     return True

    def _quantity_normalize(self, cr, uid, ids, name, args, context=None):
        uom_obj = self.pool.get('product.uom')
        res = {}
        for m in self.browse(cr, uid, ids, context=context):
            res[m.id] = uom_obj._compute_qty_obj(cr, uid, m.product_uom, m.product_uom_qty, m.product_id.uom_id, round=False)
        return res

#     def _get_remaining_qty(self, cr, uid, ids, field_name, args, context=None):
#         #TODO: this function assumes that there aren't several stock move in the same picking with the same product. what should we do in that case?
#         #TODO take care of the quant on stock moves too
#         res = dict.fromkeys(ids, False)
#         for move in self.browse(cr, uid, ids, context=context):
#             res[move.id] = move.product_qty
#             if move.picking_id:
#                 for op in move.picking_id.pack_operation_ids:
#                     if op.product_id == move.product_id or (op.quant_id and op.quant_id.product_id == move.product_id):
#                         res[move.id] -= op.product_qty
#                     if op.package_id:
#                         #find the product qty recursively
#                         res[move.id] -= self.pool.get('stock.quant.package')._get_product_total_qty(cr, uid, op.package_id, move.product_id.id, context=context)
#         return res

    def _get_remaining_qty(self, cr, uid, ids, field_name, args, context=None):
        res = {}
        for move in self.browse(cr, uid, ids, context=context):
            res[move.id] = move.product_qty
            for quant in move.reserved_quant_ids:
                res[move.id] -= quant.qty
        return res

    def _get_lot_ids(self, cr, uid, ids, field_name, args, context=None):
        res = dict.fromkeys(ids, False)
        for move in self.browse(cr, uid, ids, context=context):
            if move.state == 'done':
                res[move.id] = [q.id for q in move.quant_ids]
            else:
                res[move.id] = [q.id for q in move.reserved_quant_ids]
        return res

    def _get_product_availability(self, cr, uid, ids, field_name, args, context=None):
        quant_obj = self.pool.get('stock.quant')
        res = dict.fromkeys(ids, False)
        for move in self.browse(cr, uid, ids, context=context):
            if move.state == 'done':
                res[move.id] = move.product_qty
            else:
                sublocation_ids = self.pool.get('stock.location').search(cr, uid, [('id', 'child_of', [move.location_id.id])], context=context)
                quant_ids = quant_obj.search(cr, uid, [('location_id', 'in', sublocation_ids), ('product_id', '=', move.product_id.id), ('reservation_id', '=', False)], context=context)
                availability = 0
                for quant in quant_obj.browse(cr, uid, quant_ids, context=context):
                    availability += quant.qty
                res[move.id] = min(move.product_qty, availability)
        return res


    def _get_move(self, cr, uid, ids, context=None):
        res = set()
        for quant in self.browse(cr, uid, ids, context=context):
            if quant.reservation_id:
                res.add(quant.reservation_id.id)
        return list(res)

    _columns = {
        'name': fields.char('Description', required=True, select=True),
        'priority': fields.selection([('0', 'Not urgent'), ('1', 'Urgent')], 'Priority'),
        'create_date': fields.datetime('Creation Date', readonly=True, select=True),
        'date': fields.datetime('Date', required=True, select=True, help="Move date: scheduled date until move is done, then date of actual move processing", states={'done': [('readonly', True)]}),
        'date_expected': fields.datetime('Scheduled Date', states={'done': [('readonly', True)]},required=True, select=True, help="Scheduled date for the processing of this move"),
        'product_id': fields.many2one('product.product', 'Product', required=True, select=True, domain=[('type','<>','service')],states={'done': [('readonly', True)]}),
        # TODO: improve store to add dependency on product UoM
        'product_qty': fields.function(_quantity_normalize, type='float', store=True, string='Quantity',
            digits_compute=dp.get_precision('Product Unit of Measure'),
            help='Quantity in the default UoM of the product'),
        'product_uom_qty': fields.float('Quantity', digits_compute=dp.get_precision('Product Unit of Measure'),
            required=True,states={'done': [('readonly', True)]},
            help="This is the quantity of products from an inventory "
                "point of view. For moves in the state 'done', this is the "
                "quantity of products that were actually moved. For other "
                "moves, this is the quantity of product that is planned to "
                "be moved. Lowering this quantity does not generate a "
                "backorder. Changing this quantity on assigned moves affects "
                "the product reservation, and should be done with care."
        ),
        'product_uom': fields.many2one('product.uom', 'Unit of Measure', required=True,states={'done': [('readonly', True)]}),
        'product_uos_qty': fields.float('Quantity (UOS)', digits_compute=dp.get_precision('Product Unit of Measure'), states={'done': [('readonly', True)]}),
        'product_uos': fields.many2one('product.uom', 'Product UOS', states={'done': [('readonly', True)]}),

        'product_packaging': fields.many2one('product.packaging', 'Prefered Packaging', help="It specifies attributes of packaging like type, quantity of packaging,etc."),

        'location_id': fields.many2one('stock.location', 'Source Location', required=True, select=True,states={'done': [('readonly', True)]}, help="Sets a location if you produce at a fixed location. This can be a partner location if you subcontract the manufacturing operations."),
        'location_dest_id': fields.many2one('stock.location', 'Destination Location', required=True,states={'done': [('readonly', True)]}, select=True, help="Location where the system will stock the finished products."),

        # FP Note: should we remove this?
        'partner_id': fields.many2one('res.partner', 'Destination Address ', states={'done': [('readonly', True)]}, help="Optional address where goods are to be delivered, specifically used for allotment"),


        'move_dest_id': fields.many2one('stock.move', 'Destination Move', help="Optional: next stock move when chaining them", select=True),
        'move_orig_ids': fields.one2many('stock.move', 'move_dest_id', 'Original Move', help="Optional: previous stock move when chaining them", select=True),

        'picking_id': fields.many2one('stock.picking', 'Reference', select=True,states={'done': [('readonly', True)]}),
        'note': fields.text('Notes'),
        'state': fields.selection([('draft', 'New'),
                                   ('cancel', 'Cancelled'),
                                   ('waiting', 'Waiting Another Move'),
                                   ('confirmed', 'Waiting Availability'),
                                   ('assigned', 'Available'),
                                   ('done', 'Done'),
                                   ], 'Status', readonly=True, select=True,
                 help= "* New: When the stock move is created and not yet confirmed.\n"\
                       "* Waiting Another Move: This state can be seen when a move is waiting for another one, for example in a chained flow.\n"\
                       "* Waiting Availability: This state is reached when the procurement resolution is not straight forward. It may need the scheduler to run, a component to me manufactured...\n"\
                       "* Available: When products are reserved, it is set to \'Available\'.\n"\
                       "* Done: When the shipment is processed, the state is \'Done\'."),

        'price_unit': fields.float('Unit Price', help="Technical field used to record the product cost set by the user during a picking confirmation (when average price costing method is used)"),  # as it's a technical field, we intentionally don't provide the digits attribute
        'price_currency_id': fields.many2one('res.currency', 'Currency for average price', help="Technical field used to record the currency chosen by the user during a picking confirmation (when average price costing method is used)"),

        'company_id': fields.many2one('res.company', 'Company', required=True, select=True),
        'backorder_id': fields.related('picking_id','backorder_id',type='many2one', relation="stock.picking", string="Back Order of", select=True),
        'origin': fields.char("Source"),
        'procure_method': fields.selection([('make_to_stock','Make to Stock'),('make_to_order','Make to Order')], 'Procurement Method', required=True, help="Make to Stock: When needed, the product is taken from the stock or we wait for replenishment. \nMake to Order: When needed, the product is purchased or produced."),

        # used for colors in tree views:
        'scrapped': fields.related('location_dest_id','scrap_location',type='boolean',relation='stock.location',string='Scrapped', readonly=True),

        'quant_ids': fields.many2many('stock.quant',  'stock_quant_move_rel', 'move_id', 'quant_id', 'Quants'),
        'reserved_quant_ids': fields.one2many('stock.quant', 'reservation_id', 'Reserved quants'),
        'remaining_qty': fields.function(_get_remaining_qty, type='float', string='Remaining Quantity', 
                                         digits_compute=dp.get_precision('Product Unit of Measure'), states={'done': [('readonly', True)]},
                                         store = {'stock.move': (lambda self, cr, uid, ids, c={}: ids , ['product_uom_qty', 'product_uom', 'reserved_quant_ids'], 20), 
                                                  'stock.quant': (_get_move, ['reservation_id'], 10)}),
        'procurement_id': fields.many2one('procurement.order', 'Procurement'),
        'group_id': fields.related('procurement_id', 'group_id', type='many2one', relation="procurement.group", string='Procurement Group'),
        'rule_id': fields.many2one('procurement.rule', 'Procurement Rule'),
        'propagate': fields.boolean('Propagate cancel and split', help='If checked, when this move is cancelled, cancel the linked move too'),
        'picking_type_id': fields.many2one('stock.picking.type', 'Picking Type'),
        'inventory_id': fields.many2one('stock.inventory', 'Inventory'),
        'lot_ids': fields.function(_get_lot_ids, type='many2many', relation='stock.quant', string='Lots'),
        'origin_returned_move_id': fields.many2one('stock.move', 'Origin return move', help='move that created the return move'),
        'returned_move_ids': fields.one2many('stock.move', 'origin_returned_move_id', 'All returned moves', help='Optional: all returned moves created from this move'),
        'availability': fields.function(_get_product_availability, type='float', string='Availability'),
        }
    
    


    def copy(self, cr, uid, id, default=None, context=None):
        if default is None:
            default = {}
        default = default.copy()
        default['move_orig_ids'] = []
        default['quant_ids'] = []
        default['reserved_quant_ids'] = []
        default['returned_move_ids'] = []
        default['origin_returned_move_id'] = False
        default['state'] = 'draft'
        return super(stock_move, self).copy(cr, uid, id, default, context)

    def _default_location_destination(self, cr, uid, context=None):
        context = context or {}
        if context.get('default_picking_type_id', False):
            pick_type = self.pool.get('stock.picking.type').browse(cr, uid, context['default_picking_type_id'], context=context)
            return pick_type.default_location_dest_id and pick_type.default_location_dest_id.id or False
        return False

    def _default_location_source(self, cr, uid, context=None):
        context = context or {}
        if context.get('default_picking_type_id', False):
            pick_type = self.pool.get('stock.picking.type').browse(cr, uid, context['default_picking_type_id'], context=context)
            return pick_type.default_location_src_id and pick_type.default_location_src_id.id or False
        return False

    def _default_destination_address(self, cr, uid, context=None):
        user = self.pool.get('res.users').browse(cr, uid, uid, context=context)
        return user.company_id.partner_id.id

    _defaults = {
        'location_id': _default_location_source,
        'location_dest_id': _default_location_destination,
        'partner_id': _default_destination_address,
        'state': 'draft',
        'priority': '1',
        'product_qty': 1.0,
        'product_uom_qty': 1.0,
        'scrapped': False,
        'date': lambda *a: time.strftime('%Y-%m-%d %H:%M:%S'),
        'company_id': lambda self, cr, uid, c: self.pool.get('res.company')._company_default_get(cr, uid, 'stock.move', context=c),
        'date_expected': lambda *a: time.strftime('%Y-%m-%d %H:%M:%S'),
        'procure_method': 'make_to_stock',
        'propagate': True,
    }

    def _create_procurement(self, cr, uid, move, context=None):
        """
            This will create a procurement order
        """
        proc_obj = self.pool.get("procurement.order")
        origin = (move.group_id and (move.group_id.name+":") or "") +  (move.rule_id and move.rule_id.name or "/")
        return proc_obj.create(cr, uid, {
            'name': move.rule_id and move.rule_id.name or "/",
            'origin': origin,
            'company_id': move.company_id and move.company_id.id or False,
            'date_planned': move.date,
            'product_id': move.product_id.id,
            'product_qty': move.product_qty,
            'product_uom': move.product_uom.id,
            'product_uos_qty': (move.product_uos and move.product_uos_qty) or move.product_qty,
            'product_uos': (move.product_uos and move.product_uos.id) or move.product_uom.id,
            'location_id': move.location_id.id,
            'move_dest_id': move.id,
            'group_id': move.group_id and move.group_id.id or False,
        })

    # Check that we do not modify a stock.move which is done
    def write(self, cr, uid, ids, vals, context=None):
        if isinstance(ids, (int, long)):
            ids = [ids]
        frozen_fields = set(['product_qty', 'product_uom', 'product_uos_qty', 'product_uos', 'location_id', 'location_dest_id', 'product_id'])
        for move in self.browse(cr, uid, ids, context=context):
            if move.state == 'done':
                if frozen_fields.intersection(vals):
                    raise osv.except_osv(_('Operation Forbidden!'),
                        _('Quantities, Units of Measure, Products and Locations cannot be modified on stock moves that have already been processed (except by the Administrator).'))
        result = super(stock_move, self).write(cr, uid, ids, vals, context=context)
        return result

    def onchange_quantity(self, cr, uid, ids, product_id, product_qty,
                          product_uom, product_uos):
        """ On change of product quantity finds UoM and UoS quantities
        @param product_id: Product id
        @param product_qty: Changed Quantity of product
        @param product_uom: Unit of measure of product
        @param product_uos: Unit of sale of product
        @return: Dictionary of values
        """
        result = {
            'product_uos_qty': 0.00
        }
        warning = {}

        if (not product_id) or (product_qty <=0.0):
            result['product_qty'] = 0.0
            return {'value': result}

        product_obj = self.pool.get('product.product')
        uos_coeff = product_obj.read(cr, uid, product_id, ['uos_coeff'])

        # Warn if the quantity was decreased
        if ids:
            for move in self.read(cr, uid, ids, ['product_qty']):
                if product_qty < move['product_qty']:
                    warning.update({
                       'title': _('Information'),
                       'message': _("By changing this quantity here, you accept the "
                                "new quantity as complete: OpenERP will not "
                                "automatically generate a back order.") })
                break

        if product_uos and product_uom and (product_uom != product_uos):
            result['product_uos_qty'] = product_qty * uos_coeff['uos_coeff']
        else:
            result['product_uos_qty'] = product_qty

        return {'value': result, 'warning': warning}

    def onchange_uos_quantity(self, cr, uid, ids, product_id, product_uos_qty,
                          product_uos, product_uom):
        """ On change of product quantity finds UoM and UoS quantities
        @param product_id: Product id
        @param product_uos_qty: Changed UoS Quantity of product
        @param product_uom: Unit of measure of product
        @param product_uos: Unit of sale of product
        @return: Dictionary of values
        """
        result = {
            'product_uom_qty': 0.00
        }
        warning = {}

        if (not product_id) or (product_uos_qty <=0.0):
            result['product_uos_qty'] = 0.0
            return {'value': result}

        product_obj = self.pool.get('product.product')
        uos_coeff = product_obj.read(cr, uid, product_id, ['uos_coeff'])

        # Warn if the quantity was decreased
        for move in self.read(cr, uid, ids, ['product_uos_qty']):
            if product_uos_qty < move['product_uos_qty']:
                warning.update({
                   'title': _('Warning: No Back Order'),
                   'message': _("By changing the quantity here, you accept the "
                                "new quantity as complete: OpenERP will not "
                                "automatically generate a Back Order.") })
                break

        if product_uos and product_uom and (product_uom != product_uos):
            result['product_uom_qty'] = product_uos_qty / uos_coeff['uos_coeff']
        else:
            result['product_uom_qty'] = product_uos_qty
        return {'value': result, 'warning': warning}

    def onchange_product_id(self, cr, uid, ids, prod_id=False, loc_id=False,
                            loc_dest_id=False, partner_id=False):
        """ On change of product id, if finds UoM, UoS, quantity and UoS quantity.
        @param prod_id: Changed Product id
        @param loc_id: Source location id
        @param loc_dest_id: Destination location id
        @param partner_id: Address id of partner
        @return: Dictionary of values
        """
        if not prod_id:
            return {}
        lang = False
        if partner_id:
            addr_rec = self.pool.get('res.partner').browse(cr, uid, partner_id)
            if addr_rec:
                lang = addr_rec and addr_rec.lang or False
        ctx = {'lang': lang}

        product = self.pool.get('product.product').browse(cr, uid, [prod_id], context=ctx)[0]
        uos_id  = product.uos_id and product.uos_id.id or False
        result = {
            'product_uom': product.uom_id.id,
            'product_uos': uos_id,
            'product_uom_qty': 1.00,
            'product_uos_qty' : self.pool.get('stock.move').onchange_quantity(cr, uid, ids, prod_id, 1.00, product.uom_id.id, uos_id)['value']['product_uos_qty'],
        }
        if not ids:
            result['name'] = product.partner_ref
        if loc_id:
            result['location_id'] = loc_id
        if loc_dest_id:
            result['location_dest_id'] = loc_dest_id
        return {'value': result}

    def _picking_assign(self, cr, uid, move, context=None):
        if move.picking_id or not move.picking_type_id:
            return False
        context = context or {}
        pick_obj = self.pool.get("stock.picking")
        picks = []
        if move.group_id:
            picks = pick_obj.search(cr, uid, [
                ('group_id', '=', move.group_id.id),
                ('location_id', '=', move.location_id.id),
                ('location_dest_id', '=', move.location_dest_id.id),
                ('state', 'in', ['confirmed', 'waiting'])], context=context)
        if picks:
            pick = picks[0]
        else:
            values = {
                'origin': move.origin,
                'company_id': move.company_id and move.company_id.id or False,
                'move_type': move.group_id and move.group_id.move_type or 'one',
                'partner_id': move.group_id and move.group_id.partner_id and move.group_id.partner_id.id or False,
                'date_done': move.date_expected,
                'state': 'confirmed',
                'group_id': move.group_id and move.group_id.id or False,
                'picking_type_id': move.picking_type_id and move.picking_type_id.id or False,
            }
            pick = pick_obj.create(cr, uid, values, context=context)
        move.write({'picking_id': pick})
        return True

    def onchange_date(self, cr, uid, ids, date, date_expected, context=None):
        """ On change of Scheduled Date gives a Move date.
        @param date_expected: Scheduled Date
        @param date: Move Date
        @return: Move Date
        """
        if not date_expected:
            date_expected = time.strftime('%Y-%m-%d %H:%M:%S')
        return {'value':{'date': date_expected}}

    def action_confirm(self, cr, uid, ids, context=None):
        """ Confirms stock move or put it in waiting if it's linked to another move.
        @return: List of ids.
        """
        states = {
            'confirmed': [],
            'waiting': []
        }
        for move in self.browse(cr, uid, ids, context=context):
            state = 'confirmed'
            for m in move.move_orig_ids:
                if m.state not in ('done', 'cancel'):
                    state = 'waiting'
            states[state].append(move.id)
            self._picking_assign(cr, uid, move, context=context)

        for state, write_ids in states.items():
            if len(write_ids):
                self.write(cr, uid, write_ids, {'state': state})
                if state == 'confirmed':
                    for move in self.browse(cr, uid, write_ids, context=context):
                        if move.procure_method == 'make_to_order':
                            self._create_procurement(cr, uid, move, context=context)
        return True

    def force_assign(self, cr, uid, ids, context=None):
        """ Changes the state to assigned.
        @return: True
        """
        done = self.action_assign(cr, uid, ids, context=context)
        self.write(cr, uid, list(set(ids) - set(done)), {'state': 'assigned'})
        return True


    def cancel_assign(self, cr, uid, ids, context=None):
        """ Changes the state to confirmed.
        @return: True
        """
        return self.write(cr, uid, ids, {'state': 'confirmed'})

    def action_assign(self, cr, uid, ids, context=None):
        """ Checks the product type and accordingly writes the state.
        @return: No. of moves done
        """
        context = context or {}
        quant_obj = self.pool.get("stock.quant")
        uom_obj = self.pool.get("product.uom")
        done = []
        for move in self.browse(cr, uid, ids, context=context):
            if move.state not in ('confirmed', 'waiting'):
                continue
            if move.product_id.type == 'consu':
                done.append(move.id)
                continue
            else:
                qty = uom_obj._compute_qty(cr, uid, move.product_uom.id, move.product_qty, move.product_id.uom_id.id)
                dp = []
                for m2 in move.move_orig_ids:
                    for q in m2.quant_ids:
                        dp.append(str(q.id))
                        qty -= q.qty
                domain = ['|', ('reservation_id', '=', False), ('reservation_id', '=', move.id)]
                quants = quant_obj.quants_get(cr, uid, move.location_id, move.product_id, qty, domain=domain, prefered_order = dp and ('id not in ('+','.join(dp)+')') or False, context=context)
                #Will only reserve physical quants, no negative
                quant_obj.quants_reserve(cr, uid, quants, move, context=context)
                # the total quantity is provided by existing quants
                if all(map(lambda x:x[0], quants)):
                    done.append(move.id)
        self.write(cr, uid, done, {'state': 'assigned'})
        return done


    #
    # Cancel move => cancel others move and pickings
    #
    def action_cancel(self, cr, uid, ids, context=None):
        """ Cancels the moves and if all moves are cancelled it cancels the picking.
        @return: True
        """
        context = context or {}
        for move in self.browse(cr, uid, ids, context=context):
            if move.reserved_quant_ids:
                self.pool.get("stock.quant").quants_unreserve(cr, uid, move, context=context)
            if move.move_dest_id:
                if move.propagate:
                    self.action_cancel(cr, uid, [move.move_dest_id.id], context=context)
                elif move.move_dest_id.state == 'waiting':
                    self.write(cr, uid, [move.move_dest_id.id], {'state': 'confirmed'})
        return self.write(cr, uid, ids, {'state': 'cancel', 'move_dest_id': False})

    #def _get_quants_from_pack(self, cr, uid, ids, context=None):
    #    """
    #    Suppose for the moment we don't have any packaging
    #    """
    #    res = {}
    #    for move in self.browse(cr, uid, ids, context=context):
    #        #Split according to pack wizard if necessary
    #        res[move.id] = [x.id for x in move.reserved_quant_ids]
    #    return res

    def action_done(self, cr, uid, ids, context=None):
        """ Makes the move done and if all moves are done, it will finish the picking.
        If quants are not assigned yet, it should assign them
        Putaway strategies should be applied
        @return:
        """
        context = context or {}
        quant_obj = self.pool.get("stock.quant")

        todo = [move.id for move in self.browse(cr, uid, ids, context=context) if move.state == "draft"]
        if todo:
            self.action_confirm(cr, uid, todo, context=context)

        pickings = set()
        for move in self.browse(cr, uid, ids, context=context):
            if move.picking_id:
                pickings.add(move.picking_id.id)
            qty = move.product_qty

            # for qty, location_id in move_id.prefered_location_ids:
            #    quants = quant_obj.quants_get(cr, uid, move.location_id, move.product_id, qty, context=context)
            #    quant_obj.quants_move(cr, uid, quants, move, location_dest_id, context=context)
            # should replace the above 2 lines
            domain = ['|', ('reservation_id', '=', False), ('reservation_id', '=', move.id)]
<<<<<<< HEAD
            prefered_order = 'reservation_id <> ' + str(move.id)
=======
            prefered_order = 'reservation_id'
>>>>>>> c0e1ebb4
#             if lot_id: 
#                 prefered_order = 'lot_id<>' + lot_id + ", " + prefered_order
#             if pack_id: 
#                 prefered_order = 'pack_id<>' + pack_id + ", " + prefered_order
            quants = quant_obj.quants_get(cr, uid, move.location_id, move.product_id, qty, domain=domain, prefered_order = prefered_order, context=context)
            #Will move all quants_get and as such create negative quants
            quant_obj.quants_move(cr, uid, quants, move, context=context)
            quant_obj.quants_unreserve(cr, uid, move, context=context)

            #
            #Check moves that were pushed
            if move.move_dest_id.state in ('waiting', 'confirmed'):
                other_upstream_move_ids = self.search(cr, uid, [('id','!=',move.id),('state','not in',['done','cancel']),
                                            ('move_dest_id','=',move.move_dest_id.id)], context=context)
                #If no other moves for the move that got pushed:
                if not other_upstream_move_ids and move.move_dest_id.state in ('waiting', 'confirmed'):
                    self.action_assign(cr, uid, [move.move_dest_id.id], context=context)
        self.write(cr, uid, ids, {'state': 'done', 'date': time.strftime(DEFAULT_SERVER_DATETIME_FORMAT)}, context=context)
        return True

    def unlink(self, cr, uid, ids, context=None):
        context = context or {}
        for move in self.browse(cr, uid, ids, context=context):
            if move.state not in ('draft', 'cancel'):
                raise osv.except_osv(_('User Error!'), _('You can only delete draft moves.'))
        return super(stock_move, self).unlink(cr, uid, ids, context=context)

    def action_scrap(self, cr, uid, ids, quantity, location_id, context=None):
        """ Move the scrap/damaged product into scrap location
        @param cr: the database cursor
        @param uid: the user id
        @param ids: ids of stock move object to be scrapped
        @param quantity : specify scrap qty
        @param location_id : specify scrap location
        @param context: context arguments
        @return: Scraped lines
        """
        #quantity should in MOVE UOM
        if quantity <= 0:
            raise osv.except_osv(_('Warning!'), _('Please provide a positive quantity to scrap.'))
        res = []
        for move in self.browse(cr, uid, ids, context=context):
            source_location = move.location_id
            if move.state == 'done':
                source_location = move.location_dest_id
            #Previously used to prevent scraping from virtual location but not necessary anymore
            #if source_location.usage != 'internal':
                #restrict to scrap from a virtual location because it's meaningless and it may introduce errors in stock ('creating' new products from nowhere)
                #raise osv.except_osv(_('Error!'), _('Forbidden operation: it is not allowed to scrap products from a virtual location.'))
            move_qty = move.product_qty
            uos_qty = quantity / move_qty * move.product_uos_qty
            default_val = {
                'location_id': source_location.id,
                'product_uom_qty': quantity,
                'product_uos_qty': uos_qty,
                'state': move.state,
                'scrapped': True,
                'location_dest_id': location_id,
                #TODO lot_id is now on quant and not on move, need to do something for this
                #'lot_id': move.lot_id.id,
            }
            new_move = self.copy(cr, uid, move.id, default_val)

            res += [new_move]
            product_obj = self.pool.get('product.product')
            for product in product_obj.browse(cr, uid, [move.product_id.id], context=context):
                if move.picking_id:
                    uom = product.uom_id.name if product.uom_id else ''
                    message = _("%s %s %s has been <b>moved to</b> scrap.") % (quantity, uom, product.name)
                    move.picking_id.message_post(body=message)

        self.action_done(cr, uid, res, context=context)
        return res

    def action_consume(self, cr, uid, ids, quantity, location_id=False, context=None):
        """ Consumed product with specific quatity from specific source location
        @param cr: the database cursor
        @param uid: the user id
        @param ids: ids of stock move object to be consumed
        @param quantity : specify consume quantity
        @param location_id : specify source location
        @param context: context arguments
        @return: Consumed lines
        """
        #quantity should in MOVE UOM
        if context is None:
            context = {}
        if quantity <= 0:
            raise osv.except_osv(_('Warning!'), _('Please provide proper quantity.'))
        res = []
        for move in self.browse(cr, uid, ids, context=context):
            move_qty = move.product_qty
            if move_qty <= 0:
                raise osv.except_osv(_('Error!'), _('Cannot consume a move with negative or zero quantity.'))
            quantity_rest = move.product_qty
            quantity_rest -= quantity
            uos_qty_rest = quantity_rest / move_qty * move.product_uos_qty
            if quantity_rest <= 0:
                quantity_rest = 0
                uos_qty_rest = 0
                quantity = move.product_qty

            uos_qty = quantity / move_qty * move.product_uos_qty
            if quantity_rest > 0:
                default_val = {
                    'product_qty': quantity,
                    'product_uos_qty': uos_qty,
                    'state': move.state,
                    'location_id': location_id or move.location_id.id,
                }
                current_move = self.copy(cr, uid, move.id, default_val)
                res += [current_move]
                update_val = {}
                update_val['product_qty'] = quantity_rest
                update_val['product_uos_qty'] = uos_qty_rest
                self.write(cr, uid, [move.id], update_val)

            else:
                quantity_rest = quantity
                uos_qty_rest =  uos_qty
                res += [move.id]
                update_val = {
                        'product_qty' : quantity_rest,
                        'product_uos_qty' : uos_qty_rest,
                        'location_id': location_id or move.location_id.id,
                }
                self.write(cr, uid, [move.id], update_val)

        self.action_done(cr, uid, res, context=context)
        return res



    def split(self, cr, uid, move, qty, context=None):
        """ 
            Splits qty from move move into a new move
        """
        if move.product_qty==qty:
            return move.id
        if (move.product_qty < qty) or (qty==0):
            return False

        uom_obj = self.pool.get('product.uom')
        context = context or {}

        uom_qty = uom_obj._compute_qty(cr, uid, move.product_id.uom_id.id, qty, move.product_uom.id)
        uos_qty = uom_qty * move.product_uos_qty / move.product_uom_qty

        if move.state in ('done', 'cancel'):
            raise osv.except_osv(_('Error'), _('You cannot split a move done'))

        defaults = {
            'product_uom_qty': uom_qty,
            'product_uos_qty': uos_qty,
            'state': move.state,
            'reserved_quant_ids': []
        }
        new_move = self.copy(cr, uid, move.id, defaults)

        self.write(cr, uid, [move.id], {
            'product_uom_qty': move.product_uom_qty - uom_qty,
            'product_uos_qty': move.product_uos_qty - uos_qty,
#             'reserved_quant_ids': [(6,0,[])]  SHOULD NOT CHANGE as it has been reserved already
        }, context=context)
        
        if move.move_dest_id and move.propagate:
            self.split(cr, uid, move.move_dest_id, qty, context=context)
        return new_move

class stock_inventory(osv.osv):
    _name = "stock.inventory"
    _description = "Inventory"

    def _get_move_ids_exist(self, cr, uid, ids, field_name, arg, context=None):
        res = {}
        for inv in self.browse(cr, uid, ids, context=context):
            res[inv.id] = False
            if inv.move_ids:
                res[inv.id] = True
        return res

    _columns = {
        'name': fields.char('Inventory Reference', size=64, required=True, readonly=True, states={'draft': [('readonly', False)]}, help="Inventory Name."),
        'date': fields.datetime('Creation Date', required=True, readonly=True, states={'draft': [('readonly', False)]}, help="Inventory Create Date."),
        'date_done': fields.datetime('Date done', help="Inventory Validation Date."),
        'line_ids': fields.one2many('stock.inventory.line', 'inventory_id', 'Inventories', readonly=False, states={'done': [('readonly', True)]}, help="Inventory Lines."),
        'move_ids': fields.one2many('stock.move', 'inventory_id', 'Created Moves', help="Inventory Moves."),
        'state': fields.selection([('draft', 'Draft'), ('cancel', 'Cancelled'), ('confirm', 'In Progress'), ('done', 'Validated')], 'Status', readonly=True, select=True),
        'company_id': fields.many2one('res.company', 'Company', required=True, select=True, readonly=True, states={'draft': [('readonly', False)]}),
        'location_id': fields.many2one('stock.location', 'Location', required=True),
        'product_id': fields.many2one('product.product', 'Product', help="Select Product to Specify filters to focus your inventory a on particular product"),
        'package_id': fields.many2one('stock.quant.package', 'Pack', help="Select Pack to Specify filters to focus your inventory a on particular Pack"),
        'partner_id': fields.many2one('res.partner', 'Owner', help="Select Owner to Specify filters to focus your inventory a on particular Owner"),
        'lot_id': fields.many2one('stock.production.lot', 'Lot/Serial Number', help="Select Lot/Serial Number to Specify filters to focus your inventory a on particular Lot/Serial Number"),
        'move_ids_exist': fields.function(_get_move_ids_exist, type='boolean', string=' Stock Move Exists?', help='technical field for attrs in view'),
    }

    def _default_stock_location(self, cr, uid, context=None):
        try:
            stock_location = self.pool.get('ir.model.data').get_object(cr, uid, 'stock', 'stock_location_stock')
            return stock_location.id
        except:
            return False

    _defaults = {
        'date': lambda *a: time.strftime('%Y-%m-%d %H:%M:%S'),
        'state': 'draft',
        'company_id': lambda self, cr, uid, c: self.pool.get('res.company')._company_default_get(cr, uid, 'stock.inventory', context=c),
        'location_id': _default_stock_location,
    }

    def set_checked_qty(self , cr ,uid ,ids ,context=None):
        inventory = self.browse(cr, uid, ids[0], context=context)
        line_ids = [line.id for line in inventory.line_ids]
        self.pool.get('stock.inventory.line').write(cr, uid, line_ids, {'product_qty': 0})
        return True

    def copy(self, cr, uid, id, default=None, context=None):
        if default is None:
            default = {}
        default = default.copy()
        default.update({'move_ids': [], 'date_done': False})
        return super(stock_inventory, self).copy(cr, uid, id, default, context=context)

    def _inventory_line_hook(self, cr, uid, inventory_line, move_vals):
        """ Creates a stock move from an inventory line
        @param inventory_line:
        @param move_vals:
        @return:
        """
        return self.pool.get('stock.move').create(cr, uid, move_vals)

    def action_done(self, cr, uid, ids, context=None):
        """ Finish the inventory
        @return: True
        """
        if context is None:
            context = {}
        move_obj = self.pool.get('stock.move')
        for inv in self.browse(cr, uid, ids, context=context):
            if not inv.move_ids:
                self.action_check(cr, uid, [inv.id], context=context)
            inv.refresh()
            move_obj.action_done(cr, uid, [x.id for x in inv.move_ids], context=context)
            self.write(cr, uid, [inv.id], {'state': 'done', 'date_done': time.strftime('%Y-%m-%d %H:%M:%S')}, context=context)
        return True

    def _create_stock_move(self, cr, uid, inventory, todo_line, context=None):
        stock_move_obj = self.pool.get('stock.move')
        product_obj = self.pool.get('product.product')
        inventory_location_id = product_obj.browse(cr, uid, todo_line['product_id'], context=context).property_stock_inventory.id
        vals = {
            'name': _('INV:') + (inventory.name or ''),
            'product_id': todo_line['product_id'],
            'product_uom': todo_line['product_uom_id'],
            'date': inventory.date,
            'company_id': inventory.company_id.id,
            'inventory_id': inventory.id,
         }

        if todo_line['product_qty'] < 0:
            #found more than expected
            vals['location_id'] = inventory_location_id
            vals['location_dest_id'] = todo_line['location_id']
            vals['product_uom_qty'] = -todo_line['product_qty']
        else:
            #found less than expected
            vals['location_id'] = todo_line['location_id']
            vals['location_dest_id'] = inventory_location_id
            vals['product_uom_qty'] = todo_line['product_qty']
        stock_move_obj.create(cr, uid, vals, context=context)

    def action_check(self, cr, uid, ids, context=None):
        """ Checks the inventory and computes the stock move to do
        @return: True
        """
        inventory_line_obj = self.pool.get('stock.inventory.line')
        stock_move_obj = self.pool.get('stock.move')
        for inventory in self.browse(cr, uid, ids, context=context):
            #first remove the existing stock moves linked to this inventory
            move_ids = [move.id for move in inventory.move_ids]
            stock_move_obj.unlink(cr, uid, move_ids, context=context)
            #compute what should be in the inventory lines
            theorical_lines = self._get_inventory_lines(cr, uid, inventory, context=context)
            for line in inventory.line_ids:
                #compare the inventory lines to the theorical ones and store the diff in theorical_lines
                inventory_line_obj._resolve_inventory_line(cr, uid, line, theorical_lines, context=context)
            #each theorical_lines where product_qty is not 0 is a difference for which we need to create a stock move
            for todo_line in theorical_lines:
                if todo_line['product_qty'] != 0:
                    self._create_stock_move(cr, uid, inventory, todo_line, context=context)

    def action_cancel_draft(self, cr, uid, ids, context=None):
        """ Cancels the stock move and change inventory state to draft.
        @return: True
        """
        for inv in self.browse(cr, uid, ids, context=context):
            self.pool.get('stock.move').action_cancel(cr, uid, [x.id for x in inv.move_ids], context=context)
            self.write(cr, uid, [inv.id], {'state': 'draft'}, context=context)
        return True

    def action_cancel_inventory(self, cr, uid, ids, context=None):
        #TODO test
        self.action_cancel_draft(cr, uid, ids, context=context)

    def prepare_inventory(self, cr, uid, ids, context=None):
        inventory_line_obj = self.pool.get('stock.inventory.line')
        for inventory in self.browse(cr, uid, ids, context=context):
            #clean the existing inventory lines before redoing an inventory proposal
            line_ids = [line.id for line in inventory.line_ids]
            inventory_line_obj.unlink(cr, uid, line_ids, context=context)
            #compute the inventory lines and create them
            vals = self._get_inventory_lines(cr, uid, inventory, context=context)
            for product_line in vals:
                inventory_line_obj.create(cr, uid, product_line, context=context)
        return self.write(cr, uid, ids, {'state': 'confirm'})

    def _get_inventory_lines(self, cr, uid, inventory, context=None):
        location_obj = self.pool.get('stock.location')
        product_obj = self.pool.get('product.product')
        location_ids = location_obj.search(cr, uid, [('id', 'child_of', [inventory.location_id.id])], context=context)
        domain = ' location_id in %s'
        args = (tuple(location_ids),)
        if inventory.partner_id:
            domain += ' and partner_id = %s'
            args += (inventory.partner_id.id,)
        if inventory.lot_id:
            domain += ' and lot_id = %s'
            args += (inventory.lot_id.id,)
        if inventory.product_id:
            domain += 'and product_id = %s'
            args += (inventory.product_id.id,)
        if inventory.package_id:
            domain += ' and package_id = %s'
            args += (inventory.package_id.id,)
        cr.execute('''
           SELECT product_id, sum(qty) as product_qty, location_id, lot_id as prod_lot_id, package_id
           FROM stock_quant WHERE''' + domain + '''
           GROUP BY product_id, location_id, lot_id, package_id
        ''', args)
        vals = []
        for product_line in cr.dictfetchall():
            product_line['inventory_id'] = inventory.id
            if product_line['product_id']:
                product_line['product_uom_id'] = product_obj.browse(cr, uid, product_line['product_id'], context=context).uom_id.id
            vals.append(product_line)
        return vals

class stock_inventory_line(osv.osv):
    _name = "stock.inventory.line"
    _description = "Inventory Line"
    _rec_name = "inventory_id"
    _columns = {
        'inventory_id': fields.many2one('stock.inventory', 'Inventory', ondelete='cascade', select=True),
        'location_id': fields.many2one('stock.location', 'Location', required=True, select=True),
        'product_id': fields.many2one('product.product', 'Product', required=True, select=True),
        'package_id': fields.many2one('stock.quant.package', 'Pack', select=True),
        'product_uom_id': fields.many2one('product.uom', 'Product Unit of Measure', required=True),
        'product_qty': fields.float('Quantity', digits_compute=dp.get_precision('Product Unit of Measure')),
        'company_id': fields.related('inventory_id', 'company_id', type='many2one', relation='res.company', string='Company', store=True, select=True, readonly=True),
        'prod_lot_id': fields.many2one('stock.production.lot', 'Serial Number', domain="[('product_id','=',product_id)]"),
        'state': fields.related('inventory_id', 'state', type='char', string='Status', readonly=True),
        'real_qty':fields.related('product_id','qty_available', type='float', string='Real Quantity'),
    }

    def _resolve_inventory_line(self, cr, uid, inventory_line, theorical_lines, context=None):
        found = False
        #first try to match the inventory line with a theorical line with same product, lot and location
        for th_line in theorical_lines:
            if th_line['location_id'] == inventory_line.location_id.id and th_line['product_id'] == inventory_line.product_id.id and th_line['prod_lot_id'] == inventory_line.prod_lot_id.id:
                th_line['product_qty'] -= inventory_line.product_qty
                found = True
                break
        #then if the line was not found, try to match the inventory line with a theorical line with same product and location (only if it has no lot information given)
        if not found:
            for th_line in theorical_lines:
                if th_line['location_id'] == inventory_line.location_id.id and th_line['product_id'] == inventory_line.product_id.id and not inventory_line.prod_lot_id.id:
                    th_line['product_qty'] -= inventory_line.product_qty
                    found = True
                    break
        #if it was still not found, we add it to the theorical lines so that it will create a stock move for it
        if not found:
            vals = {
                'inventory_id': inventory_line.inventory_id.id,
                'location_id': inventory_line.location_id.id,
                'product_id': inventory_line.product_id.id,
                'product_uom_id': inventory_line.product_id.uom_id.id,
                'product_qty': -inventory_line.product_qty,
                'prod_lot_id': inventory_line.prod_lot_id.id,
            }
            theorical_lines.append(vals)

    def on_change_product_id(self, cr, uid, ids, location_id, product, uom=False, to_date=False, context=None):
        """ Changes UoM and name if product_id changes.
        @param location_id: Location id
        @param product: Changed product_id
        @param uom: UoM product
        @return:  Dictionary of changed values
        """
        context = context or {}
        if not product:
            return {'value': {'product_qty': 0.0, 'product_uom_id': False}}
        context['location'] = location_id
        obj_product = self.pool.get('product.product').browse(cr, uid, product, context=context)
        uom = uom or obj_product.uom_id.id
        amount = obj_product.qty_available
        result = {'product_qty': amount, 'product_uom_id': uom}
        return {'value': result}


#----------------------------------------------------------
# Stock Warehouse
#----------------------------------------------------------
class stock_warehouse(osv.osv):
    _name = "stock.warehouse"
    _description = "Warehouse"
    _columns = {
        'name': fields.char('Name', size=128, required=True, select=True),
        'company_id': fields.many2one('res.company', 'Company', required=True, select=True),
        'partner_id': fields.many2one('res.partner', 'Address'),
        'lot_stock_id': fields.many2one('stock.location', 'Location Stock', required=True, domain=[('usage', '=', 'internal')]),
    }

    def _default_stock_id(self, cr, uid, context=None):
        lot_input_stock = self.pool.get('ir.model.data').get_object(cr, uid, 'stock', 'stock_location_stock')
        return lot_input_stock.id

    _defaults = {
        'company_id': lambda self, cr, uid, c: self.pool.get('res.company')._company_default_get(cr, uid, 'stock.inventory', context=c),
        'lot_stock_id': _default_stock_id,
    }


# -------------------------
# Packaging related stuff
# -------------------------

from openerp.report import report_sxw
report_sxw.report_sxw('report.stock.quant.package.barcode', 'stock.quant.package', 'addons/stock/report/picking_barcode.rml')

class stock_package(osv.osv):
    """
    These are the packages, containing quants and/or other packages
    """
    _name = "stock.quant.package"
    _description = "Physical Packages"
    _order = 'name'

    def name_get(self, cr, uid, ids, context=None):
        res = self._complete_name(cr, uid, ids, 'complete_name', None, context=context)
        return res.items()

    def _complete_name(self, cr, uid, ids, name, args, context=None):
        """ Forms complete name of location from parent location to child location.
        @return: Dictionary of values
        """
        res = {}
        for m in self.browse(cr, uid, ids, context=context):
            res[m.id] = m.name
            parent = m.parent_id
            while parent:
                res[m.id] = parent.name + ' / ' + res[m.id]
                parent = parent.parent_id
        return res

    def _get_packages(self, cr, uid, ids, context=None):
        """Returns packages from quants for store"""
        res = set()
        for quant in self.browse(cr, uid, ids, context=context):
            if quant.package_id:
                res.add(quant.package_id.id)
        return list(res)

    def _get_packages_to_relocate(self, cr, uid, ids, context=None):
        res = set()
        for pack in self.browse(cr, uid, ids, context=context):
            res.add(pack.id)
            if pack.parent_id:
                res.add(pack.parent_id.id)
        return list(res)

    def _get_package_info(self, cr, uid, ids, name, args, context=None):
        default_company_id = self.pool.get('res.users').browse(cr, uid, uid, context=context).company_id.id
        res = {}.fromkeys(ids, {'location_id': False, 'company_id': default_company_id})
        for pack in self.browse(cr, uid, ids, context=context):
            if pack.quant_ids:
                res[pack.id]['location_id'] = pack.quant_ids[0].location_id.id
                res[pack.id]['company_id'] = pack.quant_ids[0].company_id.id
            elif pack.children_ids:
                res[pack.id]['location_id'] = pack.children_ids[0].location_id.id
                res[pack.id]['company_id'] = pack.children_ids[0].company_id.id
        return res

    _columns = {
        'name': fields.char('Package Reference', size=64, select=True),
        'complete_name': fields.function(_complete_name, type='char', string="Package Name",),
        'parent_left': fields.integer('Left Parent', select=1),
        'parent_right': fields.integer('Right Parent', select=1),
        'packaging_id': fields.many2one('product.packaging', 'Type of Packaging'),
        'location_id': fields.function(_get_package_info, type='many2one', relation='stock.location', string='Location', multi="package",
                                    store={
                                       'stock.quant': (_get_packages, ['location_id'], 10),
                                       'stock.quant.package': (_get_packages_to_relocate, ['children_ids', 'quant_ids', 'parent_id'], 10),
                                    }, readonly=True),
        'quant_ids': fields.one2many('stock.quant', 'package_id', 'Bulk Content'),
        'parent_id': fields.many2one('stock.quant.package', 'Parent Package', help="The package containing this item"),
        'children_ids': fields.one2many('stock.quant.package', 'parent_id', 'Contained Packages'),
        'company_id': fields.function(_get_package_info, type="many2one", relation='res.company', string='Company', multi="package"),
    }
    _defaults = {
        'name': lambda self, cr, uid, context: self.pool.get('ir.sequence').get(cr, uid, 'stock.quant.package') or _('Unknown Pack')
    }
    def _check_location(self, cr, uid, ids, context=None):
        '''checks that all quants in a package are stored in the same location'''
        quant_obj = self.pool.get('stock.quant')
        for pack in self.browse(cr, uid, ids, context=context):
            parent = pack
            while parent.parent_id:
                parent = parent.parent_id
            quant_ids = self.get_content(cr, uid, [parent.id], context=context)
            quants = quant_obj.browse(cr, uid, quant_ids, context=context)
            location_id = quants and quants[0].location_id.id or False
            if not all([quant.location_id.id == location_id for quant in quants]):
                return False
        return True

    _constraints = [
        (_check_location, 'Everything inside a package should be in the same location', ['location_id']),
    ]

    def action_print(self, cr, uid, ids, context=None):
        if context is None:
            context = {}
        datas = {
            'ids': context.get('active_id') and [context.get('active_id')] or ids,
            'model': 'stock.quant.package',
            'form': self.read(cr, uid, ids)[0]
        }
        return {
            'type': 'ir.actions.report.xml',
            'report_name': 'stock.quant.package.barcode',
            'datas': datas
        }

    def unpack(self, cr, uid, ids, context=None):
        quant_obj = self.pool.get('stock.quant')
        for package in self.browse(cr, uid, ids, context=context):
            quant_ids = [quant.id for quant in package.quant_ids]
            quant_obj.write(cr, uid, quant_ids, {'package_id': package.parent_id.id or False}, context=context)
            children_package_ids = [child_package.id for child_package in package.children_ids]
            self.write(cr, uid, children_package_ids, {'parent_id': package.parent_id.id or False}, context=context)
        #delete current package since it contains nothing anymore
        self.unlink(cr, uid, ids, context=context)
        return self.pool.get('ir.actions.act_window').for_xml_id(cr, uid, 'stock', 'action_package_view', context=context)

    def get_content(self, cr, uid, ids, context=None):
        child_package_ids = self.search(cr, uid, [('id', 'child_of', ids)], context=context)
        return self.pool.get('stock.quant').search(cr, uid, [('package_id', 'in', child_package_ids)], context=context)

    def get_content_package(self, cr, uid, ids, context=None):
        quants_ids = self.get_content(cr, uid, ids, context=context)
        res = self.pool.get('ir.actions.act_window').for_xml_id(cr, uid, 'stock', 'quantsact', context=context)
        res['domain'] = [('id', 'in', quants_ids)]
        return res

    def _get_product_total_qty(self, cr, uid, package_record, product_id, context=None):
        ''' find the total of given product 'product_id' inside the given package 'package_id'''
        quant_obj = self.pool.get('stock.quant')
        all_quant_ids = self.get_content(cr, uid, [package_record.id], context=context)
        total = 0
        for quant in quant_obj.browse(cr, uid, all_quant_ids, context=context):
            if quant.product_id.id == product_id:
                total += quant.qty
        return total


class stock_pack_operation(osv.osv):
    _name = "stock.pack.operation"
    _description = "Packing Operation"
    _columns = {
        'picking_id': fields.many2one('stock.picking', 'Stock Picking', help='The stock operation where the packing has been made', required=True),
        'product_id': fields.many2one('product.product', 'Product', ondelete="CASCADE"),  # 1
        'product_uom_id': fields.many2one('product.uom', 'Product Unit of Measure'),
        'product_qty': fields.float('Quantity', digits_compute=dp.get_precision('Product Unit of Measure'), required=True),
        'package_id': fields.many2one('stock.quant.package', 'Package'),  # 2
        'quant_id': fields.many2one('stock.quant', 'Quant'),  # 3
        'lot_id': fields.many2one('stock.production.lot', 'Lot/Serial Number'), 
        'result_package_id': fields.many2one('stock.quant.package', 'Container Package', help="If set, the operations are packed into this package", required=False, ondelete='cascade'),
        'date': fields.datetime('Date', required=True),
        'owner_id': fields.many2one('res.partner', 'Owner', help="Owner of the quants"),
        #'update_cost': fields.boolean('Need cost update'),
        'cost': fields.float("Cost", help="Unit Cost for this product line"),
        'currency': fields.many2one('res.currency', string="Currency", help="Currency in which Unit cost is expressed", ondelete='CASCADE'),
    }

    _defaults = {
        'date': fields.date.context_today,
    }


    def _get_domain(self, cr, uid, ops, context=None):
        '''
            Gives domain for different 
        '''
        res = []
        if ops.package_id:
            res.append(('package_id', '=', ops.package_id.id), )
        if ops.lot_id:
            res.append(('lot_id', '=', ops.lot_id.id), )
        if ops.owner_id: 
            res.append(('owner_id', '=', ops.owner_id.id), )
        else:
            res.append(('owner_id', '=', False), )
        return res

    #TODO: this function can be refactored
    def _search_and_increment(self, cr, uid, picking_id, key, context=None):
        '''Search for an operation on an existing key in a picking, if it exists increment the qty (+1) otherwise create it

        :param key: tuple directly reusable in a domain
        context can receive a key 'current_package_id' with the package to consider for this operation
        returns True

        previously: returns the update to do in stock.move one2many field of picking (adapt remaining quantities) and to the list of package in the classic one2many syntax
                 (0, 0,  { values })    link to a new record that needs to be created with the given values dictionary
                 (1, ID, { values })    update the linked record with id = ID (write *values* on it)
                 (2, ID)                remove and delete the linked record with id = ID (calls unlink on ID, that will delete the object completely, and the link to it as well)
        '''
        quant_obj = self.pool.get('stock.quant')
        if context is None:
            context = {}

        #if current_package_id is given in the context, we increase the number of items in this package
        package_clause = [('result_package_id', '=', context.get('current_package_id', False))]
        existing_operation_ids = self.search(cr, uid, [('picking_id', '=', picking_id), key] + package_clause, context=context)
        if existing_operation_ids:
            #existing operation found for the given key and picking => increment its quantity
            operation_id = existing_operation_ids[0]
            qty = self.browse(cr, uid, operation_id, context=context).product_qty + 1
            self.write(cr, uid, operation_id, {'product_qty': qty}, context=context)
        else:
            #no existing operation found for the given key and picking => create a new one
            var_name, dummy, value = key
            uom_id = False
            if var_name == 'product_id':
                uom_id = self.pool.get('product.product').browse(cr, uid, value, context=context).uom_id.id
            elif var_name == 'quant_id':
                quant = quant_obj.browse(cr, uid, value, context=context)
                uom_id = quant.product_id.uom_id.id
            values = {
                'picking_id': picking_id,
                var_name: value,
                'product_qty': 1,
                'product_uom_id': uom_id,
            }
            operation_id = self.create(cr, uid, values, context=context)
            values.update({'id': operation_id})
        return True

class stock_warehouse_orderpoint(osv.osv):
    """
    Defines Minimum stock rules.
    """
    _name = "stock.warehouse.orderpoint"
    _description = "Minimum Inventory Rule"

    def _get_draft_procurements(self, cr, uid, ids, field_name, arg, context=None):
        if context is None:
            context = {}
        result = {}
        procurement_obj = self.pool.get('procurement.order')
        for orderpoint in self.browse(cr, uid, ids, context=context):
            procurement_ids = procurement_obj.search(cr, uid, [('state', '=', 'draft'), ('product_id', '=', orderpoint.product_id.id), ('location_id', '=', orderpoint.location_id.id)])
            result[orderpoint.id] = procurement_ids
        return result

    def _check_product_uom(self, cr, uid, ids, context=None):
        '''
        Check if the UoM has the same category as the product standard UoM
        '''
        if not context:
            context = {}

        for rule in self.browse(cr, uid, ids, context=context):
            if rule.product_id.uom_id.category_id.id != rule.product_uom.category_id.id:
                return False

        return True

    _columns = {
        'name': fields.char('Name', size=32, required=True),
        'active': fields.boolean('Active', help="If the active field is set to False, it will allow you to hide the orderpoint without removing it."),
        'logic': fields.selection([('max', 'Order to Max'), ('price', 'Best price (not yet active!)')], 'Reordering Mode', required=True),
        'warehouse_id': fields.many2one('stock.warehouse', 'Warehouse', required=True, ondelete="cascade"),
        'location_id': fields.many2one('stock.location', 'Location', required=True, ondelete="cascade"),
        'product_id': fields.many2one('product.product', 'Product', required=True, ondelete='cascade', domain=[('type', '!=', 'service')]),
        'product_uom': fields.many2one('product.uom', 'Product Unit of Measure', required=True),
        'product_min_qty': fields.float('Minimum Quantity', required=True,
            help="When the virtual stock goes below the Min Quantity specified for this field, OpenERP generates "\
            "a procurement to bring the forecasted quantity to the Max Quantity."),
        'product_max_qty': fields.float('Maximum Quantity', required=True,
            help="When the virtual stock goes below the Min Quantity, OpenERP generates "\
            "a procurement to bring the forecasted quantity to the Quantity specified as Max Quantity."),
        'qty_multiple': fields.integer('Qty Multiple', required=True,
            help="The procurement quantity will be rounded up to this multiple."),
        'procurement_id': fields.many2one('procurement.order', 'Latest procurement', ondelete="set null"),
        'company_id': fields.many2one('res.company', 'Company', required=True),
        'procurement_draft_ids': fields.function(_get_draft_procurements, type='many2many', relation="procurement.order", \
                                string="Related Procurement Orders", help="Draft procurement of the product and location of that orderpoint"),
    }
    _defaults = {
        'active': lambda *a: 1,
        'logic': lambda *a: 'max',
        'qty_multiple': lambda *a: 1,
        'name': lambda self, cr, uid, context: self.pool.get('ir.sequence').get(cr, uid, 'stock.orderpoint') or '',
        'product_uom': lambda self, cr, uid, context: context.get('product_uom', False),
        'company_id': lambda self, cr, uid, context: self.pool.get('res.company')._company_default_get(cr, uid, 'stock.warehouse.orderpoint', context=context)
    }
    _sql_constraints = [
        ('qty_multiple_check', 'CHECK( qty_multiple > 0 )', 'Qty Multiple must be greater than zero.'),
    ]
    _constraints = [
        (_check_product_uom, 'You have to select a product unit of measure in the same category than the default unit of measure of the product', ['product_id', 'product_uom']),
    ]

    def default_get(self, cr, uid, fields, context=None):
        res = super(stock_warehouse_orderpoint, self).default_get(cr, uid, fields, context)
        # default 'warehouse_id' and 'location_id'
        if 'warehouse_id' not in res:
            warehouse = self.pool.get('ir.model.data').get_object(cr, uid, 'stock', 'warehouse0', context)
            res['warehouse_id'] = warehouse.id
        if 'location_id' not in res:
            warehouse = self.pool.get('stock.warehouse').browse(cr, uid, res['warehouse_id'], context)
            res['location_id'] = warehouse.lot_stock_id.id
        return res

    def onchange_warehouse_id(self, cr, uid, ids, warehouse_id, context=None):
        """ Finds location id for changed warehouse.
        @param warehouse_id: Changed id of warehouse.
        @return: Dictionary of values.
        """
        if warehouse_id:
            w = self.pool.get('stock.warehouse').browse(cr, uid, warehouse_id, context=context)
            v = {'location_id': w.lot_stock_id.id}
            return {'value': v}
        return {}

    def onchange_product_id(self, cr, uid, ids, product_id, context=None):
        """ Finds UoM for changed product.
        @param product_id: Changed id of product.
        @return: Dictionary of values.
        """
        if product_id:
            prod = self.pool.get('product.product').browse(cr, uid, product_id, context=context)
            d = {'product_uom': [('category_id', '=', prod.uom_id.category_id.id)]}
            v = {'product_uom': prod.uom_id.id}
            return {'value': v, 'domain': d}
        return {'domain': {'product_uom': []}}

    def copy(self, cr, uid, id, default=None, context=None):
        if not default:
            default = {}
        default.update({
            'name': self.pool.get('ir.sequence').get(cr, uid, 'stock.orderpoint') or '',
        })
        return super(stock_warehouse_orderpoint, self).copy(cr, uid, id, default, context=context)

class product_template(osv.osv):
    _inherit = "product.template"
    _columns = {
        'supply_method': fields.selection([('produce', 'Manufacture'), ('buy', 'Buy'), ('wait', 'None')], 'Supply Method', required=True, help="Manufacture: When procuring the product, a manufacturing order or a task will be generated, depending on the product type. \nBuy: When procuring the product, a purchase order will be generated."),
    }
    _defaults = {
        'supply_method': 'buy',
    }

class stock_picking_type(osv.osv):
    _name = "stock.picking.type"
    _description = "The picking type determines the picking view"

    def __get_bar_values(self, cr, uid, obj, domain, read_fields, value_field, groupby_field, context=None):
        """ Generic method to generate data for bar chart values using SparklineBarWidget.
            This method performs obj.read_group(cr, uid, domain, read_fields, groupby_field).

            :param obj: the target model (i.e. crm_lead)
            :param domain: the domain applied to the read_group
            :param list read_fields: the list of fields to read in the read_group
            :param str value_field: the field used to compute the value of the bar slice
            :param str groupby_field: the fields used to group

            :return list section_result: a list of dicts: [
                                                {   'value': (int) bar_column_value,
                                                    'tootip': (str) bar_column_tooltip,
                                                }
                                            ]
        """
        month_begin = date.today().replace(day=1)
        section_result = [{
                            'value': 0,
                            'tooltip': (month_begin + relativedelta.relativedelta(months=-i)).strftime('%B'),
                            } for i in range(10, -1, -1)]
        group_obj = obj.read_group(cr, uid, domain, read_fields, groupby_field, context=context)
        for group in group_obj:
            group_begin_date = datetime.strptime(group['__domain'][0][2], tools.DEFAULT_SERVER_DATE_FORMAT)
            month_delta = relativedelta.relativedelta(month_begin, group_begin_date)
            section_result[10 - (month_delta.months + 1)] = {'value': group.get(value_field, 0), 'tooltip': group_begin_date.strftime('%B')}
        return section_result

    def _get_picking_data(self, cr, uid, ids, field_name, arg, context=None):
        obj = self.pool.get('stock.picking')
        res = dict.fromkeys(ids, False)
        month_begin = date.today().replace(day=1)
        groupby_begin = (month_begin + relativedelta.relativedelta(months=-4)).strftime(tools.DEFAULT_SERVER_DATE_FORMAT)
        groupby_end = (month_begin + relativedelta.relativedelta(months=3)).strftime(tools.DEFAULT_SERVER_DATE_FORMAT)
        for id in ids:
            created_domain = [
                ('picking_type_id', '=', id),
                ('state', 'not in', ['draft', 'cancel']),
                ('date', '>=', groupby_begin),
                ('date', '<', groupby_end),
            ]
            res[id] = self.__get_bar_values(cr, uid, obj, created_domain, ['date'], 'picking_type_id_count', 'date', context=context)
        return res

    def _get_picking_count(self, cr, uid, ids, field_names, arg, context=None):
        obj = self.pool.get('stock.picking')
        domains = {
            'count_picking_waiting': [('state','=','confirmed')],
            'count_picking': [('state','=','assigned')],
            'count_picking_late': [('min_date','<', time.strftime('%Y-%m-%d %H:%M:%S'))],
            'count_picking_backorders': [('backorder_id','<>', False)],
        }
        result = {}
        for field in domains:
            data = obj.read_group(cr, uid, domains[field] +
                [('state', 'not in',('done','cancel','draft')), ('picking_type_id', 'in', ids)],
                ['picking_type_id'], ['picking_type_id'], context=context)
            count = dict(map(lambda x: (x['picking_type_id'] and x['picking_type_id'][0], x['picking_type_id_count']), data))
            for tid in ids:
                result.setdefault(tid, {})[field] = count.get(tid, 0)
        for tid in ids:
            if result[tid]['count_picking']:
                result[tid]['rate_picking_late'] = result[tid]['count_picking_late'] *100 / result[tid]['count_picking']
                result[tid]['rate_picking_backorders'] = result[tid]['count_picking_backorders'] *100 / result[tid]['count_picking']
            else:
                result[tid]['rate_picking_late'] = 0
                result[tid]['rate_picking_backorders'] = 0
        return result

    #TODO: not returning valus in required format to show in sparkline library,just added latest_picking_waiting need to add proper logic.
    def _get_picking_history(self, cr, uid, ids, field_names, arg, context=None):
        obj = self.pool.get('stock.picking')
        result = {}
        for id in ids:
            result[id] = {
                'latest_picking_late': [],
                'latest_picking_backorders': [],
                'latest_picking_waiting': []
            }
        for type_id in ids:
            pick_ids = obj.search(cr, uid, [('state', '=','done'), ('picking_type_id','=',type_id)], limit=12, order="date desc", context=context)
            for pick in obj.browse(cr, uid, pick_ids, context=context):
                result[type_id]['latest_picking_late'] = cmp(pick.date[:10], time.strftime('%Y-%m-%d'))
                result[type_id]['latest_picking_backorders'] = bool(pick.backorder_id)
                result[type_id]['latest_picking_waiting'] = cmp(pick.date[:10], time.strftime('%Y-%m-%d'))
        return result

    def onchange_picking_code(self, cr, uid, ids, picking_code=False):
        if not picking_code:
            return False
        
        obj_data = self.pool.get('ir.model.data')
        stock_loc = obj_data.get_object_reference(cr, uid, 'stock','stock_location_stock')[1]
        
        result = {
            'default_location_src_id': stock_loc,
            'default_location_dest_id': stock_loc,
        }
        if picking_code == 'incoming':
            result['default_location_src_id'] = obj_data.get_object_reference(cr, uid, 'stock','stock_location_suppliers')[1]
            return {'value': result}
        if picking_code == 'outgoing':
            result['default_location_dest_id'] = obj_data.get_object_reference(cr, uid, 'stock','stock_location_customers')[1]
            return {'value': result}
        else:
            return {'value': result}

    def name_get(self, cr, uid, ids, context=None):
        """Overides orm name_get method to display 'Warehouse_name: PickingType_name' """
        if not isinstance(ids, list):
            ids = [ids]
        res = []
        if not ids:
            return res
        for record in self.browse(cr, uid, ids, context=context):
            name = record.name
            if record.warehouse_id:
                name = record.warehouse_id.name + ': ' +name
            res.append((record.id, name))
        return res

    def _default_warehouse(self, cr, uid, context=None):
        user = self.pool.get('res.users').browse(cr, uid, uid, context)
        res = self.pool.get('stock.warehouse').search(cr, uid, [('company_id', '=', user.company_id.id)], limit=1, context=context)
        return res and res[0] or False

    _columns = {
        'name': fields.char('name', translate=True, required=True),
        'pack': fields.boolean('Prefill Pack Operations', help='This picking type needs packing interface'),
        'auto_force_assign': fields.boolean('Automatic Availability', help='This picking type does\'t need to check for the availability in source location.'),
        'color': fields.integer('Color Index'),
        'delivery': fields.boolean('Print delivery'),
        'sequence_id': fields.many2one('ir.sequence', 'Sequence', required=True),
        'default_location_src_id': fields.many2one('stock.location', 'Default Source Location'),
        'default_location_dest_id': fields.many2one('stock.location', 'Default Destination Location'),
        'code_id': fields.selection([('incoming', 'Suppliers'), ('outgoing', 'Customers'), ('internal', 'Internal')], 'Picking type code', required=True),
        'return_picking_type_id': fields.many2one('stock.picking.type', 'Picking Type for Returns'),
        'warehouse_id': fields.many2one('stock.warehouse', 'Warehouse'),

        # Statistics for the kanban view
        'weekly_picking': fields.function(_get_picking_data,
            type='string',
            string='Scheduled pickings per week'),

        'count_picking': fields.function(_get_picking_count,
            type='integer', multi='_get_picking_count'),
        'count_picking_waiting': fields.function(_get_picking_count,
            type='integer', multi='_get_picking_count'),
        'count_picking_late': fields.function(_get_picking_count,
            type='integer', multi='_get_picking_count'),
        'count_picking_backorders': fields.function(_get_picking_count,
            type='integer', multi='_get_picking_count'),

        'rate_picking_late': fields.function(_get_picking_count,
            type='integer', multi='_get_picking_count'),
        'rate_picking_backorders': fields.function(_get_picking_count,
            type='integer', multi='_get_picking_count'),

        'latest_picking_late': fields.function(_get_picking_history,
            type='string', multi='_get_picking_history'),
        'latest_picking_backorders': fields.function(_get_picking_history,
            type='string', multi='_get_picking_history'),
        'latest_picking_waiting': fields.function(_get_picking_history,
            type='string', multi='_get_picking_history'),

    }
    _defaults = {
        'warehouse_id': _default_warehouse,
    }
<|MERGE_RESOLUTION|>--- conflicted
+++ resolved
@@ -1511,11 +1511,7 @@
             #    quant_obj.quants_move(cr, uid, quants, move, location_dest_id, context=context)
             # should replace the above 2 lines
             domain = ['|', ('reservation_id', '=', False), ('reservation_id', '=', move.id)]
-<<<<<<< HEAD
-            prefered_order = 'reservation_id <> ' + str(move.id)
-=======
             prefered_order = 'reservation_id'
->>>>>>> c0e1ebb4
 #             if lot_id: 
 #                 prefered_order = 'lot_id<>' + lot_id + ", " + prefered_order
 #             if pack_id: 
