##############################################################################
#
#    OpenERP, Open Source Management Solution
#    Copyright (C) 2004-2010 Tiny SPRL (<http://tiny.be>).
#
#    This program is free software: you can redistribute it and/or modify
#    it under the terms of the GNU Affero General Public License as
#    published by the Free Software Foundation, either version 3 of the
#    License, or (at your option) any later version.
#
#    This program is distributed in the hope that it will be useful,
#    but WITHOUT ANY WARRANTY; without even the implied warranty of
#    MERCHANTABILITY or FITNESS FOR A PARTICULAR PURPOSE.  See the
#    GNU Affero General Public License for more details.
#
#    You should have received a copy of the GNU Affero General Public License
#    along with this program.  If not, see <http://www.gnu.org/licenses/>.
#
##############################################################################

from datetime import datetime
from dateutil.relativedelta import relativedelta
import time
from operator import itemgetter
from itertools import groupby

from osv import fields, osv
from tools.translate import _
import netsvc
import tools
import decimal_precision as dp
import logging


#----------------------------------------------------------
# Incoterms
#----------------------------------------------------------
class stock_incoterms(osv.osv):
    _name = "stock.incoterms"
    _description = "Incoterms"
    _columns = {
        'name': fields.char('Name', size=64, required=True, help="Incoterms are series of sales terms.They are used to divide transaction costs and responsibilities between buyer and seller and reflect state-of-the-art transportation practices."),
        'code': fields.char('Code', size=3, required=True, help="Code for Incoterms"),
        'active': fields.boolean('Active', help="By unchecking the active field, you may hide an INCOTERM without deleting it."),
    }
    _defaults = {
        'active': True,
    }

stock_incoterms()

class stock_journal(osv.osv):
    _name = "stock.journal"
    _description = "Stock Journal"
    _columns = {
        'name': fields.char('Stock Journal', size=32, required=True),
        'user_id': fields.many2one('res.users', 'Responsible'),
    }
    _defaults = {
        'user_id': lambda s, c, u, ctx: u
    }

stock_journal()
#----------------------------------------------------------
# Stock Location
#----------------------------------------------------------
class stock_location(osv.osv):
    _name = "stock.location"
    _description = "Location"
    _parent_name = "location_id"
    _parent_store = True
    _parent_order = 'id'
    _order = 'parent_left'

    def name_get(self, cr, uid, ids, context=None):
        res = []
        if context is None:
            context = {}
        if not len(ids):
            return []
        reads = self.read(cr, uid, ids, ['name','location_id'], context=context)
        for record in reads:
            name = record['name']
            if context.get('full',False):
                if record['location_id']:
                    name = record['location_id'][1] + ' / ' + name
                res.append((record['id'], name))
            else:
                res.append((record['id'], name))
        return res

    def _complete_name(self, cr, uid, ids, name, args, context=None):
        """ Forms complete name of location from parent location to child location.
        @return: Dictionary of values
        """
        def _get_one_full_name(location, level=4):
            if location.location_id:
                parent_path = _get_one_full_name(location.location_id, level-1) + "/"
            else:
                parent_path = ''
            return parent_path + location.name
        res = {}
        for m in self.browse(cr, uid, ids, context=context):
            res[m.id] = _get_one_full_name(m)
        return res


    def _product_value(self, cr, uid, ids, field_names, arg, context=None):
        """Computes stock value (real and virtual) for a product, as well as stock qty (real and virtual).
        @param field_names: Name of field
        @return: Dictionary of values
        """

        product_product_obj = self.pool.get('product.product')

        cr.execute('select distinct product_id, location_id from stock_move where location_id in %s or location_dest_id in %s', (tuple(ids), tuple(ids)))
        res_products_by_location = sorted(cr.dictfetchall(), key=itemgetter('location_id'))
        products_by_location = dict((k, [v['product_id'] for v in itr]) for k, itr in groupby(res_products_by_location, itemgetter('location_id')))

        result = dict([(i, {}.fromkeys(field_names, 0.0)) for i in ids])
        result.update(dict([(i, {}.fromkeys(field_names, 0.0)) for i in list(set([aaa['location_id'] for aaa in res_products_by_location]))]))

        currency_id = self.pool.get('res.users').browse(cr, uid, uid).company_id.currency_id.id
        currency_obj = self.pool.get('res.currency')
        currency = self.pool.get('res.currency').browse(cr, uid, currency_id)
        currency_obj.round(cr, uid, currency, 300)
        for loc_id, product_ids in products_by_location.items():
            c = (context or {}).copy()
            c['location'] = loc_id
            for prod in product_product_obj.browse(cr, uid, product_ids, context=c):
                for f in field_names:
                    if f == 'stock_real':
                        if loc_id not in result:
                            result[loc_id] = {}
                        result[loc_id][f] += prod.qty_available
                    elif f == 'stock_virtual':
                        result[loc_id][f] += prod.virtual_available
                    elif f == 'stock_real_value':
                        amount = prod.qty_available * prod.standard_price
                        amount = currency_obj.round(cr, uid, currency, amount)
                        result[loc_id][f] += amount
                    elif f == 'stock_virtual_value':
                        amount = prod.virtual_available * prod.standard_price
                        amount = currency_obj.round(cr, uid, currency, amount)
                        result[loc_id][f] += amount
        return result

    _columns = {
        'name': fields.char('Location Name', size=64, required=True, translate=True),
        'active': fields.boolean('Active', help="By unchecking the active field, you may hide a location without deleting it."),
        'usage': fields.selection([('supplier', 'Supplier Location'), ('view', 'View'), ('internal', 'Internal Location'), ('customer', 'Customer Location'), ('inventory', 'Inventory'), ('procurement', 'Procurement'), ('production', 'Production'), ('transit', 'Transit Location for Inter-Companies Transfers')], 'Location Type', required=True,
                 help="""* Supplier Location: Virtual location representing the source location for products coming from your suppliers
                       \n* View: Virtual location used to create a hierarchical structures for your warehouse, aggregating its child locations ; can't directly contain products
                       \n* Internal Location: Physical locations inside your own warehouses,
                       \n* Customer Location: Virtual location representing the destination location for products sent to your customers
                       \n* Inventory: Virtual location serving as counterpart for inventory operations used to correct stock levels (Physical inventories)
                       \n* Procurement: Virtual location serving as temporary counterpart for procurement operations when the source (supplier or production) is not known yet. This location should be empty when the procurement scheduler has finished running.
                       \n* Production: Virtual counterpart location for production operations: this location consumes the raw material and produces finished products
                      """, select = True),
         # temporarily removed, as it's unused: 'allocation_method': fields.selection([('fifo', 'FIFO'), ('lifo', 'LIFO'), ('nearest', 'Nearest')], 'Allocation Method', required=True),
        'complete_name': fields.function(_complete_name, method=True, type='char', size=100, string="Location Name"),

        'stock_real': fields.function(_product_value, method=True, type='float', string='Real Stock', multi="stock"),
        'stock_virtual': fields.function(_product_value, method=True, type='float', string='Virtual Stock', multi="stock"),

        'location_id': fields.many2one('stock.location', 'Parent Location', select=True, ondelete='cascade'),
        'child_ids': fields.one2many('stock.location', 'location_id', 'Contains'),

        'chained_journal_id': fields.many2one('stock.journal', 'Chaining Journal',help="Inventory Journal in which the chained move will be written, if the Chaining Type is not Transparent (no journal is used if left empty)"),
        'chained_location_id': fields.many2one('stock.location', 'Chained Location If Fixed'),
        'chained_location_type': fields.selection([('none', 'None'), ('customer', 'Customer'), ('fixed', 'Fixed Location')],
            'Chained Location Type', required=True,
            help="Determines whether this location is chained to another location, i.e. any incoming product in this location \n" \
                "should next go to the chained location. The chained location is determined according to the type :"\
                "\n* None: No chaining at all"\
                "\n* Customer: The chained location will be taken from the Customer Location field on the Partner form of the Partner that is specified in the Picking list of the incoming products." \
                "\n* Fixed Location: The chained location is taken from the next field: Chained Location if Fixed." \
                ),
        'chained_auto_packing': fields.selection(
            [('auto', 'Automatic Move'), ('manual', 'Manual Operation'), ('transparent', 'Automatic No Step Added')],
            'Chaining Type',
            required=True,
            help="This is used only if you select a chained location type.\n" \
                "The 'Automatic Move' value will create a stock move after the current one that will be "\
                "validated automatically. With 'Manual Operation', the stock move has to be validated "\
                "by a worker. With 'Automatic No Step Added', the location is replaced in the original move."
            ),
        'chained_picking_type': fields.selection([('out', 'Sending Goods'), ('in', 'Getting Goods'), ('internal', 'Internal')], 'Shipping Type', help="Shipping Type of the Picking List that will contain the chained move (leave empty to automatically detect the type based on the source and destination locations)."),
        'chained_company_id': fields.many2one('res.company', 'Chained Company', help='The company the Picking List containing the chained move will belong to (leave empty to use the default company determination rules'),
        'chained_delay': fields.integer('Chaining Lead Time',help="Delay between original move and chained move in days"),
        'address_id': fields.many2one('res.partner.address', 'Location Address',help="Address of  customer or supplier."),
        'icon': fields.selection(tools.icons, 'Icon', size=64,help="Icon show in  hierarchical tree view"),

        'comment': fields.text('Additional Information'),
        'posx': fields.integer('Corridor (X)',help="Optional localization details, for information purpose only"),
        'posy': fields.integer('Shelves (Y)', help="Optional localization details, for information purpose only"),
        'posz': fields.integer('Height (Z)', help="Optional localization details, for information purpose only"),

        'parent_left': fields.integer('Left Parent', select=1),
        'parent_right': fields.integer('Right Parent', select=1),
        'stock_real_value': fields.function(_product_value, method=True, type='float', string='Real Stock Value', multi="stock", digits_compute=dp.get_precision('Account')),
        'stock_virtual_value': fields.function(_product_value, method=True, type='float', string='Virtual Stock Value', multi="stock", digits_compute=dp.get_precision('Account')),
        'company_id': fields.many2one('res.company', 'Company', select=1, help='Let this field empty if this location is shared between all companies'),
        'scrap_location': fields.boolean('Scrap Location', help='Check this box to allow using this location to put scrapped/damaged goods.'),
    }
    _defaults = {
        'active': True,
        'usage': 'internal',
        'chained_location_type': 'none',
        'chained_auto_packing': 'manual',
        'company_id': lambda self, cr, uid, c: self.pool.get('res.company')._company_default_get(cr, uid, 'stock.location', context=c),
        'posx': 0,
        'posy': 0,
        'posz': 0,
        'icon': False,
        'scrap_location': False,
    }

    def chained_location_get(self, cr, uid, location, partner=None, product=None, context=None):
        """ Finds chained location
        @param location: Location id
        @param partner: Partner id
        @param product: Product id
        @return: List of values
        """
        result = None
        if location.chained_location_type == 'customer':
            if partner:
                result = partner.property_stock_customer
        elif location.chained_location_type == 'fixed':
            result = location.chained_location_id
        if result:
            return result, location.chained_auto_packing, location.chained_delay, location.chained_journal_id and location.chained_journal_id.id or False, location.chained_company_id and location.chained_company_id.id or False, location.chained_picking_type
        return result

    def picking_type_get(self, cr, uid, from_location, to_location, context=None):
        """ Gets type of picking.
        @param from_location: Source location
        @param to_location: Destination location
        @return: Location type
        """
        result = 'internal'
        if (from_location.usage=='internal') and (to_location and to_location.usage in ('customer', 'supplier')):
            result = 'out'
        elif (from_location.usage in ('supplier', 'customer')) and (to_location.usage == 'internal'):
            result = 'in'
        return result

    def _product_get_all_report(self, cr, uid, ids, product_ids=False, context=None):
        return self._product_get_report(cr, uid, ids, product_ids, context, recursive=True)

    def _product_get_report(self, cr, uid, ids, product_ids=False,
            context=None, recursive=False):
        """ Finds the product quantity and price for particular location.
        @param product_ids: Ids of product
        @param recursive: True or False
        @return: Dictionary of values
        """
        if context is None:
            context = {}
        product_obj = self.pool.get('product.product')
        # Take the user company and pricetype
        context['currency_id'] = self.pool.get('res.users').browse(cr, uid, uid).company_id.currency_id.id

        # To be able to offer recursive or non-recursive reports we need to prevent recursive quantities by default
        context['compute_child'] = False

        if not product_ids:
            product_ids = product_obj.search(cr, uid, [])

        products = product_obj.browse(cr, uid, product_ids, context=context)
        products_by_uom = {}
        products_by_id = {}
        for product in products:
            products_by_uom.setdefault(product.uom_id.id, [])
            products_by_uom[product.uom_id.id].append(product)
            products_by_id.setdefault(product.id, [])
            products_by_id[product.id] = product

        result = {}
        result['product'] = []
        for id in ids:
            quantity_total = 0.0
            total_price = 0.0
            for uom_id in products_by_uom.keys():
                fnc = self._product_get
                if recursive:
                    fnc = self._product_all_get
                ctx = context.copy()
                ctx['uom'] = uom_id
                qty = fnc(cr, uid, id, [x.id for x in products_by_uom[uom_id]],
                        context=ctx)
                for product_id in qty.keys():
                    if not qty[product_id]:
                        continue
                    product = products_by_id[product_id]
                    quantity_total += qty[product_id]

                    # Compute based on pricetype
                    # Choose the right filed standard_price to read
                    amount_unit = product.price_get('standard_price', context)[product.id]
                    price = qty[product_id] * amount_unit

                    total_price += price
                    result['product'].append({
                        'price': amount_unit,
                        'prod_name': product.name,
                        'code': product.default_code, # used by lot_overview_all report!
                        'variants': product.variants or '',
                        'uom': product.uom_id.name,
                        'prod_qty': qty[product_id],
                        'price_value': price,
                    })
        result['total'] = quantity_total
        result['total_price'] = total_price
        return result

    def _product_get_multi_location(self, cr, uid, ids, product_ids=False, context=None,
                                    states=['done'], what=('in', 'out')):
        """
        @param product_ids: Ids of product
        @param states: List of states
        @param what: Tuple of
        @return:
        """
        product_obj = self.pool.get('product.product')
        if context is None:
            context = {}
        context.update({
            'states': states,
            'what': what,
            'location': ids
        })
        return product_obj.get_product_available(cr, uid, product_ids, context=context)

    def _product_get(self, cr, uid, id, product_ids=False, context=None, states=['done']):
        """
        @param product_ids:
        @param states:
        @return:
        """
        ids = id and [id] or []
        return self._product_get_multi_location(cr, uid, ids, product_ids, context=context, states=states)

    def _product_all_get(self, cr, uid, id, product_ids=False, context=None, states=['done']):
        # build the list of ids of children of the location given by id
        ids = id and [id] or []
        location_ids = self.search(cr, uid, [('location_id', 'child_of', ids)])
        return self._product_get_multi_location(cr, uid, location_ids, product_ids, context, states)

    def _product_virtual_get(self, cr, uid, id, product_ids=False, context=None, states=['done']):
        return self._product_all_get(cr, uid, id, product_ids, context, ['confirmed', 'waiting', 'assigned', 'done'])

    def _product_reserve(self, cr, uid, ids, product_id, product_qty, context=None, lock=False):
        """
        Attempt to find a quantity ``product_qty`` (in the product's default uom or the uom passed in ``context``) of product ``product_id``
        in locations with id ``ids`` and their child locations. If ``lock`` is True, the stock.move lines
        of product with id ``product_id`` in the searched location will be write-locked using Postgres's
        "FOR UPDATE NOWAIT" option until the transaction is committed or rolled back, to prevent reservin 
        twice the same products.
        If ``lock`` is True and the lock cannot be obtained (because another transaction has locked some of
        the same stock.move lines), a log line will be output and False will be returned, as if there was
        not enough stock.

        :param product_id: Id of product to reserve
        :param product_qty: Quantity of product to reserve (in the product's default uom or the uom passed in ``context``)
        :param lock: if True, the stock.move lines of product with id ``product_id`` in all locations (and children locations) with ``ids`` will
                     be write-locked using postgres's "FOR UPDATE NOWAIT" option until the transaction is committed or rolled back. This is
                     to prevent reserving twice the same products.
        :param context: optional context dictionary: it a 'uom' key is present it will be used instead of the default product uom to
                        compute the ``product_qty`` and in the return value.
        :return: List of tuples in the form (qty, location_id) with the (partial) quantities that can be taken in each location to
                 reach the requested product_qty (``qty`` is expressed in the default uom of the product), of False if enough
                 products could not be found, or the lock could not be obtained (and ``lock`` was True).
        """
        result = []
        amount = 0.0
        if context is None:
            context = {}
        for id in self.search(cr, uid, [('location_id', 'child_of', ids)]):
            if lock:
                try:
                    # Must lock with a separate select query because FOR UPDATE can't be used with
                    # aggregation/group by's (when individual rows aren't identifiable).
                    # We use a SAVEPOINT to be able to rollback this part of the transaction without
                    # failing the whole transaction in case the LOCK cannot be acquired.
                    cr.execute("SAVEPOINT stock_location_product_reserve")
                    cr.execute("""SELECT id FROM stock_move
                                  WHERE product_id=%s AND
                                          (
                                            (location_dest_id=%s AND
                                             location_id<>%s AND
                                             state='done')
                                            OR
                                            (location_id=%s AND
                                             location_dest_id<>%s AND
                                             state in ('done', 'assigned'))
                                          )
                                  FOR UPDATE of stock_move NOWAIT""", (product_id, id, id, id, id), log_exceptions=False)
                except Exception:
                    # Here it's likely that the FOR UPDATE NOWAIT failed to get the LOCK,
                    # so we ROLLBACK to the SAVEPOINT to restore the transaction to its earlier
                    # state, we return False as if the products were not available, and log it:
                    cr.execute("ROLLBACK TO stock_location_product_reserve")
                    logger = logging.getLogger('stock.location')
                    logger.warn("Failed attempt to reserve %s x product %s, likely due to another transaction already in progress. Next attempt is likely to work. Detailed error available at DEBUG level.", product_qty, product_id)
                    logger.debug("Trace of the failed product reservation attempt: ", exc_info=True)
                    return False

            # XXX TODO: rewrite this with one single query, possibly even the quantity conversion
            cr.execute("""SELECT product_uom, sum(product_qty) AS product_qty
                          FROM stock_move
                          WHERE location_dest_id=%s AND
                                location_id<>%s AND
                                product_id=%s AND
                                state='done'
                          GROUP BY product_uom
                       """,
                       (id, id, product_id))
            results = cr.dictfetchall()
            cr.execute("""SELECT product_uom,-sum(product_qty) AS product_qty
                          FROM stock_move
                          WHERE location_id=%s AND
                                location_dest_id<>%s AND
                                product_id=%s AND
                                state in ('done', 'assigned')
                          GROUP BY product_uom
                       """,
                       (id, id, product_id))
            results += cr.dictfetchall()

            total = 0.0
            results2 = 0.0
            for r in results:
                amount = self.pool.get('product.uom')._compute_qty(cr, uid, r['product_uom'], r['product_qty'], context.get('uom', False))
                results2 += amount
                total += amount

            if total <= 0.0:
                continue

            amount = results2
            if amount > 0:
                if amount > min(total, product_qty):
                    amount = min(product_qty, total)
                result.append((amount, id))
                product_qty -= amount
                total -= amount
                if product_qty <= 0.0:
                    return result
                if total <= 0.0:
                    continue
        return False

stock_location()


class stock_tracking(osv.osv):
    _name = "stock.tracking"
    _description = "Packs"

    def checksum(sscc):
        salt = '31' * 8 + '3'
        sum = 0
        for sscc_part, salt_part in zip(sscc, salt):
            sum += int(sscc_part) * int(salt_part)
        return (10 - (sum % 10)) % 10
    checksum = staticmethod(checksum)

    def make_sscc(self, cr, uid, context=None):
        sequence = self.pool.get('ir.sequence').get(cr, uid, 'stock.lot.tracking')
        return sequence + str(self.checksum(sequence))

    _columns = {
        'name': fields.char('Pack Reference', size=64, required=True, select=True),
        'active': fields.boolean('Active', help="By unchecking the active field, you may hide a pack without deleting it."),
        'serial': fields.char('Additional Reference', size=64, select=True, help="Other reference or serial number"),
        'move_ids': fields.one2many('stock.move', 'tracking_id', 'Moves for this pack', readonly=True),
        'date': fields.datetime('Creation Date', required=True),
    }
    _defaults = {
        'active': 1,
        'name': make_sscc,
        'date': time.strftime('%Y-%m-%d %H:%M:%S'),
    }

    def name_search(self, cr, user, name, args=None, operator='ilike', context=None, limit=100):
        if not args:
            args = []
        if not context:
            context = {}
        ids = self.search(cr, user, [('serial', '=', name)]+ args, limit=limit, context=context)
        ids += self.search(cr, user, [('name', operator, name)]+ args, limit=limit, context=context)
        return self.name_get(cr, user, ids, context)

    def name_get(self, cr, uid, ids, context=None):
        if not len(ids):
            return []
        res = [(r['id'], r['name']+' ['+(r['serial'] or '')+']') for r in self.read(cr, uid, ids, ['name', 'serial'], context)]
        return res

    def unlink(self, cr, uid, ids, context=None):
        raise osv.except_osv(_('Error'), _('You can not remove a lot line !'))
    
    def action_traceability(self, cr, uid, ids, context={}):
        """ It traces the information of a product
        @param self: The object pointer.
        @param cr: A database cursor
        @param uid: ID of the user currently logged in
        @param ids: List of IDs selected 
        @param context: A standard dictionary 
        @return: A dictionary of values
        """
        value={}
        value=self.pool.get('action.traceability').action_traceability(cr,uid,ids,context)
        return value
stock_tracking()

#----------------------------------------------------------
# Stock Picking
#----------------------------------------------------------
class stock_picking(osv.osv):
    _name = "stock.picking"
    _description = "Picking List"

    def _set_maximum_date(self, cr, uid, ids, name, value, arg, context=None):
        """ Calculates planned date if it is greater than 'value'.
        @param name: Name of field
        @param value: Value of field
        @param arg: User defined argument
        @return: True or False
        """
        if not value:
            return False
        if isinstance(ids, (int, long)):
            ids = [ids]
        for pick in self.browse(cr, uid, ids, context):
            sql_str = """update stock_move set
                    date='%s'
                where
                    picking_id=%d """ % (value, pick.id)

            if pick.max_date:
                sql_str += " and (date='" + pick.max_date + "' or date>'" + value + "')"
            cr.execute(sql_str)
        return True

    def _set_minimum_date(self, cr, uid, ids, name, value, arg, context=None):
        """ Calculates planned date if it is less than 'value'.
        @param name: Name of field
        @param value: Value of field
        @param arg: User defined argument
        @return: True or False
        """
        if not value:
            return False
        if isinstance(ids, (int, long)):
            ids = [ids]
        for pick in self.browse(cr, uid, ids, context=context):
            sql_str = """update stock_move set
                    date='%s'
                where
                    picking_id=%s """ % (value, pick.id)
            if pick.min_date:
                sql_str += " and (date='" + pick.min_date + "' or date<'" + value + "')"
            cr.execute(sql_str)
        return True

    def get_min_max_date(self, cr, uid, ids, field_name, arg, context=None):
        """ Finds minimum and maximum dates for picking.
        @return: Dictionary of values
        """
        res = {}
        for id in ids:
            res[id] = {'min_date': False, 'max_date': False}
        if not ids:
            return res
        cr.execute("""select
                picking_id,
                min(date),
                max(date)
            from
                stock_move
            where
                picking_id IN %s
            group by
                picking_id""",(tuple(ids),))
        for pick, dt1, dt2 in cr.fetchall():
            res[pick]['min_date'] = dt1
            res[pick]['max_date'] = dt2
        return res

    def create(self, cr, user, vals, context=None):
        if ('name' not in vals) or (vals.get('name')=='/'):
            seq_obj_name =  'stock.picking.' + vals['type']
            vals['name'] = self.pool.get('ir.sequence').get(cr, user, seq_obj_name)
        new_id = super(stock_picking, self).create(cr, user, vals, context)
        return new_id

    _columns = {
        'name': fields.char('Reference', size=64, select=True),
        'origin': fields.char('Origin', size=64, help="Reference of the document that produced this picking.", select=True),
        'backorder_id': fields.many2one('stock.picking', 'Back Order of', help="If this picking was split this field links to the picking that contains the other part that has been processed already.", select=True),
        'type': fields.selection([('out', 'Sending Goods'), ('in', 'Getting Goods'), ('internal', 'Internal')], 'Shipping Type', required=True, select=True, help="Shipping type specify, goods coming in or going out."),
        'note': fields.text('Notes'),
        'stock_journal_id': fields.many2one('stock.journal','Stock Journal', select=True),
        'location_id': fields.many2one('stock.location', 'Location', help="Keep empty if you produce at the location where the finished products are needed." \
                "Set a location if you produce at a fixed location. This can be a partner location " \
                "if you subcontract the manufacturing operations.", select=True),
        'location_dest_id': fields.many2one('stock.location', 'Dest. Location',help="Location where the system will stock the finished products.", select=True),
        'move_type': fields.selection([('direct', 'Direct Delivery'), ('one', 'All at once')], 'Delivery Method', required=True, help="It specifies goods to be delivered all at once or by direct delivery"),
        'state': fields.selection([
            ('draft', 'Draft'),
            ('auto', 'Waiting'),
            ('confirmed', 'Confirmed'),
            ('assigned', 'Available'),
            ('done', 'Done'),
            ('cancel', 'Cancelled'),
            ], 'State', readonly=True, select=True,
            help="* Draft: not confirmed yet and will not be scheduled until confirmed\n"\
                 "* Confirmed: still waiting for the availability of products\n"\
                 "* Available: products reserved, simply waiting for confirmation.\n"\
                 "* Waiting: waiting for another move to proceed before it becomes automatically available (e.g. in Make-To-Order flows)\n"\
                 "* Done: has been processed, can't be modified or cancelled anymore\n"\
                 "* Cancelled: has been cancelled, can't be confirmed anymore"),
        'min_date': fields.function(get_min_max_date, fnct_inv=_set_minimum_date, multi="min_max_date",
                 method=True, store=True, type='datetime', string='Expected Date', select=1, help="Expected date for the picking to be processed"),
        'date': fields.datetime('Order Date', help="Date of Order", select=True),
        'date_done': fields.datetime('Date Done', help="Date of Completion"),
        'max_date': fields.function(get_min_max_date, fnct_inv=_set_maximum_date, multi="min_max_date",
                 method=True, store=True, type='datetime', string='Max. Expected Date', select=2),
        'move_lines': fields.one2many('stock.move', 'picking_id', 'Internal Moves', states={'done': [('readonly', True)], 'cancel': [('readonly', True)]}),
        'auto_picking': fields.boolean('Auto-Picking'),
        'address_id': fields.many2one('res.partner.address', 'Address', help="Address of partner"),
        'partner_id': fields.related('address_id','partner_id',type='many2one',relation='res.partner',string='Partner',store=True),        
        'invoice_state': fields.selection([
            ("invoiced", "Invoiced"),
            ("2binvoiced", "To Be Invoiced"),
            ("none", "Not from Picking")], "Invoice Control",
            select=True, required=True, readonly=True, states={'draft': [('readonly', False)]}),
        'company_id': fields.many2one('res.company', 'Company', required=True, select=True),
    }
    _defaults = {
        'name': lambda self, cr, uid, context: '/',
        'state': 'draft',
        'move_type': 'direct',
        'type': 'in',
        'invoice_state': 'none',
        'date': time.strftime('%Y-%m-%d %H:%M:%S'),
        'company_id': lambda self, cr, uid, c: self.pool.get('res.company')._company_default_get(cr, uid, 'stock.picking', context=c)
    }

    def copy(self, cr, uid, id, default=None, context=None):
        if default is None:
            default = {}
        default = default.copy()
        picking_obj = self.browse(cr, uid, [id], context)[0]
        move_obj=self.pool.get('stock.move')
        if ('name' not in default) or (picking_obj.name=='/'):
            seq_obj_name =  'stock.picking.' + picking_obj.type
            default['name'] = self.pool.get('ir.sequence').get(cr, uid, seq_obj_name)
            default['origin'] = ''
            default['backorder_id'] = False
        res=super(stock_picking, self).copy(cr, uid, id, default, context)
        if res:
            picking_obj = self.browse(cr, uid, [res], context)[0]
            for move in picking_obj.move_lines:
                move_obj.write(cr, uid, [move.id], {'tracking_id': False,'prodlot_id':False})
        return res 

    def onchange_partner_in(self, cr, uid, context=None, partner_id=None):
        return {}

    def action_explode(self, cr, uid, moves, context=None):
        return moves

    def action_confirm(self, cr, uid, ids, context=None):
        """ Confirms picking.
        @return: True
        """
        self.write(cr, uid, ids, {'state': 'confirmed'})
        todo = []
        for picking in self.browse(cr, uid, ids, context=context):
            for r in picking.move_lines:
                if r.state == 'draft':
                    todo.append(r.id)

        self.log_picking(cr, uid, ids, context=context)

        todo = self.action_explode(cr, uid, todo, context)
        if len(todo):
            self.pool.get('stock.move').action_confirm(cr, uid, todo, context=context)
        return True

    def test_auto_picking(self, cr, uid, ids):
        # TODO: Check locations to see if in the same location ?
        return True

    def action_assign(self, cr, uid, ids, *args):
        """ Changes state of picking to available if all moves are confirmed.
        @return: True
        """
        for pick in self.browse(cr, uid, ids):
            move_ids = [x.id for x in pick.move_lines if x.state == 'confirmed']
            if not move_ids:
                raise osv.except_osv(_('Warning !'),_('Not Available. Moves are not confirmed.'))
            self.pool.get('stock.move').action_assign(cr, uid, move_ids)
        return True

    def force_assign(self, cr, uid, ids, *args):
        """ Changes state of picking to available if moves are confirmed or waiting.
        @return: True
        """
        wf_service = netsvc.LocalService("workflow")
        for pick in self.browse(cr, uid, ids):
            move_ids = [x.id for x in pick.move_lines if x.state in ['confirmed','waiting']]
            self.pool.get('stock.move').force_assign(cr, uid, move_ids)
            wf_service.trg_write(uid, 'stock.picking', pick.id, cr)
        return True

    def draft_force_assign(self, cr, uid, ids, *args):
        """ Confirms picking directly from draft state.
        @return: True
        """
        wf_service = netsvc.LocalService("workflow")
        for pick in self.browse(cr, uid, ids):
            if not pick.move_lines:
                raise osv.except_osv(_('Error !'),_('You can not process picking without stock moves'))
            wf_service.trg_validate(uid, 'stock.picking', pick.id,
                'button_confirm', cr)
        return True

    def draft_validate(self, cr, uid, ids, context=None):
        """ Validates picking directly from draft state.
        @return: True
        """
        if context is None:
            context = {}
        wf_service = netsvc.LocalService("workflow")
        self.draft_force_assign(cr, uid, ids)
        for pick in self.browse(cr, uid, ids):
            move_ids = [x.id for x in pick.move_lines]
            self.pool.get('stock.move').force_assign(cr, uid, move_ids)
            wf_service.trg_write(uid, 'stock.picking', pick.id, cr)
        context.update({'active_ids':ids})
        return {
                'name': 'Make Picking',
                'view_type': 'form',
                'view_mode': 'form',
                'res_model': 'stock.partial.picking',
                'type': 'ir.actions.act_window',
                'target': 'new',
                'nodestroy': True,
                'context':context
            }
    def cancel_assign(self, cr, uid, ids, *args):
        """ Cancels picking and moves.
        @return: True
        """
        wf_service = netsvc.LocalService("workflow")
        for pick in self.browse(cr, uid, ids):
            move_ids = [x.id for x in pick.move_lines]
            self.pool.get('stock.move').cancel_assign(cr, uid, move_ids)
            wf_service.trg_write(uid, 'stock.picking', pick.id, cr)
        return True

    def action_assign_wkf(self, cr, uid, ids, context=None):
        """ Changes picking state to assigned.
        @return: True
        """
        self.write(cr, uid, ids, {'state': 'assigned'})
        self.log_picking(cr, uid, ids, context=context)
        return True

    def test_finished(self, cr, uid, ids):
        """ Tests whether the move is in done or cancel state or not.
        @return: True or False
        """
        move_ids = self.pool.get('stock.move').search(cr, uid, [('picking_id', 'in', ids)])
        for move in self.pool.get('stock.move').browse(cr, uid, move_ids):
            if move.state not in ('done', 'cancel'):
                if move.product_qty != 0.0:
                    return False
                else:
                    move.write(cr, uid, [move.id], {'state': 'done'})
        return True

    def test_assigned(self, cr, uid, ids):
        """ Tests whether the move is in assigned state or not.
        @return: True or False
        """
        ok = True
        for pick in self.browse(cr, uid, ids):
            mt = pick.move_type
            for move in pick.move_lines:
                if (move.state in ('confirmed', 'draft')) and (mt == 'one'):
                    return False
                if (mt == 'direct') and (move.state == 'assigned') and (move.product_qty):
                    return True
                ok = ok and (move.state in ('cancel', 'done', 'assigned'))
        return ok

    def action_cancel(self, cr, uid, ids, context=None):
        """ Changes picking state to cancel.
        @return: True
        """
        for pick in self.browse(cr, uid, ids):
            ids2 = [move.id for move in pick.move_lines]
            self.pool.get('stock.move').action_cancel(cr, uid, ids2, context)
        self.write(cr, uid, ids, {'state': 'cancel', 'invoice_state': 'none'})
        self.log_picking(cr, uid, ids, context=context)
        return True

    #
    # TODO: change and create a move if not parents
    #
    def action_done(self, cr, uid, ids, context=None):
        """ Changes picking state to done.
        @return: True
        """
        self.write(cr, uid, ids, {'state': 'done', 'date_done': time.strftime('%Y-%m-%d %H:%M:%S')})
        return True

    def action_move(self, cr, uid, ids, context=None):
        """ Changes move state to assigned.
        @return: True
        """
        for pick in self.browse(cr, uid, ids):
            todo = []
            for move in pick.move_lines:
                if move.state == 'assigned':
                    todo.append(move.id)
            if len(todo):
                self.pool.get('stock.move').action_done(cr, uid, todo,
                        context=context)
        return True

    def get_currency_id(self, cr, uid, picking):
        return False

    def _get_payment_term(self, cr, uid, picking):
        """ Gets payment term from partner.
        @return: Payment term
        """
        partner = picking.address_id.partner_id
        return partner.property_payment_term and partner.property_payment_term.id or False

    def _get_address_invoice(self, cr, uid, picking):
        """ Gets invoice address of a partner
        @return {'contact': address, 'invoice': address} for invoice
        """
        partner_obj = self.pool.get('res.partner')
        partner = picking.address_id.partner_id

        return partner_obj.address_get(cr, uid, [partner.id],
                ['contact', 'invoice'])

    def _get_comment_invoice(self, cr, uid, picking):
        """
        @return: comment string for invoice
        """
        return picking.note or ''

    def _get_price_unit_invoice(self, cr, uid, move_line, type, context=None):
        """ Gets price unit for invoice
        @param move_line: Stock move lines
        @param type: Type of invoice
        @return: The price unit for the move line
        """
        if context is None:
            context = {}

        if type in ('in_invoice', 'in_refund'):
            # Take the user company and pricetype
            context['currency_id'] = move_line.company_id.currency_id.id
            amount_unit = move_line.product_id.price_get('standard_price', context)[move_line.product_id.id]
            return amount_unit
        else:
            return move_line.product_id.list_price

    def _get_discount_invoice(self, cr, uid, move_line):
        '''Return the discount for the move line'''
        return 0.0

    def _get_taxes_invoice(self, cr, uid, move_line, type):
        """ Gets taxes on invoice
        @param move_line: Stock move lines
        @param type: Type of invoice
        @return: Taxes Ids for the move line
        """
        if type in ('in_invoice', 'in_refund'):
            taxes = move_line.product_id.supplier_taxes_id
        else:
            taxes = move_line.product_id.taxes_id

        if move_line.picking_id and move_line.picking_id.address_id and move_line.picking_id.address_id.partner_id:
            return self.pool.get('account.fiscal.position').map_tax(
                cr,
                uid,
                move_line.picking_id.address_id.partner_id.property_account_position,
                taxes
            )
        else:
            return map(lambda x: x.id, taxes)

    def _get_account_analytic_invoice(self, cr, uid, picking, move_line):
        return False

    def _invoice_line_hook(self, cr, uid, move_line, invoice_line_id):
        '''Call after the creation of the invoice line'''
        return

    def _invoice_hook(self, cr, uid, picking, invoice_id):
        '''Call after the creation of the invoice'''
        return

    def action_invoice_create(self, cr, uid, ids, journal_id=False,
            group=False, type='out_invoice', context=None):
        """ Creates invoice based on the invoice state selected for picking.
        @param journal_id: Id of journal
        @param group: Whether to create a group invoice or not
        @param type: Type invoice to be created
        @return: Ids of created invoices for the pickings
        """
        if context is None:
            context = {}

        invoice_obj = self.pool.get('account.invoice')
        invoice_line_obj = self.pool.get('account.invoice.line')
        invoices_group = {}
        res = {}

        for picking in self.browse(cr, uid, ids, context=context):
            if picking.invoice_state != '2binvoiced':
                continue
            payment_term_id = False
            partner = picking.address_id and picking.address_id.partner_id
            if not partner:
                raise osv.except_osv(_('Error, no partner !'),
                    _('Please put a partner on the picking list if you want to generate invoice.'))

            if type in ('out_invoice', 'out_refund'):
                account_id = partner.property_account_receivable.id
                payment_term_id = self._get_payment_term(cr, uid, picking)
            else:
                account_id = partner.property_account_payable.id

            address_contact_id, address_invoice_id = \
                    self._get_address_invoice(cr, uid, picking).values()

            comment = self._get_comment_invoice(cr, uid, picking)
            if group and partner.id in invoices_group:
                invoice_id = invoices_group[partner.id]
                invoice = invoice_obj.browse(cr, uid, invoice_id)
                invoice_vals = {
                    'name': (invoice.name or '') + ', ' + (picking.name or ''),
                    'origin': (invoice.origin or '') + ', ' + (picking.name or '') + (picking.origin and (':' + picking.origin) or ''),
                    'comment': (comment and (invoice.comment and invoice.comment+"\n"+comment or comment)) or (invoice.comment and invoice.comment or ''),
                    'date_invoice':context.get('date_inv',False),
                    'user_id':uid
                }
                invoice_obj.write(cr, uid, [invoice_id], invoice_vals, context=context)
            else:
                invoice_vals = {
                    'name': picking.name,
                    'origin': (picking.name or '') + (picking.origin and (':' + picking.origin) or ''),
                    'type': type,
                    'account_id': account_id,
                    'partner_id': partner.id,
                    'address_invoice_id': address_invoice_id,
                    'address_contact_id': address_contact_id,
                    'comment': comment,
                    'payment_term': payment_term_id,
                    'fiscal_position': partner.property_account_position.id,
                    'date_invoice': context.get('date_inv',False),
                    'company_id': picking.company_id.id,
                    'user_id':uid
                }
                cur_id = self.get_currency_id(cr, uid, picking)
                if cur_id:
                    invoice_vals['currency_id'] = cur_id
                if journal_id:
                    invoice_vals['journal_id'] = journal_id
                invoice_id = invoice_obj.create(cr, uid, invoice_vals,
                        context=context)
                invoices_group[partner.id] = invoice_id
            res[picking.id] = invoice_id
            for move_line in picking.move_lines:
                if move_line.state == 'cancel':
                    continue
                origin = move_line.picking_id.name or ''
                if move_line.picking_id.origin:
                    origin += ':' + move_line.picking_id.origin
                if group:
                    name = (picking.name or '') + '-' + move_line.name
                else:
                    name = move_line.name

                if type in ('out_invoice', 'out_refund'):
                    account_id = move_line.product_id.product_tmpl_id.\
                            property_account_income.id
                    if not account_id:
                        account_id = move_line.product_id.categ_id.\
                                property_account_income_categ.id
                else:
                    account_id = move_line.product_id.product_tmpl_id.\
                            property_account_expense.id
                    if not account_id:
                        account_id = move_line.product_id.categ_id.\
                                property_account_expense_categ.id

                price_unit = self._get_price_unit_invoice(cr, uid,
                        move_line, type)
                discount = self._get_discount_invoice(cr, uid, move_line)
                tax_ids = self._get_taxes_invoice(cr, uid, move_line, type)
                account_analytic_id = self._get_account_analytic_invoice(cr, uid, picking, move_line)

                #set UoS if it's a sale and the picking doesn't have one
                uos_id = move_line.product_uos and move_line.product_uos.id or False
                if not uos_id and type in ('out_invoice', 'out_refund'):
                    uos_id = move_line.product_uom.id

                account_id = self.pool.get('account.fiscal.position').map_account(cr, uid, partner.property_account_position, account_id)
                invoice_line_id = invoice_line_obj.create(cr, uid, {
                    'name': name,
                    'origin': origin,
                    'invoice_id': invoice_id,
                    'uos_id': uos_id,
                    'product_id': move_line.product_id.id,
                    'account_id': account_id,
                    'price_unit': price_unit,
                    'discount': discount,
                    'quantity': move_line.product_uos_qty or move_line.product_qty,
                    'invoice_line_tax_id': [(6, 0, tax_ids)],
                    'account_analytic_id': account_analytic_id,
                }, context=context)
                self._invoice_line_hook(cr, uid, move_line, invoice_line_id)

            invoice_obj.button_compute(cr, uid, [invoice_id], context=context,
                    set_total=(type in ('in_invoice', 'in_refund')))
            self.write(cr, uid, [picking.id], {
                'invoice_state': 'invoiced',
                }, context=context)
            self._invoice_hook(cr, uid, picking, invoice_id)
        self.write(cr, uid, res.keys(), {
            'invoice_state': 'invoiced',
            }, context=context)
        return res

    def test_done(self, cr, uid, ids, context=None):
        """ Test whether the move lines are done or not.
        @return: True or False
        """
        ok = False
        for pick in self.browse(cr, uid, ids, context=context):
            if not pick.move_lines:
                return True
            for move in pick.move_lines:
                if move.state not in ('cancel','done'):
                    return False
                if move.state=='done':
                    ok = True
        return ok

    def test_cancel(self, cr, uid, ids, context=None):
        """ Test whether the move lines are canceled or not.
        @return: True or False
        """
        for pick in self.browse(cr, uid, ids, context=context):
            for move in pick.move_lines:
                if move.state not in ('cancel',):
                    return False
        return True
   
    def allow_cancel(self, cr, uid, ids, context={}):
        for pick in self.browse(cr, uid, ids, context=context):
            if not pick.move_lines:
                return True
            for move in pick.move_lines:
                if move.state == 'done':
                    raise osv.except_osv(_('Error'), _('You cannot cancel picking because stock move is in done state !'))                    
        return True
    def unlink(self, cr, uid, ids, context=None):
        move_obj = self.pool.get('stock.move')
        if context is None:
            context = {}
        for pick in self.browse(cr, uid, ids, context=context):
            if pick.state in ['done','cancel']:
                raise osv.except_osv(_('Error'), _('You cannot remove the picking which is in %s state !')%(pick.state,))
            elif pick.state in ['confirmed','assigned', 'draft']:
                ids2 = [move.id for move in pick.move_lines]
                ctx = context.copy()
                ctx.update({'call_unlink':True})
                if pick.state != 'draft':
                    #Cancelling the move in order to affect Virtual stock of product
                    move_obj.action_cancel(cr, uid, ids2, ctx)
                #Removing the move
                move_obj.unlink(cr, uid, ids2, ctx)

        return super(stock_picking, self).unlink(cr, uid, ids, context=context)

    # FIXME: needs refactoring, this code is partially duplicated in stock_move.do_partial()!
    def do_partial(self, cr, uid, ids, partial_datas, context=None):
        """ Makes partial picking and moves done.
        @param partial_datas : Dictionary containing details of partial picking
                          like partner_id, address_id, delivery_date,
                          delivery moves with product_id, product_qty, uom
        @return: Dictionary of values
        """
        if context is None:
            context = {}
        else:
            context = dict(context)
        res = {}
        move_obj = self.pool.get('stock.move')
        product_obj = self.pool.get('product.product')
        currency_obj = self.pool.get('res.currency')
        uom_obj = self.pool.get('product.uom')
        sequence_obj = self.pool.get('ir.sequence')
        wf_service = netsvc.LocalService("workflow")
        for pick in self.browse(cr, uid, ids, context=context):
            new_picking = None
            complete, too_many, too_few = [], [], []
            move_product_qty = {}
            prodlot_ids = {}
            for move in pick.move_lines:
                if move.state in ('done', 'cancel'):
                    continue
                partial_data = partial_datas.get('move%s'%(move.id), False)
                assert partial_data, _('Do not Found Partial data of Stock Move Line :%s' %(move.id))
                product_qty = partial_data.get('product_qty',0.0)
                move_product_qty[move.id] = product_qty
                product_uom = partial_data.get('product_uom',False)
                product_price = partial_data.get('product_price',0.0)
                product_currency = partial_data.get('product_currency',False)
                prodlot_id = partial_data.get('prodlot_id')
                prodlot_ids[move.id] = prodlot_id
                if move.product_qty == product_qty:
                    complete.append(move)
                elif move.product_qty > product_qty:
                    too_few.append(move)
                else:
                    too_many.append(move)

                # Average price computation
                if (pick.type == 'in') and (move.product_id.cost_method == 'average'):
                    product = product_obj.browse(cr, uid, move.product_id.id)
                    move_currency_id = move.company_id.currency_id.id
                    context['currency_id'] = move_currency_id
                    qty = uom_obj._compute_qty(cr, uid, product_uom, product_qty, product.uom_id.id)
                    if qty > 0:
                        new_price = currency_obj.compute(cr, uid, product_currency,
                                move_currency_id, product_price)
                        new_price = uom_obj._compute_price(cr, uid, product_uom, new_price,
                                product.uom_id.id)
                        if product.qty_available <= 0:
                            new_std_price = new_price
                        else:
                            # Get the standard price
                            amount_unit = product.price_get('standard_price', context)[product.id]
                            new_std_price = ((amount_unit * product.qty_available)\
                                + (new_price * qty))/(product.qty_available + qty)

                        # Write the field according to price type field
                        product_obj.write(cr, uid, [product.id], {'standard_price': new_std_price})

                        # Record the values that were chosen in the wizard, so they can be
                        # used for inventory valuation if real-time valuation is enabled.
                        move_obj.write(cr, uid, [move.id], 
                                {'price_unit': product_price,
                                 'price_currency_id': product_currency})


            for move in too_few:
                product_qty = move_product_qty[move.id]

                if not new_picking:
                    new_picking = self.copy(cr, uid, pick.id,
                            {
                                'name': sequence_obj.get(cr, uid, 'stock.picking.%s'%(pick.type)),
                                'move_lines' : [],
                                'state':'draft',
                            })
                if product_qty != 0:
                    defaults = {
                            'product_qty' : product_qty,
                            'product_uos_qty': product_qty, #TODO: put correct uos_qty
                            'picking_id' : new_picking,
                            'state': 'assigned',
                            'move_dest_id': False,
                            'price_unit': move.price_unit,
                    }
                    prodlot_id = prodlot_ids[move.id]
                    if prodlot_id:
                        defaults.update(prodlot_id=prodlot_id)
                    move_obj.copy(cr, uid, move.id, defaults)

                move_obj.write(cr, uid, [move.id],
                        {
                            'product_qty' : move.product_qty - product_qty,
                            'product_uos_qty':move.product_qty - product_qty, #TODO: put correct uos_qty
                        })

            if new_picking:
                move_obj.write(cr, uid, [c.id for c in complete], {'picking_id': new_picking})
                for move in complete:
                    if prodlot_ids.get(move.id):
                        move_obj.write(cr, uid, move.id, {'prodlot_id': prodlot_ids[move.id]})
            for move in too_many:
                product_qty = move_product_qty[move.id]
                defaults = {
                    'product_qty' : product_qty,
                    'product_uos_qty': product_qty, #TODO: put correct uos_qty
                }
                prodlot_id = prodlot_ids.get(move.id)
                if prodlot_ids.get(move.id):
                    defaults.update(prodlot_id=prodlot_id)
                if new_picking:
                    defaults.update(picking_id=new_picking)
                move_obj.write(cr, uid, [move.id], defaults)


            # At first we confirm the new picking (if necessary)
            if new_picking:
                wf_service.trg_validate(uid, 'stock.picking', new_picking, 'button_confirm', cr)
                # Then we finish the good picking
                self.write(cr, uid, [pick.id], {'backorder_id': new_picking})
                self.action_move(cr, uid, [new_picking])
                wf_service.trg_validate(uid, 'stock.picking', new_picking, 'button_done', cr)
                wf_service.trg_write(uid, 'stock.picking', pick.id, cr)
                delivered_pack_id = new_picking
            else:
                self.action_move(cr, uid, [pick.id])
                wf_service.trg_validate(uid, 'stock.picking', pick.id, 'button_done', cr)
                delivered_pack_id = pick.id

            delivered_pack = self.browse(cr, uid, delivered_pack_id, context=context)
            res[pick.id] = {'delivered_picking': delivered_pack.id or False}

        return res

    def log_picking(self, cr, uid, ids, context=None):
        """ This function will create log messages for picking.
        @param cr: the database cursor
        @param uid: the current user's ID for security checks,
        @param ids: List of Picking Ids
        @param context: A standard dictionary for contextual values
        """
        msg=''
        for pick in self.browse(cr, uid, ids, context=context):
            type_list = {
                'out':'Picking List',
                'in':'Reception',
                'internal': 'Internal picking',
            }
            message = type_list.get(pick.type, _('Document')) + " '" + (pick.name or 'n/a') + "' "
            if pick.min_date:
                msg=datetime.strptime(pick.min_date, '%Y-%m-%d %H:%M:%S').strftime('%Y-%m-%d') + "'."
            state_list = {
                          'confirmed': "is scheduled for the '" + msg ,
                          'assigned': 'is ready to process.',
                          'cancel': 'is Cancelled.',
                          'done': 'is processed.',
                          'draft':'is draft.',
                          }
            message += state_list[pick.state]
            self.log(cr, uid, pick.id, message)
        return True

stock_picking()

class stock_production_lot(osv.osv):

    def name_get(self, cr, uid, ids, context=None):
        if not ids:
            return []
        reads = self.read(cr, uid, ids, ['name', 'prefix', 'ref'], context)
        res = []
        for record in reads:
            name = record['name']
            prefix = record['prefix']
            if prefix:
                name = prefix + '/' + name
            if record['ref']:
                name = '%s [%s]' % (name, record['ref'])
            res.append((record['id'], name))
        return res

    _name = 'stock.production.lot'
    _description = 'Production lot'

    def _get_stock(self, cr, uid, ids, field_name, arg, context=None):
        """ Gets stock of products for locations
        @return: Dictionary of values
        """
        if 'location_id' not in context:
            locations = self.pool.get('stock.location').search(cr, uid, [('usage', '=', 'internal')], context=context)
        else:
            locations = context['location_id'] and [context['location_id']] or []

        if isinstance(ids, (int, long)):
            ids = [ids]

        res = {}.fromkeys(ids, 0.0)
        if locations:
            cr.execute('''select
                    prodlot_id,
                    sum(qty)
                from
                    stock_report_prodlots
                where
                    location_id IN %s and prodlot_id IN %s group by prodlot_id''',(tuple(locations),tuple(ids),))
            res.update(dict(cr.fetchall()))

        return res

    def _stock_search(self, cr, uid, obj, name, args, context=None):
        """ Searches Ids of products
        @return: Ids of locations
        """
        locations = self.pool.get('stock.location').search(cr, uid, [('usage', '=', 'internal')])
        cr.execute('''select
                prodlot_id,
                sum(qty)
            from
                stock_report_prodlots
            where
                location_id IN %s group by prodlot_id
            having  sum(qty) '''+ str(args[0][1]) + str(args[0][2]),(tuple(locations),))
        res = cr.fetchall()
        ids = [('id', 'in', map(lambda x: x[0], res))]
        return ids

    _columns = {
        'name': fields.char('Serial Number', size=64, required=True, help="Unique serial number, will be displayed as: PREFIX/SERIAL [INT_REF]"),
        'ref': fields.char('Internal Reference', size=256, help="Internal reference number in case it differs from the manufacturer's serial number"),
        'prefix': fields.char('Prefix', size=64, help="Optional prefix to prepend when displaying this serial number: PREFIX/SERIAL [INT_REF]"),
        'product_id': fields.many2one('product.product', 'Product', required=True),
        'date': fields.datetime('Creation Date', required=True),
        'stock_available': fields.function(_get_stock, fnct_search=_stock_search, method=True, type="float", string="Available", select=True, 
            help="Current quantity of products with this Production Lot Number available in company warehouses",
            digits_compute=dp.get_precision('Product UoM')),
        'revisions': fields.one2many('stock.production.lot.revision', 'lot_id', 'Revisions'),
        'company_id': fields.many2one('res.company', 'Company', select=True),
        'move_ids': fields.one2many('stock.move', 'prodlot_id', 'Moves for this production lot', readonly=True),
    }
    _defaults = {
        'date':  time.strftime('%Y-%m-%d %H:%M:%S'),
        'name': lambda x, y, z, c: x.pool.get('ir.sequence').get(y, z, 'stock.lot.serial'),
        'product_id': lambda x, y, z, c: c.get('product_id', False),
    }
    _sql_constraints = [
        ('name_ref_uniq', 'unique (name, ref)', _('The combination of serial number and internal reference must be unique !')),
    ]
    def action_traceability(self, cr, uid, ids, context={}):
        """ It traces the information of a product
        @param self: The object pointer.
        @param cr: A database cursor
        @param uid: ID of the user currently logged in
        @param ids: List of IDs selected 
        @param context: A standard dictionary 
        @return: A dictionary of values
        """
        value=self.pool.get('action.traceability').action_traceability(cr,uid,ids,context)
        return value
stock_production_lot()

class stock_production_lot_revision(osv.osv):
    _name = 'stock.production.lot.revision'
    _description = 'Production lot revisions'

    _columns = {
        'name': fields.char('Revision Name', size=64, required=True),
        'description': fields.text('Description'),
        'date': fields.date('Revision Date'),
        'indice': fields.char('Revision Number', size=16),
        'author_id': fields.many2one('res.users', 'Author'),
        'lot_id': fields.many2one('stock.production.lot', 'Production lot', select=True, ondelete='cascade'),
        'company_id': fields.related('lot_id','company_id',type='many2one',relation='res.company',string='Company',store=True),
    }

    _defaults = {
        'author_id': lambda x, y, z, c: z,
        'date': time.strftime('%Y-%m-%d'),
    }

stock_production_lot_revision()

# ----------------------------------------------------
# Move
# ----------------------------------------------------

#
# Fields:
#   location_dest_id is only used for predicting futur stocks
#
class stock_move(osv.osv):

    def _getSSCC(self, cr, uid, context=None):
        cr.execute('select id from stock_tracking where create_uid=%s order by id desc limit 1', (uid,))
        res = cr.fetchone()
        return (res and res[0]) or False
    _name = "stock.move"
    _description = "Stock Move"
    _order = 'date_expected desc, id'
    _log_create = False

    def name_get(self, cr, uid, ids, context=None):
        res = []
        for line in self.browse(cr, uid, ids, context):
            res.append((line.id, (line.product_id.code or '/')+': '+line.location_id.name+' > '+line.location_dest_id.name))
        return res

    def _check_tracking(self, cr, uid, ids):
        """ Checks if production lot is assigned to stock move or not.
        @return: True or False
        """
        for move in self.browse(cr, uid, ids):
            if not move.prodlot_id and \
               (move.state == 'done' and \
               ( \
                   (move.product_id.track_production and move.location_id.usage == 'production') or \
                   (move.product_id.track_production and move.location_dest_id.usage == 'production') or \
                   (move.product_id.track_incoming and move.location_id.usage == 'supplier') or \
                   (move.product_id.track_outgoing and move.location_dest_id.usage == 'customer') \
               )):
                return False
        return True

    def _check_product_lot(self, cr, uid, ids):
        """ Checks whether move is done or not and production lot is assigned to that move.
        @return: True or False
        """
        for move in self.browse(cr, uid, ids):
            if move.prodlot_id and move.state == 'done' and (move.prodlot_id.product_id.id != move.product_id.id):
                return False
        return True

    _columns = {
        'name': fields.char('Name', size=64, required=True, select=True),
        'priority': fields.selection([('0', 'Not urgent'), ('1', 'Urgent')], 'Priority'),
        'create_date': fields.datetime('Creation Date', readonly=True),
        'date': fields.datetime('Date', required=True, help="Move date: scheduled date until move is done, then date of actual move processing", readonly=True),
        'date_expected': fields.datetime('Scheduled Date', states={'done': [('readonly', True)]},required=True, help="Scheduled date for the processing of this move"),
        'product_id': fields.many2one('product.product', 'Product', required=True, select=True, domain=[('type','<>','service')],states={'done': [('readonly', True)]}),

        'product_qty': fields.float('Quantity', digits_compute=dp.get_precision('Product UoM'), required=True,states={'done': [('readonly', True)]}),
        'product_uom': fields.many2one('product.uom', 'Unit of Measure', required=True,states={'done': [('readonly', True)]}),
        'product_uos_qty': fields.float('Quantity (UOS)', digits_compute=dp.get_precision('Product UoM')),
        'product_uos': fields.many2one('product.uom', 'Product UOS'),
        'product_packaging': fields.many2one('product.packaging', 'Packaging', help="It specifies attributes of packaging like type, quantity of packaging,etc."),

        'location_id': fields.many2one('stock.location', 'Source Location', required=True, select=True,states={'done': [('readonly', True)]}, help="Sets a location if you produce at a fixed location. This can be a partner location if you subcontract the manufacturing operations."),
        'location_dest_id': fields.many2one('stock.location', 'Destination Location', required=True,states={'done': [('readonly', True)]}, select=True, help="Location where the system will stock the finished products."),
        'address_id': fields.many2one('res.partner.address', 'Destination Address', help="Optional address where goods are to be delivered, specifically used for allotment"),

        'prodlot_id': fields.many2one('stock.production.lot', 'Production Lot', help="Production lot is used to put a serial number on the production", select=True),
        'tracking_id': fields.many2one('stock.tracking', 'Pack', select=True, help="Logistical shipping unit: pallet, box, pack ..."),

        'auto_validate': fields.boolean('Auto Validate'),

        'move_dest_id': fields.many2one('stock.move', 'Destination Move', help="Optional: next stock move when chaining them", select=True),
        'move_history_ids': fields.many2many('stock.move', 'stock_move_history_ids', 'parent_id', 'child_id', 'Move History (child moves)'),
        'move_history_ids2': fields.many2many('stock.move', 'stock_move_history_ids', 'child_id', 'parent_id', 'Move History (parent moves)'),
        'picking_id': fields.many2one('stock.picking', 'Picking List', select=True,states={'done': [('readonly', True)]}),
        'note': fields.text('Notes'),
        'state': fields.selection([('draft', 'Draft'), ('waiting', 'Waiting'), ('confirmed', 'Confirmed'), ('assigned', 'Available'), ('done', 'Done'), ('cancel', 'Cancelled')], 'State', readonly=True, select=True,
                                  help='When the stock move is created it is in the \'Draft\' state.\n After that it is set to \'Confirmed\' state.\n If stock is available state is set to \'Available\'.\n When the picking is done the state is \'Done\'.\
                                  \nThe state is \'Waiting\' if the move is waiting for another one.'),
        'price_unit': fields.float('Unit Price', digits_compute= dp.get_precision('Account'), help="Technical field used to record the product cost set by the user during a picking confirmation (when average price costing method is used)"),
        'price_currency_id': fields.many2one('res.currency', 'Currency for average price', help="Technical field used to record the currency chosen by the user during a picking confirmation (when average price costing method is used)"),
        'company_id': fields.many2one('res.company', 'Company', required=True, select=True),
        'partner_id': fields.related('picking_id','address_id','partner_id',type='many2one', relation="res.partner", string="Partner", store=True, select=True),
        'backorder_id': fields.related('picking_id','backorder_id',type='many2one', relation="stock.picking", string="Back Order", select=True),
        'origin': fields.related('picking_id','origin',type='char', size=64, relation="stock.picking", string="Origin", store=True),

        # used for colors in tree views:
        'scrapped': fields.related('location_dest_id','scrap_location',type='boolean',relation='stock.location',string='Scrapped'),
    }
    _constraints = [
        (_check_tracking,
            'You must assign a production lot for this product',
            ['prodlot_id']),
        (_check_product_lot,
            'You try to assign a lot which is not from the same product',
            ['prodlot_id'])]

    def _default_location_destination(self, cr, uid, context=None):
        """ Gets default address of partner for destination location
        @return: Address id or False
        """
        if context.get('move_line', []):
            if context['move_line'][0]:
                if isinstance(context['move_line'][0], (tuple, list)):
                    return context['move_line'][0][2] and context['move_line'][0][2].get('location_dest_id',False) 
                else:
                    move_list = self.pool.get('stock.move').read(cr, uid, context['move_line'][0], ['location_dest_id'])
                    return move_list and move_list['location_dest_id'][0] or False
        if context.get('address_out_id', False):
            property_out = self.pool.get('res.partner.address').browse(cr, uid, context['address_out_id'], context).partner_id.property_stock_customer
            return property_out and property_out.id or False
        return False

    def _default_location_source(self, cr, uid, context=None):
        """ Gets default address of partner for source location
        @return: Address id or False
        """
        if context.get('move_line', []):
            try:
                return context['move_line'][0][2]['location_id']
            except:
                pass
        if context.get('address_in_id', False):
            return self.pool.get('res.partner.address').browse(cr, uid, context['address_in_id'], context).partner_id.property_stock_supplier.id
        return False

    _defaults = {
        'location_id': _default_location_source,
        'location_dest_id': _default_location_destination,
        'state': 'draft',
        'priority': '1',
        'product_qty': 1.0,
        'scrapped' :  False,
        'date': time.strftime('%Y-%m-%d %H:%M:%S'),
        'company_id': lambda self,cr,uid,c: self.pool.get('res.company')._company_default_get(cr, uid, 'stock.move', context=c),
        'date_expected': time.strftime('%Y-%m-%d %H:%M:%S'),
    }

    def write(self, cr, uid, ids, vals, context=None):
        if uid != 1:
            frozen_fields = set(['product_qty', 'product_uom', 'product_uos_qty', 'product_uos', 'location_id', 'location_dest_id', 'product_id'])
            for move in self.browse(cr, uid, ids):
                if move.state == 'done':
                    if frozen_fields.intersection(vals):
                        raise osv.except_osv(_('Operation forbidden'),
                                             _('Quantities, UoMs, Products and Locations cannot be modified on stock moves that have already been processed (except by the Administrator)'))
        return  super(stock_move, self).write(cr, uid, ids, vals, context=context)

    def copy(self, cr, uid, id, default=None, context=None):
        if default is None:
            default = {}
        default = default.copy()
        return super(stock_move, self).copy(cr, uid, id, default, context=context)

    def _auto_init(self, cursor, context=None):
        res = super(stock_move, self)._auto_init(cursor, context=context)
        cursor.execute('SELECT indexname \
                FROM pg_indexes \
                WHERE indexname = \'stock_move_location_id_location_dest_id_product_id_state\'')
        if not cursor.fetchone():
            cursor.execute('CREATE INDEX stock_move_location_id_location_dest_id_product_id_state \
                    ON stock_move (location_id, location_dest_id, product_id, state)')
        return res

    def onchange_lot_id(self, cr, uid, ids, prodlot_id=False, product_qty=False,
                        loc_id=False, product_id=False, context=None):
        """ On change of production lot gives a warning message.
        @param prodlot_id: Changed production lot id
        @param product_qty: Quantity of product
        @param loc_id: Location id
        @param product_id: Product id
        @return: Warning message
        """
        if not prodlot_id or not loc_id:
            return {}
        ctx = context and context.copy() or {}
        ctx['location_id'] = loc_id
        prodlot = self.pool.get('stock.production.lot').browse(cr, uid, prodlot_id, ctx)
        location = self.pool.get('stock.location').browse(cr, uid, loc_id)
        warning = {}
        if (location.usage == 'internal') and (product_qty > (prodlot.stock_available or 0.0)):
            warning = {
                'title': _('Bad Lot Assignation !'),
                'message': _('You are moving %.2f products but only %.2f available in this lot.') % (product_qty, prodlot.stock_available or 0.0)
            }
        return {'warning': warning}

    def onchange_quantity(self, cr, uid, ids, product_id, product_qty,
                          product_uom, product_uos):
        """ On change of product quantity finds UoM and UoS quantities
        @param product_id: Product id
        @param product_qty: Changed Quantity of product
        @param product_uom: Unit of measure of product
        @param product_uos: Unit of sale of product
        @return: Dictionary of values
        """
        result = {
                  'product_uos_qty': 0.00
          }

        if (not product_id) or (product_qty <=0.0):
            return {'value': result}

        product_obj = self.pool.get('product.product')
        uos_coeff = product_obj.read(cr, uid, product_id, ['uos_coeff'])

        if product_uos and product_uom and (product_uom != product_uos):
            result['product_uos_qty'] = product_qty * uos_coeff['uos_coeff']
        else:
            result['product_uos_qty'] = product_qty

        return {'value': result}

    def onchange_product_id(self, cr, uid, ids, prod_id=False, loc_id=False,
                            loc_dest_id=False, address_id=False):
        """ On change of product id, if finds UoM, UoS, quantity and UoS quantity.
        @param prod_id: Changed Product id
        @param loc_id: Source location id
        @param loc_id: Destination location id
        @param address_id: Address id of partner
        @return: Dictionary of values
        """
        if not prod_id:
            return {}
        lang = False
        if address_id:
            addr_rec = self.pool.get('res.partner.address').browse(cr, uid, address_id)
            if addr_rec:
                lang = addr_rec.partner_id and addr_rec.partner_id.lang or False
        ctx = {'lang': lang}

        product = self.pool.get('product.product').browse(cr, uid, [prod_id], context=ctx)[0]
        uos_id  = product.uos_id and product.uos_id.id or False
        result = {
            'product_uom': product.uom_id.id,
            'product_uos': uos_id,
            'product_qty': 1.00,
            'product_uos_qty' : self.pool.get('stock.move').onchange_quantity(cr, uid, ids, prod_id, 1.00, product.uom_id.id, uos_id)['value']['product_uos_qty']
        }
        if not ids:
            result['name'] = product.partner_ref
        if loc_id:
            result['location_id'] = loc_id
        if loc_dest_id:
            result['location_dest_id'] = loc_dest_id
        return {'value': result}

    def _chain_compute(self, cr, uid, moves, context=None):
        """ Finds whether the location has chained location type or not.
        @param moves: Stock moves
        @return: Dictionary containing destination location with chained location type.
        """
        result = {}
        for m in moves:
            dest = self.pool.get('stock.location').chained_location_get(
                cr,
                uid,
                m.location_dest_id,
                m.picking_id and m.picking_id.address_id and m.picking_id.address_id.partner_id,
                m.product_id,
                context
            )
            if dest:
                if dest[1] == 'transparent':
                    newdate = (datetime.strptime(m.date, '%Y-%m-%d %H:%M:%S') + relativedelta(days=dest[2] or 0)).strftime('%Y-%m-%d')
                    self.write(cr, uid, [m.id], {
                        'date': newdate,
                        'location_dest_id': dest[0].id})
                    if m.picking_id and (dest[3] or dest[5]):
                        self.pool.get('stock.picking').write(cr, uid, [m.picking_id.id], {
                            'stock_journal_id': dest[3] or m.picking_id.stock_journal_id.id,
                            'type': dest[5] or m.picking_id.type
                        }, context=context)
                    m.location_dest_id = dest[0]
                    res2 = self._chain_compute(cr, uid, [m], context=context)
                    for pick_id in res2.keys():
                        result.setdefault(pick_id, [])
                        result[pick_id] += res2[pick_id]
                else:
                    result.setdefault(m.picking_id, [])
                    result[m.picking_id].append( (m, dest) )
        return result
    def _create_chained_picking(self, cr, uid, pick_name,picking,ptype,move, context=None):
        res_obj = self.pool.get('res.company')
        picking_obj = self.pool.get('stock.picking')
        pick_id= picking_obj.create(cr, uid, {
                                'name': pick_name,
                                'origin': str(picking.origin or ''),
                                'type': ptype,
                                'note': picking.note,
                                'move_type': picking.move_type,
                                'auto_picking': move[0][1][1] == 'auto',
                                'stock_journal_id': move[0][1][3],
                                'company_id': move[0][1][4] or res_obj._company_default_get(cr, uid, 'stock.company', context=context),
                                'address_id': picking.address_id.id,
                                'invoice_state': 'none',
                                'date': picking.date,
                            })
        return pick_id
    def action_confirm(self, cr, uid, ids, context=None):
        """ Confirms stock move.
        @return: List of ids.
        """
        moves = self.browse(cr, uid, ids)
        self.write(cr, uid, ids, {'state': 'confirmed'})
<<<<<<< HEAD

        def create_chained_picking(self, cr, uid, moves, context=None):
            new_moves = []
            res_obj = self.pool.get('res.company')
            move_obj = self.pool.get('stock.move')
=======
        res_obj = self.pool.get('res.company')
        location_obj = self.pool.get('stock.location')
        move_obj = self.pool.get('stock.move')
        wf_service = netsvc.LocalService("workflow")

        def create_chained_picking(self, cr, uid, moves, context=None):
            new_moves = []
>>>>>>> 07221353
            if context is None:
                context = {}
            for picking, todo in self._chain_compute(cr, uid, moves, context=context).items():
                ptype = todo[0][1][5] and todo[0][1][5] or location_obj.picking_type_get(cr, uid, todo[0][0].location_dest_id, todo[0][1][0])
                pick_name = picking.name or ''
                if picking:
                    pickid = self._create_chained_picking(cr, uid, pick_name,picking,ptype,todo,context)
                else:
                    pickid = False
                for move, (loc, dummy, delay, dummy, company_id, ptype) in todo:
                    new_id = move_obj.copy(cr, uid, move.id, {
                        'location_id': move.location_dest_id.id,
                        'location_dest_id': loc.id,
                        'date_moved': time.strftime('%Y-%m-%d'),
                        'picking_id': pickid,
                        'state': 'waiting',
                        'company_id': company_id or res_obj._company_default_get(cr, uid, 'stock.company', context=context)  ,
                        'move_history_ids': [],
                        'date': (datetime.strptime(move.date, '%Y-%m-%d %H:%M:%S') + relativedelta(days=delay or 0)).strftime('%Y-%m-%d'),
                        'move_history_ids2': []}
                    )
                    move_obj.write(cr, uid, [move.id], {
                        'move_dest_id': new_id,
                        'move_history_ids': [(4, new_id)]
                    })
                    new_moves.append(self.browse(cr, uid, [new_id])[0])
                if pickid:
                    wf_service.trg_validate(uid, 'stock.picking', pickid, 'button_confirm', cr)
            if new_moves:
                create_chained_picking(self, cr, uid, new_moves, context)
        create_chained_picking(self, cr, uid, moves, context)
        return []

    def action_assign(self, cr, uid, ids, *args):
        """ Changes state to confirmed or waiting.
        @return: List of values
        """
        todo = []
        for move in self.browse(cr, uid, ids):
            if move.state in ('confirmed', 'waiting'):
                todo.append(move.id)
        res = self.check_assign(cr, uid, todo)
        return res

    def force_assign(self, cr, uid, ids, context={}):
        """ Changes the state to assigned.
        @return: True
        """
        self.write(cr, uid, ids, {'state': 'assigned'})
        return True

    def cancel_assign(self, cr, uid, ids, context={}):
        """ Changes the state to confirmed.
        @return: True
        """
        self.write(cr, uid, ids, {'state': 'confirmed'})
        return True

    #
    # Duplicate stock.move
    #
    def check_assign(self, cr, uid, ids, context=None):
        """ Checks the product type and accordingly writes the state.
        @return: No. of moves done
        """
        done = []
        count = 0
        pickings = {}
        if context is None:
            context = {}
        for move in self.browse(cr, uid, ids, context=context):
            if move.product_id.type == 'consu' or move.location_id.usage == 'supplier':
                if move.state in ('confirmed', 'waiting'):
                    done.append(move.id)
                pickings[move.picking_id.id] = 1
                continue
            if move.state in ('confirmed', 'waiting'):
                # Important: we must pass lock=True to _product_reserve() to avoid race conditions and double reservations
                res = self.pool.get('stock.location')._product_reserve(cr, uid, [move.location_id.id], move.product_id.id, move.product_qty, {'uom': move.product_uom.id}, lock=True)
                if res:
                    #_product_available_test depends on the next status for correct functioning
                    #the test does not work correctly if the same product occurs multiple times
                    #in the same order. This is e.g. the case when using the button 'split in two' of
                    #the stock outgoing form
                    self.write(cr, uid, [move.id], {'state':'assigned'})
                    done.append(move.id)
                    pickings[move.picking_id.id] = 1
                    r = res.pop(0)
                    cr.execute('update stock_move set location_id=%s, product_qty=%s where id=%s', (r[1], r[0], move.id))

                    while res:
                        r = res.pop(0)
                        move_id = self.copy(cr, uid, move.id, {'product_qty': r[0], 'location_id': r[1]})
                        done.append(move_id)
        if done:
            count += len(done)
            self.write(cr, uid, done, {'state': 'assigned'})

        if count:
            for pick_id in pickings:
                wf_service = netsvc.LocalService("workflow")
                wf_service.trg_write(uid, 'stock.picking', pick_id, cr)
        return count

    def setlast_tracking(self, cr, uid, ids, context=None):
        tracking_obj = self.pool.get('stock.tracking')
        picking = self.browse(cr, uid, ids)[0].picking_id
        if picking:
            last_track = [line.tracking_id.id for line in picking.move_lines if line.tracking_id]
            if not last_track:
                last_track = tracking_obj.create(cr, uid, {}, context=context)
            else:
                last_track.sort()
                last_track = last_track[-1]
            self.write(cr, uid, ids, {'tracking_id': last_track})
        return True

    #
    # Cancel move => cancel others move and pickings
    #
    def action_cancel(self, cr, uid, ids, context=None):
        """ Cancels the moves and if all moves are cancelled it cancels the picking.
        @return: True
        """
        if not len(ids):
            return True
        if context is None:
            context = {}
        pickings = {}
        for move in self.browse(cr, uid, ids):
            if move.state in ('confirmed', 'waiting', 'assigned', 'draft'):
                if move.picking_id:
                    pickings[move.picking_id.id] = True
            if move.move_dest_id and move.move_dest_id.state == 'waiting':
                self.write(cr, uid, [move.move_dest_id.id], {'state': 'assigned'})
                if context.get('call_unlink',False) and move.move_dest_id.picking_id:
                    wf_service = netsvc.LocalService("workflow")
                    wf_service.trg_write(uid, 'stock.picking', move.move_dest_id.picking_id.id, cr)
        self.write(cr, uid, ids, {'state': 'cancel', 'move_dest_id': False})
        if not context.get('call_unlink',False):
            for pick in self.pool.get('stock.picking').browse(cr, uid, pickings.keys()):
                if all(move.state == 'cancel' for move in pick.move_lines):
                    self.pool.get('stock.picking').write(cr, uid, [pick.id], {'state': 'cancel'})

        wf_service = netsvc.LocalService("workflow")
        for id in ids:
            wf_service.trg_trigger(uid, 'stock.move', id, cr)
        return True

    def _get_accounting_data_for_valuation(self, cr, uid, move, context=None):
        """
        Return the accounts and journal to use to post Journal Entries for the real-time
        valuation of the move.
        
        :param context: context dictionary that can explicitly mention the company to consider via the 'force_company' key
        :raise: osv.except_osv() is any mandatory account or journal is not defined.
        """
        product_obj=self.pool.get('product.product')
        accounts = product_obj.get_product_accounts(cr, uid, move.product_id.id, context)
        acc_src = accounts['stock_account_input']
        acc_dest = accounts['stock_account_output']
        acc_variation = accounts.get('property_stock_variation', False)
        journal_id = accounts['stock_journal']

        if not acc_src:
            raise osv.except_osv(_('Error!'),  _('There is no stock input account defined for this product or its category: "%s" (id: %d)') % \
                                    (move.product_id.name, move.product_id.id,))
        if not acc_dest:
            raise osv.except_osv(_('Error!'),  _('There is no stock output account defined for this product or its category: "%s" (id: %d)') % \
                                    (move.product_id.name, move.product_id.id,))
        if not journal_id:
            raise osv.except_osv(_('Error!'), _('There is no journal defined on the product category: "%s" (id: %d)') % \
                                    (move.product_id.categ_id.name, move.product_id.categ_id.id,))
        if not acc_variation:
            raise osv.except_osv(_('Error!'), _('There is no inventory variation account defined on the product category: "%s" (id: %d)') % \
                                    (move.product_id.categ_id.name, move.product_id.categ_id.id,))

        return journal_id, acc_src, acc_dest, acc_variation

    def _get_reference_accounting_values_for_valuation(self, cr, uid, move, context=None):
        """
        Return the reference amount and reference currency representing the inventory valuation for this move.
        These reference values should possibly be converted before being posted in Journals to adapt to the primary
        and secondary currencies of the relevant accounts.
        """
        product_uom_obj = self.pool.get('product.uom')

        # by default the reference currency is that of the move's company
        reference_currency_id = move.company_id.currency_id.id

        default_uom = move.product_id.uom_id.id
        qty = product_uom_obj._compute_qty(cr, uid, move.product_uom.id, move.product_qty, default_uom)

        # if product is set to average price and a specific value was entered in the picking wizard, 
        # we use it
        if move.product_id.cost_method == 'average' and move.price_unit:
            reference_amount = qty * move.price_unit
            reference_currency_id = move.price_currency_id.id or reference_currency_id

        # Otherwise we default to the company's valuation price type, considering that the values of the 
        # valuation field are expressed in the default currency of the move's company.
        else:
            if context is None:
                context = {}
            currency_ctx = dict(context, currency_id = move.company_id.currency_id.id)
            amount_unit = move.product_id.price_get('standard_price', currency_ctx)[move.product_id.id]
            reference_amount = amount_unit * qty or 1.0

        return reference_amount, reference_currency_id


    def _create_product_valuation_moves(self, cr, uid, move, context=None):
        """
        Generate the appropriate accounting moves if the product being moves is subject
        to real_time valuation tracking, and the source or destination location is
        a transit location or is outside of the company.
        """
        if move.product_id.valuation == 'real_time': # FIXME: product valuation should perhaps be a property?
            if context is None:
                context = {}
            src_company_ctx = dict(context,force_company=move.location_id.company_id.id)
            dest_company_ctx = dict(context,force_company=move.location_dest_id.company_id.id)
            account_moves = []
            # Outgoing moves (or cross-company output part)
            if move.location_id.company_id \
                and (move.location_id.usage == 'internal' and move.location_dest_id.usage != 'internal'\
                     or move.location_id.company_id != move.location_dest_id.company_id):
                journal_id, acc_src, acc_dest, acc_variation = self._get_accounting_data_for_valuation(cr, uid, move, src_company_ctx)
                reference_amount, reference_currency_id = self._get_reference_accounting_values_for_valuation(cr, uid, move, src_company_ctx)
                account_moves += [(journal_id, self._create_account_move_line(cr, uid, move, acc_variation, acc_dest, reference_amount, reference_currency_id, context))]

            # Incoming moves (or cross-company input part)
            if move.location_dest_id.company_id \
                and (move.location_id.usage != 'internal' and move.location_dest_id.usage == 'internal'\
                     or move.location_id.company_id != move.location_dest_id.company_id):
                journal_id, acc_src, acc_dest, acc_variation = self._get_accounting_data_for_valuation(cr, uid, move, dest_company_ctx)
                reference_amount, reference_currency_id = self._get_reference_accounting_values_for_valuation(cr, uid, move, src_company_ctx)
                account_moves += [(journal_id, self._create_account_move_line(cr, uid, move, acc_src, acc_variation, reference_amount, reference_currency_id, context))]

            move_obj = self.pool.get('account.move')
            for j_id, move_lines in account_moves:
                move_obj.create(cr, uid, 
                        {'name': move.name,
                         'journal_id': j_id,
                         'line_id': move_lines,
                         'ref': move.picking_id and move.picking_id.name})


    def action_done(self, cr, uid, ids, context=None):
        """ Makes the move done and if all moves are done, it will finish the picking.
        @return:
        """
        partial_datas=''
        picking_ids = []
        partial_obj=self.pool.get('stock.partial.picking')
        partial_id=partial_obj.search(cr,uid,[])
        if partial_id:
            partial_datas=partial_obj.read(cr,uid,partial_id)[0]
        if context is None:
            context = {}

        todo = []
        for move in self.browse(cr, uid, ids):
            if move.state=="draft":
                todo.append(move.id)
        if todo:
            self.action_confirm(cr, uid, todo, context=context)

        for move in self.browse(cr, uid, ids):
            if move.picking_id:
                picking_ids.append(move.picking_id.id)
            if move.move_dest_id.id and (move.state != 'done'):
                cr.execute('insert into stock_move_history_ids (parent_id,child_id) values (%s,%s)', (move.id, move.move_dest_id.id))
                if move.move_dest_id.state in ('waiting', 'confirmed'):
                    self.write(cr, uid, [move.move_dest_id.id], {'state': 'assigned'})
                    if move.move_dest_id.picking_id:
                        wf_service = netsvc.LocalService("workflow")
                        wf_service.trg_write(uid, 'stock.picking', move.move_dest_id.picking_id.id, cr)
                    if move.move_dest_id.auto_validate:
                        self.action_done(cr, uid, [move.move_dest_id.id], context=context)

            self._create_product_valuation_moves(cr, uid, move, context=context)
            prodlot_id =partial_datas and  partial_datas.get('move%s_prodlot_id'%(move.id), False)
            if prodlot_id:
                self.write(cr, uid, [move.id], {'prodlot_id': prodlot_id})
            self.write(cr, uid, ids, {'state': 'done', 'date': time.strftime('%Y-%m-%d %H:%M:%S')})
        wf_service = netsvc.LocalService("workflow")
        for id in ids:
            wf_service.trg_trigger(uid, 'stock.move', id, cr)

        picking_obj = self.pool.get('stock.picking')
        wf_service = netsvc.LocalService("workflow")
        for pick_id in picking_ids:
            wf_service.trg_write(uid, 'stock.picking', pick_id, cr)

        picking_obj.log_picking(cr, uid, picking_ids, context=context)
        return True

    def _create_account_move_line(self, cr, uid, move, src_account_id, dest_account_id, reference_amount, reference_currency_id, context=None):
        """
        Generate the account.move.line values to post to track the stock valuation difference due to the 
        processing of the given stock move.
        """
        # prepare default values considering that the destination accounts have the reference_currency_id as their main currency 
        partner_id = (move.picking_id.address_id and move.picking_id.address_id.partner_id and move.picking_id.address_id.partner_id.id) or False
        debit_line_vals = {
                    'name': move.name,
                    'product_id': move.product_id and move.product_id.id or False,
                    'quantity': move.product_qty,
                    'ref': move.picking_id and move.picking_id.name or False,
                    'date': time.strftime('%Y-%m-%d'),
                    'partner_id': partner_id,
                    'debit': reference_amount,
                    'account_id': dest_account_id,
        }
        credit_line_vals = {
                    'name': move.name,
                    'product_id': move.product_id and move.product_id.id or False,
                    'quantity': move.product_qty,
                    'ref': move.picking_id and move.picking_id.name or False,
                    'date': time.strftime('%Y-%m-%d'),
                    'partner_id': partner_id,
                    'credit': reference_amount,
                    'account_id': src_account_id,
        }

        # if we are posting to accounts in a different currency, provide correct values in both currencies correctly
        # when compatible with the optional secondary currency on the account. 
        # Financial Accounts only accept amounts in secondary currencies if there's no secondary currency on the account
        # or if it's the same as that of the secondary amount being posted.
        account_obj = self.pool.get('account.account')
        src_acct, dest_acct = account_obj.browse(cr, uid, [src_account_id, dest_account_id], context=context)
        src_main_currency_id = src_acct.company_id.currency_id.id
        dest_main_currency_id = dest_acct.company_id.currency_id.id
        cur_obj = self.pool.get('res.currency')
        if reference_currency_id != src_main_currency_id:
            # fix credit line:
            credit_line_vals['credit'] = cur_obj.compute(cr, uid, reference_currency_id, src_main_currency_id, reference_amount, context=context)
            if (not src_acct.currency_id) or src_acct.currency_id.id == reference_currency_id:
                credit_line_vals.update(currency_id=reference_currency_id, amount_currency=reference_amount)
        if reference_currency_id != dest_main_currency_id:
            # fix debit line:
            debit_line_vals['debit'] = cur_obj.compute(cr, uid, reference_currency_id, dest_main_currency_id, reference_amount, context=context)
            if (not dest_acct.currency_id) or dest_acct.currency_id.id == reference_currency_id:
                debit_line_vals.update(currency_id=reference_currency_id, amount_currency=reference_amount)

        return [(0, 0, debit_line_vals), (0, 0, credit_line_vals)]

    def unlink(self, cr, uid, ids, context=None):
        if context is None:
            context = {}
        ctx = context.copy()
        for move in self.browse(cr, uid, ids, context=context):
            if move.state != 'draft' and not ctx.get('call_unlink',False):
                raise osv.except_osv(_('UserError'),
                        _('You can only delete draft moves.'))
        return super(stock_move, self).unlink(
            cr, uid, ids, context=ctx)

    def _create_lot(self, cr, uid, ids, product_id, prefix=False):
        """ Creates production lot
        @return: Production lot id
        """
        prodlot_obj = self.pool.get('stock.production.lot')
        prodlot_id = prodlot_obj.create(cr, uid, {'prefix': prefix, 'product_id': product_id})
        return prodlot_id

    def action_scrap(self, cr, uid, ids, quantity, location_id, context=None):
        """ Move the scrap/damaged product into scrap location
        @param cr: the database cursor
        @param uid: the user id
        @param ids: ids of stock move object to be scrapped
        @param quantity : specify scrap qty
        @param location_id : specify scrap location
        @param context: context arguments
        @return: Scraped lines
        """
        if quantity <= 0:
            raise osv.except_osv(_('Warning!'), _('Please provide a positive quantity to scrap!'))
        res = []
        for move in self.browse(cr, uid, ids, context=context):
            move_qty = move.product_qty
            uos_qty = quantity / move_qty * move.product_uos_qty
            default_val = {
                'product_qty': quantity,
                'product_uos_qty': uos_qty,
                'state': move.state,
                'scrapped' : True,
                'location_dest_id': location_id,
                'tracking_id':False,
                'prodlot_id': move.prodlot_id.id,
            }
            new_move = self.copy(cr, uid, move.id, default_val)

            res += [new_move]
            product_obj = self.pool.get('product.product')
            for (id, name) in product_obj.name_get(cr, uid, [move.product_id.id]):
                self.log(cr, uid, move.id, "%s x %s %s" % (move.product_qty, name, _("were scrapped")))

        self.action_done(cr, uid, res)
        return res

    def action_split(self, cr, uid, ids, quantity, split_by_qty=1, prefix=False, with_lot=True, context=None):
        """ Split Stock Move lines into production lot which specified split by quantity.
        @param cr: the database cursor
        @param uid: the user id
        @param ids: ids of stock move object to be splited
        @param split_by_qty : specify split by qty
        @param prefix : specify prefix of production lot
        @param with_lot : if true, prodcution lot will assign for split line otherwise not.
        @param context: context arguments
        @return: Splited move lines
        """

        if context is None:
            context = {}
        if quantity <= 0:
            raise osv.except_osv(_('Warning!'), _('Please provide Proper Quantity !'))

        res = []

        for move in self.browse(cr, uid, ids):
            if split_by_qty <= 0 or quantity == 0:
                return res

            uos_qty = split_by_qty / move.product_qty * move.product_uos_qty

            quantity_rest = quantity % split_by_qty
            uos_qty_rest = split_by_qty / move.product_qty * move.product_uos_qty

            update_val = {
                'product_qty': split_by_qty,
                'product_uos_qty': uos_qty,
            }
            for idx in range(int(quantity//split_by_qty)):
                if not idx and move.product_qty<=quantity:
                    current_move = move.id
                else:
                    current_move = self.copy(cr, uid, move.id, {'state': move.state})
                res.append(current_move)
                if with_lot:
                    update_val['prodlot_id'] = self._create_lot(cr, uid, [current_move], move.product_id.id)

                self.write(cr, uid, [current_move], update_val)


            if quantity_rest > 0:
                idx = int(quantity//split_by_qty)
                update_val['product_qty'] = quantity_rest
                update_val['product_uos_qty'] = uos_qty_rest
                if not idx and move.product_qty<=quantity:
                    current_move = move.id
                else:
                    current_move = self.copy(cr, uid, move.id, {'state': move.state})

                res.append(current_move)


                if with_lot:
                    update_val['prodlot_id'] = self._create_lot(cr, uid, [current_move], move.product_id.id)

                self.write(cr, uid, [current_move], update_val)
        return res

    def action_consume(self, cr, uid, ids, quantity, location_id=False,  context=None):
        """ Consumed product with specific quatity from specific source location
        @param cr: the database cursor
        @param uid: the user id
        @param ids: ids of stock move object to be consumed
        @param quantity : specify consume quantity
        @param location_id : specify source location
        @param context: context arguments
        @return: Consumed lines
        """
        if context is None:
            context = {}
        if quantity <= 0:
            raise osv.except_osv(_('Warning!'), _('Please provide Proper Quantity !'))

        res = []
        for move in self.browse(cr, uid, ids, context=context):
            move_qty = move.product_qty
            quantity_rest = move.product_qty

            quantity_rest -= quantity
            uos_qty_rest = quantity_rest / move_qty * move.product_uos_qty
            if quantity_rest <= 0:
                quantity_rest = 0
                uos_qty_rest = 0
                quantity = move.product_qty

            uos_qty = quantity / move_qty * move.product_uos_qty

            if quantity_rest > 0:
                default_val = {
                    'product_qty': quantity,
                    'product_uos_qty': uos_qty,
                    'state': move.state,
                    'location_id': location_id
                }
                if move.product_id.track_production and location_id:
                    # IF product has checked track for production lot, move lines will be split by 1
                    res += self.action_split(cr, uid, [move.id], quantity, split_by_qty=1, context=context)
                else:
                    current_move = self.copy(cr, uid, move.id, default_val)
                    res += [current_move]
                update_val = {}
                update_val['product_qty'] = quantity_rest
                update_val['product_uos_qty'] = uos_qty_rest
                self.write(cr, uid, [move.id], update_val)

            else:
                quantity_rest = quantity
                uos_qty_rest =  uos_qty
                if move.product_id.track_production and location_id:
                    res += self.split_lines(cr, uid, [move.id], quantity_rest, split_by_qty=1, context=context)
                else:
                    res += [move.id]
                    update_val = {
                        'product_qty' : quantity_rest,
                        'product_uos_qty' : uos_qty_rest,
                        'location_id': location_id
                    }

                    self.write(cr, uid, [move.id], update_val)

            product_obj = self.pool.get('product.product')
            for new_move in self.browse(cr, uid, res, context=context):
                for (id, name) in product_obj.name_get(cr, uid, [new_move.product_id.id]):
                    message = _('Product ') + " '" + name + "' "+ _("is consumed with") + " '" + str(new_move.product_qty) + "' "+ _("quantity.")
                    self.log(cr, uid, new_move.id, message)
        self.action_done(cr, uid, res)

        return res

    # FIXME: needs refactoring, this code is partially duplicated in stock_picking.do_partial()!
    def do_partial(self, cr, uid, ids, partial_datas, context=None):
        """ Makes partial pickings and moves done.
        @param partial_datas: Dictionary containing details of partial picking
                          like partner_id, address_id, delivery_date, delivery
                          moves with product_id, product_qty, uom
        """
        res = {}
        picking_obj = self.pool.get('stock.picking')
        product_obj = self.pool.get('product.product')
        currency_obj = self.pool.get('res.currency')
        uom_obj = self.pool.get('product.uom')
        wf_service = netsvc.LocalService("workflow")

        if  context is None:
            context = {}

        complete, too_many, too_few = [], [], []
        move_product_qty = {}
        prodlot_ids = {}
        for move in self.browse(cr, uid, ids, context=context):
            if move.state in ('done', 'cancel'):
                continue
            partial_data = partial_datas.get('move%s'%(move.id), False)
            assert partial_data, _('Do not Found Partial data of Stock Move Line :%s' %(move.id))
            product_qty = partial_data.get('product_qty',0.0)
            move_product_qty[move.id] = product_qty
            product_uom = partial_data.get('product_uom',False)
            product_price = partial_data.get('product_price',0.0)
            product_currency = partial_data.get('product_currency',False)
            prodlot_ids[move.id] = partial_data.get('prodlot_id')
            if move.product_qty == product_qty:
                complete.append(move)
            elif move.product_qty > product_qty:
                too_few.append(move)
            else:
                too_many.append(move)

            # Average price computation
            if (move.picking_id.type == 'in') and (move.product_id.cost_method == 'average'):
                product = product_obj.browse(cr, uid, move.product_id.id)
                move_currency_id = move.company_id.currency_id.id
                context['currency_id'] = move_currency_id
                qty = uom_obj._compute_qty(cr, uid, product_uom, product_qty, product.uom_id.id)
                if qty > 0:
                    new_price = currency_obj.compute(cr, uid, product_currency,
                            move_currency_id, product_price)
                    new_price = uom_obj._compute_price(cr, uid, product_uom, new_price,
                            product.uom_id.id)
                    if product.qty_available <= 0:
                        new_std_price = new_price
                    else:
                        # Get the standard price
                        amount_unit = product.price_get('standard_price', context)[product.id]
                        new_std_price = ((amount_unit * product.qty_available)\
                            + (new_price * qty))/(product.qty_available + qty)

                    product_obj.write(cr, uid, [product.id],{'standard_price': new_std_price})

                    # Record the values that were chosen in the wizard, so they can be
                    # used for inventory valuation if real-time valuation is enabled.
                    self.write(cr, uid, [move.id], 
                                {'price_unit': product_price,
                                 'price_currency_id': product_currency,
                                })

        for move in too_few:
            product_qty = move_product_qty[move.id]
            if product_qty != 0:
                defaults = {
                            'product_qty' : product_qty,
                            'product_uos_qty': product_qty,
                            'picking_id' : move.picking_id.id,
                            'state': 'assigned',
                            'move_dest_id': False,
                            'price_unit': move.price_unit,
                            }
                prodlot_id = prodlot_ids[move.id]
                if prodlot_id:
                    defaults.update(prodlot_id=prodlot_id)
                new_move = self.copy(cr, uid, move.id, defaults)
                complete.append(self.browse(cr, uid, new_move))
            self.write(cr, uid, move.id,
                    {
                        'product_qty' : move.product_qty - product_qty,
                        'product_uos_qty':move.product_qty - product_qty,
                    })


        for move in too_many:
            self.write(cr, uid, move.id,
                    {
                        'product_qty': move.product_qty,
                        'product_uos_qty': move.product_qty,
                    })
            complete.append(move)

        for move in complete:
            if prodlot_ids.get(move.id):
                self.write(cr, uid, [move.id],{'prodlot_id': prodlot_ids.get(move.id)})
            self.action_done(cr, uid, [move.id], context=context)
            if  move.picking_id.id :
                # TOCHECK : Done picking if all moves are done
                cr.execute("""
                    SELECT move.id FROM stock_picking pick
                    RIGHT JOIN stock_move move ON move.picking_id = pick.id AND move.state = %s
                    WHERE pick.id = %s""",
                            ('done', move.picking_id.id))
                res = cr.fetchall()
                if len(res) == len(move.picking_id.move_lines):
                    picking_obj.action_move(cr, uid, [move.picking_id.id])
                    wf_service.trg_validate(uid, 'stock.picking', move.picking_id.id, 'button_done', cr)

        return [move.id for move in complete]

stock_move()

class stock_inventory(osv.osv):
    _name = "stock.inventory"
    _description = "Inventory"
    _columns = {
        'name': fields.char('Inventory Reference', size=64, required=True, readonly=True, states={'draft': [('readonly', False)]}),
        'date': fields.datetime('Creation Date', required=True, readonly=True, states={'draft': [('readonly', False)]}),
        'date_done': fields.datetime('Date done'),
        'inventory_line_id': fields.one2many('stock.inventory.line', 'inventory_id', 'Inventories', states={'done': [('readonly', True)]}),
        'move_ids': fields.many2many('stock.move', 'stock_inventory_move_rel', 'inventory_id', 'move_id', 'Created Moves'),
        'state': fields.selection( (('draft', 'Draft'), ('done', 'Done'), ('cancel','Cancelled')), 'State', readonly=True, select=True),
        'company_id': fields.many2one('res.company','Company',required=True,select=True),
    }
    _defaults = {
        'date': time.strftime('%Y-%m-%d %H:%M:%S'),
        'state': 'draft',
        'company_id': lambda self,cr,uid,c: self.pool.get('res.company')._company_default_get(cr, uid, 'stock.inventory', context=c)
    }

    def _inventory_line_hook(self, cr, uid, inventory_line, move_vals):
        """ Creates a stock move from an inventory line
        @param inventory_line:
        @param move_vals:
        @return:
        """
        return self.pool.get('stock.move').create(cr, uid, move_vals)

    def action_done(self, cr, uid, ids, context=None):
        """ Finishes the inventory and writes its finished date
        @return: True
        """
        if context is None:
            context = {}

        # to perform the correct inventory corrections we need analyze stock location by
        # location, never recursively, so we use a special context
        product_context = dict(context, compute_child=False)

        location_obj = self.pool.get('stock.location')
        for inv in self.browse(cr, uid, ids):
            move_ids = []
            for line in inv.inventory_line_id:
                pid = line.product_id.id
                product_context.update(uom=line.product_uom.id)
                amount = location_obj._product_get(cr, uid, line.location_id.id, [pid], product_context)[pid]
                change = line.product_qty - amount
                lot_id = line.prod_lot_id.id
                if change:
                    location_id = line.product_id.product_tmpl_id.property_stock_inventory.id
                    value = {
                        'name': 'INV:' + str(line.inventory_id.id) + ':' + line.inventory_id.name,
                        'product_id': line.product_id.id,
                        'product_uom': line.product_uom.id,
                        'prodlot_id': lot_id,
                        'date': inv.date,
                        'date': inv.date,
                        'state': 'done'
                    }
                    if change > 0:
                        value.update( {
                            'product_qty': change,
                            'location_id': location_id,
                            'location_dest_id': line.location_id.id,
                        })
                    else:
                        value.update( {
                            'product_qty': -change,
                            'location_id': line.location_id.id,
                            'location_dest_id': location_id,
                        })
                    if lot_id:
                        value.update({
                            'prodlot_id': lot_id,
                            'product_qty': line.product_qty
                        })
                    move_ids.append(self._inventory_line_hook(cr, uid, line, value))
            message = _('Inventory') + " '" + inv.name + "' "+ _("is done.")
            self.log(cr, uid, inv.id, message)
            self.write(cr, uid, [inv.id], {'state': 'done', 'date_done': time.strftime('%Y-%m-%d %H:%M:%S'), 'move_ids': [(6, 0, move_ids)]})
        return True

    def action_cancel(self, cr, uid, ids, context=None):
        """ Cancels the stock move and change inventory state to draft.
        @return: True
        """
        for inv in self.browse(cr, uid, ids):
            self.pool.get('stock.move').action_cancel(cr, uid, [x.id for x in inv.move_ids], context)
            self.write(cr, uid, [inv.id], {'state': 'draft'})
        return True

    def action_cancel_inventary(self, cr, uid, ids, context=None):
        """ Cancels both stock move and inventory
        @return: True
        """
        for inv in self.browse(cr,uid,ids):
            self.pool.get('stock.move').action_cancel(cr, uid, [x.id for x in inv.move_ids], context)
            self.write(cr, uid, [inv.id], {'state':'cancel'})
        return True

stock_inventory()

class stock_inventory_line(osv.osv):
    _name = "stock.inventory.line"
    _description = "Inventory Line"
    _columns = {
        'inventory_id': fields.many2one('stock.inventory', 'Inventory', ondelete='cascade', select=True),
        'location_id': fields.many2one('stock.location', 'Location', required=True),
        'product_id': fields.many2one('product.product', 'Product', required=True, select=True),
        'product_uom': fields.many2one('product.uom', 'Product UOM', required=True),
        'product_qty': fields.float('Quantity', digits_compute=dp.get_precision('Product UoM')),
        'company_id': fields.related('inventory_id','company_id',type='many2one',relation='res.company',string='Company',store=True, select=True),
        'prod_lot_id': fields.many2one('stock.production.lot', 'Production Lot', domain="[('product_id','=',product_id)]"),
        'state': fields.related('inventory_id','state',type='char',string='State',readonly=True),
    }

    def on_change_product_id(self, cr, uid, ids, location_id, product, uom=False):
        """ Changes UoM and name if product_id changes.
        @param location_id: Location id
        @param product: Changed product_id
        @param uom: UoM product
        @return:  Dictionary of changed values
        """
        if not product:
            return {}
        if not uom:
            prod = self.pool.get('product.product').browse(cr, uid, [product], {'uom': uom})[0]
            uom = prod.uom_id.id
        amount = self.pool.get('stock.location')._product_get(cr, uid, location_id, [product], {'uom': uom})[product]
        result = {'product_qty': amount, 'product_uom': uom}
        return {'value': result}

stock_inventory_line()

#----------------------------------------------------------
# Stock Warehouse
#----------------------------------------------------------
class stock_warehouse(osv.osv):
    _name = "stock.warehouse"
    _description = "Warehouse"
    _columns = {
        'name': fields.char('Name', size=128, required=True, select=True),
        'company_id': fields.many2one('res.company', 'Company', required=True, select=True),
        'partner_address_id': fields.many2one('res.partner.address', 'Owner Address'),
        'lot_input_id': fields.many2one('stock.location', 'Location Input', required=True, domain=[('usage','<>','view')]),
        'lot_stock_id': fields.many2one('stock.location', 'Location Stock', required=True, domain=[('usage','<>','view')]),
        'lot_output_id': fields.many2one('stock.location', 'Location Output', required=True, domain=[('usage','<>','view')]),
    }
    _defaults = {
        'company_id': lambda self, cr, uid, c: self.pool.get('res.company')._company_default_get(cr, uid, 'stock.inventory', context=c),
    }

stock_warehouse()


# Move wizard :
#    get confirm or assign stock move lines of partner and put in current picking.
class stock_picking_move_wizard(osv.osv_memory):
    _name = 'stock.picking.move.wizard'

    def _get_picking(self, cr, uid, ctx=None):
        if ctx is None:
            ctx = {}
        if ctx.get('active_id', False):
            return ctx['active_id']
        return False

    def _get_picking_address(self, cr, uid, context=None):
        picking_obj = self.pool.get('stock.picking')
        if context is None:
            context = {}
        if context.get('active_id', False):
            picking = picking_obj.browse(cr, uid, [context['active_id']])[0]
            return picking.address_id and picking.address_id.id or False
        return False

    _columns = {
        'name': fields.char('Name', size=64, invisible=True),
        'move_ids': fields.many2many('stock.move', 'picking_move_wizard_rel', 'picking_move_wizard_id', 'move_id', 'Entry lines', required=True),
        'address_id': fields.many2one('res.partner.address', 'Dest. Address', invisible=True),
        'picking_id': fields.many2one('stock.picking', 'Picking list', select=True, invisible=True),
    }
    _defaults = {
        'picking_id': _get_picking,
        'address_id': _get_picking_address,
    }

    def action_move(self, cr, uid, ids, context=None):
        move_obj = self.pool.get('stock.move')
        picking_obj = self.pool.get('stock.picking')
        for act in self.read(cr, uid, ids):
            move_lines = move_obj.browse(cr, uid, act['move_ids'])
            for line in move_lines:
                if line.picking_id:
                    picking_obj.write(cr, uid, [line.picking_id.id], {'move_lines': [(1, line.id, {'picking_id': act['picking_id']})]})
                    picking_obj.write(cr, uid, [act['picking_id']], {'move_lines': [(1, line.id, {'picking_id': act['picking_id']})]})
                    old_picking = picking_obj.read(cr, uid, [line.picking_id.id])[0]
                    if not len(old_picking['move_lines']):
                        picking_obj.write(cr, uid, [old_picking['id']], {'state': 'done'})
                else:
                    raise osv.except_osv(_('UserError'),
                        _('You can not create new moves.'))
        return {'type': 'ir.actions.act_window_close'}

stock_picking_move_wizard()


# vim:expandtab:smartindent:tabstop=4:softtabstop=4:shiftwidth=4:<|MERGE_RESOLUTION|>--- conflicted
+++ resolved
@@ -1693,13 +1693,6 @@
         """
         moves = self.browse(cr, uid, ids)
         self.write(cr, uid, ids, {'state': 'confirmed'})
-<<<<<<< HEAD
-
-        def create_chained_picking(self, cr, uid, moves, context=None):
-            new_moves = []
-            res_obj = self.pool.get('res.company')
-            move_obj = self.pool.get('stock.move')
-=======
         res_obj = self.pool.get('res.company')
         location_obj = self.pool.get('stock.location')
         move_obj = self.pool.get('stock.move')
@@ -1707,7 +1700,6 @@
 
         def create_chained_picking(self, cr, uid, moves, context=None):
             new_moves = []
->>>>>>> 07221353
             if context is None:
                 context = {}
             for picking, todo in self._chain_compute(cr, uid, moves, context=context).items():
