--- conflicted
+++ resolved
@@ -177,6 +177,8 @@
         'product_selectable': fields.boolean('Selectable on Product'),
         'product_categ_selectable': fields.boolean('Selectable on Product Category'),
         'warehouse_selectable': fields.boolean('Selectable on Warehouse'),
+        'supplied_wh_id': fields.many2one('stock.warehouse', 'Supplied Warehouse'),
+        'supplier_wh_id': fields.many2one('stock.warehouse', 'Supplier Warehouse'),
     }
 
     _defaults = {
@@ -1425,14 +1427,12 @@
         }
 
     def _push_apply(self, cr, uid, moves, context):
-        categ_obj = self.pool.get("product.category")
         push_obj = self.pool.get("stock.location.path")
         for move in moves:
             if not move.move_dest_id:
-                categ_id = move.product_id.categ_id.id
                 routes = [x.id for x in move.product_id.route_ids + move.product_id.categ_id.total_route_ids]
                 rules = push_obj.search(cr, uid, [('route_id', 'in', routes), ('location_from_id', '=', move.location_dest_id.id)], context=context)
-                if rules: 
+                if rules:
                     rule = push_obj.browse(cr, uid, rules[0], context=context)
                     push_obj._apply(cr, uid, rule, move, context=context)
         return True
@@ -1446,7 +1446,7 @@
                 # Should call different methods here in later versions
                 # TODO: take care of lots
                 if putaway.method == 'fixed' and putaway.location_spec_id:
-                    moveputaway_obj.create(cr, uid, {'move_id': move.id,
+                    moveputaway_obj.create(cr, SUPERUSER_ID, {'move_id': move.id,
                                                      'location_id': putaway.location_spec_id.id,
                                                      'quantity': move.product_uom_qty}, context=context)
         return True
@@ -2222,8 +2222,7 @@
         'company_id': fields.many2one('res.company', 'Company', required=True, select=True),
         'partner_id': fields.many2one('res.partner', 'Address'),
         'lot_stock_id': fields.many2one('stock.location', 'Location Stock', required=True, domain=[('usage', '=', 'internal')]),
-<<<<<<< HEAD
-        'code': fields.char('Warehouse Unique Identifier', size=5, required=True, help="Short name used to identify your warehouse"),
+        'code': fields.char('Short Name', size=5, required=True, help="Short name used to identify your warehouse"),
         'route_ids': fields.many2many('stock.location.route', 'stock_route_warehouse', 'warehouse_id', 'route_id', 'Routes', domain="[('warehouse_selectable', '=', True)]", help='Defaults routes through the warehouse'),
         'reception_steps': fields.selection([
             ('one_step', 'Receive goods directly in stock (1 step)'),
@@ -2246,10 +2245,62 @@
         'crossdock_route_id': fields.many2one('stock.location.route', 'Crossdock Route'),
         'reception_route_id': fields.many2one('stock.location.route', 'Reception Route'),
         'delivery_route_id': fields.many2one('stock.location.route', 'Delivery Route'),
-=======
-        'code': fields.char('Short Name', size=5, required=True, help="Short name used to identify your warehouse"),
->>>>>>> 2b3eba38
+        'resupply_from_wh': fields.boolean('Resupply From Other Warehouses'),
+        'resupply_wh_ids': fields.many2many('stock.warehouse', 'stock_wh_resupply_table', 'supplied_wh_id', 'supplier_wh_id', 'Resupply Warehouses'),
+        'resupply_route_ids': fields.one2many('stock.location.route', 'supplied_wh_id', 'Resupply Routes'),
+        'default_resupply_wh_id': fields.many2one('stock.warehouse', 'Default Resupply Warehouse'),
     }
+
+    def _get_inter_wh_location(self, cr, uid, warehouse, context=None):
+        ''' returns a tuple made of the browse record of customer location and the browse record of supplier location'''
+        data_obj = self.pool.get('ir.model.data')
+        try:
+            inter_wh_loc = data_obj.get_object_reference(cr, uid, 'stock', 'stock_location_inter_wh')[1]
+        except:
+            inter_wh_loc = False
+        return inter_wh_loc
+
+    def _get_all_products_to_resupply(self, cr, uid, warehouse, context=None):
+        return self.pool.get('product.product').search(cr, uid, [], context=context)
+
+    def _assign_route_on_products(self, cr, uid, warehouse, inter_wh_route_id, context=None):
+        product_ids = self._get_all_products_to_resupply(cr, uid, warehouse, context=context)
+        self.pool.get('product.product').write(cr, uid, product_ids, {'route_ids': [(4, inter_wh_route_id)]}, context=context)
+
+    def _get_inter_wh_route(self, cr, uid, warehouse, wh, context=None):
+        return {
+            'name': _('%s: Supply Product from %s') % (warehouse.name, wh.name),
+            'warehouse_selectable': False,
+            'product_selectable': True,
+            'product_categ_selectable': True,
+            'supplied_wh_id': warehouse.id,
+            'supplier_wh_id': wh.id,
+        }
+
+    def _create_resupply_routes(self, cr, uid, warehouse, supplier_warehouses, default_resupply_wh, context=None):
+        location_obj = self.pool.get('stock.location')
+        route_obj = self.pool.get('stock.location.route')
+        pull_obj = self.pool.get('procurement.rule')
+        #create route selectable on the product to resupply the warehouse from another one
+        inter_wh_location_id = self._get_inter_wh_location(cr, uid, warehouse, context=context)
+        if inter_wh_location_id:
+            input_loc = warehouse.wh_input_stock_loc_id
+            if warehouse.reception_steps == 'one_step':
+                input_loc = warehouse.lot_stock_id
+            inter_wh_location = location_obj.browse(cr, uid, inter_wh_location_id, context=context)
+            for wh in supplier_warehouses:
+                output_loc = wh.wh_output_stock_loc_id
+                if wh.delivery_steps == 'ship_only':
+                    output_loc = wh.lot_stock_id
+                inter_wh_route_vals = self._get_inter_wh_route(cr, uid, warehouse, wh, context=context)
+                inter_wh_route_id = route_obj.create(cr, uid, vals=inter_wh_route_vals, context=context)
+                values = [(output_loc, inter_wh_location, wh.out_type_id.id), (inter_wh_location, input_loc, warehouse.in_type_id.id)]
+                dummy, pull_rules_list = self._get_push_pull_rules(cr, uid, warehouse, True, values, inter_wh_route_id, context=context)
+                for pull_rule in pull_rules_list:
+                    pull_obj.create(cr, uid, vals=pull_rule, context=context)
+                #if the warehouse is also set as default resupply method, assign this route automatically to all product
+                if default_resupply_wh and default_resupply_wh.id == wh.id:
+                    self._assign_route_on_products(cr, uid, warehouse, inter_wh_route_id, context=context)
 
     def _default_stock_id(self, cr, uid, context=None):
         #lot_input_stock = self.pool.get('ir.model.data').get_object(cr, uid, 'stock', 'stock_location_stock')
@@ -2411,6 +2462,9 @@
         for pull_rule in pull_rules_list:
             pull_obj.create(cr, uid, vals=pull_rule, context=context)
 
+        #create route selectable on the product to resupply the warehouse from another one
+        self._create_resupply_routes(cr, uid, warehouse, warehouse.resupply_wh_ids, warehouse.default_resupply_wh_id, context=context)
+
         #set routes and mto pull rule on warehouse
         return self.write(cr, uid, warehouse.id, {
             'route_ids': wh_route_ids,
@@ -2509,11 +2563,11 @@
             vals[values['field']] = location_id
 
         #create new sequences
-        in_seq_id = seq_obj.create(cr, uid, values={'name': vals.get('name', '') + _(' Sequence in'), 'prefix': vals.get('code', '') + '\IN\\', 'padding': 5}, context=context)
-        out_seq_id = seq_obj.create(cr, uid, values={'name': vals.get('name', '') + _(' Sequence out'), 'prefix': vals.get('code', '') + '\OUT\\', 'padding': 5}, context=context)
-        pack_seq_id = seq_obj.create(cr, uid, values={'name': vals.get('name', '') + _(' Sequence packing'), 'prefix': vals.get('code', '') + '\PACK\\', 'padding': 5}, context=context)
-        pick_seq_id = seq_obj.create(cr, uid, values={'name': vals.get('name', '') + _(' Sequence picking'), 'prefix': vals.get('code', '') + '\PICK\\', 'padding': 5}, context=context)
-        int_seq_id = seq_obj.create(cr, uid, values={'name': vals.get('name', '') + _(' Sequence internal'), 'prefix': vals.get('code', '') + '\INT\\', 'padding': 5}, context=context)
+        in_seq_id = seq_obj.create(cr, SUPERUSER_ID, values={'name': vals.get('name', '') + _(' Sequence in'), 'prefix': vals.get('code', '') + '\IN\\', 'padding': 5}, context=context)
+        out_seq_id = seq_obj.create(cr, SUPERUSER_ID, values={'name': vals.get('name', '') + _(' Sequence out'), 'prefix': vals.get('code', '') + '\OUT\\', 'padding': 5}, context=context)
+        pack_seq_id = seq_obj.create(cr, SUPERUSER_ID, values={'name': vals.get('name', '') + _(' Sequence packing'), 'prefix': vals.get('code', '') + '\PACK\\', 'padding': 5}, context=context)
+        pick_seq_id = seq_obj.create(cr, SUPERUSER_ID, values={'name': vals.get('name', '') + _(' Sequence picking'), 'prefix': vals.get('code', '') + '\PICK\\', 'padding': 5}, context=context)
+        int_seq_id = seq_obj.create(cr, SUPERUSER_ID, values={'name': vals.get('name', '') + _(' Sequence internal'), 'prefix': vals.get('code', '') + '\INT\\', 'padding': 5}, context=context)
 
         #create WH
         new_id = super(stock_warehouse, self).create(cr, uid, vals=vals, context=context)
@@ -2534,6 +2588,12 @@
         output_loc = wh_output_stock_loc
         if warehouse.delivery_steps == 'ship_only':
             output_loc = wh_stock_loc
+
+        #choose the next available color for the picking types of this warehouse
+        all_used_colors = self.pool.get('stock.picking.type').search_read(cr, uid, [('warehouse_id', '!=', False), ('color', '!=', False)], ['color'], order='color')
+        not_used_colors = list(set(range(1, 10)) - set([x['color'] for x in all_used_colors]))
+        color = not_used_colors and not_used_colors[0] or 1
+
         in_type_id = picking_type_obj.create(cr, uid, vals={
             'name': _('Receptions'),
             'warehouse_id': new_id,
@@ -2541,7 +2601,8 @@
             'auto_force_assign': True,
             'sequence_id': in_seq_id,
             'default_location_src_id': supplier_loc.id,
-            'default_location_dest_id': input_loc.id}, context=context)
+            'default_location_dest_id': input_loc.id,
+            'color': color}, context=context)
         out_type_id = picking_type_obj.create(cr, uid, vals={
             'name': _('Delivery Orders'),
             'warehouse_id': new_id,
@@ -2549,7 +2610,8 @@
             'sequence_id': out_seq_id,
             'delivery': True,
             'default_location_src_id': output_loc.id,
-            'default_location_dest_id': customer_loc.id}, context=context)
+            'default_location_dest_id': customer_loc.id,
+            'color': color}, context=context)
         int_type_id = picking_type_obj.create(cr, uid, vals={
             'name': _('Internal Transfers'),
             'warehouse_id': new_id,
@@ -2558,7 +2620,8 @@
             'default_location_src_id': wh_stock_loc.id,
             'default_location_dest_id': wh_stock_loc.id,
             'active': reception_steps != 'one_step',
-            'pack': False}, context=context)
+            'pack': False,
+            'color': color}, context=context)
         pack_type_id = picking_type_obj.create(cr, uid, vals={
             'name': _('Pack'),
             'warehouse_id': new_id,
@@ -2567,7 +2630,8 @@
             'default_location_src_id': wh_pack_stock_loc.id,
             'default_location_dest_id': output_loc.id,
             'active': delivery_steps == 'pick_pack_ship',
-            'pack': True}, context=context)
+            'pack': True,
+            'color': color}, context=context)
         pick_type_id = picking_type_obj.create(cr, uid, vals={
             'name': _('Pick'),
             'warehouse_id': new_id,
@@ -2576,7 +2640,8 @@
             'default_location_src_id': wh_stock_loc.id,
             'default_location_dest_id': wh_pack_stock_loc.id,
             'active': delivery_steps != 'ship_only',
-            'pack': False}, context=context)
+            'pack': False,
+            'color': color}, context=context)
 
         #write picking types on WH
         vals = {
@@ -2623,6 +2688,7 @@
         seq_obj = self.pool.get('ir.sequence')
         location_obj = self.pool.get('stock.location')
         route_obj = self.pool.get('stock.location.route')
+        warehouse_obj = self.pool.get('stock.warehouse')
         pull_obj = self.pool.get('procurement.rule')
         push_obj = self.pool.get('stock.location.path')
 
@@ -2657,6 +2723,32 @@
                 seq_obj.write(cr, uid, warehouse.pack_type_id.sequence_id.id, {'name': name + _(' Sequence packing'), 'prefix': vals.get('code', warehouse.code) + '\PACK\\'}, context=context)
                 seq_obj.write(cr, uid, warehouse.pick_type_id.sequence_id.id, {'name': name + _(' Sequence picking'), 'prefix': vals.get('code', warehouse.code) + '\PICK\\'}, context=context)
                 seq_obj.write(cr, uid, warehouse.int_type_id.sequence_id.id, {'name': name + _(' Sequence internal'), 'prefix': vals.get('code', warehouse.code) + '\INT\\'}, context=context)
+
+        if vals.get('resupply_wh_ids') and not vals.get('resupply_route_ids'):
+            for cmd in vals.get('resupply_wh_ids'):
+                if cmd[0] == 6:
+                    new_ids = set(cmd[2])
+                    old_ids = set([wh.id for wh in warehouse.resupply_wh_ids])
+                    to_add_wh_ids = new_ids - old_ids
+                    supplier_warehouses = warehouse_obj.browse(cr, uid, list(to_add_wh_ids), context=context)
+                    self._create_resupply_routes(cr, uid, warehouse, supplier_warehouses, warehouse.default_resupply_wh_id, context=context)
+                    to_remove_wh_ids = old_ids - new_ids
+                    to_remove_route_ids = route_obj.search(cr, uid, [('supplied_wh_id', '=', warehouse.id), ('supplier_wh_id', 'in', list(to_remove_wh_ids))], context=context)
+                    route_obj.unlink(cr, uid, to_remove_route_ids, context=context)
+                else:
+                    #not implemented
+                    pass
+        if 'default_resupply_wh_id' in vals:
+            if warehouse.default_resupply_wh_id:
+                to_remove_route_ids = route_obj.search(cr, uid, [('supplied_wh_id', '=', warehouse.id), ('supplier_wh_id', '=', warehouse.default_resupply_wh_id.id)], context=context)
+                route_obj.unlink(cr, uid, to_remove_route_ids, context=context)
+                self._create_resupply_routes(cr, uid, warehouse, [warehouse.default_resupply_wh_id], False, context=context)
+            if vals.get('default_resupply_wh_id'):
+                to_remove_route_ids = route_obj.search(cr, uid, [('supplied_wh_id', '=', warehouse.id), ('supplier_wh_id', '=', vals.get('default_resupply_wh_id'))], context=context)
+                route_obj.unlink(cr, uid, to_remove_route_ids, context=context)
+                def_supplier_wh = warehouse_obj.browse(cr, uid, vals['default_resupply_wh_id'], context=context)
+                self._create_resupply_routes(cr, uid, warehouse, [def_supplier_wh], def_supplier_wh, context=context)
+
         return super(stock_warehouse, self).write(cr, uid, ids, vals=vals, context=context)
 
     def unlink(self, cr, uid, ids, context=None):
