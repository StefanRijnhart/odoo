# -*- coding: utf-8 -*-
##############################################################################
#
#    OpenERP, Open Source Management Solution
#    Copyright (C) 2004-2010 Tiny SPRL (<http://tiny.be>).
#
#    This program is free software: you can redistribute it and/or modify
#    it under the terms of the GNU Affero General Public License as
#    published by the Free Software Foundation, either version 3 of the
#    License, or (at your option) any later version.
#
#    This program is distributed in the hope that it will be useful,
#    but WITHOUT ANY WARRANTY; without even the implied warranty of
#    MERCHANTABILITY or FITNESS FOR A PARTICULAR PURPOSE.  See the
#    GNU Affero General Public License for more details.
#
#    You should have received a copy of the GNU Affero General Public License
#    along with this program.  If not, see <http://www.gnu.org/licenses/>.
#
##############################################################################

from datetime import date, datetime
from dateutil import relativedelta

import time

from openerp.osv import fields, osv
from openerp.tools.translate import _
from openerp import tools
from openerp.tools import DEFAULT_SERVER_DATETIME_FORMAT, DEFAULT_SERVER_DATE_FORMAT
from openerp import SUPERUSER_ID
import openerp.addons.decimal_precision as dp
import logging
_logger = logging.getLogger(__name__)


#----------------------------------------------------------
# Incoterms
#----------------------------------------------------------
class stock_incoterms(osv.osv):
    _name = "stock.incoterms"
    _description = "Incoterms"
    _columns = {
        'name': fields.char('Name', size=64, required=True, help="Incoterms are series of sales terms. They are used to divide transaction costs and responsibilities between buyer and seller and reflect state-of-the-art transportation practices."),
        'code': fields.char('Code', size=3, required=True, help="Incoterm Standard Code"),
        'active': fields.boolean('Active', help="By unchecking the active field, you may hide an INCOTERM you will not use."),
    }
    _defaults = {
        'active': True,
    }

#----------------------------------------------------------
# Stock Location
#----------------------------------------------------------

class stock_location(osv.osv):
    _name = "stock.location"
    _description = "Inventory Locations"
    _parent_name = "location_id"
    _parent_store = True
    _parent_order = 'name'
    _order = 'parent_left'
    _rec_name = 'complete_name'

    def _complete_name(self, cr, uid, ids, name, args, context=None):
        """ Forms complete name of location from parent location to child location.
        @return: Dictionary of values
        """
        res = {}
        for m in self.browse(cr, uid, ids, context=context):
            res[m.id] = m.name
            parent = m.location_id
            while parent:
                res[m.id] = parent.name + ' / ' + res[m.id]
                parent = parent.location_id
        return res

    def _get_sublocations(self, cr, uid, ids, context=None):
        """ return all sublocations of the given stock locations (included) """
        if context is None:
            context = {}
        context_with_inactive = context.copy()
        context_with_inactive['active_test'] = False
        return self.search(cr, uid, [('id', 'child_of', ids)], context=context_with_inactive)

    _columns = {
        'name': fields.char('Location Name', size=64, required=True, translate=True),
        'active': fields.boolean('Active', help="By unchecking the active field, you may hide a location without deleting it."),
        'usage': fields.selection([('supplier', 'Supplier Location'), ('view', 'View'), ('internal', 'Internal Location'), ('customer', 'Customer Location'), ('inventory', 'Inventory'), ('procurement', 'Procurement'), ('production', 'Production'), ('transit', 'Transit Location for Inter-Companies Transfers')], 'Location Type', required=True,
                 help="""* Supplier Location: Virtual location representing the source location for products coming from your suppliers
                       \n* View: Virtual location used to create a hierarchical structures for your warehouse, aggregating its child locations ; can't directly contain products
                       \n* Internal Location: Physical locations inside your own warehouses,
                       \n* Customer Location: Virtual location representing the destination location for products sent to your customers
                       \n* Inventory: Virtual location serving as counterpart for inventory operations used to correct stock levels (Physical inventories)
                       \n* Procurement: Virtual location serving as temporary counterpart for procurement operations when the source (supplier or production) is not known yet. This location should be empty when the procurement scheduler has finished running.
                       \n* Production: Virtual counterpart location for production operations: this location consumes the raw material and produces finished products
                      """, select=True),

        'complete_name': fields.function(_complete_name, type='char', string="Location Name",
                            store={'stock.location': (_get_sublocations, ['name', 'location_id', 'active'], 10)}),
        'location_id': fields.many2one('stock.location', 'Parent Location', select=True, ondelete='cascade'),
        'child_ids': fields.one2many('stock.location', 'location_id', 'Contains'),

        'partner_id': fields.many2one('res.partner', 'Owner', help="Owner of the location if not internal"),

        'comment': fields.text('Additional Information'),
        'posx': fields.integer('Corridor (X)', help="Optional localization details, for information purpose only"),
        'posy': fields.integer('Shelves (Y)', help="Optional localization details, for information purpose only"),
        'posz': fields.integer('Height (Z)', help="Optional localization details, for information purpose only"),

        'parent_left': fields.integer('Left Parent', select=1),
        'parent_right': fields.integer('Right Parent', select=1),

        'company_id': fields.many2one('res.company', 'Company', select=1, help='Let this field empty if this location is shared between all companies'),
        'scrap_location': fields.boolean('Scrap Location', help='Check this box to allow using this location to put scrapped/damaged goods.'),
        'removal_strategy_ids': fields.one2many('product.removal', 'location_id', 'Removal Strategies'),
        'putaway_strategy_ids': fields.one2many('product.putaway', 'location_id', 'Put Away Strategies'),
    }
    _defaults = {
        'active': True,
        'usage': 'internal',
        'company_id': lambda self, cr, uid, c: self.pool.get('res.company')._company_default_get(cr, uid, 'stock.location', context=c),
        'posx': 0,
        'posy': 0,
        'posz': 0,
        'scrap_location': False,
    }

    def get_putaway_strategy(self, cr, uid, location, product, context=None):
        pa = self.pool.get('product.putaway')
        categ = product.categ_id
        categs = [categ.id, False]
        while categ.parent_id:
            categ = categ.parent_id
            categs.append(categ.id)

        result = pa.search(cr, uid, [('location_id', '=', location.id), ('product_categ_id', 'in', categs)], context=context)
        if result:
            return pa.browse(cr, uid, result[0], context=context)

    def get_removal_strategy(self, cr, uid, location, product, context=None):
        pr = self.pool.get('product.removal')
        categ = product.categ_id
        categs = [categ.id, False]
        while categ.parent_id:
            categ = categ.parent_id
            categs.append(categ.id)

        result = pr.search(cr, uid, [('location_id', '=', location.id), ('product_categ_id', 'in', categs)], context=context)
        if result:
            return pr.browse(cr, uid, result[0], context=context).method


#----------------------------------------------------------
# Routes
#----------------------------------------------------------

class stock_location_route(osv.osv):
    _name = 'stock.location.route'
    _description = "Inventory Routes"
    _order = 'sequence'

    _columns = {
        'name': fields.char('Route Name', required=True),
        'sequence': fields.integer('Sequence'),
        'pull_ids': fields.one2many('procurement.rule', 'route_id', 'Pull Rules'),
        'active': fields.boolean('Active', help="If the active field is set to False, it will allow you to hide the route without removing it."),
        'push_ids': fields.one2many('stock.location.path', 'route_id', 'Push Rules'),
        'product_selectable': fields.boolean('Applicable on Product'),
        'product_categ_selectable': fields.boolean('Applicable on Product Category'),
        'warehouse_selectable': fields.boolean('Applicable on Warehouse'),
        'supplied_wh_id': fields.many2one('stock.warehouse', 'Supplied Warehouse'),
        'supplier_wh_id': fields.many2one('stock.warehouse', 'Supplier Warehouse'),
        'company_id': fields.many2one('res.company', 'Company', select=1, help='Let this field empty if this route is shared between all companies'),
    }

    _defaults = {
        'sequence': lambda self, cr, uid, ctx: 0,
        'active': True,
        'product_selectable': True,
        'company_id': lambda self, cr, uid, c: self.pool.get('res.company')._company_default_get(cr, uid, 'stock.location.route', context=c),
    }


#----------------------------------------------------------
# Quants
#----------------------------------------------------------

class stock_quant(osv.osv):
    """
    Quants are the smallest unit of stock physical instances
    """
    _name = "stock.quant"
    _description = "Quants"

    def _get_quant_name(self, cr, uid, ids, name, args, context=None):
        """ Forms complete name of location from parent location to child location.
        @return: Dictionary of values
        """
        res = {}
        for q in self.browse(cr, uid, ids, context=context):

            res[q.id] = q.product_id.code or ''
            if q.lot_id:
                res[q.id] = q.lot_id.name
            res[q.id] += ': ' + str(q.qty) + q.product_id.uom_id.name
        return res

    def _calc_inventory_value(self, cr, uid, ids, name, attr, context=None):
        res = {}
        uid_company_id = self.pool.get('res.users').browse(cr, uid, uid, context=context).company_id.id
        for quant in self.browse(cr, uid, ids, context=context):
            context.pop('force_company', None)
            if quant.company_id.id != uid_company_id:
                #if the company of the quant is different than the current user company, force the company in the context
                #then re-do a browse to read the property fields for the good company.
                context['force_company'] = quant.company_id.id
                quant = self.browse(cr, uid, quant.id, context=context)
            res[quant.id] = self._get_inventory_value(cr, uid, quant, context=context)
        return res

    def _get_inventory_value(self, cr, uid, quant, context=None):
        return quant.product_id.standard_price * quant.qty

    _columns = {
        'name': fields.function(_get_quant_name, type='char', string='Identifier'),
        'product_id': fields.many2one('product.product', 'Product', required=True),
        'location_id': fields.many2one('stock.location', 'Location', required=True),
        'qty': fields.float('Quantity', required=True, help="Quantity of products in this quant, in the default unit of measure of the product"),
        'package_id': fields.many2one('stock.quant.package', string='Package', help="The package containing this quant"),
        'packaging_type_id': fields.related('package_id', 'packaging_id', type='many2one', relation='product.packaging', string='Type of packaging', store=True),
        'reservation_id': fields.many2one('stock.move', 'Reserved for Move', help="The move the quant is reserved for"),
        'link_move_operation_id': fields.many2one('stock.move.operation.link', 'Reserved for Link between Move and Pack Operation', help="Technical field decpicting for with tuple (move, operation) this quant is reserved for"),
        'lot_id': fields.many2one('stock.production.lot', 'Lot'),
        'cost': fields.float('Unit Cost'),
        'owner_id': fields.many2one('res.partner', 'Owner', help="This is the owner of the quant"),

        'create_date': fields.datetime('Creation Date'),
        'in_date': fields.datetime('Incoming Date'),

        'history_ids': fields.many2many('stock.move', 'stock_quant_move_rel', 'quant_id', 'move_id', 'Moves', help='Moves that operate(d) on this quant'),
        'company_id': fields.many2one('res.company', 'Company', help="The company to which the quants belong", required=True),

        # Used for negative quants to reconcile after compensated by a new positive one
        'propagated_from_id': fields.many2one('stock.quant', 'Linked Quant', help='The negative quant this is coming from'),
        'negative_move_id': fields.many2one('stock.move', 'Move Negative Quant', help='If this is a negative quant, this will be the move that caused this negative quant. '),
        'negative_dest_location_id': fields.related('negative_move_id', 'location_dest_id', type='many2one', relation='stock.location', string="Negative Destination Location", 
                                                    help="Technical field used to record the destination location of a move that created a negative quant"), 
        'inventory_value': fields.function(_calc_inventory_value, string="Inventory Value", type='float', readonly=True),
    }

    _defaults = {
        'company_id': lambda self, cr, uid, c: self.pool.get('res.company')._company_default_get(cr, uid, 'stock.quant', context=c),
    }





    def read_group(self, cr, uid, domain, fields, groupby, offset=0, limit=None, context=None, orderby=False):
        ''' Overwrite the read_group in order to sum the function field 'inventory_value' in group by'''
        res = super(stock_quant, self).read_group(cr, uid, domain, fields, groupby, offset=offset, limit=limit, context=context, orderby=orderby)
        if 'inventory_value' in fields:
            for line in res:
                if '__domain' in line:
                    lines = self.search(cr, uid, line['__domain'], context=context)
                    inv_value = 0.0
                    for line2 in self.browse(cr, uid, lines, context=context):
                        inv_value += line2.inventory_value
                    line['inventory_value'] = inv_value
        return res

    def action_view_quant_history(self, cr, uid, ids, context=None):
        '''
        This function returns an action that display the history of the quant, which
        mean all the stock moves that lead to this quant creation with this quant quantity.
        '''
        mod_obj = self.pool.get('ir.model.data')
        act_obj = self.pool.get('ir.actions.act_window')

        result = mod_obj.get_object_reference(cr, uid, 'stock', 'action_move_form2')
        id = result and result[1] or False
        result = act_obj.read(cr, uid, [id], context={})[0]

        move_ids = []
        for quant in self.browse(cr, uid, ids, context=context):
            move_ids += [move.id for move in quant.history_ids]

        result['domain'] = "[('id','in',[" + ','.join(map(str, move_ids)) + "])]"
        return result

    def quants_reserve(self, cr, uid, quants, move, link=False, context=None):
        '''This function reserves quants for the given move (and optionally given link). If the total of quantity reserved is enough, the move's state
        is also set to 'assigned'

        :param quants: list of tuple(quant browse record or None, qty to reserve). If None is given as first tuple element, the item will be ignored
        :param move: browse record
        :param link: browse record (stock.move.operation.link)
        '''
        toreserve = []
        #split quants if needed
        for quant, qty in quants:
            if not quant:
                continue
            self._quant_split(cr, uid, quant, qty, context=context)
            toreserve.append(quant.id)
        #reserve quants
        if toreserve:
            self.write(cr, SUPERUSER_ID, toreserve, {'reservation_id': move.id, 'link_move_operation_id': link and link.id or False}, context=context)
        #check if move'state needs to be set as 'assigned'
        move.refresh()
        if sum([q.qty for q in move.reserved_quant_ids]) == move.product_qty and move.state in ('confirmed', 'waiting'):
            self.pool.get('stock.move').write(cr, uid, [move.id], {'state': 'assigned'}, context=context)

    def quants_move(self, cr, uid, quants, move, lot_id=False, owner_id=False, src_package_id=False, dest_package_id=False, context=None):
        """Moves all given stock.quant in the destination location of the given move.

        :param quants: list of tuple(browse record(stock.quant) or None, quantity to move)
        :param move: browse record (stock.move)
        :param lot_id: ID of the lot that mus be set on the quants to move
        :param owner_id: ID of the partner that must own the quants to move
        :param src_package_id: ID of the package that contains the quants to move
        :param dest_package_id: ID of the package that must be set on the moved quant
        """
        for quant, qty in quants:
            if not quant:
                #If quant is None, we will create a quant to move (and potentially a negative counterpart too)
                quant = self._quant_create(cr, uid, qty, move, lot_id=lot_id, owner_id=owner_id, src_package_id=src_package_id, dest_package_id=dest_package_id, context=context)
            self.move_single_quant_tuple(cr, uid, quant, qty, move, context=context)

    def check_preferred_location(self, cr, uid, move, qty, context=None):
        '''Checks the preferred location on the move, if any returned by a putaway strategy, and returns a list of
        tuple(location, qty) where the quant have to be moved

        :param move: browse record (stock.move)
        :param qty: float
        :returns: list of tuple build as [(browe record (stock.move), float)]
        '''
        if move.putaway_ids:
            res = []
            for record in move.putaway_ids:
                res.append((record.location_id, record.quantity))
            return res
        return [(move.location_dest_id, qty)]

    def move_single_quant(self, cr, uid, quant, location_to, qty, move, context=None):
        '''Moves the given 'quant' in 'location_to' for the given 'qty', and logs the stock.move that triggered this move in the quant history.
        If needed, the quant may be split if it's not totally moved.

        :param quant: browse record (stock.quant)
        :param location_to: browse record (stock.location)
        :param qty: float
        :param move: browse record (stock.move)
        '''
        new_quant = self._quant_split(cr, uid, quant, qty, context=context)
        vals = {
            'location_id': location_to.id,
            'history_ids': [(4, move.id)],
        }
        #if the quant we are moving had been split and was inside a package, it means we unpacked it
        if new_quant and new_quant.package_id:
            vals['package_id'] = False
        self.write(cr, SUPERUSER_ID, [quant.id], vals, context=context)
        quant.refresh()
        return new_quant

    def move_single_quant_tuple(self, cr, uid, quant, qty, move, context=None):
        '''Effectively process the move of a tuple (quant record, qty to move). This may result in several quants moved
        if the preferred locations on the move say so but by default it will only move the quant record given as argument
        :param quant: browse record (stock.quant)
        :param qty: float
        :param move: browse record (stock.move)
        '''
        for location_to, qty in self.check_preferred_location(cr, uid, move, qty, context=context):
            if not quant:
                break
            new_quant = self.move_single_quant(cr, uid, quant, location_to, qty, move, context=context)
            self._quant_reconcile_negative(cr, uid, quant, move, context=context)
            quant = new_quant

    def quants_get_prefered_domain(self, cr, uid, location, product, qty, domain=None, prefered_domain=False, fallback_domain=False, restrict_lot_id=False, restrict_partner_id=False, context=None):
        ''' This function tries to find quants in the given location for the given domain, by trying to first limit
            the choice on the quants that match the prefered_domain as well. But if the qty requested is not reached
            it tries to find the remaining quantity by using the fallback_domain.
        '''
        if prefered_domain and fallback_domain:
            if domain is None:
                domain = []
            quants = self.quants_get(cr, uid, location, product, qty, domain=domain + prefered_domain, restrict_lot_id=restrict_lot_id, restrict_partner_id=restrict_partner_id, context=context)
            res_qty = qty
            quant_ids = []
            for quant in quants:
                if quant[0]:
                    quant_ids.append(quant[0].id)
                    res_qty -= quant[1]
            if res_qty > 0:
                #try to replace the last tuple (None, res_qty) with something that wasn't chosen at first because of the prefered order
                quants.pop()
                #make sure the quants aren't found twice (if the prefered_domain and the fallback_domain aren't orthogonal
                domain += [('id', 'not in', quant_ids)]
                unprefered_quants = self.quants_get(cr, uid, location, product, res_qty, domain=domain + fallback_domain, restrict_lot_id=restrict_lot_id, restrict_partner_id=restrict_partner_id, context=context)
                for quant in unprefered_quants:
                    quants.append(quant)
            return quants
        return self.quants_get(cr, uid, location, product, qty, domain=domain, restrict_lot_id=restrict_lot_id, restrict_partner_id=restrict_partner_id, context=context)

    def quants_get(self, cr, uid, location, product, qty, domain=None, restrict_lot_id=False, restrict_partner_id=False, context=None):
        """
        Use the removal strategies of product to search for the correct quants
        If you inherit, put the super at the end of your method.

        :location: browse record of the parent location where the quants have to be found
        :product: browse record of the product to find
        :qty in UoM of product
        """
        result = []
        domain = domain or [('qty', '>', 0.0)]
        if restrict_partner_id:
            domain += [('owner_id', '=', restrict_partner_id)]
        if restrict_lot_id:
            domain += [('lot_id', '=', restrict_lot_id)]
        if location:
            removal_strategy = self.pool.get('stock.location').get_removal_strategy(cr, uid, location, product, context=context) or 'fifo'
            if removal_strategy == 'fifo':
                result += self._quants_get_fifo(cr, uid, location, product, qty, domain, context=context)
            elif removal_strategy == 'lifo':
                result += self._quants_get_lifo(cr, uid, location, product, qty, domain, context=context)
            else:
                raise osv.except_osv(_('Error!'), _('Removal strategy %s not implemented.' % (removal_strategy,)))
        return result

    def _quant_create(self, cr, uid, qty, move, lot_id=False, owner_id=False, src_package_id=False, dest_package_id=False, force_location=False, context=None):
        '''Create a quant in the destination location and create a negative quant in the source location if it's an internal location.
        '''
        if context is None:
            context = {}
        price_unit = self.pool.get('stock.move').get_price_unit(cr, uid, move, context=context)
        location = force_location or move.location_dest_id
        vals = {
            'product_id': move.product_id.id,
            'location_id': location.id,
            'qty': qty,
            'cost': price_unit,
            'history_ids': [(4, move.id)],
            'in_date': datetime.now().strftime(DEFAULT_SERVER_DATETIME_FORMAT),
            'company_id': move.company_id.id,
            'lot_id': lot_id,
            'owner_id': owner_id,
            'package_id': dest_package_id,
        }

        if move.location_id.usage == 'internal':
            #if we were trying to move something from an internal location and reach here (quant creation),
            #it means that a negative quant has to be created as well.
            negative_vals = vals.copy()
            negative_vals['location_id'] = move.location_id.id
            negative_vals['qty'] = -qty
            negative_vals['cost'] = price_unit
            negative_vals['negative_move_id'] = move.id
            negative_vals['package_id'] = src_package_id
            negative_quant_id = self.create(cr, SUPERUSER_ID, negative_vals, context=context)
            vals.update({'propagated_from_id': negative_quant_id})

        #create the quant as superuser, because we want to restrict the creation of quant manually: they should always use this method to create quants
        quant_id = self.create(cr, SUPERUSER_ID, vals, context=context)
        return self.browse(cr, uid, quant_id, context=context)

    def _quant_split(self, cr, uid, quant, qty, context=None):
        context = context or {}
        if (quant.qty > 0 and quant.qty <= qty) or (quant.qty <= 0 and quant.qty >= qty):
            return False
        new_quant = self.copy(cr, SUPERUSER_ID, quant.id, default={'qty': quant.qty - qty}, context=context)
        self.write(cr, SUPERUSER_ID, quant.id, {'qty': qty}, context=context)
        quant.refresh()
        return self.browse(cr, uid, new_quant, context=context)

    def _get_latest_move(self, cr, uid, quant, context=None):
        move = False
        for m in quant.history_ids:
            if not move or m.date > move.date:
                move = m
        return move

    def _quants_merge(self, cr, uid, solved_quant_ids, solving_quant, context=None):
        path = []
        for move in solving_quant.history_ids:
            path.append((4, move.id))
        self.write(cr, SUPERUSER_ID, solved_quant_ids, {'history_ids': path}, context=context)

    def _quant_reconcile_negative(self, cr, uid, quant, move, context=None):
        """
            When new quant arrive in a location, try to reconcile it with
            negative quants. If it's possible, apply the cost of the new
            quant to the conter-part of the negative quant.
        """
        if quant.location_id.usage != 'internal':
            return False
        solving_quant = quant
        dom = [('qty', '<', 0)]
        if quant.lot_id:
            dom += [('lot_id', '=', quant.lot_id.id)]
        dom += [('owner_id', '=', quant.owner_id.id)]
        dom += [('package_id', '=', quant.package_id.id)]
        if move.move_dest_id:
            dom += [('negative_move_id', '=', move.move_dest_id.id)]
        quants = self.quants_get(cr, uid, quant.location_id, quant.product_id, quant.qty, dom, context=context)
        for quant_neg, qty in quants:
            if not quant_neg:
                continue
            to_solve_quant_ids = self.search(cr, uid, [('propagated_from_id', '=', quant_neg.id)], context=context)
            if not to_solve_quant_ids:
                continue
            solving_qty = qty
            solved_quant_ids = []
            for to_solve_quant in self.browse(cr, uid, to_solve_quant_ids, context=context):
                if solving_qty <= 0:
                    continue
                solved_quant_ids.append(to_solve_quant.id)
                self._quant_split(cr, uid, to_solve_quant, min(solving_qty, to_solve_quant.qty), context=context)
                solving_qty -= min(solving_qty, to_solve_quant.qty)
            remaining_solving_quant = self._quant_split(cr, uid, solving_quant, qty, context=context)
            remaining_neg_quant = self._quant_split(cr, uid, quant_neg, -qty, context=context)
            #if the reconciliation was not complete, we need to link together the remaining parts
            if remaining_neg_quant:
                remaining_to_solve_quant_ids = self.search(cr, uid, [('propagated_from_id', '=', quant_neg.id), ('id', 'not in', solved_quant_ids)], context=context)
                if remaining_to_solve_quant_ids:
                    self.write(cr, SUPERUSER_ID, remaining_to_solve_quant_ids, {'propagated_from_id': remaining_neg_quant.id}, context=context)
            #delete the reconciled quants, as it is replaced by the solved quants
            self.unlink(cr, SUPERUSER_ID, [quant_neg.id], context=context)
            #price update + accounting entries adjustments
            self._price_update(cr, uid, solved_quant_ids, solving_quant.cost, context=context)
            #merge history (and cost?)
            self._quants_merge(cr, uid, solved_quant_ids, solving_quant, context=context)
            self.unlink(cr, SUPERUSER_ID, [solving_quant.id], context=context)
            solving_quant = remaining_solving_quant

    def _price_update(self, cr, uid, ids, newprice, context=None):
        self.write(cr, SUPERUSER_ID, ids, {'cost': newprice}, context=context)

    def quants_unreserve(self, cr, uid, move, context=None):
        related_quants = [x.id for x in move.reserved_quant_ids]
        return self.write(cr, SUPERUSER_ID, related_quants, {'reservation_id': False, 'link_move_operation_id': False}, context=context)

    def _quants_get_order(self, cr, uid, location, product, quantity, domain=[], orderby='in_date', context=None):
        ''' Implementation of removal strategies
            If it can not reserve, it will return a tuple (None, qty)
        '''
        domain += location and [('location_id', 'child_of', location.id)] or []
        domain += [('product_id', '=', product.id)] + domain
        res = []
        offset = 0
        while quantity > 0:
            quants = self.search(cr, uid, domain, order=orderby, limit=10, offset=offset, context=context)
            if not quants:
                res.append((None, quantity))
                break
            for quant in self.browse(cr, uid, quants, context=context):
                if quantity >= abs(quant.qty):
                    res += [(quant, abs(quant.qty))]
                    quantity -= abs(quant.qty)
                elif quantity != 0:
                    res += [(quant, quantity)]
                    quantity = 0
                    break
            offset += 10
        return res

    def _quants_get_fifo(self, cr, uid, location, product, quantity, domain=[], context=None):
        order = 'in_date'
        return self._quants_get_order(cr, uid, location, product, quantity, domain, order, context=context)

    def _quants_get_lifo(self, cr, uid, location, product, quantity, domain=[], context=None):
        order = 'in_date desc'
        return self._quants_get_order(cr, uid, location, product, quantity, domain, order, context=context)

    def _location_owner(self, cr, uid, quant, location, context=None):
        ''' Return the company owning the location if any '''
        return location and (location.usage == 'internal') and location.company_id or False

    def _check_location(self, cr, uid, ids, context=None):
        pack_obj = self.pool.get("stock.quant.package")
        for record in self.browse(cr, uid, ids, context=context):
            if record.location_id.usage == 'view':
                raise osv.except_osv(_('Error'), _('You cannot move product %s to a location of type view %s.') % (record.product_id.name, record.location_id.name))
        return True

    _constraints = [
        (_check_location, 'You cannot move products to a location of the type view.', ['location_id'])
    ]


#----------------------------------------------------------
# Stock Picking
#----------------------------------------------------------

class stock_picking(osv.osv):
    _name = "stock.picking"
    _inherit = ['mail.thread']
    _description = "Picking List"
    _order = "priority desc, date desc, id desc"

    def _set_min_date(self, cr, uid, id, field, value, arg, context=None):
        move_obj = self.pool.get("stock.move")
        if value:
            move_ids = [move.id for move in self.browse(cr, uid, id, context=context).move_lines]
            move_obj.write(cr, uid, move_ids, {'date_expected': value}, context=context)

    def get_min_max_date(self, cr, uid, ids, field_name, arg, context=None):
        """ Finds minimum and maximum dates for picking.
        @return: Dictionary of values
        """
        res = {}
        for id in ids:
            res[id] = {'min_date': False, 'max_date': False}
        if not ids:
            return res
        cr.execute("""select
                picking_id,
                min(date_expected),
                max(date_expected)
            from
                stock_move
            where
                picking_id IN %s
            group by
                picking_id""", (tuple(ids),))
        for pick, dt1, dt2 in cr.fetchall():
            res[pick]['min_date'] = dt1
            res[pick]['max_date'] = dt2
        return res

    def create(self, cr, user, vals, context=None):
        context = context or {}
        if ('name' not in vals) or (vals.get('name') in ('/', False)):
            ptype_id = vals.get('picking_type_id', context.get('default_picking_type_id', False))
            sequence_id = self.pool.get('stock.picking.type').browse(cr, user, ptype_id, context=context).sequence_id.id
            vals['name'] = self.pool.get('ir.sequence').get_id(cr, user, sequence_id, 'id', context=context)
        return super(stock_picking, self).create(cr, user, vals, context)

    def _state_get(self, cr, uid, ids, field_name, arg, context=None):
        '''The state of a picking depends on the state of its related stock.move
            draft: the picking has no line or any one of the lines is draft
            done, draft, cancel: all lines are done / draft / cancel
            confirmed, auto, assigned depends on move_type (all at once or direct)
        '''
        res = {}
        for pick in self.browse(cr, uid, ids, context=context):
            if (not pick.move_lines) or any([x.state == 'draft' for x in pick.move_lines]):
                res[pick.id] = 'draft'
                continue
            if all([x.state == 'cancel' for x in pick.move_lines]):
                res[pick.id] = 'cancel'
                continue
            if all([x.state in ('cancel', 'done') for x in pick.move_lines]):
                res[pick.id] = 'done'
                continue

            order = {'confirmed': 0, 'waiting': 1, 'assigned': 2}
            order_inv = {0: 'confirmed', 1: 'waiting', 2: 'assigned'}
            lst = [order[x.state] for x in pick.move_lines if x.state not in ('cancel', 'done')]
            if pick.move_type == 'one':
                res[pick.id] = order_inv[min(lst)]
            else:
                #we are in the case of partial delivery, so if all move are assigned, picking
                #should be assign too, else if one of the move is assigned, or partially available, picking should be
                #in partially available state, otherwise, picking is in waiting or confirmed state
                res[pick.id] = order_inv[max(lst)]
                if not all(x == 2 for x in lst):
                    #if all moves aren't assigned, check if we have one product partially available
                    for move in pick.move_lines:
                        if move.reserved_quant_ids:
                            res[pick.id] = 'partially_available'
        return res

    def _get_pickings(self, cr, uid, ids, context=None):
        res = set()
        for move in self.browse(cr, uid, ids, context=context):
            if move.picking_id:
                res.add(move.picking_id.id)
        return list(res)

    def _get_pickings_from_quant(self, cr, uid, ids, context=None):
        res = set()
        for quant in self.browse(cr, uid, ids, context=context):
            if quant.reservation_id and quant.reservation_id.picking_id:
                res.add(quant.reservation_id.picking_id.id)
        return list(res)

    def _get_pack_operation_exist(self, cr, uid, ids, field_name, arg, context=None):
        res = {}
        for pick in self.browse(cr, uid, ids, context=context):
            res[pick.id] = False
            if pick.pack_operation_ids:
                res[pick.id] = True
        return res

    def _get_quant_reserved_exist(self, cr, uid, ids, field_name, arg, context=None):
        res = {}
        for pick in self.browse(cr, uid, ids, context=context):
            res[pick.id] = False
            for move in pick.move_lines:
                if move.reserved_quant_ids:
                    res[pick.id] = True
                    continue
        return res

    def action_assign_owner(self, cr, uid, ids, context=None):
        for picking in self.browse(cr, uid, ids, context=context):
            packop_ids = [op.id for op in picking.pack_operation_ids]
            self.pool.get('stock.pack.operation').write(cr, uid, packop_ids, {'owner_id': picking.owner_id.id}, context=context)

    _columns = {
        'name': fields.char('Reference', size=64, select=True, states={'done': [('readonly', True)], 'cancel': [('readonly', True)]}),
        'origin': fields.char('Source Document', size=64, states={'done': [('readonly', True)], 'cancel': [('readonly', True)]}, help="Reference of the document", select=True),
        'backorder_id': fields.many2one('stock.picking', 'Back Order of', states={'done': [('readonly', True)], 'cancel': [('readonly', True)]}, help="If this shipment was split, then this field links to the shipment which contains the already processed part.", select=True),
        'note': fields.text('Notes', states={'done': [('readonly', True)], 'cancel': [('readonly', True)]}),
        'move_type': fields.selection([('direct', 'Partial'), ('one', 'All at once')], 'Delivery Method', required=True, states={'done': [('readonly', True)], 'cancel': [('readonly', True)]}, help="It specifies goods to be deliver partially or all at once"),
        'state': fields.function(_state_get, type="selection", store={
            'stock.picking': (lambda self, cr, uid, ids, ctx: ids, ['move_type', 'move_lines'], 20),
            'stock.move': (_get_pickings, ['state', 'picking_id'], 20),
            'stock.quant': (_get_pickings_from_quant, ['reservation_id'], 20)}, selection=[
                ('draft', 'Draft'),
                ('cancel', 'Cancelled'),
                ('waiting', 'Waiting Another Operation'),
                ('confirmed', 'Waiting Availability'),
                ('partially_available', 'Partially Available'),
                ('assigned', 'Ready to Transfer'),
                ('done', 'Transferred'),
                ], string='Status', readonly=True, select=True, track_visibility='onchange', help="""
                * Draft: not confirmed yet and will not be scheduled until confirmed\n
                * Waiting Another Operation: waiting for another move to proceed before it becomes automatically available (e.g. in Make-To-Order flows)\n
                * Waiting Availability: still waiting for the availability of products\n
                * Partially Available: some products are available and reserved\n
                * Ready to Transfer: products reserved, simply waiting for confirmation.\n
                * Transferred: has been processed, can't be modified or cancelled anymore\n
                * Cancelled: has been cancelled, can't be confirmed anymore"""
        ),
        'priority': fields.selection([('0', 'Low'), ('1', 'Normal'), ('2', 'High')], string='Priority', required=True),
        'min_date': fields.function(get_min_max_date, multi="min_max_date", fnct_inv=_set_min_date,
                 store={'stock.move': (_get_pickings, ['state', 'date_expected'], 20)}, type='datetime', string='Scheduled Date', select=1, help="Scheduled time for the first part of the shipment to be processed. Setting manually a value here would set it as expected date for all the stock moves.", track_visibility='onchange'),
        'max_date': fields.function(get_min_max_date, multi="min_max_date",
                 store={'stock.move': (_get_pickings, ['state', 'date_expected'], 20)}, type='datetime', string='Max. Expected Date', select=2, help="Scheduled time for the last part of the shipment to be processed"),
        'date': fields.datetime('Commitment Date', help="Date promised for the completion of the transfer order, usually set the time of the order and revised later on.", select=True, states={'done': [('readonly', True)], 'cancel': [('readonly', True)]}, track_visibility='onchange'),
        'date_done': fields.datetime('Date of Transfer', help="Date of Completion", states={'done': [('readonly', True)], 'cancel': [('readonly', True)]}),
        'move_lines': fields.one2many('stock.move', 'picking_id', 'Internal Moves', states={'done': [('readonly', True)], 'cancel': [('readonly', True)]}),
        'quant_reserved_exist': fields.function(_get_quant_reserved_exist, type='boolean', string='Quant already reserved ?', help='technical field used to know if there is already at least one quant reserved on moves of a given picking'),
        'partner_id': fields.many2one('res.partner', 'Partner', states={'done': [('readonly', True)], 'cancel': [('readonly', True)]}),
        'company_id': fields.many2one('res.company', 'Company', required=True, select=True, states={'done': [('readonly', True)], 'cancel': [('readonly', True)]}),
        'pack_operation_ids': fields.one2many('stock.pack.operation', 'picking_id', string='Related Packing Operations'),
        'pack_operation_exist': fields.function(_get_pack_operation_exist, type='boolean', string='Pack Operation Exists?', help='technical field for attrs in view'),
        'picking_type_id': fields.many2one('stock.picking.type', 'Picking Type', required=True),
        'picking_type_code': fields.related('picking_type_id', 'code', type='char', string='Picking Type Code', help="Technical field used to display the correct label on print button in the picking view"),

        'owner_id': fields.many2one('res.partner', 'Owner', help="Default Owner"),
        # Used to search on pickings
        'product_id': fields.related('move_lines', 'product_id', type='many2one', relation='product.product', string='Product'),
        'location_id': fields.related('move_lines', 'location_id', type='many2one', relation='stock.location', string='Location', readonly=True),
        'location_dest_id': fields.related('move_lines', 'location_dest_id', type='many2one', relation='stock.location', string='Destination Location', readonly=True),
        'group_id': fields.related('move_lines', 'group_id', type='many2one', relation='procurement.group', string='Procurement Group', readonly=True,
              store={
                  'stock.picking': (lambda self, cr, uid, ids, ctx: ids, ['move_lines'], 10),
                  'stock.move': (_get_pickings, ['group_id', 'picking_id'], 10),
              }),
    }

    _defaults = {
        'name': lambda self, cr, uid, context: '/',
        'state': 'draft',
        'move_type': 'one',
        'priority': '1',  # normal
        'date': fields.datetime.now,
        'company_id': lambda self, cr, uid, c: self.pool.get('res.company')._company_default_get(cr, uid, 'stock.picking', context=c)
    }
    _sql_constraints = [
        ('name_uniq', 'unique(name, company_id)', 'Reference must be unique per company!'),
    ]

    def copy(self, cr, uid, id, default=None, context=None):
        if default is None:
            default = {}
        default = default.copy()
        picking_obj = self.browse(cr, uid, id, context=context)
        if ('name' not in default) or (picking_obj.name == '/'):
            default['name'] = '/'
        if not default.get('backorder_id'):
            default['backorder_id'] = False
        default['pack_operation_ids'] = []
        default['date_done'] = False
        return super(stock_picking, self).copy(cr, uid, id, default, context)

    def do_print_delivery(self, cr, uid, ids, context=None):
        '''This function prints the delivery order'''
        assert len(ids) == 1, 'This option should only be used for a single id at a time'
        datas = {
                 'model': 'stock.picking',
                 'ids': ids,
        }
        return {'type': 'ir.actions.report.xml', 'report_name': 'stock.picking.list', 'datas': datas, 'nodestroy': True}

    def do_print_picking(self, cr, uid, ids, context=None):
        '''This function prints the picking list'''
        assert len(ids) == 1, 'This option should only be used for a single id at a time'
        datas = {
                 'model': 'stock.picking',
                 'ids': ids,
        }
        return {'type': 'ir.actions.report.xml', 'report_name': 'stock.picking.list.internal', 'datas': datas, 'nodestroy': True}

    def action_confirm(self, cr, uid, ids, context=None):
        todo = []
        todo_force_assign = []
        for picking in self.browse(cr, uid, ids, context=context):
            if picking.picking_type_id.auto_force_assign:
                todo_force_assign.append(picking.id)
            for r in picking.move_lines:
                if r.state == 'draft':
                    todo.append(r.id)
        if len(todo):
            self.pool.get('stock.move').action_confirm(cr, uid, todo, context=context)

        if todo_force_assign:
            self.force_assign(cr, uid, todo_force_assign, context=context)
        return True

    def action_assign(self, cr, uid, ids, context=None):
        """ Check availability of picking moves.
        This has the effect of changing the state and reserve quants on available moves, and may
        also impact the state of the picking as it is computed based on move's states.
        @return: True
        """
        for pick in self.browse(cr, uid, ids, context=context):
            if pick.state == 'draft':
                self.action_confirm(cr, uid, [pick.id], context=context)
            #skip the moves that don't need to be checked
            move_ids = [x.id for x in pick.move_lines if x.state not in ('draft', 'cancel', 'done')]
            if not move_ids:
                raise osv.except_osv(_('Warning!'), _('Nothing to check the availability for.'))
            self.pool.get('stock.move').action_assign(cr, uid, move_ids, context=context)
        return True

    def force_assign(self, cr, uid, ids, context=None):
        """ Changes state of picking to available if moves are confirmed or waiting.
        @return: True
        """
        for pick in self.browse(cr, uid, ids, context=context):
            move_ids = [x.id for x in pick.move_lines if x.state in ['confirmed', 'waiting']]
            self.pool.get('stock.move').force_assign(cr, uid, move_ids, context=context)
            if pick.pack_operation_exist:
                self.do_prepare_partial(cr, uid, [pick.id], context=None)
        return True

    def cancel_assign(self, cr, uid, ids, context=None):
        """ Cancels picking for the moves that are in the assigned state
        @return: True
        """
        for pick in self.browse(cr, uid, ids, context=context):
            move_ids = [x.id for x in pick.move_lines if x not in ['done', 'cancel']]
            self.pool.get('stock.move').cancel_assign(cr, uid, move_ids, context=context)
        return True

    def action_cancel(self, cr, uid, ids, context=None):
        for pick in self.browse(cr, uid, ids, context=context):
            ids2 = [move.id for move in pick.move_lines]
            self.pool.get('stock.move').action_cancel(cr, uid, ids2, context)
        return True

    def action_done(self, cr, uid, ids, context=None):
        """Changes picking state to done by processing the Stock Moves of the Picking

        Normally that happens when the button "Done" is pressed on a Picking view.
        @return: True
        """
        for pick in self.browse(cr, uid, ids, context=context):
            todo = []
            for move in pick.move_lines:
                if move.state == 'draft':
                    self.pool.get('stock.move').action_confirm(cr, uid, [move.id],
                        context=context)
                    todo.append(move.id)
                elif move.state in ('assigned', 'confirmed'):
                    todo.append(move.id)
            if len(todo):
                self.pool.get('stock.move').action_done(cr, uid, todo, context=context)
        return True

    def unlink(self, cr, uid, ids, context=None):
        #on picking deletion, cancel its move then unlink them too
        move_obj = self.pool.get('stock.move')
        context = context or {}
        for pick in self.browse(cr, uid, ids, context=context):
            move_ids = [move.id for move in pick.move_lines]
            move_obj.action_cancel(cr, uid, move_ids, context=context)
            move_obj.unlink(cr, uid, move_ids, context=context)
        return super(stock_picking, self).unlink(cr, uid, ids, context=context)

    def write(self, cr, uid, ids, vals, context=None):
        res = super(stock_picking, self).write(cr, uid, ids, vals, context=context)
        #if we changed the move lines or the pack operations, we need to recompute the remaining quantities of both
        if 'move_lines' in vals or 'pack_operation_ids' in vals:
            self.do_recompute_remaining_quantities(cr, uid, ids, context=context)
        return res

    def _create_backorder(self, cr, uid, picking, backorder_moves=[], context=None):
        """ Move all non-done lines into a new backorder picking. If the key 'do_only_split' is given in the context, then move all lines not in context.get('split', []) instead of all non-done lines.
        """
        if not backorder_moves:
            backorder_moves = picking.move_lines
        backorder_move_ids = [x.id for x in backorder_moves if x.state not in ('done', 'cancel')]
        if 'do_only_split' in context and context['do_only_split']:
            backorder_move_ids = [x.id for x in backorder_moves if x.id not in context.get('split', [])]

        if backorder_move_ids:
            backorder_id = self.copy(cr, uid, picking.id, {
                'name': '/',
                'move_lines': [],
                'pack_operation_ids': [],
                'backorder_id': picking.id,
            })
            back_order_name = self.browse(cr, uid, backorder_id, context=context).name
            self.message_post(cr, uid, picking.id, body=_("Back order <em>%s</em> <b>created</b>.") % (back_order_name), context=context)
            move_obj = self.pool.get("stock.move")
            move_obj.write(cr, uid, backorder_move_ids, {'picking_id': backorder_id}, context=context)

            self.write(cr, uid, [picking.id], {'date_done': time.strftime(DEFAULT_SERVER_DATETIME_FORMAT)}, context=context)
            self.action_confirm(cr, uid, [backorder_id], context=context)
            return backorder_id
        return False

    def do_prepare_partial(self, cr, uid, picking_ids, context=None):
        #TODO refactore me
        context = context or {}
        pack_operation_obj = self.pool.get('stock.pack.operation')
        pack_obj = self.pool.get("stock.quant.package")
        quant_obj = self.pool.get("stock.quant")
        #get list of existing packages and delete them
        existing_package_ids = pack_operation_obj.search(cr, uid, [('picking_id', 'in', picking_ids)], context=context)
        if existing_package_ids:
            pack_operation_obj.unlink(cr, uid, existing_package_ids, context)

        for picking in self.browse(cr, uid, picking_ids, context=context):
            for move in picking.move_lines:
                if move.state not in ('assigned', 'confirmed'):
                    continue
                
                
                
                #Check which of the reserved quants are entirely in packages (can be in separate method)
                packages = list(set([x.package_id for x in move.reserved_quant_ids if x.package_id]))
                done_packages = []
                for pack in packages:
                    cont = True
                    good_pack = False
                    test_pack = pack
                    while cont:
                        quants = pack_obj.get_content(cr, uid, [test_pack.id], context=context)
                        if all([x.reservation_id.id == move.id for x in quant_obj.browse(cr, uid, quants, context=context) if x.reservation_id]):
                            good_pack = test_pack.id
                            if test_pack.parent_id:
                                test_pack = test_pack.parent_id
                            else:
                                cont = False
                        else:
                            cont = False
                    if good_pack:
                        done_packages.append(good_pack)
                done_packages = list(set(done_packages))

                
                
                #Create package operations
                reserved = set([x.id for x in move.reserved_quant_ids])
                remaining_qty = move.product_qty
                for pack in pack_obj.browse(cr, uid, done_packages, context=context):
                    quantl = pack_obj.get_content(cr, uid, [pack.id], context=context)
                    for quant in quant_obj.browse(cr, uid, quantl, context=context):
                        remaining_qty -= quant.qty
                    quants = set(pack_obj.get_content(cr, uid, [pack.id], context=context))
                    reserved -= quants
                    pack_operation_obj.create(cr, uid, {
                        'picking_id': picking.id,
                        'package_id': pack.id,
                        'product_qty': 1.0,
                    }, context=context)

                yet_to_reserve = list(reserved)
                #Create operations based on quants
                for quant in quant_obj.browse(cr, uid, yet_to_reserve, context=context):
                    qty = min(quant.qty, move.product_qty)
                    remaining_qty -= qty
                    pack_operation_obj.create(cr, uid, {
                        'picking_id': picking.id,
                        'product_qty': qty,
                        'product_id': quant.product_id.id,
                        'lot_id': quant.lot_id and quant.lot_id.id or False,
                        'product_uom_id': quant.product_id.uom_id.id,
                        'owner_id': quant.owner_id and quant.owner_id.id or False,
                        'cost': quant.cost,
                        'package_id': quant.package_id and quant.package_id.id or False,
                    }, context=context)
                if move.state == 'assigned' and remaining_qty > 0:
                    #only add a line with remaining qty if we have all qty reserved (move is assigned)
                    #otherwise we may be in a case where we do a partial delivery with only a few
                    #available products and we don't want to propose to transfer everything
                    pack_operation_obj.create(cr, uid, {
                        'picking_id': picking.id,
                        'product_qty': remaining_qty,
                        'product_id': move.product_id.id,
                        'product_uom_id': move.product_id.uom_id.id,
                        'cost': move.product_id.standard_price,
                    }, context=context)
                    
                #To keep it simple, create pack operations according to negative quants if no pack operations
                

    def do_unreserve(self, cr, uid, picking_ids, context=None):
        """
          Will remove all quants for picking in picking_ids
        """
        moves_to_unreserve = []
        pack_line_to_unreserve = []
        for picking in self.browse(cr, uid, picking_ids, context=context):
            moves_to_unreserve += [m.id for m in picking.move_lines]
            pack_line_to_unreserve += [p.id for p in picking.pack_operation_ids]
        if pack_line_to_unreserve:
            self.pool.get('stock.pack.operation').unlink(cr, uid, pack_line_to_unreserve, context=context)
        if moves_to_unreserve:
            self.pool.get('stock.move').do_unreserve(cr, uid, moves_to_unreserve, context=context)

    def do_recompute_remaining_quantities(self, cr, uid, picking_ids, context=None):
        def _create_link_for_product(product_id, qty):
            qty_to_assign = qty
            for move in picking.move_lines:
                if move.product_id.id == product_id and move.state not in ['done', 'cancel']:
                    qty_on_link = min(move.remaining_qty, qty_to_assign)
                    link_obj.create(cr, uid, {'move_id': move.id, 'operation_id': op.id, 'qty': qty_on_link}, context=context)
                    qty_to_assign -= qty_on_link
                    move.refresh()
                    if qty_to_assign <= 0:
                        break

        link_obj = self.pool.get('stock.move.operation.link')
        uom_obj = self.pool.get('product.uom')
        package_obj = self.pool.get('stock.quant.package')
        for picking in self.browse(cr, uid, picking_ids, context=context):
            for op in picking.pack_operation_ids:
                to_unlink_ids = [x.id for x in op.linked_move_operation_ids]
                if to_unlink_ids:
                    link_obj.unlink(cr, uid, to_unlink_ids, context=context)
                if op.product_id:
                    normalized_qty = uom_obj._compute_qty(cr, uid, op.product_uom_id.id, op.product_qty, op.product_id.uom_id.id)
                    _create_link_for_product(op.product_id.id, normalized_qty)
                elif op.package_id:
                    for product_id, qty in package_obj._get_all_products_quantities(cr, uid, op.package_id.id, context=context).items():
                        _create_link_for_product(product_id, qty)

    def _create_extra_moves(self, cr, uid, picking, context=None):
        '''This function creates move lines on a picking, at the time of do_transfer, based on
        unexpected product transfers (or exceeding quantities) found in the pack operations.
        '''
        move_obj = self.pool.get('stock.move')
        operation_obj = self.pool.get('stock.pack.operation')
        for op in picking.pack_operation_ids:
            for product_id, remaining_qty in operation_obj._get_remaining_prod_quantities(cr, uid, op, context=context).items():
                if remaining_qty > 0:
                    product = self.pool.get('product.product').browse(cr, uid, product_id, context=context)
                    vals = {
                        'picking_id': picking.id,
                        'location_id': picking.location_id.id,
                        'location_dest_id': picking.location_dest_id.id,
                        'product_id': product_id,
                        'product_uom': product.uom_id.id,
                        'product_uom_qty': remaining_qty,
                        'name': _('Extra Move: ') + product.name,
                        'state': 'confirmed',
                    }
                    move_obj.create(cr, uid, vals, context=context)
        self.do_recompute_remaining_quantities(cr, uid, [picking.id], context=context)

    def rereserve_quants(self, cr, uid, picking, move_ids=[], context=None):
        """ Unreserve quants then try to reassign quants."""
        stock_move_obj = self.pool.get('stock.move')
        if not move_ids:
            self.do_unreserve(cr, uid, [picking.id], context=context)
            self.action_assign(cr, uid, [picking.id], context=context)
        else:
            stock_move_obj.do_unreserve(cr, uid, move_ids, context=context)
            stock_move_obj.action_assign(cr, uid, move_ids, context=context)

    def do_transfer(self, cr, uid, picking_ids, context=None):
        """
            If no pack operation, we do simple action_done of the picking
            Otherwise, do the pack operations
        """
        if not context:
            context = {}
        stock_move_obj = self.pool.get('stock.move')
        for picking in self.browse(cr, uid, picking_ids, context=context):
            if not picking.pack_operation_ids:
                self.action_done(cr, uid, [picking.id], context=context)
                continue
            else:
                self.do_recompute_remaining_quantities(cr, uid, [picking.id], context=context)
                #create extra moves in the picking (unexpected product moves coming from pack operations)
                self._create_extra_moves(cr, uid, picking, context=context)
                picking.refresh()
                #split move lines eventually
                todo_move_ids = []
                toassign_move_ids = []
                for move in picking.move_lines:
                    if move.state in ('done', 'cancel'):
                        #ignore stock moves cancelled or already done
                        continue
                    elif move.state == 'draft':
                        toassign_move_ids.append(move.id)
                    if move.remaining_qty == 0:
                        if move.state in ('draft', 'assigned', 'confirmed'):
                            todo_move_ids.append(move.id)
                    elif move.remaining_qty > 0:
                        new_move = stock_move_obj.split(cr, uid, move, move.remaining_qty, context=context)
                        todo_move_ids.append(move.id)
                        #Assign move as it was assigned before
                        toassign_move_ids.append(new_move)
                    elif move.state:
                        #this should never happens
                        raise
                self.rereserve_quants(cr, uid, picking, move_ids=todo_move_ids, context=context)
                if todo_move_ids and not context.get('do_only_split'):
                    self.pool.get('stock.move').action_done(cr, uid, todo_move_ids, context=context)
                elif context.get('do_only_split'):
                    context.update({'split': todo_move_ids})
            picking.refresh()
            self._create_backorder(cr, uid, picking, context=context)
            if toassign_move_ids:
                stock_move_obj.action_assign(cr, uid, toassign_move_ids, context=context)
        return True

    def do_split(self, cr, uid, picking_ids, context=None):
        """ just split the picking (create a backorder) without making it 'done' """
        if context is None:
            context = {}
        ctx = context.copy()
        ctx['do_only_split'] = True
        return self.do_transfer(cr, uid, picking_ids, context=ctx)

    def get_next_picking_for_ui(self, cr, uid, context=None):
        """ returns the next pickings to process. Used in the barcode scanner UI"""
        if context is None:
            context = {}
        domain = [('state', 'in', ('confirmed', 'assigned'))]
        if context.get('default_picking_type_id'):
            domain.append(('picking_type_id', '=', context['default_picking_type_id']))
        return self.search(cr, uid, domain, context=context)

    def action_done_from_ui(self, cr, uid, picking_id, context=None):
        """ called when button 'done' in pused in the barcode scanner UI """
        self.do_transfer(cr, uid, [picking_id], context=context)
        #return id of next picking to work on
        return self.get_next_picking_for_ui(cr, uid, context=context)

    def action_pack(self, cr, uid, picking_ids, context=None):
        """ Create a package with the current pack_operation_ids of the picking that aren't yet in a pack.
        Used in the barcode scanner UI and the normal interface as well. """
        stock_operation_obj = self.pool.get('stock.pack.operation')
        package_obj = self.pool.get('stock.quant.package')
        stock_move_obj = self.pool.get('stock.move')
        for picking_id in picking_ids:
            operation_ids = stock_operation_obj.search(cr, uid, [('picking_id', '=', picking_id), ('result_package_id', '=', False)], context=context)
            if operation_ids:
                for operation in stock_operation_obj.browse(cr, uid, operation_ids, context=context):
                    for record in operation.linked_move_operation_ids:
                        stock_move_obj.check_tracking(cr, uid, record.move_id, operation.package_id.id or operation.lot_id.id, context=context)
                package_id = package_obj.create(cr, uid, {}, context=context)
                stock_operation_obj.write(cr, uid, operation_ids, {'result_package_id': package_id}, context=context)
        return True

    def process_product_id_from_ui(self, cr, uid, picking_id, product_id, context=None):
        return self.pool.get('stock.pack.operation')._search_and_increment(cr, uid, picking_id, [('product_id', '=', product_id)], context=context)

    def process_barcode_from_ui(self, cr, uid, picking_id, barcode_str, context=None):
        '''This function is called each time there barcode scanner reads an input'''
        lot_obj = self.pool.get('stock.production.lot')
        package_obj = self.pool.get('stock.quant.package')
        product_obj = self.pool.get('product.product')
        stock_operation_obj = self.pool.get('stock.pack.operation')
        #check if the barcode correspond to a product
        matching_product_ids = product_obj.search(cr, uid, [('ean13', '=', barcode_str)], context=context)
        if matching_product_ids:
            self.process_product_id_from_ui(cr, uid, picking_id, matching_product_ids[0], context=context)

        #check if the barcode correspond to a lot
        matching_lot_ids = lot_obj.search(cr, uid, [('name', '=', barcode_str)], context=context)
        if matching_lot_ids:
            lot = lot_obj.browse(cr, uid, matching_lot_ids[0], context=context)
            stock_operation_obj._search_and_increment(cr, uid, picking_id, [('product_id', '=', lot.product_id.id), ('lot_id', '=', lot.id)], context=context)

        #check if the barcode correspond to a package
        matching_package_ids = package_obj.search(cr, uid, [('name', '=', barcode_str)], context=context)
        if matching_package_ids:
            stock_operation_obj._search_and_increment(cr, uid, picking_id, [('package_id', '=', matching_package_ids[0])], context=context)


class stock_production_lot(osv.osv):
    _name = 'stock.production.lot'
    _inherit = ['mail.thread']
    _description = 'Lot/Serial'
    _columns = {
        'name': fields.char('Serial Number', size=64, required=True, help="Unique Serial Number"),
        'ref': fields.char('Internal Reference', size=256, help="Internal reference number in case it differs from the manufacturer's serial number"),
        'product_id': fields.many2one('product.product', 'Product', required=True, domain=[('type', '<>', 'service')]),
        'quant_ids': fields.one2many('stock.quant', 'lot_id', 'Quants'),
        'create_date': fields.datetime('Creation Date'),
    }
    _defaults = {
        'name': lambda x, y, z, c: x.pool.get('ir.sequence').get(y, z, 'stock.lot.serial'),
        'product_id': lambda x, y, z, c: c.get('product_id', False),
    }
    _sql_constraints = [
        ('name_ref_uniq', 'unique (name, ref)', 'The combination of Serial Number and internal reference must be unique !'),
    ]

    def action_traceability(self, cr, uid, ids, context=None):
        """ It traces the information of lots
        @param self: The object pointer.
        @param cr: A database cursor
        @param uid: ID of the user currently logged in
        @param ids: List of IDs selected
        @param context: A standard dictionary
        @return: A dictionary of values
        """
        quant_obj = self.pool.get("stock.quant")
        move_obj = self.pool.get("stock.move")
        quants = quant_obj.search(cr, uid, [('lot_id', 'in', ids)], context=context)
        moves = set()
        for quant in quant_obj.browse(cr, uid, quants, context=context):
            moves |= {move.id for move in quant.history_ids}
        if moves:
            return { 
                'domain': "[('id','in',["+','.join(map(str, list(moves)))+"])]",
                'name': _('Traceability'),
                'view_mode': 'tree,form',
                'view_type': 'form',
                'context': {'tree_view_ref': 'stock.view_move_tree'},
                'res_model': 'stock.move',
                'type': 'ir.actions.act_window',
                    }
        return False
        


# ----------------------------------------------------
# Move
# ----------------------------------------------------

class stock_move(osv.osv):
    _name = "stock.move"
    _description = "Stock Move"
    _order = 'date_expected desc, id'
    _log_create = False

    def get_price_unit(self, cr, uid, move, context=None):
        """ Returns the unit price to store on the quant """
        return move.price_unit or move.product_id.standard_price

    def name_get(self, cr, uid, ids, context=None):
        res = []
        for line in self.browse(cr, uid, ids, context=context):
            name = line.location_id.name + ' > ' + line.location_dest_id.name
            if line.product_id.code:
                name = line.product_id.code + ': ' + name
            if line.picking_id.origin:
                name = line.picking_id.origin + '/ ' + name
            res.append((line.id, name))
        return res

    def create(self, cr, uid, vals, context=None):
        if vals.get('product_id') and not vals.get('price_unit'):
            prod_obj = self.pool.get('product.product')
            vals['price_unit'] = prod_obj.browse(cr, uid, vals['product_id'], context=context).standard_price
        return super(stock_move, self).create(cr, uid, vals, context=context)

    def _quantity_normalize(self, cr, uid, ids, name, args, context=None):
        uom_obj = self.pool.get('product.uom')
        res = {}
        for m in self.browse(cr, uid, ids, context=context):
            res[m.id] = uom_obj._compute_qty_obj(cr, uid, m.product_uom, m.product_uom_qty, m.product_id.uom_id, round=False)
        return res

    def _get_remaining_qty(self, cr, uid, ids, field_name, args, context=None):
        uom_obj = self.pool.get('product.uom')
        res = {}
        for move in self.browse(cr, uid, ids, context=context):
            qty = move.product_qty
            for record in move.linked_move_operation_ids:
                qty -= record.qty
            #converting the remaining quantity in the move UoM
            res[move.id] = uom_obj._compute_qty(cr, uid, move.product_id.uom_id.id, qty, move.product_uom.id)
        return res

    def _get_lot_ids(self, cr, uid, ids, field_name, args, context=None):
        res = dict.fromkeys(ids, False)
        for move in self.browse(cr, uid, ids, context=context):
            if move.state == 'done':
                res[move.id] = [q.id for q in move.quant_ids]
            else:
                res[move.id] = [q.id for q in move.reserved_quant_ids]
        return res

    def _get_product_availability(self, cr, uid, ids, field_name, args, context=None):
        quant_obj = self.pool.get('stock.quant')
        res = dict.fromkeys(ids, False)
        for move in self.browse(cr, uid, ids, context=context):
            if move.state == 'done':
                res[move.id] = move.product_qty
            else:
                sublocation_ids = self.pool.get('stock.location').search(cr, uid, [('id', 'child_of', [move.location_id.id])], context=context)
                quant_ids = quant_obj.search(cr, uid, [('location_id', 'in', sublocation_ids), ('product_id', '=', move.product_id.id), ('reservation_id', '=', False)], context=context)
                availability = 0
                for quant in quant_obj.browse(cr, uid, quant_ids, context=context):
                    availability += quant.qty
                res[move.id] = min(move.product_qty, availability)
        return res

    def _get_string_qty_information(self, cr, uid, ids, field_name, args, context=None):
        settings_obj = self.pool.get('stock.config.settings')
        res = dict.fromkeys(ids, '')
        for move in self.browse(cr, uid, ids, context=context):
            if move.state in ('draft', 'done', 'cancel') or move.location_id.usage != 'internal':
                res[move.id] = _('n/a')
                continue
            total_available = min(move.product_qty, move.reserved_availability + move.availability)
            info = str(total_available)
            #look in the settings if we need to display the UoM name or not
            config_ids = settings_obj.search(cr, uid, [], limit=1, order='id DESC', context=context)
            if config_ids:
                stock_settings = settings_obj.browse(cr, uid, config_ids[0], context=context)
                if stock_settings.group_uom:
                    info += ' ' + move.product_id.uom_id.name
            if move.reserved_availability:
                if move.reserved_availability != total_available:
                    #some of the available quantity is assigned and some are available but not reserved
                    info += _(' (%s reserved)') % str(move.reserved_availability)
                else:
                    #all available quantity is assigned
                    info += _(' (reserved)')
            res[move.id] = info
        return res

    def _get_reserved_availability(self, cr, uid, ids, field_name, args, context=None):
        res = dict.fromkeys(ids, 0)
        for move in self.browse(cr, uid, ids, context=context):
            res[move.id] = sum([quant.qty for quant in move.reserved_quant_ids])
        return res

    def _get_move(self, cr, uid, ids, context=None):
        res = set()
        for quant in self.browse(cr, uid, ids, context=context):
            if quant.reservation_id:
                res.add(quant.reservation_id.id)
        return list(res)

    def _get_move_ids(self, cr, uid, ids, context=None):
        res = []
        for picking in self.browse(cr, uid, ids, context=context):
            res += [x.id for x in picking.move_lines]
        return res

    _columns = {
        'name': fields.char('Description', required=True, select=True),
        'priority': fields.selection([('0', 'Not urgent'), ('1', 'Urgent')], 'Priority'),
        'create_date': fields.datetime('Creation Date', readonly=True, select=True),
        'date': fields.datetime('Date', required=True, select=True, help="Move date: scheduled date until move is done, then date of actual move processing", states={'done': [('readonly', True)]}),
        'date_expected': fields.datetime('Expected Date', states={'done': [('readonly', True)]}, required=True, select=True, help="Scheduled date for the processing of this move"),
        'product_id': fields.many2one('product.product', 'Product', required=True, select=True, domain=[('type', '<>', 'service')], states={'done': [('readonly', True)]}),
        # TODO: improve store to add dependency on product UoM
        'product_qty': fields.function(_quantity_normalize, type='float', store=True, string='Quantity',
            digits_compute=dp.get_precision('Product Unit of Measure'),
            help='Quantity in the default UoM of the product'),
        'product_uom_qty': fields.float('Quantity', digits_compute=dp.get_precision('Product Unit of Measure'),
            required=True, states={'done': [('readonly', True)]},
            help="This is the quantity of products from an inventory "
                "point of view. For moves in the state 'done', this is the "
                "quantity of products that were actually moved. For other "
                "moves, this is the quantity of product that is planned to "
                "be moved. Lowering this quantity does not generate a "
                "backorder. Changing this quantity on assigned moves affects "
                "the product reservation, and should be done with care."
        ),
        'product_uom': fields.many2one('product.uom', 'Unit of Measure', required=True, states={'done': [('readonly', True)]}),
        'product_uos_qty': fields.float('Quantity (UOS)', digits_compute=dp.get_precision('Product Unit of Measure'), states={'done': [('readonly', True)]}),
        'product_uos': fields.many2one('product.uom', 'Product UOS', states={'done': [('readonly', True)]}),

        'product_packaging': fields.many2one('product.packaging', 'Prefered Packaging', help="It specifies attributes of packaging like type, quantity of packaging,etc."),

        'location_id': fields.many2one('stock.location', 'Source Location', required=True, select=True, states={'done': [('readonly', True)]}, help="Sets a location if you produce at a fixed location. This can be a partner location if you subcontract the manufacturing operations."),
        'location_dest_id': fields.many2one('stock.location', 'Destination Location', required=True, states={'done': [('readonly', True)]}, select=True, help="Location where the system will stock the finished products."),

        # FP Note: should we remove this?
        'partner_id': fields.many2one('res.partner', 'Destination Address ', states={'done': [('readonly', True)]}, help="Optional address where goods are to be delivered, specifically used for allotment"),


        'move_dest_id': fields.many2one('stock.move', 'Destination Move', help="Optional: next stock move when chaining them", select=True),
        'move_orig_ids': fields.one2many('stock.move', 'move_dest_id', 'Original Move', help="Optional: previous stock move when chaining them", select=True),

        'picking_id': fields.many2one('stock.picking', 'Reference', select=True, states={'done': [('readonly', True)]}),
        'picking_priority': fields.related('picking_id', 'priority', type='selection', selection=[('0', 'Low'), ('1', 'Normal'), ('2', 'High')], string='Picking Priority', store={'stock.picking': (_get_move_ids, ['priority'], 10)}),
        'note': fields.text('Notes'),
        'state': fields.selection([('draft', 'New'),
                                   ('cancel', 'Cancelled'),
                                   ('waiting', 'Waiting Another Move'),
                                   ('confirmed', 'Waiting Availability'),
                                   ('assigned', 'Available'),
                                   ('done', 'Done'),
                                   ], 'Status', readonly=True, select=True,
                 help= "* New: When the stock move is created and not yet confirmed.\n"\
                       "* Waiting Another Move: This state can be seen when a move is waiting for another one, for example in a chained flow.\n"\
                       "* Waiting Availability: This state is reached when the procurement resolution is not straight forward. It may need the scheduler to run, a component to me manufactured...\n"\
                       "* Available: When products are reserved, it is set to \'Available\'.\n"\
                       "* Done: When the shipment is processed, the state is \'Done\'."),

        'price_unit': fields.float('Unit Price', help="Technical field used to record the product cost set by the user during a picking confirmation (when costing method used is 'average price' or 'real'). Value given in company currency and in product uom."),  # as it's a technical field, we intentionally don't provide the digits attribute

        'company_id': fields.many2one('res.company', 'Company', required=True, select=True),
        'backorder_id': fields.related('picking_id', 'backorder_id', type='many2one', relation="stock.picking", string="Back Order of", select=True),
        'origin': fields.char("Source"),
        'procure_method': fields.selection([('make_to_stock', 'Make to Stock'), ('make_to_order', 'Make to Order')], 'Procurement Method', required=True, help="Make to Stock: When needed, the product is taken from the stock or we wait for replenishment. \nMake to Order: When needed, the product is purchased or produced."),

        # used for colors in tree views:
        'scrapped': fields.related('location_dest_id', 'scrap_location', type='boolean', relation='stock.location', string='Scrapped', readonly=True),

        'quant_ids': fields.many2many('stock.quant', 'stock_quant_move_rel', 'move_id', 'quant_id', 'Moved Quants'),
        'reserved_quant_ids': fields.one2many('stock.quant', 'reservation_id', 'Reserved quants'),
        'linked_move_operation_ids': fields.one2many('stock.move.operation.link', 'move_id', string='Linked Operations', readonly=True, help='Operations that impact this move for the computation of the remaining quantities'),
        'remaining_qty': fields.function(_get_remaining_qty, type='float', string='Remaining Quantity',
                                         digits_compute=dp.get_precision('Product Unit of Measure'), states={'done': [('readonly', True)]},),
        'procurement_id': fields.many2one('procurement.order', 'Procurement'),
        'group_id': fields.many2one('procurement.group', 'Procurement Group'),
        'rule_id': fields.many2one('procurement.rule', 'Procurement Rule', help='The pull rule that created this stock move'),
        'push_rule_id': fields.many2one('stock.location.path', 'Push Rule', help='The push rule that created this stock move'),
        'propagate': fields.boolean('Propagate cancel and split', help='If checked, when this move is cancelled, cancel the linked move too'),
        'picking_type_id': fields.many2one('stock.picking.type', 'Picking Type'),
        'inventory_id': fields.many2one('stock.inventory', 'Inventory'),
        'lot_ids': fields.function(_get_lot_ids, type='many2many', relation='stock.quant', string='Lots'),
        'origin_returned_move_id': fields.many2one('stock.move', 'Origin return move', help='move that created the return move'),
        'returned_move_ids': fields.one2many('stock.move', 'origin_returned_move_id', 'All returned moves', help='Optional: all returned moves created from this move'),
        'reserved_availability': fields.function(_get_reserved_availability, type='float', string='Quantity Reserved', readonly=True, help='Quantity that has already been reserved for this move'),
        'availability': fields.function(_get_product_availability, type='float', string='Quantity Available', readonly=True, help='Quantity in stock that can still be reserved for this move'),
        'string_availability_info': fields.function(_get_string_qty_information, type='text', string='Availability', readonly=True, help='Show various information on stock availability for this move'),
        'restrict_lot_id': fields.many2one('stock.production.lot', 'Lot', help="Technical field used to depict a restriction on the lot of quants to consider when marking this move as 'done'"),
        'restrict_partner_id': fields.many2one('res.partner', 'Owner ', help="Technical field used to depict a restriction on the ownership of quants to consider when marking this move as 'done'"),
        'putaway_ids': fields.one2many('stock.move.putaway', 'move_id', 'Put Away Suggestions'),
        'route_ids': fields.many2many('stock.location.route', 'stock_location_route_move', 'move_id', 'route_id', 'Destination route', help="Preferred route to be followed by the procurement order"),
        'warehouse_id': fields.many2one('stock.warehouse', 'Warehouse', help="Technical field depicting the warehouse to consider for the route selection on the next procurement (if any)."),
    }

    def _default_location_destination(self, cr, uid, context=None):
        context = context or {}
        if context.get('default_picking_type_id', False):
            pick_type = self.pool.get('stock.picking.type').browse(cr, uid, context['default_picking_type_id'], context=context)
            return pick_type.default_location_dest_id and pick_type.default_location_dest_id.id or False
        return False

    def _default_location_source(self, cr, uid, context=None):
        context = context or {}
        if context.get('default_picking_type_id', False):
            pick_type = self.pool.get('stock.picking.type').browse(cr, uid, context['default_picking_type_id'], context=context)
            return pick_type.default_location_src_id and pick_type.default_location_src_id.id or False
        return False

    def _default_destination_address(self, cr, uid, context=None):
        user = self.pool.get('res.users').browse(cr, uid, uid, context=context)
        return user.company_id.partner_id.id

    _defaults = {
        'location_id': _default_location_source,
        'location_dest_id': _default_location_destination,
        'partner_id': _default_destination_address,
        'state': 'draft',
        'priority': '1',
        'product_qty': 1.0,
        'product_uom_qty': 1.0,
        'scrapped': False,
        'date': fields.datetime.now,
        'company_id': lambda self, cr, uid, c: self.pool.get('res.company')._company_default_get(cr, uid, 'stock.move', context=c),
        'date_expected': fields.datetime.now,
        'procure_method': 'make_to_stock',
        'propagate': True,
    }

    def _check_uom(self, cr, uid, ids, context=None):
        for move in self.browse(cr, uid, ids, context=context):
            if move.product_id.uom_id.category_id.id != move.product_uom.category_id.id:
                return False
        return True

    _constraints = [
        (_check_uom,
            'You try to move a product using a UoM that is not compatible with the UoM of the product moved. Please use an UoM in the same UoM category.',
            ['product_uom'])]

    def copy_data(self, cr, uid, id, default=None, context=None):
        if default is None:
            default = {}
        default = default.copy()
        default['move_orig_ids'] = []
        default['quant_ids'] = []
        default['reserved_quant_ids'] = []
        default['returned_move_ids'] = []
        default['linked_move_operation_ids'] = []
        default['origin_returned_move_id'] = False
        default['state'] = 'draft'
        return super(stock_move, self).copy_data(cr, uid, id, default, context)

    def do_unreserve(self, cr, uid, move_ids, context=None):
        quant_obj = self.pool.get("stock.quant")
        for move in self.browse(cr, uid, move_ids, context=context):
            quant_obj.quants_unreserve(cr, uid, move, context=context)
            putaway_values = []
            for putaway_rec in move.putaway_ids:
                putaway_values.append((2, putaway_rec.id))
            self.write(cr, uid, [move.id], {'state': 'confirmed', 'putaway_ids': putaway_values}, context=context)

    def _prepare_procurement_from_move(self, cr, uid, move, context=None):
        origin = (move.group_id and (move.group_id.name + ":") or "") + (move.rule_id and move.rule_id.name or "/")
        group_id = move.group_id and move.group_id.id or False
        if move.rule_id:
            if move.rule_id.group_propagation_option == 'fixed' and move.rule_id.group_id:
                group_id = move.rule_id.group_id.id
            elif move.rule_id.group_propagation_option == 'none':
                group_id = False
        return {
            'name': move.rule_id and move.rule_id.name or "/",
            'origin': origin,
            'company_id': move.company_id and move.company_id.id or False,
            'date_planned': move.date,
            'product_id': move.product_id.id,
            'product_qty': move.product_qty,
            'product_uom': move.product_uom.id,
            'product_uos_qty': (move.product_uos and move.product_uos_qty) or move.product_qty,
            'product_uos': (move.product_uos and move.product_uos.id) or move.product_uom.id,
            'location_id': move.location_id.id,
            'move_dest_id': move.id,
            'group_id': group_id,
            'route_ids': [(4, x.id) for x in move.route_ids],
            'warehouse_id': move.warehouse_id and move.warehouse_id.id or False,
        }

    def _push_apply(self, cr, uid, moves, context=None):
        push_obj = self.pool.get("stock.location.path")
        for move in moves:
            if not move.move_dest_id:
                domain = [('location_from_id', '=', move.location_dest_id.id)]
                if move.warehouse_id:
                    domain += ['|', ('warehouse_id', '=', move.warehouse_id.id), ('warehouse_id', '=', False)]
                #priority goes to the route defined on the product and product category
                route_ids = [x.id for x in move.product_id.route_ids + move.product_id.categ_id.total_route_ids]
                rules = push_obj.search(cr, uid, domain + [('route_id', 'in', route_ids)], order='route_sequence, sequence', context=context)
                if not rules:
                    #but if there's no rule matching, we try without filtering on routes
                    rules = push_obj.search(cr, uid, domain, order='route_sequence, sequence', context=context)
                if rules:
                    rule = push_obj.browse(cr, uid, rules[0], context=context)
                    push_obj._apply(cr, uid, rule, move, context=context)
        return True

    # Create the stock.move.putaway records
    def _putaway_apply(self, cr, uid, move, putaway, context=None):
        # Should call different methods here in later versions
        moveputaway_obj = self.pool.get('stock.move.putaway')
        quant_obj = self.pool.get('stock.quant')
        if putaway.method == 'fixed' and putaway.location_spec_id:
            qty = move.product_qty
            for row in quant_obj.read_group(cr, uid, [('reservation_id', '=', move.id)], ['qty', 'lot_id'], ['lot_id'], context=context):
                vals = {
                    'move_id': move.id,
                    'location_id': putaway.location_spec_id.id,
                    'quantity': row['qty'],
                    'lot_id': row.get('lot_id') and row['lot_id'][0] or False,
                }
                moveputaway_obj.create(cr, SUPERUSER_ID, vals, context=context)
                qty -= row['qty']

            #if the quants assigned aren't fully explaining where the products have to be moved
            if qty > 0:
                vals = {
                    'move_id': move.id,
                    'location_id': putaway.location_spec_id.id,
                    'quantity': qty,
                }
                moveputaway_obj.create(cr, SUPERUSER_ID, vals, context=context)

    def _putaway_check(self, cr, uid, ids, context=None):
        for move in self.browse(cr, uid, ids, context=context):
            putaway = self.pool.get('stock.location').get_putaway_strategy(cr, uid, move.location_dest_id, move.product_id, context=context)
            if putaway:
                self._putaway_apply(cr, uid, move, putaway, context=context)

    def _create_procurement(self, cr, uid, move, context=None):
        """ This will create a procurement order """
        return self.pool.get("procurement.order").create(cr, uid, self._prepare_procurement_from_move(cr, uid, move, context=context))

    def write(self, cr, uid, ids, vals, context=None):
        if context is None:
            context = {}
        if isinstance(ids, (int, long)):
            ids = [ids]
        # Check that we do not modify a stock.move which is done
        frozen_fields = set(['product_qty', 'product_uom', 'product_uos_qty', 'product_uos', 'location_id', 'location_dest_id', 'product_id'])
        for move in self.browse(cr, uid, ids, context=context):
            if move.state == 'done':
                if frozen_fields.intersection(vals):
                    raise osv.except_osv(_('Operation Forbidden!'),
                        _('Quantities, Units of Measure, Products and Locations cannot be modified on stock moves that have already been processed (except by the Administrator).'))
        propagated_changes_dict = {}
        #propagation of quantity change
        if vals.get('product_uom_qty'):
            propagated_changes_dict['product_uom_qty'] = vals['product_uom_qty']
        if vals.get('product_uom_id'):
            propagated_changes_dict['product_uom_id'] = vals['product_uom_id']
        #propagation of expected date:
        propagated_date_field = False
        if vals.get('date_expected'):
            #propagate any manual change of the expected date
            propagated_date_field = 'date_expected'
        elif (vals.get('state', '') == 'done' and vals.get('date')):
            #propagate also any delta observed when setting the move as done
            propagated_date_field = 'date'

        if not context.get('do_not_propagate', False) and (propagated_date_field or propagated_changes_dict):
            #any propagation is (maybe) needed
            for move in self.browse(cr, uid, ids, context=context):
                if move.move_dest_id and move.propagate:
                    if 'date_expected' in propagated_changes_dict:
                        propagated_changes_dict.pop('date_expected')
                    if propagated_date_field:
                        current_date = datetime.strptime(move.date_expected, DEFAULT_SERVER_DATETIME_FORMAT)
                        new_date = datetime.strptime(vals.get(propagated_date_field), DEFAULT_SERVER_DATETIME_FORMAT)
                        delta = new_date - current_date
                        if abs(delta.days) >= move.company_id.propagation_minimum_delta:
                            old_move_date = datetime.strptime(move.move_dest_id.date_expected, DEFAULT_SERVER_DATETIME_FORMAT)
                            new_move_date = (old_move_date + relativedelta.relativedelta(days=delta.days or 0)).strftime(DEFAULT_SERVER_DATETIME_FORMAT)
                            propagated_changes_dict['date_expected'] = new_move_date
                    #For pushed moves as well as for pulled moves, propagate by recursive call of write().
                    #Note that, for pulled moves we intentionally don't propagate on the procurement.
                    if propagated_changes_dict:
                        self.write(cr, uid, [move.move_dest_id.id], propagated_changes_dict, context=context)
        return super(stock_move, self).write(cr, uid, ids, vals, context=context)

    def onchange_quantity(self, cr, uid, ids, product_id, product_qty, product_uom, product_uos):
        """ On change of product quantity finds UoM and UoS quantities
        @param product_id: Product id
        @param product_qty: Changed Quantity of product
        @param product_uom: Unit of measure of product
        @param product_uos: Unit of sale of product
        @return: Dictionary of values
        """
        result = {
            'product_uos_qty': 0.00
        }
        warning = {}

        if (not product_id) or (product_qty <= 0.0):
            result['product_qty'] = 0.0
            return {'value': result}

        product_obj = self.pool.get('product.product')
        uos_coeff = product_obj.read(cr, uid, product_id, ['uos_coeff'])

        # Warn if the quantity was decreased
        if ids:
            for move in self.read(cr, uid, ids, ['product_qty']):
                if product_qty < move['product_qty']:
                    warning.update({
                        'title': _('Information'),
                        'message': _("By changing this quantity here, you accept the "
                                "new quantity as complete: OpenERP will not "
                                "automatically generate a back order.")})
                break

        if product_uos and product_uom and (product_uom != product_uos):
            result['product_uos_qty'] = product_qty * uos_coeff['uos_coeff']
        else:
            result['product_uos_qty'] = product_qty

        return {'value': result, 'warning': warning}

    def onchange_uos_quantity(self, cr, uid, ids, product_id, product_uos_qty,
                          product_uos, product_uom):
        """ On change of product quantity finds UoM and UoS quantities
        @param product_id: Product id
        @param product_uos_qty: Changed UoS Quantity of product
        @param product_uom: Unit of measure of product
        @param product_uos: Unit of sale of product
        @return: Dictionary of values
        """
        result = {
            'product_uom_qty': 0.00
        }
        warning = {}

        if (not product_id) or (product_uos_qty <= 0.0):
            result['product_uos_qty'] = 0.0
            return {'value': result}

        product_obj = self.pool.get('product.product')
        uos_coeff = product_obj.read(cr, uid, product_id, ['uos_coeff'])

        # Warn if the quantity was decreased
        for move in self.read(cr, uid, ids, ['product_uos_qty']):
            if product_uos_qty < move['product_uos_qty']:
                warning.update({
                    'title': _('Warning: No Back Order'),
                    'message': _("By changing the quantity here, you accept the "
                                "new quantity as complete: OpenERP will not "
                                "automatically generate a Back Order.")})
                break

        if product_uos and product_uom and (product_uom != product_uos):
            result['product_uom_qty'] = product_uos_qty / uos_coeff['uos_coeff']
        else:
            result['product_uom_qty'] = product_uos_qty
        return {'value': result, 'warning': warning}

    def onchange_product_id(self, cr, uid, ids, prod_id=False, loc_id=False, loc_dest_id=False, partner_id=False):
        """ On change of product id, if finds UoM, UoS, quantity and UoS quantity.
        @param prod_id: Changed Product id
        @param loc_id: Source location id
        @param loc_dest_id: Destination location id
        @param partner_id: Address id of partner
        @return: Dictionary of values
        """
        if not prod_id:
            return {}
        user = self.pool.get('res.users').browse(cr, uid, uid)
        lang = user and user.lang or False
        if partner_id:
            addr_rec = self.pool.get('res.partner').browse(cr, uid, partner_id)
            if addr_rec:
                lang = addr_rec and addr_rec.lang or False
        ctx = {'lang': lang}

        product = self.pool.get('product.product').browse(cr, uid, [prod_id], context=ctx)[0]
        uos_id = product.uos_id and product.uos_id.id or False
        result = {
            'product_uom': product.uom_id.id,
            'product_uos': uos_id,
            'product_uom_qty': 1.00,
            'product_uos_qty': self.pool.get('stock.move').onchange_quantity(cr, uid, ids, prod_id, 1.00, product.uom_id.id, uos_id)['value']['product_uos_qty'],
        }
        if not ids:
            result['name'] = product.partner_ref
        if loc_id:
            result['location_id'] = loc_id
        if loc_dest_id:
            result['location_dest_id'] = loc_dest_id
        return {'value': result}

    def _picking_assign(self, cr, uid, move, context=None):
        if move.picking_id or not move.picking_type_id:
            return False
        context = context or {}
        pick_obj = self.pool.get("stock.picking")
        picks = []
        group = move.group_id and move.group_id.id or False
        picks = pick_obj.search(cr, uid, [
                ('group_id', '=', group),
                ('location_id', '=', move.location_id.id),
                ('location_dest_id', '=', move.location_dest_id.id),
                ('state', 'in', ['draft', 'confirmed', 'waiting'])], context=context)
        if picks:
            pick = picks[0]
        else:
            values = {
                'origin': move.origin,
                'company_id': move.company_id and move.company_id.id or False,
                'move_type': move.group_id and move.group_id.move_type or 'one',
                'partner_id': move.group_id and move.group_id.partner_id and move.group_id.partner_id.id or False,
                'picking_type_id': move.picking_type_id and move.picking_type_id.id or False,
            }
            pick = pick_obj.create(cr, uid, values, context=context)
        move.write({'picking_id': pick})
        return True

    def onchange_date(self, cr, uid, ids, date, date_expected, context=None):
        """ On change of Scheduled Date gives a Move date.
        @param date_expected: Scheduled Date
        @param date: Move Date
        @return: Move Date
        """
        if not date_expected:
            date_expected = time.strftime(DEFAULT_SERVER_DATETIME_FORMAT)
        return {'value': {'date': date_expected}}

    def action_confirm(self, cr, uid, ids, context=None):
        """ Confirms stock move or put it in waiting if it's linked to another move.
        @return: List of ids.
        """
        states = {
            'confirmed': [],
            'waiting': []
        }
        for move in self.browse(cr, uid, ids, context=context):
            state = 'confirmed'
            for m in move.move_orig_ids:
                if m.state not in ('done', 'cancel'):
                    state = 'waiting'
            states[state].append(move.id)
            self._picking_assign(cr, uid, move, context=context)

        for state, write_ids in states.items():
            if len(write_ids):
                self.write(cr, uid, write_ids, {'state': state})
                if state == 'confirmed':
                    for move in self.browse(cr, uid, write_ids, context=context):
                        if move.procure_method == 'make_to_order':
                            self._create_procurement(cr, uid, move, context=context)
        moves = self.browse(cr, uid, ids, context=context)
        self._push_apply(cr, uid, moves, context=context)
        return True

    def force_assign(self, cr, uid, ids, context=None):
        """ Changes the state to assigned.
        @return: True
        """
        #check putaway method
        self._putaway_check(cr, uid, ids, context=context)
        return self.write(cr, uid, ids, {'state': 'assigned'})

    def cancel_assign(self, cr, uid, ids, context=None):
        """ Changes the state to confirmed.
        @return: True
        """
        return self.write(cr, uid, ids, {'state': 'confirmed'})

    def check_tracking(self, cr, uid, move, lot_id, context=None):
        """ Checks if serial number is assigned to stock move or not and raise an error if it had to.
        """
        check = False
        if move.product_id.track_all and not move.location_dest_id.usage == 'inventory':
            check = True
        elif move.product_id.track_incoming and move.location_id.usage in ('supplier', 'transit', 'inventory') and move.location_dest_id.usage == 'internal':
            check = True
        elif move.product_id.track_outgoing and move.location_dest_id.usage in ('customer', 'transit') and move.location_id.usage == 'internal':
            check = True
        if check and not lot_id:
            raise osv.except_osv(_('Warning!'), _('You must assign a serial number for the product %s') % (move.product_id.name))

    def action_assign(self, cr, uid, ids, context=None):
        """ Checks the product type and accordingly writes the state.
        """
        context = context or {}
        quant_obj = self.pool.get("stock.quant")
        to_assign_moves = []
        for move in self.browse(cr, uid, ids, context=context):
            if move.state not in ('confirmed', 'waiting', 'assigned'):
                continue
            if move.product_id.type == 'consu':
                to_assign_moves.append(move.id)
                continue
            else:
                #build the prefered domain based on quants that moved in previous linked done move
                prev_quant_ids = []
                for m2 in move.move_orig_ids:
                    for q in m2.quant_ids:
                        prev_quant_ids.append(q.id)
                prefered_domain = prev_quant_ids and [('id', 'in', prev_quant_ids)] or []
                fallback_domain = prev_quant_ids and [('id', 'not in', prev_quant_ids)] or []
                #we always keep the quants already assigned and try to find the remaining quantity on quants not assigned only
                main_domain = [('reservation_id', '=', False), ('qty', '>', 0)]
                #first try to find quants based on specific domains given by linked operations
                for record in move.linked_move_operation_ids:
                    domain = main_domain + self.pool.get('stock.move.operation.link').get_specific_domain(cr, uid, record, context=context)
                    qty_already_assigned = sum([q.qty for q in record.reserved_quant_ids])
                    qty = record.qty - qty_already_assigned
                    quants = quant_obj.quants_get_prefered_domain(cr, uid, move.location_id, move.product_id, qty, domain=domain, prefered_domain=prefered_domain, fallback_domain=fallback_domain, restrict_lot_id=move.restrict_lot_id.id, restrict_partner_id=move.restrict_partner_id.id, context=context)
                    quant_obj.quants_reserve(cr, uid, quants, move, record, context=context)
                #then if the move isn't totally assigned, try to find quants without any specific domain
                if move.state != 'assigned':
                    qty_already_assigned = sum([q.qty for q in move.reserved_quant_ids])
                    qty = move.product_qty - qty_already_assigned
                    quants = quant_obj.quants_get_prefered_domain(cr, uid, move.location_id, move.product_id, qty, domain=main_domain, prefered_domain=prefered_domain, fallback_domain=fallback_domain, restrict_lot_id=move.restrict_lot_id.id, restrict_partner_id=move.restrict_partner_id.id, context=context)
                    quant_obj.quants_reserve(cr, uid, quants, move, context=context)

        #force assignation of consumable products
        if to_assign_moves:
            self.force_assign(cr, uid, to_assign_moves, context=context)
        #check if a putaway rule is likely to be processed and store result on the move
        self._putaway_check(cr, uid, ids, context=context)

    def action_cancel(self, cr, uid, ids, context=None):
        """ Cancels the moves and if all moves are cancelled it cancels the picking.
        @return: True
        """
        procurement_obj = self.pool.get('procurement.order')
        context = context or {}
        for move in self.browse(cr, uid, ids, context=context):
            if move.state == 'done':
                raise osv.except_osv(_('Operation Forbidden!'),
                        _('You cannot cancel a stock move that has been set to \'Done\'.'))
            if move.reserved_quant_ids:
                self.pool.get("stock.quant").quants_unreserve(cr, uid, move, context=context)
            if context.get('cancel_procurement'):
                if move.propagate:
                    procurement_ids = procurement_obj.search(cr, uid, [('move_dest_id', '=', move.id)], context=context)
                    procurement_obj.cancel(cr, uid, procurement_ids, context=context)
            elif move.move_dest_id:
                #cancel chained moves
                if move.propagate:
                    self.action_cancel(cr, uid, [move.move_dest_id.id], context=context)
                elif move.move_dest_id.state == 'waiting':
                    self.write(cr, uid, [move.move_dest_id.id], {'state': 'confirmed'})
        return self.write(cr, uid, ids, {'state': 'cancel', 'move_dest_id': False})

    def _check_packages(self, cr, uid, ids, context=None):
        quant_obj =  self.pool.get("stock.quant")
        pack_obj = self.pool.get("stock.quant.package")
        # Check all quants moved are in packages and check they are moved in the good way
        quants = quant_obj.search(cr, uid, [('history_ids', 'in', ids)], context=context)
        # Check parent of parents for all those packages
        top_packages = set()
        for quant in quant_obj.browse(cr, uid, quants, context=context):
            top_package = quant.package_id
            while top_package.parent_id:
                top_package = top_package.parent_id
            if top_package:
                top_packages.add(top_package)
        for pack in top_packages:
            quants = pack_obj.get_content(cr, uid, [pack.id], context=context)
            location = False
            for quant in quant_obj.browse(cr, uid, quants, context=context):
                if not location:
                    location = quant.location_id.id
                elif location != quant.location_id.id:
                    raise osv.except_osv(_('Error'), _('You can not put a product in a package that has products in another location. '))
        

    def action_done(self, cr, uid, ids, context=None):
        context = context or {}
        picking_obj = self.pool.get("stock.picking")
        quant_obj = self.pool.get("stock.quant")
        pack_op_obj = self.pool.get("stock.pack.operation")
        pack_obj = self.pool.get("stock.quant.package")
        todo = [move.id for move in self.browse(cr, uid, ids, context=context) if move.state == "draft"]
        if todo:
            self.action_confirm(cr, uid, todo, context=context)
        pickings = set()
        procurement_ids = []
        #Search operations that are linked to the moves
        operations = set()
        move_qty={}
        for move in self.browse(cr, uid, ids, context=context):
            move_qty[move.id] = move.product_qty
            for link in move.linked_move_operation_ids:
                operations.add(link.operation_id)
        
        #Sort operations according to entire packages first, then package + lot, package only, lot only
        operations=list(operations)
        operations.sort(key = lambda x: ((x.package_id and not x.product_id) and -4 or 0) + (x.package_id and -2 or 0) + (x.lot_id and -1 or 0))
        
        
        for ops in operations:
            if ops.picking_id:
                pickings.add(ops.picking_id.id)
            main_domain = [('qty', '>', 0)]
<<<<<<< HEAD
            for record in ops.linked_move_operation_ids:
                move = record.move_id
                prefered_domain = [('reservation_id', '=', move.id)]
                fallback_domain = [('reservation_id', '=', False)]
                self.check_tracking(cr, uid, move, ops.lot_id.id, context=context)
=======
            prefered_domain = [('reservation_id', '=', move.id)]
            fallback_domain = [('reservation_id', '=', False)]
            #first, process the move per linked operation first because it may imply some specific domains to consider
            for record in move.linked_move_operation_ids:
                self.check_tracking(cr, uid, move, record.operation_id.package_id.id or record.operation_id.lot_id.id, context=context)
>>>>>>> 0d168477
                dom = main_domain + self.pool.get('stock.move.operation.link').get_specific_domain(cr, uid, record, context=context)
                quants = quant_obj.quants_get_prefered_domain(cr, uid, move.location_id, move.product_id, record.qty, domain=dom, prefered_domain=prefered_domain, 
                                                              fallback_domain=fallback_domain, restrict_lot_id=move.restrict_lot_id.id, restrict_partner_id=move.restrict_partner_id.id, context=context)
                package_id = False
                if not record.operation_id.package_id:
                    #if a package and a result_package is given, we don't enter here because it will be processed by process_packaging() later
                    #but for operations having only result_package_id, we will create new quants in the final package directly
                    package_id = record.operation_id.result_package_id.id or False
                quant_obj.quants_move(cr, uid, quants, move, lot_id=ops.lot_id.id, owner_id=ops.owner_id.id, src_package_id=ops.package_id.id, dest_package_id=package_id, context=context)
                #packaging process
                pack_op_obj.process_packaging(cr, uid, ops, [x[0].id for x in quants if x[0]], context=context)
                move_qty[move.id] -= record.qty
        #Check for remaining qtys and unreserve/check move_dest_id in 
        for move in self.browse(cr, uid, ids, context=context):
            if move_qty[move.id] > 0: #(=In case no pack operations in picking)
                main_domain = [('qty', '>', 0)]
                prefered_domain = [('reservation_id', '=', move.id)]
                fallback_domain = [('reservation_id', '=', False)]
                self.check_tracking(cr, uid, move, move.restrict_lot_id.id, context=context)
                qty = move_qty[move.id]
                quants = quant_obj.quants_get_prefered_domain(cr, uid, move.location_id, move.product_id, qty, domain=main_domain, prefered_domain=prefered_domain, fallback_domain=fallback_domain, restrict_lot_id=move.restrict_lot_id.id, restrict_partner_id=move.restrict_partner_id.id, context=context)
                quant_obj.quants_move(cr, uid, quants, move, lot_id=move.restrict_lot_id.id, owner_id=move.restrict_partner_id.id, context=context)
<<<<<<< HEAD
=======
            #unreserve the quants and make them available for other operations/moves
>>>>>>> 0d168477
            quant_obj.quants_unreserve(cr, uid, move, context=context)
            
            #Check moves that were pushed
            if move.move_dest_id.state in ('waiting', 'confirmed'):
                other_upstream_move_ids = self.search(cr, uid, [('id', '!=', move.id), ('state', 'not in', ['done', 'cancel']),
                                            ('move_dest_id', '=', move.move_dest_id.id)], context=context)
                #If no other moves for the move that got pushed:
                if not other_upstream_move_ids and move.move_dest_id.state in ('waiting', 'confirmed'):
                    self.action_assign(cr, uid, [move.move_dest_id.id], context=context)
            if move.procurement_id:
                procurement_ids.append(move.procurement_id.id)
        
        # Check the packages have been placed in the correct locations
        self._check_packages(cr, uid, ids, context=context)
        # Apply on picking
        self.write(cr, uid, ids, {'state': 'done', 'date': time.strftime(DEFAULT_SERVER_DATETIME_FORMAT)}, context=context)
        self.pool.get('procurement.order').check(cr, uid, procurement_ids, context=context)
        #check picking state to set the date_done is needed
        done_picking = []
        for picking in picking_obj.browse(cr, uid, list(pickings), context=context):
            if picking.state == 'done' and not picking.date_done:
                done_picking.append(picking.id)
        if done_picking:
            picking_obj.write(cr, uid, done_picking, {'date_done': time.strftime(DEFAULT_SERVER_DATETIME_FORMAT)}, context=context)
        return True


    def unlink(self, cr, uid, ids, context=None):
        context = context or {}
        for move in self.browse(cr, uid, ids, context=context):
            if move.state not in ('draft', 'cancel'):
                raise osv.except_osv(_('User Error!'), _('You can only delete draft moves.'))
        return super(stock_move, self).unlink(cr, uid, ids, context=context)

    def action_scrap(self, cr, uid, ids, quantity, location_id, restrict_lot_id=False, restrict_partner_id=False, context=None):
        """ Move the scrap/damaged product into scrap location
        @param cr: the database cursor
        @param uid: the user id
        @param ids: ids of stock move object to be scrapped
        @param quantity : specify scrap qty
        @param location_id : specify scrap location
        @param context: context arguments
        @return: Scraped lines
        """
        #quantity should be given in MOVE UOM
        if quantity <= 0:
            raise osv.except_osv(_('Warning!'), _('Please provide a positive quantity to scrap.'))
        res = []
        for move in self.browse(cr, uid, ids, context=context):
            source_location = move.location_id
            if move.state == 'done':
                source_location = move.location_dest_id
            #Previously used to prevent scraping from virtual location but not necessary anymore
            #if source_location.usage != 'internal':
                #restrict to scrap from a virtual location because it's meaningless and it may introduce errors in stock ('creating' new products from nowhere)
                #raise osv.except_osv(_('Error!'), _('Forbidden operation: it is not allowed to scrap products from a virtual location.'))
            move_qty = move.product_qty
            uos_qty = quantity / move_qty * move.product_uos_qty
            default_val = {
                'location_id': source_location.id,
                'product_uom_qty': quantity,
                'product_uos_qty': uos_qty,
                'state': move.state,
                'scrapped': True,
                'location_dest_id': location_id,
                'restrict_lot_id': restrict_lot_id,
                'restrict_partner_id': restrict_partner_id,
            }
            new_move = self.copy(cr, uid, move.id, default_val)

            res += [new_move]
            product_obj = self.pool.get('product.product')
            for product in product_obj.browse(cr, uid, [move.product_id.id], context=context):
                if move.picking_id:
                    uom = product.uom_id.name if product.uom_id else ''
                    message = _("%s %s %s has been <b>moved to</b> scrap.") % (quantity, uom, product.name)
                    move.picking_id.message_post(body=message)

        self.action_done(cr, uid, res, context=context)
        return res

    def action_consume(self, cr, uid, ids, quantity, location_id=False, restrict_lot_id=False, restrict_partner_id=False, context=None):
        """ Consumed product with specific quantity from specific source location. This correspond to a split of the move (or write if the quantity to consume is >= than the quantity of the move) followed by an action_done
        @param ids: ids of stock move object to be consumed
        @param quantity : specify consume quantity (given in move UoM)
        @param location_id : specify source location
        @return: Consumed lines
        """
        uom_obj = self.pool.get('product.uom')
        if context is None:
            context = {}
        if quantity <= 0:
            raise osv.except_osv(_('Warning!'), _('Please provide proper quantity.'))
        res = []
        for move in self.browse(cr, uid, ids, context=context):
            move_qty = move.product_qty
            uom_qty = uom_obj._compute_qty(cr, uid, move.product_id.uom_id.id, quantity, move.product_uom.id)
            if move_qty <= 0:
                raise osv.except_osv(_('Error!'), _('Cannot consume a move with negative or zero quantity.'))
            quantity_rest = move.product_qty - uom_qty
            if quantity_rest > 0:
                ctx = context.copy()
                if location_id:
                    ctx['source_location_id'] = location_id
                res.append(self.split(cr, uid, move, move_qty - quantity_rest, restrict_lot_id=restrict_lot_id, 
                                      restrict_partner_id=restrict_partner_id, context=ctx))
            else:
                res.append(move.id)
                if location_id:
                    self.write(cr, uid, [move.id], {'location_id': location_id, 'restrict_lot_id': restrict_lot_id, 
                                                    'restrict_partner_id': restrict_partner_id}, context=context)

        self.action_done(cr, uid, res, context=context)
        return res

    def split(self, cr, uid, move, qty, restrict_lot_id=False, restrict_partner_id=False, context=None):
        """ Splits qty from move move into a new move
        :param move: browse record
        :param qty: float. quantity to split (given in product UoM)
        :param context: dictionay. can contains the special key 'source_location_id' in order to force the source location when copying the move
        """
        if move.product_qty <= qty or qty == 0:
            return move.id

        uom_obj = self.pool.get('product.uom')
        context = context or {}

        uom_qty = uom_obj._compute_qty(cr, uid, move.product_id.uom_id.id, qty, move.product_uom.id)
        uos_qty = uom_qty * move.product_uos_qty / move.product_uom_qty

        if move.state in ('done', 'cancel'):
            raise osv.except_osv(_('Error'), _('You cannot split a move done'))

        defaults = {
            'product_uom_qty': uom_qty,
            'product_uos_qty': uos_qty,
            'state': move.state,
            'procure_method': 'make_to_stock',
            'move_dest_id': False,
            'reserved_quant_ids': [],
            'restrict_lot_id': restrict_lot_id,
            'restrict_partner_id': restrict_partner_id
        }
        if context.get('source_location_id'):
            defaults['location_id'] = context['source_location_id']
        new_move = self.copy(cr, uid, move.id, defaults)

        ctx = context.copy()
        ctx['do_not_propagate'] = True
        self.write(cr, uid, [move.id], {
            'product_uom_qty': move.product_uom_qty - uom_qty,
            'product_uos_qty': move.product_uos_qty - uos_qty,
            #'reserved_quant_ids': [(6,0,[])]  SHOULD NOT CHANGE as it has been reserved already
        }, context=ctx)

        if move.move_dest_id and move.propagate:
            new_move_prop = self.split(cr, uid, move.move_dest_id, qty, context=context)
            self.write(cr, uid, [new_move], {'move_dest_id': new_move_prop}, context=context)

        self.action_confirm(cr, uid, [new_move], context=context)
        return new_move

class stock_inventory(osv.osv):
    _name = "stock.inventory"
    _description = "Inventory"

    def _get_move_ids_exist(self, cr, uid, ids, field_name, arg, context=None):
        res = {}
        for inv in self.browse(cr, uid, ids, context=context):
            res[inv.id] = False
            if inv.move_ids:
                res[inv.id] = True
        return res

    def _get_available_filters(self, cr, uid, context=None):
        """
           This function will return the list of filter allowed according to the options checked
           in 'Settings\Warehouse'.

           :rtype: list of tuple
        """
        #default available choices
        res_filter = [('none', _('All products of a whole location')), ('product', _('One product only'))]
        settings_obj = self.pool.get('stock.config.settings')
        config_ids = settings_obj.search(cr, uid, [], limit=1, order='id DESC', context=context)
        #If we don't have updated config until now, all fields are by default false and so should be not dipslayed
        if not config_ids:
            return res_filter

        stock_settings = settings_obj.browse(cr, uid, config_ids[0], context=context)
        if stock_settings.group_stock_tracking_owner:
            res_filter.append(('owner', _('One owner only')))
            res_filter.append(('product_owner', _('One product for a specific owner')))
        if stock_settings.group_stock_tracking_lot:
            res_filter.append(('lot', _('One Lot/Serial Number')))
        if stock_settings.group_stock_packaging:
            res_filter.append(('pack', _('A Pack')))
        return res_filter

    _columns = {
        'name': fields.char('Inventory Reference', size=64, required=True, readonly=True, states={'draft': [('readonly', False)]}, help="Inventory Name."),
        'date': fields.datetime('Inventory Date', required=True, readonly=True, states={'draft': [('readonly', False)]}, help="Inventory Create Date."),
        'date_done': fields.datetime('Date done', help="Inventory Validation Date."),
        'line_ids': fields.one2many('stock.inventory.line', 'inventory_id', 'Inventories', readonly=False, states={'done': [('readonly', True)]}, help="Inventory Lines."),
        'move_ids': fields.one2many('stock.move', 'inventory_id', 'Created Moves', help="Inventory Moves.", states={'done': [('readonly', True)]}),
        'state': fields.selection([('draft', 'Draft'), ('cancel', 'Cancelled'), ('confirm', 'In Progress'), ('done', 'Validated')], 'Status', readonly=True, select=True),
        'company_id': fields.many2one('res.company', 'Company', required=True, select=True, readonly=True, states={'draft': [('readonly', False)]}),
        'location_id': fields.many2one('stock.location', 'Location', required=True, readonly=True, states={'draft': [('readonly', False)]}),
        'product_id': fields.many2one('product.product', 'Product', readonly=True, states={'draft': [('readonly', False)]}, help="Specify Product to focus your inventory on a particular Product."),
        'package_id': fields.many2one('stock.quant.package', 'Pack', readonly=True, states={'draft': [('readonly', False)]}, help="Specify Pack to focus your inventory on a particular Pack."),
        'partner_id': fields.many2one('res.partner', 'Owner', readonly=True, states={'draft': [('readonly', False)]}, help="Specify Owner to focus your inventory on a particular Owner."),
        'lot_id': fields.many2one('stock.production.lot', 'Lot/Serial Number', readonly=True, states={'draft': [('readonly', False)]}, help="Specify Lot/Serial Number to focus your inventory on a particular Lot/Serial Number."),
        'move_ids_exist': fields.function(_get_move_ids_exist, type='boolean', string=' Stock Move Exists?', help='technical field for attrs in view'),
        'filter': fields.selection(_get_available_filters, 'Selection Filter'),
    }

    def _default_stock_location(self, cr, uid, context=None):
        try:
            warehouse = self.pool.get('ir.model.data').get_object(cr, uid, 'stock', 'warehouse0')
            return warehouse.lot_stock_id.id
        except:
            return False

    _defaults = {
        'date': fields.datetime.now,
        'state': 'draft',
        'company_id': lambda self, cr, uid, c: self.pool.get('res.company')._company_default_get(cr, uid, 'stock.inventory', context=c),
        'location_id': _default_stock_location,
    }

    def set_checked_qty(self, cr, uid, ids, context=None):
        inventory = self.browse(cr, uid, ids[0], context=context)
        line_ids = [line.id for line in inventory.line_ids]
        self.pool.get('stock.inventory.line').write(cr, uid, line_ids, {'product_qty': 0})
        return True

    def copy(self, cr, uid, id, default=None, context=None):
        if default is None:
            default = {}
        default = default.copy()
        default.update({'move_ids': [], 'date_done': False})
        return super(stock_inventory, self).copy(cr, uid, id, default, context=context)

    def _inventory_line_hook(self, cr, uid, inventory_line, move_vals):
        """ Creates a stock move from an inventory line
        @param inventory_line:
        @param move_vals:
        @return:
        """
        return self.pool.get('stock.move').create(cr, uid, move_vals)

    def action_done(self, cr, uid, ids, context=None):
        """ Finish the inventory
        @return: True
        """
        if context is None:
            context = {}
        move_obj = self.pool.get('stock.move')
        for inv in self.browse(cr, uid, ids, context=context):
            for inventory_line in inv.line_ids:
                if inventory_line.product_qty < 0:
                    raise osv.except_osv(_('Warning'),_('You cannot set a negative product quantity in an inventory line'))
            if not inv.move_ids:
                self.action_check(cr, uid, [inv.id], context=context)
            inv.refresh()
            #the action_done on stock_move has to be done in 2 steps:
            #first, we start moving the products from stock to inventory loss
            move_obj.action_done(cr, uid, [x.id for x in inv.move_ids if x.location_id.usage == 'internal'], context=context)
            #then, we move from inventory loss. This 2 steps process is needed because some moved quant may need to be put again in stock
            move_obj.action_done(cr, uid, [x.id for x in inv.move_ids if x.location_id.usage != 'internal'], context=context)
            self.write(cr, uid, [inv.id], {'state': 'done', 'date_done': time.strftime(DEFAULT_SERVER_DATETIME_FORMAT)}, context=context)
        return True

    def _create_stock_move(self, cr, uid, inventory, todo_line, context=None):
        stock_move_obj = self.pool.get('stock.move')
        product_obj = self.pool.get('product.product')
        inventory_location_id = product_obj.browse(cr, uid, todo_line['product_id'], context=context).property_stock_inventory.id
        vals = {
            'name': _('INV:') + (inventory.name or ''),
            'product_id': todo_line['product_id'],
            'product_uom': todo_line['product_uom_id'],
            'date': inventory.date,
            'company_id': inventory.company_id.id,
            'inventory_id': inventory.id,
            'state': 'assigned',
            'restrict_lot_id': todo_line.get('prod_lot_id'),
            'restrict_partner_id': todo_line.get('partner_id'),
         }

        if todo_line['product_qty'] < 0:
            #found more than expected
            vals['location_id'] = inventory_location_id
            vals['location_dest_id'] = todo_line['location_id']
            vals['product_uom_qty'] = -todo_line['product_qty']
        else:
            #found less than expected
            vals['location_id'] = todo_line['location_id']
            vals['location_dest_id'] = inventory_location_id
            vals['product_uom_qty'] = todo_line['product_qty']
        return stock_move_obj.create(cr, uid, vals, context=context)

    def action_check(self, cr, uid, ids, context=None):
        """ Checks the inventory and computes the stock move to do
        @return: True
        """
        inventory_line_obj = self.pool.get('stock.inventory.line')
        stock_move_obj = self.pool.get('stock.move')
        for inventory in self.browse(cr, uid, ids, context=context):
            #first remove the existing stock moves linked to this inventory
            move_ids = [move.id for move in inventory.move_ids]
            stock_move_obj.unlink(cr, uid, move_ids, context=context)
            #compute what should be in the inventory lines
            theorical_lines = self._get_inventory_lines(cr, uid, inventory, context=context)
            for line in inventory.line_ids:
                #compare the inventory lines to the theorical ones and store the diff in theorical_lines
                inventory_line_obj._resolve_inventory_line(cr, uid, line, theorical_lines, context=context)
            #each theorical_lines where product_qty is not 0 is a difference for which we need to create a stock move
            for todo_line in theorical_lines:
                if todo_line['product_qty'] != 0:
                    self._create_stock_move(cr, uid, inventory, todo_line, context=context)

    def action_cancel_draft(self, cr, uid, ids, context=None):
        """ Cancels the stock move and change inventory state to draft.
        @return: True
        """
        for inv in self.browse(cr, uid, ids, context=context):
            self.pool.get('stock.move').action_cancel(cr, uid, [x.id for x in inv.move_ids], context=context)
            self.write(cr, uid, [inv.id], {'state': 'draft'}, context=context)
        return True

    def action_cancel_inventory(self, cr, uid, ids, context=None):
        self.action_cancel_draft(cr, uid, ids, context=context)

    def prepare_inventory(self, cr, uid, ids, context=None):
        inventory_line_obj = self.pool.get('stock.inventory.line')
        for inventory in self.browse(cr, uid, ids, context=context):
            #clean the existing inventory lines before redoing an inventory proposal
            line_ids = [line.id for line in inventory.line_ids]
            inventory_line_obj.unlink(cr, uid, line_ids, context=context)
            #compute the inventory lines and create them
            vals = self._get_inventory_lines(cr, uid, inventory, context=context)
            for product_line in vals:
                inventory_line_obj.create(cr, uid, product_line, context=context)
        return self.write(cr, uid, ids, {'state': 'confirm'})

    def _get_inventory_lines(self, cr, uid, inventory, context=None):
        location_obj = self.pool.get('stock.location')
        product_obj = self.pool.get('product.product')
        location_ids = location_obj.search(cr, uid, [('id', 'child_of', [inventory.location_id.id])], context=context)
        domain = ' location_id in %s'
        args = (tuple(location_ids),)
        if inventory.partner_id:
            domain += ' and owner_id = %s'
            args += (inventory.partner_id.id,)
        if inventory.lot_id:
            domain += ' and lot_id = %s'
            args += (inventory.lot_id.id,)
        if inventory.product_id:
            domain += 'and product_id = %s'
            args += (inventory.product_id.id,)
        if inventory.package_id:
            domain += ' and package_id = %s'
            args += (inventory.package_id.id,)
        cr.execute('''
           SELECT product_id, sum(qty) as product_qty, location_id, lot_id as prod_lot_id, package_id, owner_id as partner_id
           FROM stock_quant WHERE''' + domain + '''
           GROUP BY product_id, location_id, lot_id, package_id, partner_id
        ''', args)
        vals = []
        for product_line in cr.dictfetchall():
            #replace the None the dictionary by False, because falsy values are tested later on
            for key, value in product_line.items():
                if not value:
                    product_line[key] = False
            if product_line['product_qty'] < 0:
                summary = _('Product: ') + product_obj.browse(cr, uid, product_line['product_id'], context=context).name + '\n'
                summary += _('Location: ') + location_obj.browse(cr, uid, product_line['location_id'], context=context).complete_name + '\n'
                summary += (_('Partner: ') + self.pool.get('res.partner').browse(cr, uid, product_line['partner_id'], context=context).name + '\n') if product_line['partner_id'] else ''
                summary += (_('Lot: ') + self.pool.get('stock.production.lot').browse(cr, uid, product_line['prod_lot_id'], context=context).name + '\n') if product_line['prod_lot_id'] else ''
                summary += (_('Package: ') + self.pool.get('stock.quant.package').browse(cr, uid, product_line['package_id'], context=context).name + '\n') if product_line['package_id'] else ''
                raise osv.except_osv(_('Warning'),_('This inventory line has a theoretical negative quantity, please fix it before doing an inventory\n%s' % (summary)))
            product_line['inventory_id'] = inventory.id
            product_line['th_qty'] = product_line['product_qty']
            if product_line['product_id']:
                product = product_obj.browse(cr, uid, product_line['product_id'], context=context)
                product_line['product_uom_id'] = product.uom_id.id
            vals.append(product_line)
        return vals

class stock_inventory_line(osv.osv):
    _name = "stock.inventory.line"
    _description = "Inventory Line"
    _rec_name = "inventory_id"
    _order = "inventory_id, location_name, product_code, product_name, prod_lot_id"

    def _get_product_name_change(self, cr, uid, ids, context=None):
        return self.pool.get('stock.inventory.line').search(cr, uid, [('product_id', 'in', ids)], context=context)

    def _get_location_change(self, cr, uid, ids, context=None):
        return self.pool.get('stock.inventory.line').search(cr, uid, [('location_id', 'in', ids)], context=context)

    _columns = {
        'inventory_id': fields.many2one('stock.inventory', 'Inventory', ondelete='cascade', select=True),
        'location_id': fields.many2one('stock.location', 'Location', required=True, select=True),
        'product_id': fields.many2one('product.product', 'Product', required=True, select=True),
        'package_id': fields.many2one('stock.quant.package', 'Pack', select=True),
        'product_uom_id': fields.many2one('product.uom', 'Product Unit of Measure', required=True),
        'product_qty': fields.float('Checked Quantity', digits_compute=dp.get_precision('Product Unit of Measure')),
        'company_id': fields.related('inventory_id', 'company_id', type='many2one', relation='res.company', string='Company', store=True, select=True, readonly=True),
        'prod_lot_id': fields.many2one('stock.production.lot', 'Serial Number', domain="[('product_id','=',product_id)]"),
        'state': fields.related('inventory_id', 'state', type='char', string='Status', readonly=True),
        'th_qty': fields.float('Theoretical Quantity', readonly=True),
        'partner_id': fields.many2one('res.partner', 'Owner'),
        'product_name': fields.related('product_id', 'name', type='char', string='Product name', store={
                                                                                            'product.product': (_get_product_name_change, ['name', 'default_code'], 20),
                                                                                            'stock.inventory.line': (lambda self, cr, uid, ids, c={}: ids, ['product_id'], 20),}),
        'product_code': fields.related('product_id', 'default_code', type='char', string='Product code', store={
                                                                                            'product.product': (_get_product_name_change, ['name', 'default_code'], 20),
                                                                                            'stock.inventory.line': (lambda self, cr, uid, ids, c={}: ids, ['product_id'], 20),}),
        'location_name': fields.related('location_id', 'complete_name', type='char', string='Location name', store={
                                                                                            'stock.location': (_get_location_change, ['name', 'location_id', 'active'], 20),
                                                                                            'stock.inventory.line': (lambda self, cr, uid, ids, c={}: ids, ['location_id'], 20),}),
    }

    _defaults = {
        'product_qty': 1,
    }

    def _resolve_inventory_line(self, cr, uid, inventory_line, theorical_lines, context=None):
        #TODO : package_id management !
        found = False
        uom_obj = self.pool.get('product.uom')
        for th_line in theorical_lines:
            #We try to match the inventory line with a theorical line with same product, lot, location and owner
            if th_line['location_id'] == inventory_line.location_id.id and th_line['product_id'] == inventory_line.product_id.id and th_line['prod_lot_id'] == inventory_line.prod_lot_id.id and th_line['partner_id'] == inventory_line.partner_id.id:
                uom_reference = inventory_line.product_id.uom_id
                real_qty = uom_obj._compute_qty_obj(cr, uid, inventory_line.product_uom_id, inventory_line.product_qty, uom_reference)
                th_line['product_qty'] -= real_qty
                found = True
                break
        #if it was still not found, we add it to the theorical lines so that it will create a stock move for it
        if not found:
            vals = {
                'inventory_id': inventory_line.inventory_id.id,
                'location_id': inventory_line.location_id.id,
                'product_id': inventory_line.product_id.id,
                'product_uom_id': inventory_line.product_id.uom_id.id,
                'product_qty': -inventory_line.product_qty,
                'prod_lot_id': inventory_line.prod_lot_id.id,
                'partner_id': inventory_line.partner_id.id,
            }
            theorical_lines.append(vals)

    def on_change_product_id(self, cr, uid, ids, location_id, product, uom=False, owner_id=False, lot_id=False, package_id=False, context=None):
        """ Changes UoM and name if product_id changes.
        @param location_id: Location id
        @param product: Changed product_id
        @param uom: UoM product
        @return:  Dictionary of changed values
        """
        context = context or {}
        if not product:
            return {'value': {'product_qty': 0.0, 'product_uom_id': False}}
        uom_obj = self.pool.get('product.uom')
        ctx = context.copy()
        ctx['location'] = location_id
        ctx['lot_id'] = lot_id
        ctx['owner_id'] = owner_id
        ctx['package_id'] = package_id
        obj_product = self.pool.get('product.product').browse(cr, uid, product, context=ctx)
        th_qty = obj_product.qty_available
        if uom and uom != obj_product.uom_id.id:
            uom_record = uom_obj.browse(cr, uid, uom, context=context)
            th_qty = uom_obj._compute_qty_obj(cr, uid, obj_product.uom_id, th_qty, uom_record)
        return {'value': {'th_qty': th_qty, 'product_uom_id': uom or obj_product.uom_id.id}}


#----------------------------------------------------------
# Stock Warehouse
#----------------------------------------------------------
class stock_warehouse(osv.osv):
    _name = "stock.warehouse"
    _description = "Warehouse"

    _columns = {
        'name': fields.char('Name', size=128, required=True, select=True),
        'company_id': fields.many2one('res.company', 'Company', required=True, select=True),
        'partner_id': fields.many2one('res.partner', 'Address'),
        'view_location_id': fields.many2one('stock.location', 'View Location', required=True, domain=[('usage', '=', 'view')]),
        'lot_stock_id': fields.many2one('stock.location', 'Location Stock', required=True, domain=[('usage', '=', 'internal')]),
        'code': fields.char('Short Name', size=5, required=True, help="Short name used to identify your warehouse"),
        'route_ids': fields.many2many('stock.location.route', 'stock_route_warehouse', 'warehouse_id', 'route_id', 'Routes', domain="[('warehouse_selectable', '=', True)]", help='Defaults routes through the warehouse'),
        'reception_steps': fields.selection([
            ('one_step', 'Receive goods directly in stock (1 step)'),
            ('two_steps', 'Unload in input location then go to stock (2 steps)'),
            ('three_steps', 'Unload in input location, go through a quality control before being admitted in stock (3 steps)')], 'Incoming Shipments', required=True),
        'delivery_steps': fields.selection([
            ('ship_only', 'Ship directly from stock (Ship only)'),
            ('pick_ship', 'Bring goods to output location before shipping (Pick + Ship)'),
            ('pick_pack_ship', 'Make packages into a dedicated location, then bring them to the output location for shipping (Pick + Pack + Ship)')], 'Outgoing Shippings', required=True),
        'wh_input_stock_loc_id': fields.many2one('stock.location', 'Input Location'),
        'wh_qc_stock_loc_id': fields.many2one('stock.location', 'Quality Control Location'),
        'wh_output_stock_loc_id': fields.many2one('stock.location', 'Output Location'),
        'wh_pack_stock_loc_id': fields.many2one('stock.location', 'Packing Location'),
        'mto_pull_id': fields.many2one('procurement.rule', 'MTO rule'),
        'pick_type_id': fields.many2one('stock.picking.type', 'Pick Type'),
        'pack_type_id': fields.many2one('stock.picking.type', 'Pack Type'),
        'out_type_id': fields.many2one('stock.picking.type', 'Out Type'),
        'in_type_id': fields.many2one('stock.picking.type', 'In Type'),
        'int_type_id': fields.many2one('stock.picking.type', 'Internal Type'),
        'crossdock_route_id': fields.many2one('stock.location.route', 'Crossdock Route'),
        'reception_route_id': fields.many2one('stock.location.route', 'Reception Route'),
        'delivery_route_id': fields.many2one('stock.location.route', 'Delivery Route'),
        'resupply_from_wh': fields.boolean('Resupply From Other Warehouses'),
        'resupply_wh_ids': fields.many2many('stock.warehouse', 'stock_wh_resupply_table', 'supplied_wh_id', 'supplier_wh_id', 'Resupply Warehouses'),
        'resupply_route_ids': fields.one2many('stock.location.route', 'supplied_wh_id', 'Resupply Routes'),
        'default_resupply_wh_id': fields.many2one('stock.warehouse', 'Default Resupply Warehouse'),
    }

    def onchange_filter_default_resupply_wh_id(self, cr, uid, ids, default_resupply_wh_id, resupply_wh_ids, context=None):
        resupply_wh_ids = set([x['id'] for x in (self.resolve_2many_commands(cr, uid, 'resupply_wh_ids', resupply_wh_ids, ['id']))])
        if default_resupply_wh_id: #If we are removing the default resupply, we don't have default_resupply_wh_id 
            resupply_wh_ids.add(default_resupply_wh_id)
        resupply_wh_ids = list(resupply_wh_ids)        
        return {'value': {'resupply_wh_ids': resupply_wh_ids}}

    def _get_inter_wh_location(self, cr, uid, warehouse, context=None):
        ''' returns a tuple made of the browse record of customer location and the browse record of supplier location'''
        data_obj = self.pool.get('ir.model.data')
        try:
            inter_wh_loc = data_obj.get_object_reference(cr, uid, 'stock', 'stock_location_inter_wh')[1]
        except:
            inter_wh_loc = False
        return inter_wh_loc

    def _get_all_products_to_resupply(self, cr, uid, warehouse, context=None):
        return self.pool.get('product.product').search(cr, uid, [], context=context)

    def _assign_route_on_products(self, cr, uid, warehouse, inter_wh_route_id, context=None):
        product_ids = self._get_all_products_to_resupply(cr, uid, warehouse, context=context)
        self.pool.get('product.product').write(cr, uid, product_ids, {'route_ids': [(4, inter_wh_route_id)]}, context=context)

    def _unassign_route_on_products(self, cr, uid, warehouse, inter_wh_route_id, context=None):
        product_ids = self._get_all_products_to_resupply(cr, uid, warehouse, context=context)
        self.pool.get('product.product').write(cr, uid, product_ids, {'route_ids': [(3, inter_wh_route_id)]}, context=context)

    def _get_inter_wh_route(self, cr, uid, warehouse, wh, context=None):
        return {
            'name': _('%s: Supply Product from %s') % (warehouse.name, wh.name),
            'warehouse_selectable': False,
            'product_selectable': True,
            'product_categ_selectable': True,
            'supplied_wh_id': warehouse.id,
            'supplier_wh_id': wh.id,
        }

    def _create_resupply_routes(self, cr, uid, warehouse, supplier_warehouses, default_resupply_wh, context=None):
        location_obj = self.pool.get('stock.location')
        route_obj = self.pool.get('stock.location.route')
        pull_obj = self.pool.get('procurement.rule')
        #create route selectable on the product to resupply the warehouse from another one
        inter_wh_location_id = self._get_inter_wh_location(cr, uid, warehouse, context=context)
        if inter_wh_location_id:
            input_loc = warehouse.wh_input_stock_loc_id
            if warehouse.reception_steps == 'one_step':
                input_loc = warehouse.lot_stock_id
            inter_wh_location = location_obj.browse(cr, uid, inter_wh_location_id, context=context)
            for wh in supplier_warehouses:
                output_loc = wh.wh_output_stock_loc_id
                if wh.delivery_steps == 'ship_only':
                    output_loc = wh.lot_stock_id
                inter_wh_route_vals = self._get_inter_wh_route(cr, uid, warehouse, wh, context=context)
                inter_wh_route_id = route_obj.create(cr, uid, vals=inter_wh_route_vals, context=context)
                values = [(output_loc, inter_wh_location, wh.out_type_id.id, wh), (inter_wh_location, input_loc, warehouse.in_type_id.id, warehouse)]
                pull_rules_list = self._get_supply_pull_rules(cr, uid, warehouse, values, inter_wh_route_id, context=context)
                for pull_rule in pull_rules_list:
                    pull_obj.create(cr, uid, vals=pull_rule, context=context)
                #if the warehouse is also set as default resupply method, assign this route automatically to all product
                if default_resupply_wh and default_resupply_wh.id == wh.id:
                    self._assign_route_on_products(cr, uid, warehouse, inter_wh_route_id, context=context)
                #finally, save the route on the warehouse
                self.write(cr, uid, [warehouse.id], {'route_ids': [(4, inter_wh_route_id)]}, context=context)

    def _default_stock_id(self, cr, uid, context=None):
        #lot_input_stock = self.pool.get('ir.model.data').get_object(cr, uid, 'stock', 'stock_location_stock')
        try:
            warehouse = self.pool.get('ir.model.data').get_object(cr, uid, 'stock', 'warehouse0')
            return warehouse.lot_stock_id.id
        except:
            return False

    _defaults = {
        'company_id': lambda self, cr, uid, c: self.pool.get('res.company')._company_default_get(cr, uid, 'stock.inventory', context=c),
        'lot_stock_id': _default_stock_id,
        'reception_steps': 'one_step',
        'delivery_steps': 'ship_only',
    }
    _sql_constraints = [
        ('warehouse_name_uniq', 'unique(name, company_id)', 'The name of the warehouse must be unique per company!'),
        ('warehouse_code_uniq', 'unique(code, company_id)', 'The code of the warehouse must be unique per company!'),
    ]

    def _get_partner_locations(self, cr, uid, ids, context=None):
        ''' returns a tuple made of the browse record of customer location and the browse record of supplier location'''
        data_obj = self.pool.get('ir.model.data')
        location_obj = self.pool.get('stock.location')
        try:
            customer_loc = data_obj.get_object_reference(cr, uid, 'stock', 'stock_location_customers')[1]
            supplier_loc = data_obj.get_object_reference(cr, uid, 'stock', 'stock_location_suppliers')[1]
        except:
            customer_loc = location_obj.search(cr, uid, [('usage', '=', 'customer')], context=context)
            customer_loc = customer_loc and customer_loc[0] or False
            supplier_loc = location_obj.search(cr, uid, [('usage', '=', 'supplier')], context=context)
            supplier_loc = supplier_loc and supplier_loc[0] or False
        if not (customer_loc and supplier_loc):
            raise osv.except_osv(_('Error!'), _('Can\'t find any customer or supplier location.'))
        return location_obj.browse(cr, uid, [customer_loc, supplier_loc], context=context)

    def switch_location(self, cr, uid, ids, warehouse, new_reception_step=False, new_delivery_step=False, context=None):
        location_obj = self.pool.get('stock.location')

        new_reception_step = new_reception_step or warehouse.reception_steps
        new_delivery_step = new_delivery_step or warehouse.delivery_steps
        if warehouse.reception_steps != new_reception_step:
            location_obj.write(cr, uid, [warehouse.wh_input_stock_loc_id.id, warehouse.wh_qc_stock_loc_id.id], {'active': False}, context=context)
            if new_reception_step != 'one_step':
                location_obj.write(cr, uid, warehouse.wh_input_stock_loc_id.id, {'active': True}, context=context)
            if new_reception_step == 'three_steps':
                location_obj.write(cr, uid, warehouse.wh_qc_stock_loc_id.id, {'active': True}, context=context)

        if warehouse.delivery_steps != new_delivery_step:
            location_obj.write(cr, uid, [warehouse.wh_output_stock_loc_id.id, warehouse.wh_pack_stock_loc_id.id], {'active': False}, context=context)
            if new_delivery_step != 'ship_only':
                location_obj.write(cr, uid, warehouse.wh_output_stock_loc_id.id, {'active': True}, context=context)
            if new_delivery_step == 'pick_pack_ship':
                location_obj.write(cr, uid, warehouse.wh_pack_stock_loc_id.id, {'active': True}, context=context)
        return True

    def _get_reception_delivery_route(self, cr, uid, warehouse, route_name, context=None):
        return {
            'name': self._format_routename(cr, uid, warehouse, route_name, context=context),
            'product_categ_selectable': True,
            'product_selectable': False,
            'sequence': 10,
        }

    def _get_supply_pull_rules(self, cr, uid, supplied_warehouse, values, new_route_id, context=None):
        pull_rules_list = []
        for from_loc, dest_loc, pick_type_id, warehouse in values:
            pull_rules_list.append({
                'name': self._format_rulename(cr, uid, warehouse, from_loc, dest_loc, context=context),
                'location_src_id': from_loc.id,
                'location_id': dest_loc.id,
                'route_id': new_route_id,
                'action': 'move',
                'picking_type_id': pick_type_id,
                'procure_method': 'make_to_order',
                'warehouse_id': supplied_warehouse.id,
                'propagate_warehouse_id': warehouse.id,
            })
        return pull_rules_list

    def _get_push_pull_rules(self, cr, uid, warehouse, active, values, new_route_id, context=None):
        first_rule = True
        push_rules_list = []
        pull_rules_list = []
        for from_loc, dest_loc, pick_type_id in values:
            push_rules_list.append({
                'name': self._format_rulename(cr, uid, warehouse, from_loc, dest_loc, context=context),
                'location_from_id': from_loc.id,
                'location_dest_id': dest_loc.id,
                'route_id': new_route_id,
                'auto': 'manual',
                'picking_type_id': pick_type_id,
                'active': active,
                'warehouse_id': warehouse.id,
            })
            pull_rules_list.append({
                'name': self._format_rulename(cr, uid, warehouse, from_loc, dest_loc, context=context),
                'location_src_id': from_loc.id,
                'location_id': dest_loc.id,
                'route_id': new_route_id,
                'action': 'move',
                'picking_type_id': pick_type_id,
                'procure_method': first_rule is True and 'make_to_stock' or 'make_to_order',
                'active': active,
                'warehouse_id': warehouse.id,
            })
            first_rule = False
        return push_rules_list, pull_rules_list

    def _get_mto_pull_rule(self, cr, uid, warehouse, values, context=None):
        route_obj = self.pool.get('stock.location.route')
        data_obj = self.pool.get('ir.model.data')
        try:
            mto_route_id = data_obj.get_object_reference(cr, uid, 'stock', 'route_warehouse0_mto')[1]
        except:
            mto_route_id = route_obj.search(cr, uid, [('name', 'like', _('Make To Order'))], context=context)
            mto_route_id = mto_route_id and mto_route_id[0] or False
        if not mto_route_id:
            raise osv.except_osv(_('Error!'), _('Can\'t find any generic Make To Order route.'))

        from_loc, dest_loc, pick_type_id = values[0]
        return {
            'name': self._format_rulename(cr, uid, warehouse, from_loc, dest_loc, context=context) + _(' MTO'),
            'location_src_id': from_loc.id,
            'location_id': dest_loc.id,
            'route_id': mto_route_id,
            'action': 'move',
            'picking_type_id': pick_type_id,
            'procure_method': 'make_to_order',
            'active': True,
            'warehouse_id': warehouse.id,
        }

    def _get_crossdock_route(self, cr, uid, warehouse, route_name, context=None):
        return {
            'name': self._format_routename(cr, uid, warehouse, route_name, context=context),
            'warehouse_selectable': False,
            'product_selectable': True,
            'product_categ_selectable': True,
            'active': warehouse.delivery_steps != 'ship_only' and warehouse.reception_steps != 'one_step',
            'sequence': 20,
        }

    def create_routes(self, cr, uid, ids, warehouse, context=None):
        wh_route_ids = []
        route_obj = self.pool.get('stock.location.route')
        pull_obj = self.pool.get('procurement.rule')
        push_obj = self.pool.get('stock.location.path')
        routes_dict = self.get_routes_dict(cr, uid, ids, warehouse, context=context)
        #create reception route and rules
        route_name, values = routes_dict[warehouse.reception_steps]
        route_vals = self._get_reception_delivery_route(cr, uid, warehouse, route_name, context=context)
        reception_route_id = route_obj.create(cr, uid, route_vals, context=context)
        wh_route_ids.append((4, reception_route_id))
        push_rules_list, pull_rules_list = self._get_push_pull_rules(cr, uid, warehouse, True, values, reception_route_id, context=context)
        #create the push/pull rules
        for push_rule in push_rules_list:
            push_obj.create(cr, uid, vals=push_rule, context=context)
        for pull_rule in pull_rules_list:
            #all pull rules in reception route are mto, because we don't want to wait for the scheduler to trigger an orderpoint on input location
            pull_rule['procure_method'] = 'make_to_order'
            pull_obj.create(cr, uid, vals=pull_rule, context=context)

        #create MTS route and pull rules for delivery and a specific route MTO to be set on the product
        route_name, values = routes_dict[warehouse.delivery_steps]
        route_vals = self._get_reception_delivery_route(cr, uid, warehouse, route_name, context=context)
        #create the route and its pull rules
        delivery_route_id = route_obj.create(cr, uid, route_vals, context=context)
        wh_route_ids.append((4, delivery_route_id))
        dummy, pull_rules_list = self._get_push_pull_rules(cr, uid, warehouse, True, values, delivery_route_id, context=context)
        for pull_rule in pull_rules_list:
            pull_obj.create(cr, uid, vals=pull_rule, context=context)
        #create MTO pull rule and link it to the generic MTO route
        mto_pull_vals = self._get_mto_pull_rule(cr, uid, warehouse, values, context=context)
        mto_pull_id = pull_obj.create(cr, uid, mto_pull_vals, context=context)

        #create a route for cross dock operations, that can be set on products and product categories
        route_name, values = routes_dict['crossdock']
        crossdock_route_vals = self._get_crossdock_route(cr, uid, warehouse, route_name, context=context)
        crossdock_route_id = route_obj.create(cr, uid, vals=crossdock_route_vals, context=context)
        wh_route_ids.append((4, crossdock_route_id))
        dummy, pull_rules_list = self._get_push_pull_rules(cr, uid, warehouse, warehouse.delivery_steps != 'ship_only' and warehouse.reception_steps != 'one_step', values, crossdock_route_id, context=context)
        for pull_rule in pull_rules_list:
            pull_obj.create(cr, uid, vals=pull_rule, context=context)

        #create route selectable on the product to resupply the warehouse from another one
        self._create_resupply_routes(cr, uid, warehouse, warehouse.resupply_wh_ids, warehouse.default_resupply_wh_id, context=context)

        #return routes and mto pull rule to store on the warehouse
        return {
            'route_ids': wh_route_ids,
            'mto_pull_id': mto_pull_id,
            'reception_route_id': reception_route_id,
            'delivery_route_id': delivery_route_id,
            'crossdock_route_id': crossdock_route_id,
        }

    def change_route(self, cr, uid, ids, warehouse, new_reception_step=False, new_delivery_step=False, context=None):
        picking_type_obj = self.pool.get('stock.picking.type')
        pull_obj = self.pool.get('procurement.rule')
        push_obj = self.pool.get('stock.location.path')
        route_obj = self.pool.get('stock.location.route')
        new_reception_step = new_reception_step or warehouse.reception_steps
        new_delivery_step = new_delivery_step or warehouse.delivery_steps

        #change the default source and destination location and (de)activate picking types
        input_loc = warehouse.wh_input_stock_loc_id
        if new_reception_step == 'one_step':
            input_loc = warehouse.lot_stock_id
        output_loc = warehouse.wh_output_stock_loc_id
        if new_delivery_step == 'ship_only':
            output_loc = warehouse.lot_stock_id
        picking_type_obj.write(cr, uid, warehouse.in_type_id.id, {'default_location_dest_id': input_loc.id}, context=context)
        picking_type_obj.write(cr, uid, warehouse.out_type_id.id, {'default_location_src_id': output_loc.id}, context=context)
        picking_type_obj.write(cr, uid, warehouse.pick_type_id.id, {'active': new_delivery_step != 'ship_only'}, context=context)
        picking_type_obj.write(cr, uid, warehouse.pack_type_id.id, {'active': new_delivery_step == 'pick_pack_ship'}, context=context)

        routes_dict = self.get_routes_dict(cr, uid, ids, warehouse, context=context)
        #update delivery route and rules: unlink the existing rules of the warehouse delivery route and recreate it
        pull_obj.unlink(cr, uid, [pu.id for pu in warehouse.delivery_route_id.pull_ids], context=context)
        route_name, values = routes_dict[new_delivery_step]
        route_obj.write(cr, uid, warehouse.delivery_route_id.id, {'name': self._format_routename(cr, uid, warehouse, route_name, context=context)}, context=context)
        dummy, pull_rules_list = self._get_push_pull_rules(cr, uid, warehouse, True, values, warehouse.delivery_route_id.id, context=context)
        #create the pull rules
        for pull_rule in pull_rules_list:
            pull_obj.create(cr, uid, vals=pull_rule, context=context)

        #update reception route and rules: unlink the existing rules of the warehouse reception route and recreate it
        pull_obj.unlink(cr, uid, [pu.id for pu in warehouse.reception_route_id.pull_ids], context=context)
        push_obj.unlink(cr, uid, [pu.id for pu in warehouse.reception_route_id.push_ids], context=context)
        route_name, values = routes_dict[new_reception_step]
        route_obj.write(cr, uid, warehouse.reception_route_id.id, {'name': self._format_routename(cr, uid, warehouse, route_name, context=context)}, context=context)
        push_rules_list, pull_rules_list = self._get_push_pull_rules(cr, uid, warehouse, True, values, warehouse.reception_route_id.id, context=context)
        #create the push/pull rules
        for push_rule in push_rules_list:
            push_obj.create(cr, uid, vals=push_rule, context=context)
        for pull_rule in pull_rules_list:
            #all pull rules in reception route are mto, because we don't want to wait for the scheduler to trigger an orderpoint on input location
            pull_rule['procure_method'] = 'make_to_order'
            pull_obj.create(cr, uid, vals=pull_rule, context=context)

        route_obj.write(cr, uid, warehouse.crossdock_route_id.id, {'active': new_reception_step != 'one_step' and new_delivery_step != 'ship_only'}, context=context)

        #change MTO rule
        dummy, values = routes_dict[new_delivery_step]
        mto_pull_vals = self._get_mto_pull_rule(cr, uid, warehouse, values, context=context)
        pull_obj.write(cr, uid, warehouse.mto_pull_id.id, mto_pull_vals, context=context)
        return True

    def create(self, cr, uid, vals, context=None):
        if context is None:
            context = {}
        if vals is None:
            vals = {}
        data_obj = self.pool.get('ir.model.data')
        seq_obj = self.pool.get('ir.sequence')
        picking_type_obj = self.pool.get('stock.picking.type')
        location_obj = self.pool.get('stock.location')

        #create view location for warehouse
        wh_loc_id = location_obj.create(cr, uid, {
                'name': _(vals.get('name')),
                'usage': 'view',
                'location_id': data_obj.get_object_reference(cr, uid, 'stock', 'stock_location_locations')[1]
            }, context=context)
        vals['view_location_id'] = wh_loc_id
        #create all location
        def_values = self.default_get(cr, uid, {'reception_steps', 'delivery_steps'})
        reception_steps = vals.get('reception_steps',  def_values['reception_steps'])
        delivery_steps = vals.get('delivery_steps', def_values['delivery_steps'])
        context_with_inactive = context.copy()
        context_with_inactive['active_test'] = False
        sub_locations = [
            {'name': _('Stock'), 'active': True, 'field': 'lot_stock_id'},
            {'name': _('Input'), 'active': reception_steps != 'one_step', 'field': 'wh_input_stock_loc_id'},
            {'name': _('Quality Control'), 'active': reception_steps == 'three_steps', 'field': 'wh_qc_stock_loc_id'},
            {'name': _('Output'), 'active': delivery_steps != 'ship_only', 'field': 'wh_output_stock_loc_id'},
            {'name': _('Packing Zone'), 'active': delivery_steps == 'pick_pack_ship', 'field': 'wh_pack_stock_loc_id'},
        ]
        for values in sub_locations:
            location_id = location_obj.create(cr, uid, {
                'name': values['name'],
                'usage': 'internal',
                'location_id': wh_loc_id,
                'active': values['active'],
            }, context=context_with_inactive)
            vals[values['field']] = location_id

        #create new sequences
        in_seq_id = seq_obj.create(cr, SUPERUSER_ID, values={'name': vals.get('name', '') + _(' Sequence in'), 'prefix': vals.get('code', '') + '/IN/', 'padding': 5}, context=context)
        out_seq_id = seq_obj.create(cr, SUPERUSER_ID, values={'name': vals.get('name', '') + _(' Sequence out'), 'prefix': vals.get('code', '') + '/OUT/', 'padding': 5}, context=context)
        pack_seq_id = seq_obj.create(cr, SUPERUSER_ID, values={'name': vals.get('name', '') + _(' Sequence packing'), 'prefix': vals.get('code', '') + '/PACK/', 'padding': 5}, context=context)
        pick_seq_id = seq_obj.create(cr, SUPERUSER_ID, values={'name': vals.get('name', '') + _(' Sequence picking'), 'prefix': vals.get('code', '') + '/PICK/', 'padding': 5}, context=context)
        int_seq_id = seq_obj.create(cr, SUPERUSER_ID, values={'name': vals.get('name', '') + _(' Sequence internal'), 'prefix': vals.get('code', '') + '/INT/', 'padding': 5}, context=context)

        #create WH
        new_id = super(stock_warehouse, self).create(cr, uid, vals=vals, context=context)

        warehouse = self.browse(cr, uid, new_id, context=context)
        wh_stock_loc = warehouse.lot_stock_id
        wh_input_stock_loc = warehouse.wh_input_stock_loc_id
        wh_output_stock_loc = warehouse.wh_output_stock_loc_id
        wh_pack_stock_loc = warehouse.wh_pack_stock_loc_id

        #fetch customer and supplier locations, for references
        customer_loc, supplier_loc = self._get_partner_locations(cr, uid, new_id, context=context)

        #create in, out, internal picking types for warehouse
        input_loc = wh_input_stock_loc
        if warehouse.reception_steps == 'one_step':
            input_loc = wh_stock_loc
        output_loc = wh_output_stock_loc
        if warehouse.delivery_steps == 'ship_only':
            output_loc = wh_stock_loc

        #choose the next available color for the picking types of this warehouse
        color = 0
        available_colors = [c%9 for c in range(3, 12)]  # put flashy colors first
        all_used_colors = self.pool.get('stock.picking.type').search_read(cr, uid, [('warehouse_id', '!=', False), ('color', '!=', False)], ['color'], order='color')
        #don't use sets to preserve the list order
        for x in all_used_colors:
            if x['color'] in available_colors:
                available_colors.remove(x['color'])
        if available_colors:
            color = available_colors[0]

        #order the picking types with a sequence allowing to have the following suit for each warehouse: reception, internal, pick, pack, ship. 
        max_sequence = self.pool.get('stock.picking.type').search_read(cr, uid, [], ['sequence'], order='sequence desc')
        max_sequence = max_sequence and max_sequence[0]['sequence'] or 0

        in_type_id = picking_type_obj.create(cr, uid, vals={
            'name': _('Receptions'),
            'warehouse_id': new_id,
            'code': 'incoming',
            'auto_force_assign': True,
            'sequence_id': in_seq_id,
            'default_location_src_id': supplier_loc.id,
            'default_location_dest_id': input_loc.id,
            'sequence': max_sequence + 1,
            'color': color}, context=context)
        out_type_id = picking_type_obj.create(cr, uid, vals={
            'name': _('Delivery Orders'),
            'warehouse_id': new_id,
            'code': 'outgoing',
            'sequence_id': out_seq_id,
            'return_picking_type_id': in_type_id,
            'default_location_src_id': output_loc.id,
            'default_location_dest_id': customer_loc.id,
            'sequence': max_sequence + 4,
            'color': color}, context=context)
        picking_type_obj.write(cr, uid, [in_type_id], {'return_picking_type_id': out_type_id}, context=context)
        int_type_id = picking_type_obj.create(cr, uid, vals={
            'name': _('Internal Transfers'),
            'warehouse_id': new_id,
            'code': 'internal',
            'sequence_id': int_seq_id,
            'default_location_src_id': wh_stock_loc.id,
            'default_location_dest_id': wh_stock_loc.id,
            'active': True,
            'sequence': max_sequence + 2,
            'color': color}, context=context)
        pack_type_id = picking_type_obj.create(cr, uid, vals={
            'name': _('Pack'),
            'warehouse_id': new_id,
            'code': 'internal',
            'sequence_id': pack_seq_id,
            'default_location_src_id': wh_pack_stock_loc.id,
            'default_location_dest_id': output_loc.id,
            'active': delivery_steps == 'pick_pack_ship',
            'sequence': max_sequence + 3,
            'color': color}, context=context)
        pick_type_id = picking_type_obj.create(cr, uid, vals={
            'name': _('Pick'),
            'warehouse_id': new_id,
            'code': 'internal',
            'sequence_id': pick_seq_id,
            'default_location_src_id': wh_stock_loc.id,
            'default_location_dest_id': wh_pack_stock_loc.id,
            'active': delivery_steps != 'ship_only',
            'sequence': max_sequence + 2,
            'color': color}, context=context)

        #write picking types on WH
        vals = {
            'in_type_id': in_type_id,
            'out_type_id': out_type_id,
            'pack_type_id': pack_type_id,
            'pick_type_id': pick_type_id,
            'int_type_id': int_type_id,
        }
        super(stock_warehouse, self).write(cr, uid, new_id, vals=vals, context=context)
        warehouse.refresh()

        #create routes and push/pull rules
        new_objects_dict = self.create_routes(cr, uid, new_id, warehouse, context=context)
        self.write(cr, uid, warehouse.id, new_objects_dict, context=context)
        return new_id

    def _format_rulename(self, cr, uid, obj, from_loc, dest_loc, context=None):
        return obj.code + ': ' + from_loc.name + ' -> ' + dest_loc.name

    def _format_routename(self, cr, uid, obj, name, context=None):
        return obj.name + ': ' + name

    def get_routes_dict(self, cr, uid, ids, warehouse, context=None):
        #fetch customer and supplier locations, for references
        customer_loc, supplier_loc = self._get_partner_locations(cr, uid, ids, context=context)

        return {
            'one_step': (_('Reception in 1 step'), []),
            'two_steps': (_('Reception in 2 steps'), [(warehouse.wh_input_stock_loc_id, warehouse.lot_stock_id, warehouse.int_type_id.id)]),
            'three_steps': (_('Reception in 3 steps'), [(warehouse.wh_input_stock_loc_id, warehouse.wh_qc_stock_loc_id, warehouse.int_type_id.id), (warehouse.wh_qc_stock_loc_id, warehouse.lot_stock_id, warehouse.int_type_id.id)]),
            'crossdock': (_('Cross-Dock'), [(warehouse.wh_input_stock_loc_id, warehouse.wh_output_stock_loc_id, warehouse.int_type_id.id), (warehouse.wh_output_stock_loc_id, customer_loc, warehouse.out_type_id.id)]),
            'ship_only': (_('Ship Only'), [(warehouse.lot_stock_id, customer_loc, warehouse.out_type_id.id)]),
            'pick_ship': (_('Pick + Ship'), [(warehouse.lot_stock_id, warehouse.wh_output_stock_loc_id, warehouse.pick_type_id.id), (warehouse.wh_output_stock_loc_id, customer_loc, warehouse.out_type_id.id)]),
            'pick_pack_ship': (_('Pick + Pack + Ship'), [(warehouse.lot_stock_id, warehouse.wh_pack_stock_loc_id, warehouse.pick_type_id.id), (warehouse.wh_pack_stock_loc_id, warehouse.wh_output_stock_loc_id, warehouse.pack_type_id.id), (warehouse.wh_output_stock_loc_id, customer_loc, warehouse.out_type_id.id)]),
        }

    def _handle_renaming(self, cr, uid, warehouse, name, context=None):
        location_obj = self.pool.get('stock.location')
        route_obj = self.pool.get('stock.location.route')
        pull_obj = self.pool.get('procurement.rule')
        push_obj = self.pool.get('stock.location.path')
        #rename location
        location_id = warehouse.lot_stock_id.location_id.id
        location_obj.write(cr, uid, location_id, {'name': name}, context=context)
        #rename route and push-pull rules
        for route in warehouse.route_ids:
            route_obj.write(cr, uid, route.id, {'name': route.name.replace(warehouse.name, name, 1)}, context=context)
            for pull in route.pull_ids:
                pull_obj.write(cr, uid, pull.id, {'name': pull.name.replace(warehouse.name, name, 1)}, context=context)
            for push in route.push_ids:
                push_obj.write(cr, uid, push.id, {'name': pull.name.replace(warehouse.name, name, 1)}, context=context)
        #change the mto pull rule name
        pull_obj.write(cr, uid, warehouse.mto_pull_id.id, {'name': warehouse.mto_pull_id.name.replace(warehouse.name, name, 1)}, context=context)

    def write(self, cr, uid, ids, vals, context=None):
        if context is None:
            context = {}
        if isinstance(ids, (int, long)):
            ids = [ids]
        seq_obj = self.pool.get('ir.sequence')
        route_obj = self.pool.get('stock.location.route')

        context_with_inactive = context.copy()
        context_with_inactive['active_test'] = False
        for warehouse in self.browse(cr, uid, ids, context=context_with_inactive):
            #first of all, check if we need to delete and recreate route
            if vals.get('reception_steps') or vals.get('delivery_steps'):
                #activate and deactivate location according to reception and delivery option
                self.switch_location(cr, uid, warehouse.id, warehouse, vals.get('reception_steps', False), vals.get('delivery_steps', False), context=context)
                # switch between route
                self.change_route(cr, uid, ids, warehouse, vals.get('reception_steps', False), vals.get('delivery_steps', False), context=context_with_inactive)
            if vals.get('code') or vals.get('name'):
                name = warehouse.name
                #rename sequence
                if vals.get('name'):
                    name = vals.get('name')
                    self._handle_renaming(cr, uid, warehouse, name, context=context_with_inactive)
                seq_obj.write(cr, uid, warehouse.in_type_id.sequence_id.id, {'name': name + _(' Sequence in'), 'prefix': vals.get('code', warehouse.code) + '\IN\\'}, context=context)
                seq_obj.write(cr, uid, warehouse.out_type_id.sequence_id.id, {'name': name + _(' Sequence out'), 'prefix': vals.get('code', warehouse.code) + '\OUT\\'}, context=context)
                seq_obj.write(cr, uid, warehouse.pack_type_id.sequence_id.id, {'name': name + _(' Sequence packing'), 'prefix': vals.get('code', warehouse.code) + '\PACK\\'}, context=context)
                seq_obj.write(cr, uid, warehouse.pick_type_id.sequence_id.id, {'name': name + _(' Sequence picking'), 'prefix': vals.get('code', warehouse.code) + '\PICK\\'}, context=context)
                seq_obj.write(cr, uid, warehouse.int_type_id.sequence_id.id, {'name': name + _(' Sequence internal'), 'prefix': vals.get('code', warehouse.code) + '\INT\\'}, context=context)
        if vals.get('resupply_wh_ids') and not vals.get('resupply_route_ids'):
            for cmd in vals.get('resupply_wh_ids'):
                if cmd[0] == 6:
                    new_ids = set(cmd[2])
                    old_ids = set([wh.id for wh in warehouse.resupply_wh_ids])
                    to_add_wh_ids = new_ids - old_ids
                    if to_add_wh_ids:
                        supplier_warehouses = self.browse(cr, uid, list(to_add_wh_ids), context=context)
                        self._create_resupply_routes(cr, uid, warehouse, supplier_warehouses, warehouse.default_resupply_wh_id, context=context)
                    to_remove_wh_ids = old_ids - new_ids
                    if to_remove_wh_ids:
                        to_remove_route_ids = route_obj.search(cr, uid, [('supplied_wh_id', '=', warehouse.id), ('supplier_wh_id', 'in', list(to_remove_wh_ids))], context=context)
                        if to_remove_route_ids:
                            route_obj.unlink(cr, uid, to_remove_route_ids, context=context)
                else:
                    #not implemented
                    pass
        if 'default_resupply_wh_id' in vals:
            if vals.get('default_resupply_wh_id') == warehouse.id:
                raise osv.except_osv(_('Warning'),_('The default resupply warehouse should be different than the warehouse itself!'))
            if warehouse.default_resupply_wh_id:
                #remove the existing resupplying route on all products
                to_remove_route_ids = route_obj.search(cr, uid, [('supplied_wh_id', '=', warehouse.id), ('supplier_wh_id', '=', warehouse.default_resupply_wh_id.id)], context=context)
                for inter_wh_route_id in to_remove_route_ids:
                    self._unassign_route_on_products(cr, uid, warehouse, inter_wh_route_id, context=context)
            if vals.get('default_resupply_wh_id'):
                #assign the new resupplying route on all products
                to_assign_route_ids = route_obj.search(cr, uid, [('supplied_wh_id', '=', warehouse.id), ('supplier_wh_id', '=', vals.get('default_resupply_wh_id'))], context=context)
                for inter_wh_route_id in to_assign_route_ids:
                    self._assign_route_on_products(cr, uid, warehouse, inter_wh_route_id, context=context)

        return super(stock_warehouse, self).write(cr, uid, ids, vals=vals, context=context)

    def unlink(self, cr, uid, ids, context=None):
        #TODO try to delete location and route and if not possible, put them in inactive
        return super(stock_warehouse, self).unlink(cr, uid, ids, context=context)

    def get_all_routes_for_wh(self, cr, uid, warehouse, context=None):
        all_routes = [route.id for route in warehouse.route_ids]
        all_routes += [warehouse.mto_pull_id.route_id.id]
        return all_routes

    def view_all_routes_for_wh(self, cr, uid, ids, context=None):
        all_routes = []
        for wh in self.browse(cr, uid, ids, context=context):
            all_routes += self.get_all_routes_for_wh(cr, uid, wh, context=context)

        domain = [('id', 'in', all_routes)]
        return {
            'name': _('Warehouse\'s Routes'),
            'domain': domain,
            'res_model': 'stock.location.route',
            'type': 'ir.actions.act_window',
            'view_id': False,
            'view_mode': 'tree,form',
            'view_type': 'form',
            'limit': 20
        }

class stock_location_path(osv.osv):
    _name = "stock.location.path"
    _description = "Pushed Flows"
    _order = "name"

    def _get_route(self, cr, uid, ids, context=None):
        #WARNING TODO route_id is not required, so a field related seems a bad idea >-< 
        if context is None:
            context = {}
        result = {}
        if context is None:
            context = {}
        context_with_inactive = context.copy()
        context_with_inactive['active_test'] = False
        for route in self.pool.get('stock.location.route').browse(cr, uid, ids, context=context_with_inactive):
            for push_rule in route.push_ids:
                result[push_rule.id] = True
        return result.keys()

    def _get_rules(self, cr, uid, ids, context=None):
        res = []
        for route in self.browse(cr, uid, ids, context=context):
            res += [x.id for x in route.push_ids]
        return res

    _columns = {
        'name': fields.char('Operation Name', size=64, required=True),
        'company_id': fields.many2one('res.company', 'Company'),
        'route_id': fields.many2one('stock.location.route', 'Route'),
        'location_from_id': fields.many2one('stock.location', 'Source Location', ondelete='cascade', select=1, required=True),
        'location_dest_id': fields.many2one('stock.location', 'Destination Location', ondelete='cascade', select=1, required=True),
        'delay': fields.integer('Delay (days)', help="Number of days to do this transition"),
        'invoice_state': fields.selection([
            ("invoiced", "Invoiced"),
            ("2binvoiced", "To Be Invoiced"),
            ("none", "Not Applicable")], "Invoice Status",
            required=True,), 
        'picking_type_id': fields.many2one('stock.picking.type', 'Type of the new Operation', required=True, help="This is the picking type associated with the different pickings"), 
        'auto': fields.selection(
            [('auto','Automatic Move'), ('manual','Manual Operation'),('transparent','Automatic No Step Added')],
            'Automatic Move',
            required=True, select=1,
            help="This is used to define paths the product has to follow within the location tree.\n" \
                "The 'Automatic Move' value will create a stock move after the current one that will be "\
                "validated automatically. With 'Manual Operation', the stock move has to be validated "\
                "by a worker. With 'Automatic No Step Added', the location is replaced in the original move."
            ),
        'propagate': fields.boolean('Propagate cancel and split', help='If checked, when the previous move is cancelled or split, the move generated by this move will too'),
        'active': fields.related('route_id', 'active', type='boolean', string='Active', store={
                    'stock.location.route': (_get_route, ['active'], 20),
                    'stock.location.path': (lambda self, cr, uid, ids, c={}: ids, ['route_id'], 20),},
                help="If the active field is set to False, it will allow you to hide the rule without removing it." ),
        'warehouse_id': fields.many2one('stock.warehouse', 'Warehouse'),
        'route_sequence': fields.related('route_id', 'sequence', string='Route Sequence',
            store={
                'stock.location.route': (_get_rules, ['sequence'], 10),
                'stock.location.path': (lambda self, cr, uid, ids, c={}: ids, ['route_id'], 10),
        }),
        'sequence': fields.integer('Sequence'),
    }
    _defaults = {
        'auto': 'auto',
        'delay': 1,
        'invoice_state': 'none',
        'company_id': lambda self, cr, uid, c: self.pool.get('res.company')._company_default_get(cr, uid, 'procurement.order', context=c),
        'propagate': True,
        'active': True,
    }
    def _apply(self, cr, uid, rule, move, context=None):
        move_obj = self.pool.get('stock.move')
        newdate = (datetime.strptime(move.date_expected, DEFAULT_SERVER_DATETIME_FORMAT) + relativedelta.relativedelta(days=rule.delay or 0)).strftime(DEFAULT_SERVER_DATETIME_FORMAT)
        if rule.auto == 'transparent':
            old_dest_location = move.location_dest_id.id
            move_obj.write(cr, uid, [move.id], {
                'date': newdate,
                'date_expected': newdate,
                'location_dest_id': rule.location_dest_id.id
            })
            move.refresh()
            #avoid looping if a push rule is not well configured
            if rule.location_dest_id.id != old_dest_location:
                #call again push_apply to see if a next step is defined
                move_obj._push_apply(cr, uid, [move], context=context)
            return move.id
        else:
            move_id = move_obj.copy(cr, uid, move.id, {
                'location_id': move.location_dest_id.id,
                'location_dest_id': rule.location_dest_id.id,
                'date': newdate,
                'company_id': rule.company_id and rule.company_id.id or False,
                'date_expected': newdate,
                'picking_id': False,
                'picking_type_id': rule.picking_type_id and rule.picking_type_id.id or False,
                'propagate': rule.propagate,
                'push_rule_id': rule.id,
                'warehouse_id': rule.warehouse_id and rule.warehouse_id.id or False,
            })
            move_obj.write(cr, uid, [move.id], {
                'move_dest_id': move_id,
            })
            move_obj.action_confirm(cr, uid, [move_id], context=None)
            return move_id

class stock_move_putaway(osv.osv):
    _name = 'stock.move.putaway'
    _description = 'Proposed Destination'
    _columns = {
        'move_id': fields.many2one('stock.move', required=True),
        'location_id': fields.many2one('stock.location', 'Location', required=True),
        'lot_id': fields.many2one('stock.production.lot', 'Lot'),
        'quantity': fields.float('Quantity', required=True),
    }



# -------------------------
# Packaging related stuff
# -------------------------

from openerp.report import report_sxw
report_sxw.report_sxw('report.stock.quant.package.barcode', 'stock.quant.package', 'addons/stock/report/package_barcode.rml')

class stock_package(osv.osv):
    """
    These are the packages, containing quants and/or other packages
    """
    _name = "stock.quant.package"
    _description = "Physical Packages"
    _parent_name = "parent_id"
    _parent_store = True
    _parent_order = 'name'
    _order = 'parent_left'

    def name_get(self, cr, uid, ids, context=None):
        res = self._complete_name(cr, uid, ids, 'complete_name', None, context=context)
        return res.items()

    def _complete_name(self, cr, uid, ids, name, args, context=None):
        """ Forms complete name of location from parent location to child location.
        @return: Dictionary of values
        """
        res = {}
        for m in self.browse(cr, uid, ids, context=context):
            res[m.id] = m.name
            parent = m.parent_id
            while parent:
                res[m.id] = parent.name + ' / ' + res[m.id]
                parent = parent.parent_id
        return res

    def _get_packages(self, cr, uid, ids, context=None):
        """Returns packages from quants for store"""
        res = set()
        for quant in self.browse(cr, uid, ids, context=context):
            if quant.package_id:
                res.add(quant.package_id.id)
        return list(res)

    def _get_packages_to_relocate(self, cr, uid, ids, context=None):
        res = set()
        for pack in self.browse(cr, uid, ids, context=context):
            res.add(pack.id)
            if pack.parent_id:
                res.add(pack.parent_id.id)
        return list(res)

    # TODO: Problem when package is empty!
    #
    def _get_package_info(self, cr, uid, ids, name, args, context=None):
        default_company_id = self.pool.get('res.users').browse(cr, uid, uid, context=context).company_id.id
        res = {}.fromkeys(ids, {'location_id': False, 'company_id': default_company_id})
        for pack in self.browse(cr, uid, ids, context=context):
            if pack.quant_ids:
                res[pack.id]['location_id'] = pack.quant_ids[0].location_id.id
                res[pack.id]['owner_id'] = pack.quant_ids[0].owner_id and pack.quant_ids[0].owner_id.id or False
                res[pack.id]['company_id'] = pack.quant_ids[0].company_id.id
            elif pack.children_ids:
                res[pack.id]['location_id'] = pack.children_ids[0].location_id and pack.children_ids[0].location_id.id or False
                res[pack.id]['owner_id'] = pack.children_ids[0].owner_id and pack.children_ids[0].owner_id.id or False
                res[pack.id]['company_id'] = pack.children_ids[0].company_id and pack.children_ids[0].company_id.id or False
        return res

    _columns = {
        'name': fields.char('Package Reference', size=64, select=True),
        'complete_name': fields.function(_complete_name, type='char', string="Package Name",),
        'parent_left': fields.integer('Left Parent', select=1),
        'parent_right': fields.integer('Right Parent', select=1),
        'packaging_id': fields.many2one('product.packaging', 'Type of Packaging'),
        'location_id': fields.function(_get_package_info, type='many2one', relation='stock.location', string='Location', multi="package",
                                    store={
                                       'stock.quant': (_get_packages, ['location_id'], 10),
                                       'stock.quant.package': (_get_packages_to_relocate, ['quant_ids', 'children_ids', 'parent_id'], 10),
                                    }, readonly=True),
        'quant_ids': fields.one2many('stock.quant', 'package_id', 'Bulk Content', readonly=True),
        'parent_id': fields.many2one('stock.quant.package', 'Parent Package', help="The package containing this item", ondelete='restrict', readonly=True),
        'children_ids': fields.one2many('stock.quant.package', 'parent_id', 'Contained Packages', readonly=True),
        'company_id': fields.function(_get_package_info, type="many2one", relation='res.company', string='Company', multi="package", 
                                    store={
                                       'stock.quant': (_get_packages, ['company_id'], 10),
                                       'stock.quant.package': (_get_packages_to_relocate, ['quant_ids', 'children_ids', 'parent_id'], 10),
                                    }, readonly=True),
        'owner_id': fields.function(_get_package_info, type='many2one', relation='res.partner', string='Owner', multi="package",
                                store={
                                       'stock.quant': (_get_packages, ['owner_id'], 10),
                                       'stock.quant.package': (_get_packages_to_relocate, ['quant_ids', 'children_ids', 'parent_id'], 10),
                                    }, readonly=True),
    }
    _defaults = {
        'name': lambda self, cr, uid, context: self.pool.get('ir.sequence').get(cr, uid, 'stock.quant.package') or _('Unknown Pack')
    }


    def action_print(self, cr, uid, ids, context=None):
        if context is None:
            context = {}
        datas = {
            'ids': context.get('active_id') and [context.get('active_id')] or ids,
            'model': 'stock.quant.package',
            'form': self.read(cr, uid, ids)[0]
        }
        return {
            'type': 'ir.actions.report.xml',
            'report_name': 'stock.quant.package.barcode',
            'datas': datas
        }

    def unpack(self, cr, uid, ids, context=None):
        quant_obj = self.pool.get('stock.quant')
        for package in self.browse(cr, uid, ids, context=context):
            quant_ids = [quant.id for quant in package.quant_ids]
            quant_obj.write(cr, uid, quant_ids, {'package_id': package.parent_id.id or False}, context=context)
            children_package_ids = [child_package.id for child_package in package.children_ids]
            self.write(cr, uid, children_package_ids, {'parent_id': package.parent_id.id or False}, context=context)
        #delete current package since it contains nothing anymore
        self.unlink(cr, uid, ids, context=context)
        return self.pool.get('ir.actions.act_window').for_xml_id(cr, uid, 'stock', 'action_package_view', context=context)

    def get_content(self, cr, uid, ids, context=None):
        child_package_ids = self.search(cr, uid, [('id', 'child_of', ids)], context=context)
        return self.pool.get('stock.quant').search(cr, uid, [('package_id', 'in', child_package_ids)], context=context)

    def get_content_package(self, cr, uid, ids, context=None):
        quants_ids = self.get_content(cr, uid, ids, context=context)
        res = self.pool.get('ir.actions.act_window').for_xml_id(cr, uid, 'stock', 'quantsact', context=context)
        res['domain'] = [('id', 'in', quants_ids)]
        return res

    def _get_product_total_qty(self, cr, uid, package_record, product_id, context=None):
        ''' find the total of given product 'product_id' inside the given package 'package_id'''
        quant_obj = self.pool.get('stock.quant')
        all_quant_ids = self.get_content(cr, uid, [package_record.id], context=context)
        total = 0
        for quant in quant_obj.browse(cr, uid, all_quant_ids, context=context):
            if quant.product_id.id == product_id:
                total += quant.qty
        return total

    def _get_all_products_quantities(self, cr, uid, package_id, context=None):
        '''This function computes the different product quantities for the given package
        '''
        quant_obj = self.pool.get('stock.quant')
        res = {}
        for quant in quant_obj.browse(cr, uid, self.get_content(cr, uid, package_id, context=context)):
            if quant.product_id.id not in res:
                res[quant.product_id.id] = 0
            res[quant.product_id.id] += quant.qty
        return res

class stock_pack_operation(osv.osv):
    _name = "stock.pack.operation"
    _description = "Packing Operation"

    def _get_remaining_prod_quantities(self, cr, uid, operation, context=None):
        '''Get the remaining quantities per product on an operation with a package. This function returns a dictionary'''
        #if the operation doesn't concern a package, it's not relevant to call this function
        if not operation.package_id or operation.product_id:
            return {operation.product_id.id: operation.remaining_qty}
        #get the total of products the package contains
        res = self.pool.get('stock.quant.package')._get_all_products_quantities(cr, uid, operation.package_id.id, context=context)
        #reduce by the quantities linked to a move
        for record in operation.linked_move_operation_ids:
            if record.move_id.product_id.id not in res:
                res[record.move_id.product_id.id] = 0
            res[record.move_id.product_id.id] -= record.qty
        return res

    def _get_remaining_qty(self, cr, uid, ids, name, args, context=None):
        uom_obj = self.pool.get('product.uom')
        res = {}
        for ops in self.browse(cr, uid, ids, context=context):
            res[ops.id] = 0
            if ops.package_id:
                #dont try to compute the remaining quantity for packages because it's not relevant (a package could include different products).
                #should use _get_remaining_prod_quantities instead
                continue
            elif ops.product_id:
                qty = ops.product_qty
                if ops.product_uom_id:
                    qty = uom_obj._compute_qty(cr, uid, ops.product_uom_id.id, ops.product_qty, ops.product_id.uom_id.id)
                for record in ops.linked_move_operation_ids:
                    qty -= record.qty
                #converting the remaining quantity in the pack operation UoM
                if ops.product_uom_id:
                    qty = uom_obj._compute_qty(cr, uid, ops.product_id.uom_id.id, qty, ops.product_uom_id.id)
                res[ops.id] = qty
        return res

    def product_id_change(self, cr, uid, ids, product_id, product_uom_id, product_qty, context=None):
        res = self.on_change_tests(cr, uid, ids, product_id, product_uom_id, product_qty, context=context)
        if product_id and not product_uom_id:
            product = self.pool.get('product.product').browse(cr, uid, product_id, context=context)
            res['value']['product_uom_id'] = product.uom_id.id
        return res

    def on_change_tests(self, cr, uid, ids, product_id, product_uom_id, product_qty, context=None):
        res = {'value': {}}
        uom_obj = self.pool.get('product.uom')
        if product_id:
            product = self.pool.get('product.product').browse(cr, uid, product_id, context=context)
            product_uom_id = product_uom_id or product.uom_id.id
            selected_uom = uom_obj.browse(cr, uid, product_uom_id, context=context)
            if selected_uom.category_id.id != product.uom_id.category_id.id:
                res['warning'] = {
                    'title': _('Warning: wrong UoM!'),
                    'message': _('The selected UoM for product %s is not compatible with the UoM set on the product form. \nPlease choose an UoM within the same UoM category.') % (product.name)
                }
            if product_qty and 'warning' not in res:
                rounded_qty = uom_obj._compute_qty(cr, uid, product_uom_id, product_qty, product_uom_id, round=True)
                if rounded_qty != product_qty:
                    res['warning'] = {
                        'title': _('Warning: wrong quantity!'),
                        'message': _('The chosen quantity for product %s is not compatible with the UoM rounding. It will be automatically converted at confirmation') % (product.name)
                    }
        return res

    _columns = {
        'picking_id': fields.many2one('stock.picking', 'Stock Picking', help='The stock operation where the packing has been made', required=True),
        'product_id': fields.many2one('product.product', 'Product', ondelete="CASCADE"),  # 1
        'product_uom_id': fields.many2one('product.uom', 'Product Unit of Measure'),
        'product_qty': fields.float('Quantity', digits_compute=dp.get_precision('Product Unit of Measure'), required=True),
        'package_id': fields.many2one('stock.quant.package', 'Package'),  # 2
        'lot_id': fields.many2one('stock.production.lot', 'Lot/Serial Number'),
        'result_package_id': fields.many2one('stock.quant.package', 'Container Package', help="If set, the operations are packed into this package", required=False, ondelete='cascade'),
        'date': fields.datetime('Date', required=True),
        'owner_id': fields.many2one('res.partner', 'Owner', help="Owner of the quants"),
        #'update_cost': fields.boolean('Need cost update'),
        'cost': fields.float("Cost", help="Unit Cost for this product line"),
        'currency': fields.many2one('res.currency', string="Currency", help="Currency in which Unit cost is expressed", ondelete='CASCADE'),
        'linked_move_operation_ids': fields.one2many('stock.move.operation.link', 'operation_id', string='Linked Moves', readonly=True, help='Moves impacted by this operation for the computation of the remaining quantities'),
        'remaining_qty': fields.function(_get_remaining_qty, type='float', string='Remaining Qty'),
    }

    _defaults = {
        'date': fields.date.context_today,
    }

    def process_packaging(self, cr, uid, operation, quants, context=None):
        ''' Process the packaging of a given operation, after the quants have been moved. If there was not enough quants found
        a quant already has been with the good package information so we don't consider that case in this method'''
        quant_obj = self.pool.get("stock.quant")
        pack_obj = self.pool.get("stock.quant.package")
        for quant in quants:
            if quant:
                if operation.product_id:
                    #if a product + a package information is given, we consider that we took a part of an existing package (unpacking)
                    quant_obj.write(cr, SUPERUSER_ID, quant, {'package_id': operation.result_package_id.id}, context=context)
                elif operation.package_id and operation.result_package_id:
                    #move the whole pack into the final package if any
                    pack_obj.write(cr, uid, [operation.package_id.id], {'parent_id': operation.result_package_id.id}, context=context)




    #TODO: this function can be refactored
    def _search_and_increment(self, cr, uid, picking_id, domain, context=None):
        '''Search for an operation with given 'domain' in a picking, if it exists increment the qty (+1) otherwise create it

        :param domain: list of tuple directly reusable as a domain
        context can receive a key 'current_package_id' with the package to consider for this operation
        returns True

        previously: returns the update to do in stock.move one2many field of picking (adapt remaining quantities) and to the list of package in the classic one2many syntax
                 (0, 0,  { values })    link to a new record that needs to be created with the given values dictionary
                 (1, ID, { values })    update the linked record with id = ID (write *values* on it)
                 (2, ID)                remove and delete the linked record with id = ID (calls unlink on ID, that will delete the object completely, and the link to it as well)
        '''
        if context is None:
            context = {}

        #if current_package_id is given in the context, we increase the number of items in this package
        package_clause = [('result_package_id', '=', context.get('current_package_id', False))]
        existing_operation_ids = self.search(cr, uid, [('picking_id', '=', picking_id)] + domain + package_clause, context=context)
        if existing_operation_ids:
            #existing operation found for the given domain and picking => increment its quantity
            operation_id = existing_operation_ids[0]
            qty = self.browse(cr, uid, operation_id, context=context).product_qty + 1
            self.write(cr, uid, operation_id, {'product_qty': qty}, context=context)
        else:
            #no existing operation found for the given domain and picking => create a new one
            values = {
                'picking_id': picking_id,
                'product_qty': 1,
            }
            for key in domain:
                var_name, dummy, value = key
                uom_id = False
                if var_name == 'product_id':
                    uom_id = self.pool.get('product.product').browse(cr, uid, value, context=context).uom_id.id
                update_dict = {var_name: value}
                if uom_id:
                    update_dict['product_uom_id'] = uom_id
                values.update(update_dict)
            operation_id = self.create(cr, uid, values, context=context)
        return True


class stock_move_operation_link(osv.osv):
    """
    Table making the link between stock.moves and stock.pack.operations to compute the remaining quantities on each of these objects
    """
    _name = "stock.move.operation.link"
    _description = "Link between stock moves and pack operations"

    _columns = {
        'qty': fields.float('Quantity', help="Quantity of products to consider when talking about the contribution of this pack operation towards the remaining quantity of the move (and inverse). Given in the product main uom."),
        'operation_id': fields.many2one('stock.pack.operation', 'Operation', required=True, ondelete="cascade"),
        'move_id': fields.many2one('stock.move', 'Move', required=True, ondelete="cascade"),
        'reserved_quant_ids': fields.one2many('stock.quant', 'link_move_operation_id', 'Reserved quants'),
    }

    def get_specific_domain(self, cr, uid, record, context=None):
        '''Returns the specific domain to consider for quant selection in action_assign() or action_done() of stock.move,
        having the record given as parameter making the link between the stock move and a pack operation'''
        package_obj = self.pool.get('stock.quant.package')

        op = record.operation_id
        domain = []
        if op.package_id:
            domain.append(('id', 'in', package_obj.get_content(cr, uid, [op.package_id.id], context=context)))
        if op.lot_id:
            domain.append(('lot_id', '=', op.lot_id.id))
        if op.owner_id:
            domain.append(('owner_id', '=', op.owner_id.id))
        else:
            domain.append(('owner_id', '=', False))
        return domain

class stock_warehouse_orderpoint(osv.osv):
    """
    Defines Minimum stock rules.
    """
    _name = "stock.warehouse.orderpoint"
    _description = "Minimum Inventory Rule"

    def get_draft_procurements(self, cr, uid, ids, context=None):
        if context is None:
            context = {}
        if not isinstance(ids, list):
            ids = [ids]
        procurement_obj = self.pool.get('procurement.order')
        for orderpoint in self.browse(cr, uid, ids, context=context):
            procurement_ids = procurement_obj.search(cr, uid, [('state', 'not in', ('cancel', 'done')), ('product_id', '=', orderpoint.product_id.id), ('location_id', '=', orderpoint.location_id.id)], context=context)            
        return list(set(procurement_ids))

    def _check_product_uom(self, cr, uid, ids, context=None):
        '''
        Check if the UoM has the same category as the product standard UoM
        '''
        if not context:
            context = {}

        for rule in self.browse(cr, uid, ids, context=context):
            if rule.product_id.uom_id.category_id.id != rule.product_uom.category_id.id:
                return False

        return True

    def action_view_proc_to_process(self, cr, uid, ids, context=None):        
        act_obj = self.pool.get('ir.actions.act_window')
        mod_obj = self.pool.get('ir.model.data')
        draft_ids = self.get_draft_procurements(cr, uid, ids, context=context)
        result = mod_obj.get_object_reference(cr, uid, 'procurement', 'do_view_procurements')
        if not result:
            return False
 
        result = act_obj.read(cr, uid, [result[1]], context=context)[0]
        result['domain'] = "[('id', 'in', [" + ','.join(map(str, draft_ids)) + "])]"
        return result

    _columns = {
        'name': fields.char('Name', size=32, required=True),
        'active': fields.boolean('Active', help="If the active field is set to False, it will allow you to hide the orderpoint without removing it."),
        'logic': fields.selection([('max', 'Order to Max'), ('price', 'Best price (not yet active!)')], 'Reordering Mode', required=True),
        'warehouse_id': fields.many2one('stock.warehouse', 'Warehouse', required=True, ondelete="cascade"),
        'location_id': fields.many2one('stock.location', 'Location', required=True, ondelete="cascade"),
        'product_id': fields.many2one('product.product', 'Product', required=True, ondelete='cascade', domain=[('type', '!=', 'service')]),
        'product_uom': fields.many2one('product.uom', 'Product Unit of Measure', required=True),
        'product_min_qty': fields.float('Minimum Quantity', required=True,
            help="When the virtual stock goes below the Min Quantity specified for this field, OpenERP generates "\
            "a procurement to bring the forecasted quantity to the Max Quantity."),
        'product_max_qty': fields.float('Maximum Quantity', required=True,
            help="When the virtual stock goes below the Min Quantity, OpenERP generates "\
            "a procurement to bring the forecasted quantity to the Quantity specified as Max Quantity."),
        'qty_multiple': fields.integer('Qty Multiple', required=True,
            help="The procurement quantity will be rounded up to this multiple."),
        'procurement_id': fields.many2one('procurement.order', 'Latest procurement', ondelete="set null"),
        'company_id': fields.many2one('res.company', 'Company', required=True)        
    }
    _defaults = {
        'active': lambda *a: 1,
        'logic': lambda *a: 'max',
        'qty_multiple': lambda *a: 1,
        'name': lambda self, cr, uid, context: self.pool.get('ir.sequence').get(cr, uid, 'stock.orderpoint') or '',
        'product_uom': lambda self, cr, uid, context: context.get('product_uom', False),
        'company_id': lambda self, cr, uid, context: self.pool.get('res.company')._company_default_get(cr, uid, 'stock.warehouse.orderpoint', context=context)
    }
    _sql_constraints = [
        ('qty_multiple_check', 'CHECK( qty_multiple > 0 )', 'Qty Multiple must be greater than zero.'),
    ]
    _constraints = [
        (_check_product_uom, 'You have to select a product unit of measure in the same category than the default unit of measure of the product', ['product_id', 'product_uom']),
    ]

    def default_get(self, cr, uid, fields, context=None):
        res = super(stock_warehouse_orderpoint, self).default_get(cr, uid, fields, context)
        # default 'warehouse_id' and 'location_id'
        if 'warehouse_id' not in res:
            warehouse = self.pool.get('ir.model.data').get_object(cr, uid, 'stock', 'warehouse0', context)
            res['warehouse_id'] = warehouse.id
        if 'location_id' not in res:
            warehouse = self.pool.get('stock.warehouse').browse(cr, uid, res['warehouse_id'], context)
            res['location_id'] = warehouse.lot_stock_id.id
        return res

    def onchange_warehouse_id(self, cr, uid, ids, warehouse_id, context=None):
        """ Finds location id for changed warehouse.
        @param warehouse_id: Changed id of warehouse.
        @return: Dictionary of values.
        """
        if warehouse_id:
            w = self.pool.get('stock.warehouse').browse(cr, uid, warehouse_id, context=context)
            v = {'location_id': w.lot_stock_id.id}
            return {'value': v}
        return {}

    def onchange_product_id(self, cr, uid, ids, product_id, context=None):
        """ Finds UoM for changed product.
        @param product_id: Changed id of product.
        @return: Dictionary of values.
        """
        if product_id:
            prod = self.pool.get('product.product').browse(cr, uid, product_id, context=context)
            d = {'product_uom': [('category_id', '=', prod.uom_id.category_id.id)]}
            v = {'product_uom': prod.uom_id.id}
            return {'value': v, 'domain': d}
        return {'domain': {'product_uom': []}}

    def copy(self, cr, uid, id, default=None, context=None):
        if not default:
            default = {}
        default.update({
            'name': self.pool.get('ir.sequence').get(cr, uid, 'stock.orderpoint') or '',
        })
        return super(stock_warehouse_orderpoint, self).copy(cr, uid, id, default, context=context)


class stock_picking_type(osv.osv):
    _name = "stock.picking.type"
    _description = "The picking type determines the picking view"
    _order = 'sequence'

    def __get_bar_values(self, cr, uid, obj, domain, read_fields, value_field, groupby_field, context=None):
        """ Generic method to generate data for bar chart values using SparklineBarWidget.
            This method performs obj.read_group(cr, uid, domain, read_fields, groupby_field).

            :param obj: the target model (i.e. crm_lead)
            :param domain: the domain applied to the read_group
            :param list read_fields: the list of fields to read in the read_group
            :param str value_field: the field used to compute the value of the bar slice
            :param str groupby_field: the fields used to group

            :return list section_result: a list of dicts: [
                                                {   'value': (int) bar_column_value,
                                                    'tootip': (str) bar_column_tooltip,
                                                }
                                            ]
        """
        month_begin = date.today().replace(day=1)
        section_result = [{
            'value': 0,
            'tooltip': (month_begin + relativedelta.relativedelta(months=i)).strftime('%B'),
        } for i in range(-2, 2, 1)]
        group_obj = obj.read_group(cr, uid, domain, read_fields, groupby_field, context=context)
        for group in group_obj:
            group_begin_date = datetime.strptime(group['__domain'][0][2], DEFAULT_SERVER_DATE_FORMAT)
            month_delta = relativedelta.relativedelta(month_begin, group_begin_date)
            section_result[-month_delta.months + 2] = {'value': group.get(value_field, 0), 'tooltip': group_begin_date.strftime('%B')}
            inner_groupby = (group.get('__context', {})).get('group_by',[])
            if inner_groupby:
                groupby_picking = obj.read_group(cr, uid, group.get('__domain'), read_fields, inner_groupby, context=context)
                for groupby in groupby_picking:
                    section_result[-month_delta.months + 2]['value'] = groupby.get(value_field, 0)
        return section_result

    def _get_tristate_values(self, cr, uid, ids, field_name, arg, context=None):
        picking_obj = self.pool.get('stock.picking')
        res = dict.fromkeys(ids, [])
        for picking_type_id in ids:
            #get last 10 pickings of this type
            picking_ids = picking_obj.search(cr, uid, [('picking_type_id', '=', picking_type_id), ('state', '=', 'done')], order='date_done desc', limit=10, context=context)
            tristates = []
            for picking in picking_obj.browse(cr, uid, picking_ids, context=context):
                if picking.date_done > picking.date:
                    tristates.insert(0, {'tooltip': picking.name + _(': Late'), 'value': -1})
                elif picking.backorder_id:
                    tristates.insert(0, {'tooltip': picking.name + _(': Backorder exists'), 'value': 0})
                else:
                    tristates.insert(0, {'tooltip': picking.name + _(': OK'), 'value': 1})
            res[picking_type_id] = tristates
        return res



    def _get_monthly_pickings(self, cr, uid, ids, field_name, arg, context=None):
        obj = self.pool.get('stock.picking')
        res = dict.fromkeys(ids, False)
        month_begin = date.today().replace(day=1)
        groupby_begin = (month_begin + relativedelta.relativedelta(months=-2)).strftime(DEFAULT_SERVER_DATE_FORMAT)
        groupby_end = (month_begin + relativedelta.relativedelta(months=2)).strftime(DEFAULT_SERVER_DATE_FORMAT)
        for id in ids:
            created_domain = [
                ('picking_type_id', '=', id),
                ('state', '=', 'done'),
                ('date', '>=', groupby_begin),
                ('date', '<', groupby_end),
            ]
            res[id] = self.__get_bar_values(cr, uid, obj, created_domain, ['date', 'picking_type_id'], 'picking_type_id_count', ['date', 'picking_type_id'], context=context)
        return res

    def _get_picking_count(self, cr, uid, ids, field_names, arg, context=None):
        obj = self.pool.get('stock.picking')
        domains = {
            'count_picking_draft': [('state', '=', 'draft')],
            'count_picking_waiting': [('state', '=', 'confirmed')],
            'count_picking_ready': [('state', 'in', ('assigned', 'partially_available'))],
            'count_picking': [('state', 'in', ('assigned', 'waiting', 'confirmed', 'partially_available'))],
            'count_picking_late': [('min_date', '<', time.strftime(DEFAULT_SERVER_DATETIME_FORMAT)), ('state', 'in', ('assigned', 'waiting', 'confirmed', 'partially_available'))],
            'count_picking_backorders': [('backorder_id', '!=', False), ('state', 'in', ('confirmed', 'assigned', 'waiting', 'partially_available'))],
        }
        result = {}
        for field in domains:
            data = obj.read_group(cr, uid, domains[field] +
                [('state', 'not in', ('done', 'cancel')), ('picking_type_id', 'in', ids)],
                ['picking_type_id'], ['picking_type_id'], context=context)
            count = dict(map(lambda x: (x['picking_type_id'] and x['picking_type_id'][0], x['picking_type_id_count']), data))
            for tid in ids:
                result.setdefault(tid, {})[field] = count.get(tid, 0)
        for tid in ids:
            if result[tid]['count_picking']:
                result[tid]['rate_picking_late'] = result[tid]['count_picking_late'] * 100 / result[tid]['count_picking']
                result[tid]['rate_picking_backorders'] = result[tid]['count_picking_backorders'] * 100 / result[tid]['count_picking']
            else:
                result[tid]['rate_picking_late'] = 0
                result[tid]['rate_picking_backorders'] = 0
        return result

    #TODO: not returning valus in required format to show in sparkline library,just added latest_picking_waiting need to add proper logic.
    def _get_picking_history(self, cr, uid, ids, field_names, arg, context=None):
        obj = self.pool.get('stock.picking')
        result = {}
        for id in ids:
            result[id] = {
                'latest_picking_late': [],
                'latest_picking_backorders': [],
                'latest_picking_waiting': []
            }
        for type_id in ids:
            pick_ids = obj.search(cr, uid, [('state', '=','done'), ('picking_type_id','=',type_id)], limit=12, order="date desc", context=context)
            for pick in obj.browse(cr, uid, pick_ids, context=context):
                result[type_id]['latest_picking_late'] = cmp(pick.date[:10], time.strftime('%Y-%m-%d'))
                result[type_id]['latest_picking_backorders'] = bool(pick.backorder_id)
                result[type_id]['latest_picking_waiting'] = cmp(pick.date[:10], time.strftime('%Y-%m-%d'))
        return result

    def onchange_picking_code(self, cr, uid, ids, picking_code=False):
        if not picking_code:
            return False
        
        obj_data = self.pool.get('ir.model.data')
        stock_loc = obj_data.get_object_reference(cr, uid, 'stock','stock_location_stock')[1]
        
        result = {
            'default_location_src_id': stock_loc,
            'default_location_dest_id': stock_loc,
        }
        if picking_code == 'incoming':
            result['default_location_src_id'] = obj_data.get_object_reference(cr, uid, 'stock','stock_location_suppliers')[1]
            return {'value': result}
        if picking_code == 'outgoing':
            result['default_location_dest_id'] = obj_data.get_object_reference(cr, uid, 'stock','stock_location_customers')[1]
            return {'value': result}
        else:
            return {'value': result}

    def _get_name(self, cr, uid, ids, field_names, arg, context=None):
        return dict(self.name_get(cr, uid, ids, context=context))

    def name_get(self, cr, uid, ids, context=None):
        """Overides orm name_get method to display 'Warehouse_name: PickingType_name' """
        if context is None:
            context = {}
        if not isinstance(ids, list):
            ids = [ids]
        res = []
        if not ids:
            return res
        for record in self.browse(cr, uid, ids, context=context):
            name = record.name
            if record.warehouse_id:
                name = record.warehouse_id.name + ': ' +name
            if context.get('special_shortened_wh_name'):
                if record.warehouse_id:
                    name = record.warehouse_id.name
                else:
                    name = _('Customer') + ' (' + record.name + ')'
            res.append((record.id, name))
        return res

    def _default_warehouse(self, cr, uid, context=None):
        user = self.pool.get('res.users').browse(cr, uid, uid, context)
        res = self.pool.get('stock.warehouse').search(cr, uid, [('company_id', '=', user.company_id.id)], limit=1, context=context)
        return res and res[0] or False

    _columns = {
        'name': fields.char('Name', translate=True, required=True),
        'complete_name': fields.function(_get_name, type='char', string='Name'),
        'auto_force_assign': fields.boolean('Automatic Availability', help='This picking type does\'t need to check for the availability in source location.'),
        'color': fields.integer('Color'),
        'sequence': fields.integer('Sequence', help="Used to order the 'All Operations' kanban view"),
        'sequence_id': fields.many2one('ir.sequence', 'Reference Sequence', required=True),
        'default_location_src_id': fields.many2one('stock.location', 'Default Source Location'),
        'default_location_dest_id': fields.many2one('stock.location', 'Default Destination Location'),
        'code': fields.selection([('incoming', 'Suppliers'), ('outgoing', 'Customers'), ('internal', 'Internal')], 'Type of Operation', required=True),
        'return_picking_type_id': fields.many2one('stock.picking.type', 'Picking Type for Returns'),
        'warehouse_id': fields.many2one('stock.warehouse', 'Warehouse', ondelete='cascade'),
        'active': fields.boolean('Active'),

        # Statistics for the kanban view
        'monthly_picking': fields.function(_get_monthly_pickings,
            type='string',
            string='Done Pickings per Month'),
        'last_done_picking': fields.function(_get_tristate_values,
            type='string',
            string='Last 10 Done Pickings'),

        'count_picking_draft': fields.function(_get_picking_count,
            type='integer', multi='_get_picking_count'),
        'count_picking_ready': fields.function(_get_picking_count,
            type='integer', multi='_get_picking_count'),
        'count_picking': fields.function(_get_picking_count,
            type='integer', multi='_get_picking_count'),
        'count_picking_waiting': fields.function(_get_picking_count,
            type='integer', multi='_get_picking_count'),
        'count_picking_late': fields.function(_get_picking_count,
            type='integer', multi='_get_picking_count'),
        'count_picking_backorders': fields.function(_get_picking_count,
            type='integer', multi='_get_picking_count'),

        'rate_picking_late': fields.function(_get_picking_count,
            type='integer', multi='_get_picking_count'),
        'rate_picking_backorders': fields.function(_get_picking_count,
            type='integer', multi='_get_picking_count'),

        'latest_picking_late': fields.function(_get_picking_history,
            type='string', multi='_get_picking_history'),
        'latest_picking_backorders': fields.function(_get_picking_history,
            type='string', multi='_get_picking_history'),
        'latest_picking_waiting': fields.function(_get_picking_history,
            type='string', multi='_get_picking_history'),

    }
    _defaults = {
        'warehouse_id': _default_warehouse,
        'active': True,
    }


# vim:expandtab:smartindent:tabstop=4:softtabstop=4:shiftwidth=4:<|MERGE_RESOLUTION|>--- conflicted
+++ resolved
@@ -1961,19 +1961,11 @@
             if ops.picking_id:
                 pickings.add(ops.picking_id.id)
             main_domain = [('qty', '>', 0)]
-<<<<<<< HEAD
             for record in ops.linked_move_operation_ids:
                 move = record.move_id
                 prefered_domain = [('reservation_id', '=', move.id)]
                 fallback_domain = [('reservation_id', '=', False)]
                 self.check_tracking(cr, uid, move, ops.lot_id.id, context=context)
-=======
-            prefered_domain = [('reservation_id', '=', move.id)]
-            fallback_domain = [('reservation_id', '=', False)]
-            #first, process the move per linked operation first because it may imply some specific domains to consider
-            for record in move.linked_move_operation_ids:
-                self.check_tracking(cr, uid, move, record.operation_id.package_id.id or record.operation_id.lot_id.id, context=context)
->>>>>>> 0d168477
                 dom = main_domain + self.pool.get('stock.move.operation.link').get_specific_domain(cr, uid, record, context=context)
                 quants = quant_obj.quants_get_prefered_domain(cr, uid, move.location_id, move.product_id, record.qty, domain=dom, prefered_domain=prefered_domain, 
                                                               fallback_domain=fallback_domain, restrict_lot_id=move.restrict_lot_id.id, restrict_partner_id=move.restrict_partner_id.id, context=context)
@@ -1996,10 +1988,7 @@
                 qty = move_qty[move.id]
                 quants = quant_obj.quants_get_prefered_domain(cr, uid, move.location_id, move.product_id, qty, domain=main_domain, prefered_domain=prefered_domain, fallback_domain=fallback_domain, restrict_lot_id=move.restrict_lot_id.id, restrict_partner_id=move.restrict_partner_id.id, context=context)
                 quant_obj.quants_move(cr, uid, quants, move, lot_id=move.restrict_lot_id.id, owner_id=move.restrict_partner_id.id, context=context)
-<<<<<<< HEAD
-=======
             #unreserve the quants and make them available for other operations/moves
->>>>>>> 0d168477
             quant_obj.quants_unreserve(cr, uid, move, context=context)
             
             #Check moves that were pushed
