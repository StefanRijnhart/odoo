--- conflicted
+++ resolved
@@ -854,22 +854,11 @@
                         <filter icon="terp-camera_test" name="confirmed" string="Waiting" domain="[('state','=','confirmed')]" help="Confirmed Internal Moves" />
                         <filter icon="terp-dialog-close" name="done" string="Done" domain="[('state','=','done')]" help="Pickings already processed"/>
                         <separator orientation="vertical"/>
-<<<<<<< HEAD
-                        <filter icon="terp-accessories-archiver-minus" string="Back Orders" domain="[('backorder_id', '!=', False)]" help="Is a Back Order"/>
-                        <separator orientation="vertical"/>
-                        <filter icon="terp-dolar" name="to_invoice" string="To Invoice" domain="[('invoice_state','=','2binvoiced')]" help="Internal Pickings to invoice"/>
-                        <separator orientation="vertical"/>
-                        <field name="name"/>
-                        <field name="origin"/>
-                        <field name="stock_journal_id" widget="selection"/>
-                        <field name="company_id" widget="selection" groups="base.group_multi_company"/>
-=======
                         <field name="name"
                             domain="[('name','ilike', self),('origin','ilike',self)]"/>
                         <field name="partner_id"/>
                         <field name="product_id"/>
                         <field name="stock_journal_id" widget="selection"/>
->>>>>>> 33d750f0
                     </group>
                     <newline/>
                     <group expand="0" string="Group By...">
