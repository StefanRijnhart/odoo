<?xml version="1.0" encoding="utf-8"?>
<openerp>
    <data>
        <menuitem icon="terp-stock" id="menu_stock_root" name="Warehouse" sequence="2"/>
        <menuitem id="menu_stock_warehouse_mgmt" name="Warehouse Management" parent="menu_stock_root" sequence="1"/>
        <menuitem id="menu_stock_product" name="Product" parent="menu_stock_root" sequence="4"/>
        <menuitem action="product.product_normal_action" id="menu_stock_products_menu" parent="menu_stock_product" sequence="1"/>
        <menuitem id="menu_stock_configuration" name="Configuration" parent="menu_stock_root" sequence="6"/>
        <menuitem id="menu_stock_inventory_control" name="Inventory Control" parent="menu_stock_root" sequence="3"/>

        <record id="stock_inventory_line_tree" model="ir.ui.view">
            <field name="name">stock.inventory.line.tree</field>
            <field name="model">stock.inventory.line</field>
            <field name="type">tree</field>
            <field name="arch" type="xml">
                <tree string="Stock Inventory Lines">
                    <field name="product_id"/>
                    <field name="product_qty"/>
                    <field name="product_uom"/>
                    <field name="prod_lot_id" groups="base.group_extended"/>
                    <button name="%(stock.action_view_stock_inventory_line_split)d"
                            string="Split inventory lines" groups="base.group_extended"
                            type="action" icon="gtk-justify-fill"/>
                    <field name="location_id"/>
                </tree>
            </field>
        </record>
        <record id="view_inventory_line_form" model="ir.ui.view">
            <field name="name">stock.inventory.line.form</field>
            <field name="model">stock.inventory.line</field>
            <field name="type">form</field>
            <field name="arch" type="xml">
                <form string="Stock Inventory Lines">
                    <field context="location=location_id,uom=product_uom" name="product_id" on_change="on_change_product_id(location_id,product_id,product_uom)" select="1" domain="[('type','&lt;&gt;','service')]"/>
                    <field name="product_qty"/>
                    <field name="product_uom"/>
                    <field name="prod_lot_id" groups="base.group_extended"/>
                    <field colspan="4" domain="[('usage','=','internal')]" name="location_id" select="1"/>
                        <button name="%(stock.action_view_stock_inventory_line_split)d"
                            string="Split inventory lines" groups="base.group_extended"
                            type="action" icon="gtk-justify-fill"/>
                </form>
            </field>
        </record>

         <record id="view_inventory_filter" model="ir.ui.view">
            <field name="name">stock.inventory.filter</field>
            <field name="model">stock.inventory</field>
            <field name="type">search</field>
            <field name="arch" type="xml">
                <search string="Search Inventory">
                    <group col="10" colspan="4">
                        <field name="name"/>
                        <field name="date"/>
                        <field name="company_id" groups="base.group_multi_company" widget="selection"/>
                    </group>
                    <newline/>
                    <group expand="1" string="Group By..." colspan="4" col="4" groups="base.group_extended">
                        <filter string="State" icon="terp-sale" domain="[]" context="{'group_by':'state'}"/>
                        <filter string="Date" icon="terp-sale" domain="[]" context="{'group_by':'date'}"/>
                    </group>
                </search>

            </field>
        </record>

        <record id="view_inventory_tree" model="ir.ui.view">
            <field name="name">stock.inventory.tree</field>
            <field name="model">stock.inventory</field>
            <field name="type">tree</field>
            <field name="arch" type="xml">
                <tree string="Lot Inventory" colors="grey:state in ('cancel')">
                    <field name="name"/>
                    <field name="date"/>
                    <field name="state"/>
                </tree>
            </field>

        </record>
        <record id="view_inventory_form" model="ir.ui.view">
            <field name="name">stock.inventory.form</field>
            <field name="model">stock.inventory</field>
            <field name="type">form</field>
            <field name="arch" type="xml">
                <form string="Lot Inventory">
                    <field name="name"/>
                    <field name="date"/>
                    <field name="company_id" groups="base.group_multi_company" widget="selection"/>
                    <notebook colspan="4">
                    <page string="General Informations">
                        <field colspan="4" name="inventory_line_id" nolabel="1" widget="one2many_list">
                            <tree string="Inventory Lines" editable="bottom">
                                <field context="location=location_id,uom=product_uom" name="product_id" on_change="on_change_product_id(location_id,product_id,product_uom)" domain="[('type','&lt;&gt;','service')]"/>
                                <field name="product_qty"/>
                                <field name="product_uom"/>
                                <field name="prod_lot_id" groups="base.group_extended"/>
                                <field colspan="4" domain="[('usage','=','internal')]" name="location_id"/>
                                <field name="state" invisible="1"/>
                                <button name="%(stock.action_view_stock_inventory_line_split)d"
                                    string="Split inventory lines" groups="base.group_extended"
                                    type="action" icon="gtk-justify-fill" states="draft"/>
                            </tree>
                            <form string="Inventory Lines">
                                <field colspan="4" context="location=location_id,uom=product_uom" name="product_id" on_change="on_change_product_id(location_id,product_id,product_uom)" domain="[('type','&lt;&gt;','service')]"/>
                                <field name="product_qty"/>
                                <field name="product_uom"/>
                                <field  domain="[('usage','=','internal')]" name="location_id"/>
                                <field name="prod_lot_id" groups="base.group_extended"/>
                                <group colspan="2" col="3">
                                    <button name="%(stock.action_view_stock_inventory_line_split)d"
                                        string="Split inventory lines" groups="base.group_extended"
                                        type="action" icon="gtk-justify-fill"/>
                                </group>
                            </form>
                        </field>
                    </page><page string="Posted Inventory" groups="base.group_extended">
                        <field colspan="4" name="move_ids" nolabel="1"/>
                    </page>
                    </notebook>
                    <field name="state"/>
                    <group col="4" colspan="2">
                        <button name="action_done" states="draft" string="Confirm Inventory" type="object" icon="gtk-apply"/>
                        <button name="action_cancel" states="cancel" string="Set to Draft" type="object" icon="gtk-cancel"/>
                        <button name="action_cancel_inventary" states="draft" string="Cancel Inventory" type="object" icon="gtk-cancel"/>
                    </group>

                </form>
            </field>
        </record>
        <record id="action_inventory_form" model="ir.actions.act_window">
            <field name="name">Periodical Inventory</field>
            <field name="type">ir.actions.act_window</field>
            <field name="res_model">stock.inventory</field>
            <field name="view_type">form</field>
            <field name="view_id" ref="view_inventory_tree"/>
            <field name="context">{'full':'1'}</field>
            <field name="search_view_id" ref="view_inventory_filter" />
        </record>
        <menuitem action="action_inventory_form" id="menu_action_inventory_form" parent="menu_stock_inventory_control" sequence="30"/>

        <record id="action_inventory_form_draft" model="ir.actions.act_window">
            <field name="name">Draft Periodical Inventories</field>
            <field name="type">ir.actions.act_window</field>
            <field name="res_model">stock.inventory</field>
            <field name="view_type">form</field>
            <field name="domain">[('state','=','draft')]</field>
            <field name="filter" eval="True"/>
        </record>

        <record id="view_tracking_form" model="ir.ui.view">
            <field name="name">stock.tracking.form</field>
            <field name="model">stock.tracking</field>
            <field name="type">form</field>
            <field name="arch" type="xml">
                <form string="Tracking/Serial">
                    <field name="name" select="1"/>
                    <field name="serial" select="1"/>
                    <field name="date" select="1"/>
                    <field name="active" select="1"/>
                </form>
            </field>
        </record>
        <record id="view_tracking_tree" model="ir.ui.view">
            <field name="name">stock.tracking.tree</field>
            <field name="model">stock.tracking</field>
            <field name="type">tree</field>
            <field name="arch" type="xml">
                <tree string="Tracking/Serial">
                    <field name="name"/>
                    <field name="serial"/>
                    <field name="date"/>
                    <field name="active"/>
                </tree>
            </field>
        </record>
        <record id="action_tracking_form" model="ir.actions.act_window">
            <field name="name">Tracking Lots</field>
            <field name="type">ir.actions.act_window</field>
            <field name="res_model">stock.tracking</field>
            <field name="view_type">form</field>
            <field name="view_id" ref="view_tracking_tree"/>
        </record>
        <menuitem id="menu_traceability" name="Traceability" parent="menu_stock_root" sequence="2"/>
        <menuitem action="action_tracking_form" id="menu_action_tracking_form"
            groups="base.group_extended"
            parent="menu_traceability"/>

        <record id="lot_line_tree" model="ir.ui.view">
            <field name="name">stock.tracking.tree</field>
            <field name="model">stock.tracking</field>
            <field name="type">tree</field>
            <field name="field_parent">child_ids</field>
            <field name="arch" type="xml">
                <tree colors="grey:not active" string="Tracking Number">
                    <field name="name" />
                    <field name="serial" />
                    <field name="date" />
                </tree>
            </field>
        </record>

        <record id="view_production_lot_revision_form" model="ir.ui.view">
            <field name="name">stock.production.lot.revision.form</field>
            <field name="model">stock.production.lot.revision</field>
            <field name="type">form</field>
            <field name="arch" type="xml">
                <form string="Production Lot Revisions">
                    <field colspan="4" name="name"/>
                    <field colspan="2" name="indice"/>
                    <field colspan="2" name="date"/>
                    <newline/>
                    <field name="author_id" readonly="1"/>
                    <newline/>
                    <field name="description"/>
                </form>
            </field>
        </record>
        <record id="view_production_lot_revision_tree" model="ir.ui.view">
            <field name="name">stock.production.lot.revision.tree</field>
            <field name="model">stock.production.lot.revision</field>
            <field name="type">tree</field>
            <field name="arch" type="xml">
                <tree string="Production Lot Revisions">
                    <field name="indice"/>
                    <field name="author_id"/>
                    <field name="date"/>
                    <field name="name"/>
                </tree>
            </field>
        </record>
        <record id="view_production_lot_form" model="ir.ui.view">
            <field name="name">stock.production.lot.form</field>
            <field name="model">stock.production.lot</field>
            <field name="type">form</field>
            <field name="arch" type="xml">
                <form string="Production Lot">
                    <notebook colspan="4">
                        <page string="Production Lot">
                            <field name="name"/>
                            <field name="ref"/>
                            <field name="prefix"/>
                            <field name="product_id"/>
                            <field name="stock_available"/>
                            <field name="date"/>
                            <field colspan="4" name="revisions" nolabel="1"/>
                        </page>
                    </notebook>
                </form>
            </field>
        </record>
        <record id="view_production_lot_tree" model="ir.ui.view">
            <field name="name">stock.production.lot.tree</field>
            <field name="model">stock.production.lot</field>
            <field name="type">tree</field>
            <field name="arch" type="xml">
                <tree string="Production Lot">
                    <field name="prefix" />
                    <field name="name"/>
                    <field name="ref"/>
                    <field name="product_id"/>
                    <field name="stock_available"/>
                    <field name="date"/>
                </tree>
            </field>
        </record>

        <record model="ir.ui.view" id="search_product_lot_filter">
            <field name="name">Production Lots Filter</field>
            <field name="model">stock.production.lot</field>
            <field name="type">search</field>
            <field name="arch" type="xml">
                <search string="Product Lots Filter">
                    <group col="10" colspan="4">
                        <filter icon="terp-stock" name="available" string="Available" domain="[('stock_available', '&gt;', 0)]" help="Available Product Lots" />
                        <separator orientation="vertical"/>
                        <field name="prefix"/>
                        <field name="name"/>
                        <field name="ref"/>
                        <field name="product_id"/>
                        <field name="date"/>
                    </group>
                    <newline/>
                    <group expand="1" string="Group By..." colspan="4" col="8">
                        <filter string="Product" icon="terp-stock" domain="[]" context="{'group_by':'product_id'}"/>
                    </group>
                </search>
            </field>
        </record>

        <record id="action_production_lot_form" model="ir.actions.act_window">
            <field name="name">Production Lots</field>
            <field name="type">ir.actions.act_window</field>
            <field name="res_model">stock.production.lot</field>
            <field name="view_type">form</field>
            <field name="view_id" ref="view_production_lot_tree"/>
            <field name="search_view_id" ref="search_product_lot_filter" />
            <field name="context">{'full':'1',"search_default_available":1}</field>
        </record>
        <menuitem action="action_production_lot_form" id="menu_action_production_lot_form" parent="menu_traceability" groups="base.group_extended"/>

        #
        # Lot composition (history)
        #
        <record id="stock_move_tree" model="ir.ui.view">
            <field name="name">Stock Moves</field>
            <field name="model">stock.move</field>
            <field name="type">tree</field>
            <field name="field_parent">move_history_ids</field>
            <field name="arch" type="xml">
<<<<<<< HEAD
                <tree colors="grey:state in ('cancel');black:state not in ('cancel')" string="Moves">
=======
                <tree colors="grey:state in ('cancel')" string="Moves">
>>>>>>> 17a30e20
                    <field name="product_id" />
                    <field name="product_qty" />
                    <field name="product_uom"  string="UOM"/>
                    <field name="prodlot_id"  groups="base.group_extended"/>
                    <field name="product_packaging" domain="[('product_id','=',product_id)]" groups="base.group_extended"/>
                    <field name="picking_id"/>
                    <field name="location_id" />
                    <field name="location_dest_id" />
                    <field name="date"/>
                    <field name="date_planned" string="Date"/>
                    <field name="date_expected" string="Date Expected"/>
                    <field name="state"/>
                </tree>
            </field>
        </record>

        <record id="stock_move_tree2" model="ir.ui.view">
            <field name="name">Stock Moves</field>
            <field name="model">stock.move</field>
            <field name="type">tree</field>
            <field name="field_parent">move_history_ids2</field>
            <field name="arch" type="xml">
<<<<<<< HEAD
                <tree colors="grey:state in ('cancel');black:state not in ('cancel')" string="Moves">
=======
                <tree colors="grey:state in ('cancel')" string="Moves">
>>>>>>> 17a30e20
                    <field name="product_id" />
                    <field name="product_qty" />
                    <field name="product_uom"  string="UOM"/>
                    <field name="prodlot_id"  groups="base.group_extended"/>
                    <field name="product_packaging" domain="[('product_id','=',product_id)]" groups="base.group_extended"/>
                    <field name="picking_id"/>
                    <field name="location_id" />
                    <field name="location_dest_id" />
                    <field name="date" />
                    <field name="date_planned" string="Date"/>
 					<field name="date_expected" string="Date Expected"/>                    
                    <field name="state"/>
                </tree>
            </field>
        </record>

        <!--wizard
            id="action_lot4"
            model="stock.production.lot"
            name="stock.traceability.lot.downstream"
            string="Downstream traceability"/-->

        <!--wizard
            id="action4"
            model="stock.tracking"
            name="stock.traceability.upstream"
            string="Upstream traceability"/-->

        <!--wizard
            id="action2"
            model="stock.tracking"
            name="stock.traceability.downstream"
            string="Downstream traceability"/-->

        <!--record id="action3" model="ir.actions.act_window">
            <field name="name">Downstream traceability</field>
            <field name="type">ir.actions.act_window</field>
            <field name="res_model">stock.move</field>
            <field name="domain">[('id','in',active_ids)]</field>
            <field name="view_type">tree</field>
            <field eval="stock_move_tree2" name="view_id"/>
        </record>
        <record id="ir_move_traceability_upstream" model="ir.values">
            <field eval="'tree_but_action'" name="key2"/>
            <field eval="'stock.move'" name="model"/>
            <field name="name">Downstream traceability</field>
            <field eval="'ir.actions.act_window,'+str(action3)" name="value"/>
            <field eval="True" name="object"/>
        </record>
        <record id="action5" model="ir.actions.act_window">
            <field name="name">Upstream traceability</field>
            <field name="type">ir.actions.act_window</field>
            <field name="res_model">stock.move</field>
            <field name="domain">[('id','in',active_ids)]</field>
            <field name="view_type">tree</field>
            <field eval="stock_move_tree" name="view_id"/>
        </record>
        <record id="ir_move_traceability_downstream" model="ir.values">
            <field eval="'tree_but_action'" name="key2"/>
            <field eval="'stock.move'" name="model"/>
            <field name="name">Upstream traceability</field>
            <field eval="'ir.actions.act_window,'+str(action5)" name="value"/>
            <field eval="True" name="object"/>
        </record-->

        <record id="view_location_form" model="ir.ui.view">
            <field name="name">stock.location.form</field>
            <field name="model">stock.location</field>
            <field name="type">form</field>
            <field name="arch" type="xml">
                <form string="Stock location">
                    <field name="name"/>
                    <field name="active" groups="base.group_extended"/>
                    <newline/>
                    <field name="usage"/>
                    <field name="company_id" groups="base.group_multi_company" widget="selection"/>
                    <field name="account_id" groups="base.group_extended"/>
                    <field name="location_id"/>
                    <field name="address_id" context="{'contact_display':'partner'}"/>
                    <field name="icon" groups="base.group_extended"/>
                    <field name="scrap_location"/>
                    <newline/>
                    <group col="2" colspan="2" groups="base.group_extended">
                        <separator string="Chained Locations" colspan="2"/>
                        <field name="chained_location_type"/>
                        <field name="chained_location_id"/>
                        <field name="chained_auto_packing"/>
                        <field name="chained_delay"/>
                    </group>
                    <group col="2" colspan="2">
                        <separator string="Localization" colspan="2"/>
                        <field name="posx"/>
                        <field name="posy"/>
                        <field name="posz"/>
                    </group>
                    <separator string="Additional Information" colspan="4"/>
                    <field colspan="4" name="comment" nolabel="1"/>
                </form>
            </field>
        </record>

        <record id="view_location_search" model="ir.ui.view">
            <field name="name">stock.location.search</field>
            <field name="model">stock.location</field>
            <field name="type">search</field>
            <field name="arch" type="xml">
                <search string="Stock Locations">
                    <filter icon="terp-stock" name="in_location"
                        string="Internal" domain="[('location_id.usage', '=', 'internal')]" help="Internal Locations" />
                    <filter icon="terp-stock" name="customer"
                        string="Customer" domain="[('location_id.usage', '=', 'customer')]" help="Customer Locations" />
                    <filter icon="terp-stock" name="supplier"
                        string="Supplier" domain="[('location_id.usage', '=', 'supplier')]" help="Supplier Locations" />
                    <separator orientation="vertical"/>
                    <field name="name"/>
                </search>
            </field>
        </record>


        <record id="view_location_tree2" model="ir.ui.view">
            <field name="name">stock.location.tree</field>
            <field name="model">stock.location</field>
            <field name="type">tree</field>
            <field name="priority" eval="2"/>
            <field name="arch" type="xml">
                <tree string="Stock location" colors="blue:usage=='view';darkred:usage=='internal'">
                    <field name="complete_name"/>
                    <field name="usage"/>
                    <field name="stock_real" invisible="'product_id' not in context"/>
                    <field name="stock_virtual" invisible="'product_id' not in context"/>
                </tree>
            </field>
        </record>

        <record id="action_location_form" model="ir.actions.act_window">
            <field name="name">Locations</field>
            <field name="res_model">stock.location</field>
            <field name="type">ir.actions.act_window</field>
            <field name="view_type">form</field>
            <field name="view_id" ref="view_location_tree2"/>
            <field name="context">{'full':1, 'search_default_in_location':1}</field>
        </record>
        <menuitem action="action_location_form" id="menu_action_location_form" parent="menu_stock_configuration" />

        <record id="view_location_tree" model="ir.ui.view">
            <field name="name">stock.location.tree</field>
            <field name="model">stock.location</field>
            <field name="type">tree</field>
            <field name="field_parent">child_ids</field>
            <field name="arch" type="xml">
                <tree toolbar="1">
                    <field icon="icon" name="name"/>
                </tree>
            </field>
        </record>
        <record id="action_location_tree" model="ir.actions.act_window">
            <field name="name">Location Structure</field>
            <field name="res_model">stock.location</field>
            <field name="type">ir.actions.act_window</field>
            <field name="domain">[('location_id','=',False)]</field>
            <field name="view_type">tree</field>
            <field name="view_id" ref="view_location_tree"/>
        </record>
        <menuitem action="action_location_tree" id="menu_action_location_tree" parent="menu_stock_inventory_control" groups="base.group_extended" sequence="20"/>

        <record id="view_warehouse" model="ir.ui.view">
            <field name="name">stock.warehouse</field>
            <field name="model">stock.warehouse</field>
            <field name="type">form</field>
            <field name="arch" type="xml">
                <form string="Warehouse">
                    <field colspan="4" name="name" select="1"/>
                    <field name="lot_input_id"/>
                    <field name="lot_stock_id"/>
                    <field name="lot_output_id"/>
                    <field name="company_id" select="1" groups="base.group_multi_company" widget="selection"/>
                    <newline/>
                    <field name="partner_address_id" context="{'contact_display':'partner'}"/>
                </form>
            </field>
        </record>
        <record id="view_warehouse_tree" model="ir.ui.view">
            <field name="name">stock.warehouse.tree</field>
            <field name="model">stock.warehouse</field>
            <field name="type">tree</field>
            <field name="arch" type="xml">
                <tree string="Warehouse">
                    <field name="name"/>
                    <field name="lot_input_id"/>
                    <field name="lot_stock_id"/>
                    <field name="lot_output_id"/>
                    <field name="partner_address_id" context="{'contact_display':'partner'}"/>
                </tree>
            </field>
        </record>
        <record id="action_warehouse_form" model="ir.actions.act_window">
            <field name="name">Warehouses</field>
            <field name="res_model">stock.warehouse</field>
            <field name="type">ir.actions.act_window</field>
            <field name="view_type">form</field>
            <field name="view_id" ref="view_warehouse_tree"/>
        </record>
        <menuitem action="action_warehouse_form" id="menu_action_warehouse_form" parent="menu_stock_configuration"/>

        <record id="stock_picking_move_wizard_form" model="ir.ui.view">
            <field name="name">stock.picking.move.wizard.form</field>
            <field name="model">stock.picking.move.wizard</field>
            <field name="type">form</field>
            <field name="arch" type="xml">
                <form string="Entry Lines">
                    <field name="address_id" invisible="True" context="{'contact_display':'partner'}"/>
                    <field name="picking_id" invisible="True"/>
                    <field domain="[('picking_id','&lt;&gt;',picking_id),('state','in',['confirmed','assigned']),('picking_id.address_id','=',address_id)]" name="move_ids" nolabel="1"/><newline/>
                    <group colspan="4">
                        <button special="cancel" string="Cancel" icon="gtk-cancel"/>
                        <button name="action_move" string="Add" type="object" icon="gtk-add"/>
                    </group>
                </form>
               </field>
        </record>
        <record id="act_stock_picking_move_wizard" model="ir.actions.act_window">
            <field name="name">Fill From Unreceived Products</field>
            <field name="res_model">stock.picking.move.wizard</field>
            <field name="src_model">stock.picking</field>
            <field name="type">ir.actions.act_window</field>
            <field name="view_type">form</field>
            <field name="view_mode">form</field>
            <field name="auto_refresh" eval="1"/>
            <field name="target">new</field>
            <field name="context">{'action_id': active_id}</field>
        </record>

        <record model="ir.ui.view" id="stock_picking_calendar">
            <field name="name">stock.picking.calendar</field>
            <field name="model">stock.picking</field>
            <field name="type">calendar</field>
            <field name="priority" eval="2"/>
            <field name="arch" type="xml">
                <calendar string="Calendar View" date_start="min_date" date_stop="max_date" color="address_id">
                    <field name="origin"/>
                    <field name="type"/>
                    <field name="address_id"/>
                </calendar>
            </field>
        </record>
        <record id="vpicktree" model="ir.ui.view">
            <field name="name">stock.picking.tree</field>
            <field name="model">stock.picking</field>
            <field name="type">tree</field>
            <field name="arch" type="xml">
                <tree colors="blue:state in ('draft');grey:state in ('cancel');red:state not in ('cancel', 'done') and date &lt; current_date" string="Picking list">
                    <field name="name"/>
                    <field name="backorder_id" groups="base.group_extended"/>
                    <field name="origin"/>
                    <field name="date"/>
                    <field name="min_date"/>
                    <field name="state"/>
                    <button name="%(action_partial_picking)d" states="assigned" string="Validate" type="action" icon="gtk-go-forward" help="Validate Picking"/>
                    <button name="button_cancel" states="assigned,confirmed,draft" string="Cancel" icon="gtk-cancel" help="Cancel" confirm="This operation will cancel the picking.   Do you want to continue?"/>
                </tree>
            </field>
        </record>
        <record id="view_picking_form" model="ir.ui.view">
            <field name="name">stock.picking.form</field>
            <field name="model">stock.picking</field>
            <field name="type">form</field>
            <field name="arch" type="xml">
                <form string="Picking list">
                    <group colspan="4" col="6">

                        <field name="name" readonly="1"/>
<!--                    <field name="address_id" context="{'contact_display' : 'partner'}" groups="base.group_extended"/>-->
                        <field name="origin"/>

                        <field name="backorder_id" groups="base.group_extended" readonly="1"/>
                        <field name="date"/>
                        <field name="min_date"/>
                        <field name="type"/>
                        <field name="company_id" groups="base.group_multi_company" widget="selection"/>
                    </group>
                    <notebook colspan="4">
                        <page string="General Information">
                            <field colspan="4" name="move_lines" nolabel="1" widget="one2many_list" default_get="{'move_line':move_lines, 'address_out_id': address_id}">
                                <tree colors="grey:state in ('cancel')" string="Stock Moves">
                                    <field name="name" string="Move Name"/>
                                    <field name="product_id"/>
                                    <field name="product_qty" on_change="onchange_quantity(product_id, product_qty, product_uom, product_uos)"/>
                                    <field name="product_uom" string="UOM"/>
                                    <field name="picking_id"/>
                                    <field name="prodlot_id" groups="base.group_extended"/>
                                    <field name="location_id"/>
                                    <field name="location_dest_id"/>
                                    <field name="date_planned"/>
                                    <field name="date_expected" string="Date Expected"/>
                                    <field name="state"/>
                                    <button
                                        name="%(stock.track_line)d"
                                        string="Split in production lots"
                                           type="action" icon="gtk-justify-fill"
                                           states="draft,waiting,confirmed,assigned" />

                                    <button name="%(stock.move_scrap)d"
                                        string="Scrap Products" type="action"
                                        icon="gtk-convert" context="{'scrap': True}"
                                        states="draft,waiting,confirmed,assigned" />
                                </tree>
                                <form string="Stock Moves">
                                    <notebook colspan="4">
                                        <page string="General Information">
                                            <separator colspan="4" string="Move Information"/>
                                            <field name="location_id" domain="[('usage','=','internal')]"/>
                                            <field name="location_dest_id" domain="[('usage','=','internal')]"/>
                                            <field colspan="4" context="location=location_id" name="product_id" on_change="onchange_product_id(product_id, location_id, location_dest_id, parent.address_id)" select="1"/>
                                            <field name="product_qty" on_change="onchange_quantity(product_id, product_qty, product_uom, product_uos)"/>
                                            <field name="product_uom"/>
                                            <field groups="product.group_uos" name="product_uos" on_change="onchange_quantity(product_id, product_qty, product_uom, product_uos)"/>
                                            <field groups="product.group_uos" name="product_uos_qty"/>
                                            <field colspan="4" invisible="1" name="name"/>
                                            <field invisible="1" name="date"/>
                                            <field name="date_planned"/>
 											<field name="date_expected" string="Date Expected"/>                                            
                                            <field name="address_id" context="{'contact_display':'partner'}"/>
                                            <field groups="base.group_extended" name="product_packaging" domain="[('product_id','=',product_id)]"/>
                                            <field name="prodlot_id" groups="base.group_extended"
                                                context="{'location_id':location_id, 'product_id':product_id}"
                                                domain="[('product_id','=?',product_id)]"
                                                on_change="onchange_lot_id(prodlot_id,product_qty, location_id, product_id)"/>
                                            <field groups="base.group_extended" name="tracking_id"/>
                                            <newline/>
                                            <label/>
                                            <button name="%(track_line)d" string="Split in production lots" type="action" icon="gtk-justify-fill"/>
                                            <button name="%(move_scrap)d" string="Scrap Move Line" type="action" icon="gtk-justify-fill"/>
                                            <separator colspan="4" string="Move State"/>
                                            <field name="state"/>
                                            <group colspan="2">
                                                <button name="force_assign" states="confirmed" string="Force Availability" type="object" icon="gtk-jump-to"/>
                                                <button name="cancel_assign" states="assigned" string="Cancel Availability" type="object" icon="gtk-no"/>
                                                <button name="action_cancel" states="assigned" string="Cancel" type="object" icon="gtk-cancel"/>
                                            </group>
                                        </page>
                                        <page string="Return Picking History" groups="base.group_extended">
                                            <field name="move_stock_return_history" nolabel="1"/>
                                        </page>
                                    </notebook>
                                </form>
                            </field>
                            <group col="10" colspan="4">
                                <field name="state" readonly="1"/>
                                <button name="draft_force_assign" states="draft" string="Confirm (Do Not Process Now)" type="object" icon="gtk-apply"/>
                                <button name="draft_validate" states="draft" string="Process Now" type="object" icon="gtk-media-play"/>
                                <button name="action_assign" states="confirmed" string="Check Availability" type="object" icon="gtk-find"/>
                                <button name="force_assign" states="confirmed" string="Force Availability" type="object" icon="gtk-jump-to"/>
                                <button name="%(action_partial_picking)d" states="assigned" string="Validate" type="action" icon="gtk-apply"/>
                                <button name="button_cancel" states="assigned,confirmed,draft" string="Cancel" icon="gtk-cancel"/>
                            </group>
                        </page>
                        <page string="Notes">
                            <field colspan="4" name="note" nolabel="1"/>
                        </page>
                        <page string="Other info" groups="base.group_extended">
                            <field name="active"/>
                            <field name="auto_picking"/>
                            <field name="invoice_state"/>
                            <field name="date_done"/>
                            <newline/>
                            <field name="move_type"/>
                        </page>
                    </notebook>
                </form>
            </field>
        </record>

        <record id="view_stock_picking_filter" model="ir.ui.view">
            <field name="name">stock.picking.list.select</field>
            <field name="model">stock.picking</field>
            <field name="type">search</field>
            <field name="arch" type="xml">
                <search string="Search Stock Picking">
                    <group col="10" colspan="4">
                        <filter icon="terp-stock" name="available" string="Available" domain="[('state','=','assigned')]" help="Available Pickings"/>
                        <filter icon="terp-stock" string="Confirmed" domain="[('state','=','confirmed')]" help="Confirmed Pickings"/>
                        <separator orientation="vertical"/>
                        <filter icon="terp-stock" string="Back Order" domain="[('backorder_id', '!=', False)]" help="Has Back Order"  />
                        <separator orientation="vertical"/>
                        <field name="location_id"/>
                        <field name="location_dest_id"/>
                        <field name="name"/>
                        <field name="address_id"/>
                    </group>
                    <newline/>
                    <group expand="1" string="Group By..." colspan="4" col="8">
                        <filter string="Partner" icon="terp-stock" domain="[]" context="{'group_by':'address_id'}"/>
                        <filter string="State" icon="terp-stock" domain="[]" context="{'group_by':'state'}"/>
                        <filter string="Date" icon="terp-stock" domain="[]"  context="{'group_by':'date'}"/>
                    </group>
                </search>
            </field>
        </record>

        <record id="view_picking_delivery_tree" model="ir.ui.view">
            <field name="name">stock.picking.delivery.tree</field>
            <field name="model">stock.picking</field>
            <field name="type">tree</field>
            <field name="arch" type="xml">
                <tree colors="blue:state in ('draft');grey:state in ('cancel');red:state not in ('cancel', 'done') and date &lt; current_date" string="Picking list">
                    <field name="name"/>
		    		<field name="address_id"/>
                    <field name="backorder_id" groups="base.group_extended"/>
                    <field name="origin"/>
                    <field name="date"/>
                    <field name="min_date"/>
                    <field name="state"/>
                    <button name="%(action_partial_picking)d" states="assigned" string="Validate" type="action" icon="gtk-go-forward" help="Validate Delivery"/>
                    <button name="button_cancel" states="assigned,confirmed,draft" string="Cancel" icon="gtk-cancel" help="Cancel" confirm="This operation will cancel the delivery.    Do you want to continue?"/>
                </tree>
            </field>
        </record>
        <record id="view_picking_delivery_form" model="ir.ui.view">
            <field name="name">stock.picking.delivery.form</field>
            <field name="model">stock.picking</field>
            <field name="type">form</field>
            <field name="arch" type="xml">
                <form string="Picking list">
                    <group col="6" colspan="4">
                        <field name="name" readonly="1"/>
                        <field name="address_id"/>
                        <field name="origin"/>
                        <field name="backorder_id" groups="base.group_extended" readonly="1"/>
                        <field name="date" />
                        <field name="min_date"/>
                        <field name="company_id" groups="base.group_multi_company" widget="selection"/>
                    </group>
                        <notebook colspan="4">
                        <page string="General Information">
                            <field colspan="4" name="move_lines" nolabel="1" widget="one2many_list" default_get="{'move_line':move_lines, 'address_out_id': address_id}">
                                <tree colors="grey:state in ('cancel')" string="Stock Moves">
                                    <field name="name" string="Move Name"/>
                                    <field name="product_id"/>
                                    <field name="product_qty" on_change="onchange_quantity(product_id, product_qty, product_uom, product_uos)"/>
                                    <field name="product_uom" string="UOM"/>
                                    <field name="picking_id" />
                                    <field name="prodlot_id" groups="base.group_extended"/>
                                    <field name="location_id"/>
                                    <field name="location_dest_id"/>
                                    <field name="date_planned"/>
 									<field name="date_expected" string="Date Expected"/>                                    
                                    <field name="state"/>
                                    <button
                                           name="%(stock.track_line)d"
                                           string="Split in production lots"
                                           type="action" icon="gtk-justify-fill"
                                           groups="base.group_extended"
                                           states="draft,waiting,confirmed,assigned" />
                                       <button name="%(stock.move_scrap)d"
                                        string="Scrap Products" type="action"
                                        icon="gtk-convert" context="{'scrap': True}"
                                        states="draft,waiting,confirmed,assigned" />
                                </tree>
                                <form string="Stock Moves">
                                    <notebook colspan="4">
                                        <page string="General Information">
                                            <separator colspan="4" string="Move Information"/>
                                            <field name="location_id" domain="[('usage','=','internal')]"/>
                                            <field name="location_dest_id" domain="[('usage','&lt;&gt;','view')]"/>
                                            <field colspan="4" context="location=location_id" name="product_id" on_change="onchange_product_id(product_id, location_id, location_dest_id, parent.address_id)"/>
                                            <field name="product_qty" on_change="onchange_quantity(product_id, product_qty, product_uom, product_uos)"/>
                                            <field name="product_uom"/>
                                            <field groups="product.group_uos" name="product_uos" on_change="onchange_quantity(product_id, product_qty, product_uom, product_uos)"/>
                                            <field groups="product.group_uos" name="product_uos_qty"/>
                                            <field colspan="4" invisible="1" name="name"/>
                                            <field invisible="1" name="date"/>
                                            <field name="date_planned"/>
 											<field name="date_expected"  string="Date Expected"/>                                            
                                            <field groups="base.group_extended" name="product_packaging"  domain="[('product_id','=',product_id)]"/>
                                            <field name="prodlot_id" groups="base.group_extended"
                                                context="{'location_id':location_id, 'product_id':product_id}"
                                                domain="[('product_id','=?',product_id)]"
                                                on_change="onchange_lot_id(prodlot_id,product_qty, location_id, product_id)"/>
                                            <field groups="base.group_extended" name="tracking_id"/>
                                            <separator colspan="4" string="Move State"/>
                                            <field name="state"/>
                                            <group colspan="2">
                                                <button name="force_assign" states="confirmed" string="Force Availability" type="object" icon="gtk-jump-to"/>
                                                <button name="cancel_assign" states="assigned" string="Cancel Availability" type="object" icon="gtk-find"/>
                                                <button name="action_cancel" states="assigned" string="Cancel" type="object" icon="gtk-cancel"/>
                                            </group>
                                        </page>
                                        <page string="Return Picking History">
                                            <field name="move_stock_return_history" nolabel="1"/>
                                        </page>
                                    </notebook>
                                </form>
                            </field>
                            <group col="10" colspan="4">
                                <field name="state" readonly="1"/>
                                <button name="draft_force_assign" states="draft" string="Process Later" type="object" icon="gtk-ok"/>
                                <button name="draft_validate" states="draft" string="Process Now" type="object" icon="gtk-media-play"/>
                                <button name="action_assign" states="confirmed" string="Check Availability" type="object" icon="gtk-find"/>
                                <button name="force_assign" states="confirmed" string="Force Availability" type="object" icon="gtk-jump-to"/>
                                <button name="%(action_partial_picking)d" states="assigned" string="Products Sent" type="action" icon="gtk-go-forward"/>
                                <button name="button_cancel" states="assigned,confirmed,draft" string="Cancel" icon="gtk-cancel"/>
                            </group>
                        </page>
                        <page string="Notes">
                            <field colspan="4" name="note" nolabel="1"/>
                        </page>
                        <page string="Other info" groups="base.group_extended">
                            <field name="auto_picking"/>
                            <field name="active"/>
                            <newline/>
                            <field name="date"/>
                            <field name="date_done"/>
                            <field name="move_type"/>
                        </page>
                    </notebook>
                </form>
            </field>
        </record>

       <record id="view_stock_delivery_filter" model="ir.ui.view">
            <field name="name">stock.view_stock_delivery_filter.list.select</field>
            <field name="model">stock.picking</field>
            <field name="type">search</field>
            <field name="arch" type="xml">
                <search string="Search Stock Delivery">
                    <group col="10" colspan="4">
                        <filter icon="terp-stock" name="available" string="Available" domain="[('state','=','assigned')]" help="Assigned Orders" />
                        <filter icon="terp-stock" string="Confirmed" domain="[('state','=','confirmed')]" help="Confirmed Orders"/>
                        <separator orientation="vertical"/>
                        <filter icon="terp-stock" string="Back Order" domain="[('backorder_id','!=',False)]" help="Back Order"/>
                        <separator orientation="vertical"/>
                        <field name="name"/>
                        <field name="address_id"/>
                        <field name="origin"/>
                    </group>
                    <newline/>
                    <group expand="1" string="Group By..." colspan="4" col="10">
                        <filter string="Partner" icon="terp-stock" domain="[]"  context="{'group_by':'address_id'}"/>
                        <filter string="State" icon="terp-stock" domain="[]" context="{'group_by':'state'}"/>
                        <filter string="Order Date" icon="terp-stock" domain="[]" context="{'group_by':'date'}"/>
                    </group>
                </search>
            </field>
        </record>

        <record id="action_picking_tree_delivery" model="ir.actions.act_window">
            <field name="name">Delivery Orders</field>
            <field name="res_model">stock.picking</field>
            <field name="type">ir.actions.act_window</field>
            <field name="view_type">form</field>
            <field name="view_mode">tree,form,calendar</field>
            <field name="domain">[('type','=','delivery')]</field>
            <field name="context">{'contact_display': 'partner',"search_default_available":1}</field>
            <field name="search_view_id" ref="view_stock_delivery_filter"/>
        </record>
        <record id="action_picking_tree_delivery_view1" model="ir.actions.act_window.view">
            <field eval="1" name="sequence"/>
            <field name="view_mode">tree</field>
            <field name="view_id" ref="view_picking_delivery_tree"/>
            <field name="act_window_id" ref="action_picking_tree_delivery"/>
        </record>
        <record id="action_picking_tree_delivery_view2" model="ir.actions.act_window.view">
            <field eval="2" name="sequence"/>
            <field name="view_mode">form</field>
            <field name="view_id" ref="view_picking_delivery_form"/>
            <field name="act_window_id" ref="action_picking_tree_delivery"/>
        </record>
        <record id="action_picking_tree_delivery_view2_calendar" model="ir.actions.act_window.view">
            <field eval="3" name="sequence"/>
            <field name="view_mode">calendar</field>
            <field name="act_window_id" ref="action_picking_tree_delivery"/>
        </record>
        <menuitem action="action_picking_tree_delivery" groups="base.group_extended" id="menu_action_picking_tree_delivery" parent="menu_stock_warehouse_mgmt" sequence="20"/>

        #
        # Sending Products
        #

        <record id="view_picking_out_tree" model="ir.ui.view">
            <field name="name">stock.picking.out.tree</field>
            <field name="model">stock.picking</field>
            <field name="type">tree</field>
            <field name="arch" type="xml">
                <tree colors="blue:state in ('draft');grey:state in ('cancel');red:state not in ('cancel', 'done') and date &lt; current_date" string="Picking list">
                    <field name="name"/>
                    <field name="address_id"/>
                    <field name="backorder_id" groups="base.group_extended"/>
                    <field name="origin"/>
                    <field name="date"/>
                    <field name="min_date"/>
                    <field name="invoice_state"/>
                    <field name="state"/>
                    <button name="%(action_partial_picking)d" states="assigned" string="Validate" type="action" icon="gtk-go-forward" help="Validate Picking"/>
                    <button name="button_cancel" states="assigned,confirmed,draft" string="Cancel" icon="gtk-cancel" help="Cancel" confirm="This operation will cancel the picking.    Do you want to continue?"/>
                </tree>
            </field>
        </record>
        <record id="view_picking_out_form" model="ir.ui.view">
            <field name="name">stock.picking.out.form</field>
            <field name="model">stock.picking</field>
            <field name="type">form</field>
            <field name="arch" type="xml">
                <form string="Picking list">
                    <group col="6" colspan="4">
                        <field name="address_id"/>
                        <field name="min_date"/>
                        <field name="name" readonly="1"/>
                        <field name="invoice_state"/>
                        <field name="backorder_id" readonly="1"/>
                        <field name="origin" readonly="1"/>
                        <field name="company_id" groups="base.group_multi_company" widget="selection"/>
                    </group>
                    <notebook colspan="4">
                        <page string="General Information">
                            <field colspan="4" name="move_lines" nolabel="1" widget="one2many_list" default_get="{'move_line':move_lines, 'address_out_id': address_id}">
                                <tree colors="grey:state in ('cancel')" string="Stock Moves">
                                    <field name="name" string="Move Name"/>
                                    <field name="product_id"/>
                                    <field name="product_qty" on_change="onchange_quantity(product_id, product_qty, product_uom, product_uos)"/>
                                    <field name="product_uom" string="UOM"/>
                                    <field name="picking_id"/>
                                    <field name="prodlot_id" groups="base.group_extended"/>
                                    <field name="location_id"/>
                                    <field name="location_dest_id"/>
                                    <field name="date_planned"/>
 									<field name="date_expected" string="Date Expected"/>                                    
                                    <field name="state"/>
                                    <button
                                           name="%(stock.track_line)d"
                                           string="Split in production lots"
                                           type="action" icon="gtk-justify-fill"
                                           states="draft,waiting,confirmed,assigned" />
                                       <button
                                           name="%(stock.move_scrap)d"
                                           string="Scrap Products" type="action"
                                           icon="gtk-convert"
                                           states="draft,waiting,confirmed,assigned" />
                                </tree>
                                <form string="Stock Moves">
                                    <notebook colspan="4">
                                         <page string="General Information">
                                            <separator colspan="4" string="Move Information"/>
                                            <field name="location_id" domain="[('usage','=','internal')]"/>
                                            <field name="location_dest_id" domain="[('usage','&lt;&gt;','view')]"/>
                                            <field colspan="4" context="location=location_id" name="product_id" on_change="onchange_product_id(product_id, location_id, location_dest_id, parent.address_id)"/>
                                            <field name="product_qty" on_change="onchange_quantity(product_id, product_qty, product_uom, product_uos)" />
                                            <field name="product_uom"/>
                                            <field groups="product.group_uos" name="product_uos" on_change="onchange_quantity(product_id, product_qty, product_uom, product_uos)"/>
                                            <field groups="product.group_uos" name="product_uos_qty"/>
                                            <field colspan="4" invisible="1" name="name"/>
                                            <field invisible="1" name="date"/>
                                            <field name="date_planned"/>
 											<field name="date_expected"  string="Date Expected"/>                                            
                                            <field groups="base.group_extended" name="product_packaging" domain="[('product_id','=',product_id)]"/>
                                            <field name="prodlot_id" groups="base.group_extended"
                                                context="{'location_id':location_id, 'product_id':product_id}"
                                                domain="[('product_id','=?',product_id)]"
                                                on_change="onchange_lot_id(prodlot_id,product_qty, location_id, product_id)"/>
                                            <field groups="base.group_extended" name="tracking_id"/>
                                            <label/>
                                            <button name="%(track_line)d" string="Split in production lots" type="action" icon="gtk-justify-fill"/>
                                            <separator colspan="4" string="Move State"/>
                                            <field name="state"/>
                                            <group colspan="2">
                                                <button name="force_assign" states="confirmed" string="Force Availability" type="object"  icon="gtk-jump-to"/>
                                                <button name="cancel_assign" states="assigned" string="Cancel Availability" type="object"  icon="gtk-no"/>
                                                <button name="action_cancel" states="assigned" string="Cancel" type="object"  icon="gtk-cancel"/>
                                            </group>
                                        </page>
                                        <page string="Return Picking History">
                                            <field name="move_stock_return_history" nolabel="1"/>
                                        </page>
                                    </notebook>
                                </form>
                            </field>
                            <group col="10" colspan="4">
                                <field name="state" readonly="1"/>
                                <button name="draft_force_assign" states="draft" string="Process Later" type="object" icon="gtk-ok"/>
                                <button name="draft_validate" states="draft" string="Process Now" type="object" icon="gtk-yes"/>
                                <button name="action_assign" states="confirmed" string="Check Availability" type="object" groups="base.group_extended" icon="gtk-apply"/>
                                <button name="force_assign" states="confirmed" string="Force Availability" type="object" icon="gtk-jump-to"/>
                                <button name="%(action_partial_picking)d" states="assigned" string="Picking Done" type="action" icon="gtk-execute"/>
                                <button name="button_cancel" states="assigned,confirmed,draft" string="Cancel" icon="gtk-cancel"/>
                            </group>
                        </page>
                        <page string="Notes">
                            <field colspan="4" name="note" nolabel="1"/>
                        </page>
                        <page string="Other info" groups="base.group_extended">
                            <field name="active"/>
                            <field name="auto_picking"/>
                            <newline/>
                            <field name="date"/>
                            <field name="date_done"/>
                            <field name="move_type"/>
                        </page>
                    </notebook>
                </form>
            </field>
        </record>

        <record id="view_picking_out_search" model="ir.ui.view">
            <field name="name">stock.picking.out.search</field>
            <field name="model">stock.picking</field>
            <field name="type">search</field>
            <field name="arch" type="xml">
                <search string="Picking list">
                    <group col="8" colspan="4">
                        <filter icon="terp-stock" string="Available" domain="[('state','=','assigned')]" help="Assigned Outgoing Orders"/>
                        <filter icon="terp-stock" string="Confirmed" domain="[('state','=','confirmed')]" help="Confirmed Outgoing Orders"/>
                        <separator orientation="vertical"/>

                        <field name="name"/>
                        <field name="address_id" />
<!--                        <field name="company_id" widget="selection"/>-->

                   </group>
                    <newline/>
                    <group expand="1" string="Group By..." colspan="4" col="8">
                        <filter string="Partner" icon="terp-stock" domain="[]" context="{'group_by':'address_id'}"/>
                        <filter string="State" icon="terp-stock" domain="[]" context="{'group_by':'state'}"/>
                        <filter string="Order Date" icon="terp-stock" domain="[]"  context="{'group_by':'date'}"/>
                        <filter string="Expected Date" icon="terp-stock" domain="[]"  context="{'group_by':'min_date'}"/>
                    </group>
                </search>
            </field>
        </record>

        <record id="action_picking_tree" model="ir.actions.act_window">
            <field name="name">Outgoing Products</field>
            <field name="res_model">stock.picking</field>
            <field name="type">ir.actions.act_window</field>
            <field name="view_type">form</field>
            <field name="view_mode">tree,form,calendar</field>
            <field name="domain">[('type','=','out')]</field>
            <field name="context">{'contact_display': 'partner'}</field>
            <field name="search_view_id" ref="view_picking_out_search"/>
        </record>
        <record id="action_picking_tree_out_view1_waiting" model="ir.actions.act_window.view">
            <field eval="1" name="sequence"/>
            <field name="view_mode">tree</field>
            <field name="view_id" ref="view_picking_out_tree"/>
            <field name="act_window_id" ref="action_picking_tree"/>
        </record>
        <record id="action_picking_tree_out_view2_waiting" model="ir.actions.act_window.view">
            <field eval="2" name="sequence"/>
            <field name="view_mode">form</field>
            <field name="view_id" ref="view_picking_out_form"/>
            <field name="act_window_id" ref="action_picking_tree"/>
        </record>
        <record id="action_picking_tree_out_view2_waiting_cal" model="ir.actions.act_window.view">
            <field eval="3" name="sequence"/>
            <field name="view_mode">calendar</field>
            <field name="act_window_id" ref="action_picking_tree"/>
        </record>
        <menuitem action="action_picking_tree" id="menu_action_picking_tree" parent="menu_stock_warehouse_mgmt" sequence="5"/>

        <record id="view_picking_in_tree" model="ir.ui.view">
            <field name="name">stock.picking.in.tree</field>
            <field name="model">stock.picking</field>
            <field name="type">tree</field>
            <field name="arch" type="xml">
                <tree colors="blue:state in ('draft');grey:state in ('done');red:state not in ('cancel', 'done') and date &lt; current_date" string="Picking list">
                    <field name="name"/>
                    <field name="address_id"/>
                    <field name="backorder_id" groups="base.group_extended"/>
                    <field name="origin"/>
                    <field name="date"/>
                    <field name="min_date"/>
                    <field name="invoice_state" groups="base.group_extended"/>
                    <field name="state"/>
                    <button name="%(action_partial_picking)d" states="assigned" string="Validate" type="action" icon="gtk-ok" help="Receive products"/>
                    <button name="button_cancel" states="assigned,confirmed,draft" string="Cancel" icon="gtk-cancel" help="Cancel" confirm="This operation will cancel the shipment. Do you want to continue?" />
                </tree>
            </field>
        </record>
        <record id="view_picking_in_form" model="ir.ui.view">
            <field name="name">stock.picking.in.form</field>
            <field name="model">stock.picking</field>
            <field name="type">form</field>
            <field name="arch" type="xml">
                <form string="Input Picking List">
                    <group colspan="4" col="6">

                        <field name="name" readonly="1"/>
                        <field name="address_id" on_change="onchange_partner_in(address_id)" context="{'contact_display':'partner'}" />
                        <field name="origin"/>
                        <field name="backorder_id" readonly="1" groups="base.group_extended"/>
                        <field name="date"/>
                        <field name="type"/>
                        <field name="min_date" readonly="1"/>
                        <field name="invoice_state" string="Invoice Control"/>
                        <field name="company_id" groups="base.group_multi_company" widget="selection"/>
                    </group>
                    <notebook colspan="4">
                        <page string="General Information">
                            <field colspan="4" name="move_lines" nolabel="1" widget="one2many_list" default_get="{'move_line':move_lines, 'address_in_id': address_id}">
                                <tree colors="grey:state in ('cancel')" string="Stock Moves">
                                    <field name="product_id"/>
                                    <field name="product_qty"/>
                                    <field name="product_uom" string="Product Unit of Measure"/>
                                    <field name="location_dest_id"/>
                                    <field name="prodlot_id" groups="base.group_extended"/>
                                    <field name="state"/>
                                    <button
                                           name="%(stock.track_line)d"
                                           string="Split in production lots"
                                           type="action" icon="gtk-justify-fill"
                                           states="draft,waiting,confirmed,assigned" />
                                       <button name="%(stock.move_scrap)d"
                                        string="Scrap Products" type="action"
                                        icon="gtk-convert" context="{'scrap': True}"
                                        states="draft,waiting,confirmed,assigned" />
                                </tree>
                                <form string="Stock Moves">
                                    <notebook colspan="4">
                                        <page string="General Information">
                                            <separator colspan="4" string="Move Information"/>
                                            <field name="location_id" domain="[('usage','&lt;&gt;','view')]"/>
                                            <field domain="[('usage','=','internal')]" name="location_dest_id" />
                                            <field colspan="4" context="location=location_id" name="product_id" on_change="onchange_product_id(product_id, location_id, location_dest_id, parent.address_id)"/>
                                            <field name="product_qty" on_change="onchange_quantity(product_id, product_qty, product_uom, product_uos)"/>
                                            <field name="product_uom"/>
                                            <field groups="product.group_uos" name="product_uos" on_change="onchange_quantity(product_id, product_qty, product_uom, product_uos)"/>
                                            <field groups="product.group_uos" name="product_uos_qty"/>
                                            <field colspan="4" invisible="1" name="name" />
                                            <field groups="base.group_extended" name="date_planned"/>
 											<field name="date_expected" groups="base.group_extended" string="Date Expected"/>                                            
                                            <newline/>
                                            <newline/>
                                            <field groups="base.group_extended" name="product_packaging" domain="[('product_id','=',product_id)]"/>
                                            <newline/>
                                            <field name="prodlot_id" groups="base.group_extended"
                                                context="{'location_id':location_id, 'product_id':product_id}"
                                                domain="[('product_id','=?',product_id)]"
                                                on_change="onchange_lot_id(prodlot_id,product_qty, location_id, product_id)"/>
                                            <field groups="base.group_extended" name="tracking_id"/>
                                            <newline/>
                                            <label/>
                                            <button groups="base.group_extended" name="%(track_line)d" string="Split in production lots" type="action" icon="gtk-justify-fill"/>
                                            <separator colspan="4" string="Move State"/>
                                            <field name="state"/>
                                            <group colspan="2">
                                                <button name="force_assign" states="confirmed" string="Force Availability" type="object" icon=""/>
                                                <button name="cancel_assign" states="assigned" string="Cancel Availability" type="object" icon=""/>
                                                <button name="action_cancel" states="assigned" string="Cancel" type="object" icon=""/>
                                            </group>
                                        </page>
                                        <page string="Return Picking History">
                                                    <field name="move_stock_return_history" nolabel="1"/>
                                                </page>
                                            </notebook>
                                </form>
                            </field>
                            <group col="7" colspan="4">
                                <label colspan="5"/>
                                <button name="%(act_stock_picking_move_wizard)d" string="Unreceived Products" type="action" states="draft" icon="gtk-redo"/>
                            </group>
                            <group col="10" colspan="4">
                                <field name="state" readonly="1"/>
                                <button name="draft_force_assign" states="draft" string="Process Later" type="object" icon="gtk-ok"/>
                                <button name="draft_validate" states="draft" string="Process Now" type="object" icon="gtk-media-play"/>
                                <button name="action_assign" states="confirmed" string="Check Availability" type="object" icon="gtk-find"/>
                                <button name="force_assign" states="confirmed" string="Force Availability" type="object" groups="base.group_extended" icon="gtk-jump-to"/>
                                <button name="%(action_partial_picking)d" states="assigned" string="Products Received" type="action" icon="gtk-ok"/>
                                <button name="button_cancel" states="assigned,confirmed,draft" string="Cancel" icon="gtk-cancel"/>
                            </group>
                        </page>
                        <page string="Notes">
                            <field colspan="4" name="note" nolabel="1"/>
                        </page>
                    </notebook>
                </form>
            </field>
        </record>

        <record id="view_picking_in_search" model="ir.ui.view">
            <field name="name">stock.picking.in.search</field>
            <field name="model">stock.picking</field>
            <field name="type">search</field>
            <field name="arch" type="xml">
                <search string="Input Picking List">
                    <group col="8" colspan="4">
                        <filter icon="terp-stock" name="available" string="Available" domain="[('state','=','assigned')]" help="Assigned Incoming Orders" />
                        <separator orientation="vertical" />
                        <filter icon="terp-stock" string="Back Order" domain="[('backorder_id', '!=', False)]" help="Has Back Order" groups="base.group_extended"/>
                        <separator orientation="vertical"/>
                        <field name="name"/>
                        <field name="address_id"/>
                        <field name="company_id" widget="selection" groups="base.group_multi_company" />
                    </group>
                    <newline/>
                    <group expand="1" string="Group By..." colspan="4" col="8">
                    	<filter icon="terp-stock" name="state" string="State" domain="[]" context="{'group_by':'state'}"/>
                        <separator orientation="vertical" />
                        <filter string="Partner" icon="terp-stock" domain="[]" context="{'group_by':'address_id'}"/>
                        <separator orientation="vertical" />
                        <filter string="Order Date" icon="terp-stock" domain="[]"  context="{'group_by':'date'}"/>
                        <filter string="Expected Date" icon="terp-stock" domain="[]"  context="{'group_by':'min_date'}"/>
                        <separator orientation="vertical" />
                        <filter string="Origin" icon="terp-stock" domain="[]" context="{'group_by':'origin'}"/>
                    </group>
                </search>
            </field>
        </record>


        <record id="action_picking_tree4" model="ir.actions.act_window">
            <field name="name">Incoming Shipments</field>
            <field name="res_model">stock.picking</field>
            <field name="type">ir.actions.act_window</field>
            <field name="view_type">form</field>
            <field name="view_mode">tree,form,calendar</field>
            <field name="domain">[('type','=','in')]</field>
            <field name="context">{'contact_display': 'partner',"search_default_available":1}</field>
            <field name="search_view_id" ref="view_picking_in_search"/>
        </record>
        <record id="action_invoice_tree5_view1" model="ir.actions.act_window.view">
            <field eval="1" name="sequence"/>
            <field name="view_mode">tree</field>
            <field name="view_id" ref="view_picking_in_tree"/>
            <field name="act_window_id" ref="action_picking_tree4"/>
        </record>
        <record id="action_invoice_tree5_view2" model="ir.actions.act_window.view">
            <field eval="2" name="sequence"/>
            <field name="view_mode">form</field>
            <field name="view_id" ref="view_picking_in_form"/>
            <field name="act_window_id" ref="action_picking_tree4"/>
        </record>
        <record id="action_invoice_tree5_view2_cal" model="ir.actions.act_window.view">
            <field eval="3" name="sequence"/>
            <field name="view_mode">calendar</field>
            <field name="act_window_id" ref="action_picking_tree4"/>
        </record>
        <menuitem action="action_picking_tree4" id="menu_action_picking_tree4" parent="menu_stock_warehouse_mgmt" sequence="1"/>

        <record id="view_picking_internal_search" model="ir.ui.view">
            <field name="name">stock.picking.internal.search</field>
            <field name="model">stock.picking</field>
            <field name="type">search</field>
            <field name="arch" type="xml">
                <search string="Internal Picking List">
                    <group col="8" colspan="4">
                        <filter icon="terp-stock" string="Available" domain="[('state','=','assigned')]" help="Assigned Internal Moves"/>
                        <filter icon="terp-stock" name="confirmed" string="Confirmed" domain="[('state','=','confirmed')]" help="Confirmed Internal Moves" />
                        <separator orientation="vertical"/>
                        <field name="name"/>
                        <field name="origin"/>
                        <field name="company_id" widget="selection"/>
                    </group>
                    <newline/>
                    <group expand="1" string="Group By..." colspan="4" col="8">
                        <filter string="State" icon="terp-stock" domain="[]" context="{'group_by':'state'}"/>
                        <filter string="Partner" icon="terp-stock" domain="[]" context="{'group_by':'address_id'}"/>
						<filter string="Order Date" icon="terp-stock" domain="[]"  context="{'group_by':'date'}"/>
                        <filter string="Expected Date" icon="terp-stock" domain="[]"  context="{'group_by':'min_date'}"/>
                        <filter string="Origin" icon="terp-stock" domain="[]" context="{'group_by':'origin'}"/>
                    </group>
                </search>
            </field>
        </record>

        <record id="action_picking_tree6" model="ir.actions.act_window">
            <field name="name">Internal Moves</field>
            <field name="res_model">stock.picking</field>
            <field name="type">ir.actions.act_window</field>
            <field name="view_type">form</field>
            <field name="view_mode">tree,form,calendar</field>
            <field name="domain">[('type','=','internal')]</field>
            <field name="context">{'contact_display': 'partner',"search_default_confirmed":1}</field>
            <field name="search_view_id" ref="view_picking_internal_search"/>
        </record>
        <menuitem action="action_picking_tree6" id="menu_action_picking_tree6" parent="menu_stock_warehouse_mgmt" groups="base.group_extended" sequence="2"/>

        <record id="view_move_tree" model="ir.ui.view">
            <field name="name">stock.move.tree</field>
            <field name="model">stock.move</field>
            <field name="type">tree</field>
            <field eval="6" name="priority"/>
            <field name="arch" type="xml">
                <tree colors="grey:state in ('cancel');red:date_planned > current_date" string="Moves">
                    <field name="name" string="Move Name"/>
                    <field name="product_id"/>
                    <field name="product_qty" on_change="onchange_quantity(product_id, product_qty, product_uom, product_uos)"/>
    		    <field name="product_uom" string="Unit Of Measure"/>
                    <field name="picking_id" select="1"/>

                    <field name="prodlot_id" groups="base.group_extended"/>
                    <field name="location_id"/>
                    <field name="location_dest_id"/>
                    <field name="date_planned"/>
					<field name="date_expected"/>              
                    <field name="state"/>
                </tree>
            </field>
        </record>

<!--        <menuitem id="menu_traceability_low" name="Low Level" parent="menu_traceability"/> -->

        <record id="view_move_form" model="ir.ui.view">
            <field name="name">stock.move.form</field>
            <field name="model">stock.move</field>
            <field name="type">form</field>
            <field eval="4" name="priority"/>
            <field name="arch" type="xml">
                <form string="Stock Moves">
                    <notebook colspan="4">
                        <page string="General Information">
                            <group colspan="2" col="2">
                                <separator colspan="2" string="Move Information"/>
                                <field name="name"/>
                                <field name="product_id" on_change="onchange_product_id(product_id,location_id,location_dest_id, parent.address_id)"/>
                                <field name="product_qty" on_change="onchange_quantity(product_id, product_qty, product_uom, product_uos)"/>
                                <field name="product_uom" string="Unit Of Measure" widget="selection"/>
                                <field name="product_uos" groups="base.group_extended" />
                            </group>

                            <group colspan="2" col="2">
                                <separator string="Locations &amp; Picking" colspan="2" />
                                <field name="location_id" widget="selection"/>
                                <field name="location_dest_id" widget="selection"/>
                                <field name="picking_id"/>
                                <field name="address_id" context="{'contact_display':'partner'}"/>
                                <field name="company_id" groups="base.group_multi_company" widget="selection"/>
                            </group>

                            <group colspan="2" col="2">
                                <separator string="Dates &amp; Priority" colspan="2" />
                                <field name="date"/>
                                <field name="date_planned"/>
								<field name="date_expected"/>                                
                                <field name="priority"/>
                            </group>

                            <group colspan="2" col="4">
                                <separator string="Traceability" colspan="4" />
                                <field name="tracking_id" colspan="4" />
                                <field name="prodlot_id" groups="base.group_extended"
                                    context="{'location_id':location_id, 'product_id':product_id}"
                                    domain="[('product_id','=?',product_id)]"
                                    on_change="onchange_lot_id(prodlot_id,product_qty, location_id, product_id)"/>
                                <button name="%(track_line)d" string="Split in production lots" type="action" icon="gtk-justify-fill" colspan="2" />
                            </group>
                        </page>
                        <page string="Return Picking History">
                            <field name="move_stock_return_history" nolabel="1"/>
                        </page>
                    </notebook>
                    <group col="6" colspan="4">
                        <field name="state"/>
                        <button name="action_confirm" states="draft" string="Confirm" type="object" icon="gtk-apply"/>
                        <button name="action_assign" states="confirmed" string="Set Available" type="object" icon="gtk-yes"/>
                        <button name="action_cancel" states="assigned,confirmed" string="Cancel" type="object" icon="gtk-cancel"/>
                        <button name="action_done" states="assigned" string="Make Parcel" type="object" icon="gtk-jump-to"/>
                    </group>
                </form>
            </field>
        </record>

        <record id="view_move_search" model="ir.ui.view">
            <field name="name">stock.move.search</field>
            <field name="model">stock.move</field>
            <field name="type">search</field>
            <field eval="6" name="priority"/>
            <field name="arch" type="xml">
                <search string="Stock Moves">
                    <group col="8" colspan="4">
                        <filter icon="terp-stock" string="Available" name="Available" domain="[('state','=','assigned')]" help="Available"/>
                        <separator orientation="vertical"/>
                        <field name="product_id"/>
                        <field name="location_id"/>
                        <field name="location_dest_id"/>
                    </group>
                    <newline/>
                    <group expand="1" string="Group By..." colspan="4" col="8">
                    	<filter icon="terp-stock" string="Inventory" domain="[]" context="{'group_by':'name'}" />
                    	<filter icon="terp-stock" string="State" domain="[]" context="{'group_by':'state'}" />
                        <filter string="Product" icon="terp-stock" domain="[]"  context="{'group_by':'product_id'}"/>
                        <filter string="Source Location" icon="terp-stock" domain="[]" context="{'group_by':'location_id'}"/>
                        <filter string="Dest. Location" icon="terp-stock" domain="[]" context="{'group_by':'location_dest_id'}"/>
                        <filter string="Date" icon="terp-stock" domain="[]" context="{'group_by':'date'}"/>
                    </group>
                </search>
            </field>
        </record>

        <record id="action_move_form2" model="ir.actions.act_window">
            <field name="name">All Moves</field>
            <field name="res_model">stock.move</field>
            <field name="type">ir.actions.act_window</field>
            <field name="view_type">form</field>
            <field name="view_id" ref="view_move_tree"/>
            <field name="search_view_id" ref="view_move_search"/>
            <field name="context">{'search_default_Available':1}</field>
        </record>
        <menuitem action="action_move_form2" id="menu_action_move_form2" parent="menu_traceability" sequence="1"/>

        ====================================
        Reception Picking (By Stock Move)
        ====================================

        <record id="view_move_tree_reception_picking" model="ir.ui.view">
            <field name="name">stock.move.tree2</field>
            <field name="model">stock.move</field>
            <field name="type">tree</field>
            <field eval="6" name="priority"/>
            <field name="arch" type="xml">
                <tree colors="grey:state in ('cancel')" string="Moves">
                    <field name="picking_id" string="Reference"/>
                    <field name="origin" string="Latest Procurement"/>
                    <field name="partner_id" string="Supplier"/>
                    <field name="product_id"/>
                    <field name="product_qty" />
                    <field name="product_uom" string="Uint Of Measure"/>
                    <field name="prodlot_id" string="Lot" groups="base.group_extended"/>
                    <field name="date_planned"/>
                    <field name="date_expected"/>
                    <field name="backorder_id" groups="base.group_extended"/>
                    <field name="state"/>
                    <button name="%(action_partial_move)d" string="Partial" type="action" states="assigned" icon="gtk-justify-fill"/>
                    <button name="action_done" states="assigned" string="Done" type="object" icon="gtk-jump-to"/>
                    <button name="action_cancel" states="assigned,confirmed" string="Cancel" type="object" icon="gtk-cancel"/>
                </tree>
            </field>
        </record>

        <record id="view_move_form_reception_picking" model="ir.ui.view">
            <field name="name">stock.move.form2</field>
            <field name="model">stock.move</field>
            <field name="type">form</field>
            <field eval="6" name="priority"/>
            <field name="arch" type="xml">
                <form string="Moves">
                    <notebook colspan="4">
                        <page string="General Information">
                            <separator colspan="4" string="Move Information"/>
                            <field name="location_id"/>
                            <field name="location_dest_id"/>
                            <field colspan="4" name="product_id" on_change="onchange_product_id(product_id, location_id, location_dest_id, parent.address_id)"/>
                            <field name="product_qty" on_change="onchange_quantity(product_id, product_qty, product_uom, product_uos)"/>
                            <field name="product_uom"/>
                            <field name="product_uos"/>
                            <field colspan="4" name="name"/>
                            <field name="date"/>
                            <field name="company_id" groups="base.group_multi_company" widget="selection"/>
                            <field name="date_planned"/>
                            <field name="date_expected"/>
                            <field name="priority"/>
                            <field name="address_id" context="{'contact_display':'partner'}"/>
                            <newline/>
                            <field name="picking_id"/>
                            <newline/>
                            <field name="prodlot_id" groups="base.group_extended"
                                context="{'location_id':location_id, 'product_id':product_id}"
                                domain="[('product_id','=?',product_id)]"
                                on_change="onchange_lot_id(prodlot_id,product_qty, location_id, product_id)"/>
                            <field name="tracking_id"/>
                            <newline/>
                            <label/>
                            <button name="%(track_line)d" string="Split in production lots" type="action" icon="gtk-justify-fill"/>
                            <separator colspan="4" string="Move State"/>
                            <field name="state"/>
                            <group col="5" colspan="2">
                                <button name="action_confirm" states="draft" string="Confirm" type="object" icon="gtk-apply"/>
                                <button name="action_assign" states="confirmed" string="Set Available" type="object" icon="gtk-yes"/>
                                <button name="action_cancel" states="assigned,confirmed" string="Cancel" type="object" icon="gtk-cancel"/>
                                <button name="%(action_partial_move)d" states="assigned" string="Partial" type="action" icon="gtk-justify-fill"/>
                                <button name="action_done" states="assigned" string="Done" type="object" icon="gtk-jump-to"/>
                            </group>
                        </page>
                        <page string="Return Picking History">
                            <field name="move_stock_return_history" nolabel="1"/>
                         </page>
                    </notebook>
                </form>
            </field>
        </record>

        <record id="view_move_search_reception_picking" model="ir.ui.view">
            <field name="name">stock.move.search2</field>
            <field name="model">stock.move</field>
            <field name="type">search</field>
            <field eval="6" name="priority"/>
            <field name="arch" type="xml">
                <search string="Stock Moves">
                    <group col="8" colspan="4">
                        <filter icon="terp-stock" name="receive" string="To Receive" domain="[('state','in',('confirmed','assigned'))]" help="Stock to be received"/>
                        <filter icon="terp-stock" string="Back Orders" domain="[('backorder_id','!=',False)]" help="Back Orders"/>
                        <filter icon="terp-stock" string="Planned Today" domain="[('date_planned::date','=',time.strftime('%%Y-%%m-%%d'))]" help="Orders planned for today"/>
                        <separator orientation="vertical"/>
                        <field name="origin" string="Latest Procurement"/>
                        <field name="partner_id" string="Supplier"/>
                        <field name="product_id"/>
                    </group>
                    <newline/>
                    <group col='8' colspan='14' expand="1" string="Tracking Lots">
                       <field name="tracking_id" context="{'tracking_lot': self}" />
                    </group>
                    <newline/>
                    <group expand="1" string="Group By..." colspan="4" col="8">
                        <filter string="Product" icon="terp-stock" domain="[]" context="{'group_by':'product_id'}"/>
                        <filter string="State" icon="terp-stock" domain="[]" context="{'group_by':'state'}"/>
                        <filter string="Date" icon="terp-stock" domain="[]" context="{'group_by':'date'}"/>
                    </group>
                </search>
            </field>
        </record>

        <record id="action_reception_picking_move" model="ir.actions.act_window">
            <field name="name">Incoming Products</field>
            <field name="res_model">stock.move</field>
            <field name="type">ir.actions.act_window</field>
            <field name="view_type">form</field>
            <field name="view_mode">tree,form</field>
            <field name="domain">[('picking_id','!=',False),('picking_id.type','=','in')]</field>
            <field name="view_id" ref="view_move_tree_reception_picking"/>
            <field name="context">{"search_default_receive":1}</field>
            <field name="search_view_id" ref="view_move_search_reception_picking"/>
        </record>

        <record model="ir.actions.act_window.view" id="action_move_reception_picking_tree">
            <field name="sequence" eval="1"/>
            <field name="view_mode">tree</field>
            <field name="view_id" ref="view_move_tree_reception_picking"/>
            <field name="act_window_id" ref="action_reception_picking_move"/>
        </record>
        <record model="ir.actions.act_window.view" id="action_move_reception_picking_form">
            <field name="sequence" eval="2"/>
            <field name="view_mode">form</field>
            <field name="view_id" ref="view_move_form_reception_picking"/>
            <field name="act_window_id" ref="action_reception_picking_move"/>
        </record>
<!--        <menuitem action="action_reception_picking_move" id="menu_action_reception_picking_move" parent="menu_stock_warehouse_mgmt" sequence="4"/>-->


        # -------------------------------------------------------------
        # Stock incoterms
        # -------------------------------------------------------------
        <record id="view_incoterms_tree" model="ir.ui.view">
            <field name="name">stock.incoterms.tree</field>
            <field name="model">stock.incoterms</field>
            <field name="type">tree</field>
            <field name="arch" type="xml">
                <tree string="Incoterms">
                    <field name="code"/>
                    <field colspan="4" name="name"/>
                </tree>
            </field>
        </record>
        <record id="stock_incoterms_form" model="ir.ui.view">
            <field name="name">stock.incoterms.form</field>
            <field name="model">stock.incoterms</field>
            <field name="type">form</field>
            <field name="arch" type="xml">
                <form string="Incoterms">
                    <field colspan="4" name="name" select="1"/>
                    <field name="code" select="1"/>
                    <field name="active" select="1"/>
                </form>
            </field>
        </record>
        <record id="action_incoterms_tree" model="ir.actions.act_window">
            <field name="name">Incoterms</field>
            <field name="res_model">stock.incoterms</field>
            <field name="type">ir.actions.act_window</field>
            <field name="view_type">form</field>
            <field name="view_mode">tree,form</field>
        </record>
<!--        <menuitem action="action_incoterms_tree" id="menu_action_incoterms_tree" parent="menu_stock_configuration"/>-->

        <act_window
            context="{'location': active_id}"
            domain="[('type','&lt;&gt;','service')]"
            id="act_product_location_open"
            name="Products"
            res_model="product.product"
            src_model="stock.location"/>

        <act_window
            context="{'location': active_id}"
            domain="[('product_id','=',active_id)]"
            id="act_product_stock_move_open"
            name="All Stock Moves"
            res_model="stock.move"
            src_model="product.product"/>

        <act_window
            domain="[('move_lines','in',[active_id])]"
            id="act_relate_picking"
            name="Related Picking"
            res_model="stock.picking"
            src_model="stock.move"/>

        <act_window
            context="{'location': active_id}"
            domain="[('product_id','=',active_id),('state','in',('waiting','confirmed','assigned'))]"
            id="act_product_stock_move_futur_open"
            name="Future Stock Moves"
            res_model="stock.move"
            src_model="product.product"
            groups="base.group_extended"/>

        <record id="ir_act_product_location_open" model="ir.values">
            <field name="key2">tree_but_open</field>
            <field name="model">stock.location</field>
            <field name="name">Products</field>
            <field eval="'ir.actions.act_window,%d'%act_product_location_open" name="value"/>
            <field eval="True" name="object"/>
        </record>    


        <record id="ir_act_product_location_open" model="ir.values">
            <field name="key2">tree_but_open</field>
            <field name="model">stock.location</field>
            <field name="name">Open Products</field>
            <field eval="'ir.actions.act_window,%d'%action_view_stock_location_product" name="value"/>
            <field eval="True" name="object"/>
        </record>  

        <!-- Graph Views -->
        <!--  Products To Received Vs Planned -->
        <record model="ir.ui.view" id="view_move_graph_reception_picking_tree">
            <field name="name">Products To Received</field>
            <field name="model">report.products.to.received.planned</field>
            <field name="type">tree</field>
            <field name="arch" type="xml">
                <tree string="Products To Received" >
                    <field name="qty" />
                    <field name="planned_qty" />
                    <field name="date"/>
                </tree>
            </field>
        </record>

        <record model="ir.ui.view" id="view_move_graph_reception_picking">
            <field name="name">Products To Received</field>
            <field name="model">report.products.to.received.planned</field>
            <field name="type">graph</field>
            <field name="arch" type="xml">
            <graph string="Products To Received" type="bar" orientation="vertical">
                <field name="date"/>
                <field name="qty" operator="+"/>
                <field name="planned_qty" operator="+"/>
            </graph>
            </field>
        </record>

        <record id="action_move_graph_reception_picking" model="ir.actions.act_window">
            <field name="name">Number of Products to receive Vs planned</field>
            <field name="res_model">report.products.to.received.planned</field>
            <field name="type">ir.actions.act_window</field>
            <field name="view_type">form</field>
            <field name="view_mode">graph,tree</field>
            <field name="view_id" ref="view_move_graph_reception_picking"/>
        </record>

        <!--  Delivery Product Vs Planned -->
        <record model="ir.ui.view" id="view_move_delivery_products_planned_tree">
            <field name="name">Delivery Products</field>
            <field name="model">report.delivery.products.planned</field>
            <field name="type">tree</field>
            <field name="arch" type="xml">
                <tree string="Products To Received" >
                    <field name="qty" />
                    <field name="planned_qty" />
                    <field name="date"/>
                </tree>
            </field>
        </record>

        <record model="ir.ui.view" id="view_move_delivery_products_planned_graph">
            <field name="name">Delivery Products</field>
            <field name="model">report.delivery.products.planned</field>
            <field name="type">graph</field>
            <field name="arch" type="xml">
            <graph string="Products To Received" type="bar" orientation="vertical">
                <field name="date"/>
                <field name="qty" operator="+"/>
                <field name="planned_qty" operator="+"/>
            </graph>
            </field>
        </record>

        <record id="action_move_delivery_products_planned" model="ir.actions.act_window">
            <field name="name">Delivery Products Vs Planned</field>
            <field name="res_model">report.delivery.products.planned</field>
            <field name="type">ir.actions.act_window</field>
            <field name="view_type">form</field>
            <field name="view_mode">graph,tree</field>
            <field name="view_id" ref="view_move_delivery_products_planned_graph"/>
        </record>

    </data>
</openerp><|MERGE_RESOLUTION|>--- conflicted
+++ resolved
@@ -307,11 +307,7 @@
             <field name="type">tree</field>
             <field name="field_parent">move_history_ids</field>
             <field name="arch" type="xml">
-<<<<<<< HEAD
-                <tree colors="grey:state in ('cancel');black:state not in ('cancel')" string="Moves">
-=======
                 <tree colors="grey:state in ('cancel')" string="Moves">
->>>>>>> 17a30e20
                     <field name="product_id" />
                     <field name="product_qty" />
                     <field name="product_uom"  string="UOM"/>
@@ -334,11 +330,7 @@
             <field name="type">tree</field>
             <field name="field_parent">move_history_ids2</field>
             <field name="arch" type="xml">
-<<<<<<< HEAD
-                <tree colors="grey:state in ('cancel');black:state not in ('cancel')" string="Moves">
-=======
                 <tree colors="grey:state in ('cancel')" string="Moves">
->>>>>>> 17a30e20
                     <field name="product_id" />
                     <field name="product_qty" />
                     <field name="product_uom"  string="UOM"/>
