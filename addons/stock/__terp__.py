--- conflicted
+++ resolved
@@ -52,10 +52,7 @@
         "wizard/stock_location_product_view.xml",
         "wizard/stock_inventory_line_split_view.xml",
         "wizard/stock_change_standard_price_view.xml",
-<<<<<<< HEAD
-=======
         "wizard/stock_picking_make_view.xml",
->>>>>>> e542e8ad
         "wizard/stock_traceability_view.xml",
         "wizard/stock_picking_make_view.xml",
         "stock_workflow.xml",
