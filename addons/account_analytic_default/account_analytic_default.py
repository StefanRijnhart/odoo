--- conflicted
+++ resolved
@@ -151,9 +151,6 @@
         result['domain'] = "[('product_id','in',[" + ','.join(map(str, products)) + "])]"
         # Remove context so it is not going to filter on product_id with active_id of template
         result['context'] = "{}"
-<<<<<<< HEAD
-        return result
-=======
         return result
 
 
@@ -168,7 +165,4 @@
             if rec:
                 invoice_line_vals.update({'account_analytic_id': rec.analytic_id.id})
         res = super(stock_move, self)._create_invoice_line_from_vals(cr, uid, move, invoice_line_vals, context=context)
-        return res
-
-# vim:expandtab:smartindent:tabstop=4:softtabstop=4:shiftwidth=4:
->>>>>>> eb5d95b1
+        return res