--- conflicted
+++ resolved
@@ -8,11 +8,7 @@
 msgstr ""
 "Project-Id-Version: Odoo 9.0\n"
 "Report-Msgid-Bugs-To: \n"
-<<<<<<< HEAD
-"POT-Creation-Date: 2016-08-19 10:25+0000\n"
-=======
 "POT-Creation-Date: 2016-08-18 14:07+0000\n"
->>>>>>> bc1a0a32
 "PO-Revision-Date: 2016-01-20 18:19+0000\n"
 "Last-Translator: David Hernandez <davidhernandez.ctam@gmail.com>\n"
 "Language-Team: Spanish (Mexico) (http://www.transifex.com/odoo/odoo-9/"
@@ -36,8 +32,6 @@
 msgstr ""
 
 #. module: payment_buckaroo
-<<<<<<< HEAD
-=======
 #: model:payment.acquirer,cancel_msg:payment_buckaroo.payment_acquirer_buckaroo
 msgid "<span><i>Cancel,</i> Your payment has been cancelled.</span>"
 msgstr ""
@@ -70,7 +64,6 @@
 msgstr "Buckaroo"
 
 #. module: payment_buckaroo
->>>>>>> bc1a0a32
 #: code:addons/payment_buckaroo/models/buckaroo.py:158
 #, python-format
 msgid "Buckaroo: invalid shasign, received %s, computed %s, for data %s"
@@ -117,17 +110,6 @@
 msgid "WebsiteKey"
 msgstr "Llave de Sitio Web"
 
-<<<<<<< HEAD
-#~ msgid "Buckaroo"
-#~ msgstr "Buckaroo"
-
-#~ msgid ""
-#~ "You will be redirected to the Buckaroo website after clicking on the "
-#~ "payment button."
-#~ msgstr ""
-#~ "Usted será re-dirigido a la página web Buckaroo después de hacer clic en "
-#~ "el botón de pago."
-=======
 #. module: payment_buckaroo
 #: model:payment.acquirer,pre_msg:payment_buckaroo.payment_acquirer_buckaroo
 msgid ""
@@ -135,5 +117,4 @@
 "button."
 msgstr ""
 "Usted será re-dirigido a la página web Buckaroo después de hacer clic en el "
-"botón de pago."
->>>>>>> bc1a0a32
+"botón de pago."