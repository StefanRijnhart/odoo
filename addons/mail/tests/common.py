# -*- coding: utf-8 -*-
##############################################################################
#
#    OpenERP, Open Source Business Applications
#    Copyright (c) 2012-TODAY OpenERP S.A. <http://openerp.com>
#
#    This program is free software: you can redistribute it and/or modify
#    it under the terms of the GNU Affero General Public License as
#    published by the Free Software Foundation, either version 3 of the
#    License, or (at your option) any later version.
#
#    This program is distributed in the hope that it will be useful,
#    but WITHOUT ANY WARRANTY; without even the implied warranty of
#    MERCHANTABILITY or FITNESS FOR A PARTICULAR PURPOSE.  See the
#    GNU Affero General Public License for more details.
#
#    You should have received a copy of the GNU Affero General Public License
#    along with this program.  If not, see <http://www.gnu.org/licenses/>.
#
##############################################################################

from openerp.tests import common


class TestMail(common.SavepointCase):

    @classmethod
    def _init_mock_build_email(cls):
        cls._build_email_args_list = []
        cls._build_email_kwargs_list = []

    def setUp(self):
        super(TestMail, self).setUp()
        self._build_email_args_list[:] = []
        self._build_email_kwargs_list[:] = []

    @classmethod
    def setUpClass(cls):
        super(TestMail, cls).setUpClass()
        cr, uid = cls.cr, cls.uid

        def build_email(self, *args, **kwargs):
            cls._build_email_args_list.append(args)
            cls._build_email_kwargs_list.append(kwargs)
            return build_email.origin(self, *args, **kwargs)

        def send_email(self, cr, uid, message, *args, **kwargs):
            return message['Message-Id']

        cls._init_mock_build_email()
        cls.registry('ir.mail_server')._patch_method('build_email', build_email)
        cls.registry('ir.mail_server')._patch_method('send_email', send_email)

        # Usefull models
        cls.ir_model = cls.registry('ir.model')
        cls.ir_model_data = cls.registry('ir.model.data')
        cls.ir_attachment = cls.registry('ir.attachment')
        cls.mail_alias = cls.registry('mail.alias')
        cls.mail_thread = cls.registry('mail.thread')
        cls.mail_group = cls.registry('mail.group')
        cls.mail_mail = cls.registry('mail.mail')
        cls.mail_message = cls.registry('mail.message')
        cls.mail_notification = cls.registry('mail.notification')
        cls.mail_followers = cls.registry('mail.followers')
        cls.mail_message_subtype = cls.registry('mail.message.subtype')
        cls.res_users = cls.registry('res.users')
        cls.res_partner = cls.registry('res.partner')

        # Find Employee group
        cls.group_employee_id = cls.env.ref('base.group_user').id or False

        # Partner Data

        # User Data: employee, noone
        cls.user_employee_id = cls.res_users.create(cr, uid, {
            'name': 'Ernest Employee',
            'login': 'ernest',
            'alias_name': 'ernest',
            'email': 'e.e@example.com',
            'signature': '--\nErnest',
            'notify_email': 'always',
            'groups_id': [(6, 0, [cls.group_employee_id])]
        }, {'no_reset_password': True})
        cls.user_noone_id = cls.res_users.create(cr, uid, {
            'name': 'Noemie NoOne',
            'login': 'noemie',
            'alias_name': 'noemie',
            'email': 'n.n@example.com',
            'signature': '--\nNoemie',
            'notify_email': 'always',
            'groups_id': [(6, 0, [])]
        }, {'no_reset_password': True})

        # Test users to use through the various tests
<<<<<<< HEAD
        self.res_users.write(cr, uid, [uid], {'name': 'Administrator'})
        self.user_raoul_id = self.res_users.create(cr, uid, {
=======
        cls.res_users.write(cr, uid, uid, {'name': 'Administrator'})
        cls.user_raoul_id = cls.res_users.create(cr, uid, {
>>>>>>> b8bf1e09
            'name': 'Raoul Grosbedon',
            'signature': 'SignRaoul',
            'email': 'raoul@raoul.fr',
            'login': 'raoul',
            'alias_name': 'raoul',
            'groups_id': [(6, 0, [cls.group_employee_id])]
        })
        cls.user_bert_id = cls.res_users.create(cr, uid, {
            'name': 'Bert Tartignole',
            'signature': 'SignBert',
            'email': 'bert@bert.fr',
            'login': 'bert',
            'alias_name': 'bert',
            'groups_id': [(6, 0, [])]
        })
        cls.user_raoul = cls.res_users.browse(cr, uid, cls.user_raoul_id)
        cls.user_bert = cls.res_users.browse(cr, uid, cls.user_bert_id)
        cls.user_admin = cls.res_users.browse(cr, uid, uid)
        cls.partner_admin_id = cls.user_admin.partner_id.id
        cls.partner_raoul_id = cls.user_raoul.partner_id.id
        cls.partner_bert_id = cls.user_bert.partner_id.id

        # Test 'pigs' group to use through the various tests
        cls.group_pigs_id = cls.mail_group.create(
            cr, uid,
            {'name': 'Pigs', 'description': 'Fans of Pigs, unite !', 'alias_name': 'group+pigs'},
            {'mail_create_nolog': True}
        )
        cls.group_pigs = cls.mail_group.browse(cr, uid, cls.group_pigs_id)
        # Test mail.group: public to provide access to everyone
        cls.group_jobs_id = cls.mail_group.create(cr, uid, {'name': 'Jobs', 'public': 'public'})
        # Test mail.group: private to restrict access
        cls.group_priv_id = cls.mail_group.create(cr, uid, {'name': 'Private', 'public': 'private'})

    @classmethod
    def tearDownClass(cls):
        # Remove mocks
        cls.registry('ir.mail_server')._revert_method('build_email')
        cls.registry('ir.mail_server')._revert_method('send_email')
        super(TestMail, cls).tearDownClass()<|MERGE_RESOLUTION|>--- conflicted
+++ resolved
@@ -92,13 +92,8 @@
         }, {'no_reset_password': True})
 
         # Test users to use through the various tests
-<<<<<<< HEAD
-        self.res_users.write(cr, uid, [uid], {'name': 'Administrator'})
-        self.user_raoul_id = self.res_users.create(cr, uid, {
-=======
-        cls.res_users.write(cr, uid, uid, {'name': 'Administrator'})
+        cls.res_users.write(cr, uid, [uid], {'name': 'Administrator'})
         cls.user_raoul_id = cls.res_users.create(cr, uid, {
->>>>>>> b8bf1e09
             'name': 'Raoul Grosbedon',
             'signature': 'SignRaoul',
             'email': 'raoul@raoul.fr',
