# -*- coding: utf-8 -*-
##############################################################################
#
#    OpenERP, Open Source Business Applications
#    Copyright (c) 2012-TODAY OpenERP S.A. <http://openerp.com>
#
#    This program is free software: you can redistribute it and/or modify
#    it under the terms of the GNU Affero General Public License as
#    published by the Free Software Foundation, either version 3 of the
#    License, or (at your option) any later version.
#
#    This program is distributed in the hope that it will be useful,
#    but WITHOUT ANY WARRANTY; without even the implied warranty of
#    MERCHANTABILITY or FITNESS FOR A PARTICULAR PURPOSE.  See the
#    GNU Affero General Public License for more details.
#
#    You should have received a copy of the GNU Affero General Public License
#    along with this program.  If not, see <http://www.gnu.org/licenses/>.
#
##############################################################################

import tools

from openerp.tests import common
from openerp.tools.html_sanitize import html_sanitize

MAIL_TEMPLATE = """Return-Path: <whatever-2a840@postmaster.twitter.com>
To: {to}
Received: by mail1.openerp.com (Postfix, from userid 10002)
    id 5DF9ABFB2A; Fri, 10 Aug 2012 16:16:39 +0200 (CEST)
From: Sylvie Lelitre <sylvie.lelitre@agrolait.com>
Subject: {subject}
MIME-Version: 1.0
Content-Type: multipart/alternative;
    boundary="----=_Part_4200734_24778174.1344608186754"
Date: Fri, 10 Aug 2012 14:16:26 +0000
Message-ID: <1198923581.41972151344608186760.JavaMail@agrolait.com>
{extra}
------=_Part_4200734_24778174.1344608186754
Content-Type: text/plain; charset=utf-8
Content-Transfer-Encoding: quoted-printable

Please call me as soon as possible this afternoon!

--
Sylvie
------=_Part_4200734_24778174.1344608186754
Content-Type: text/html; charset=utf-8
Content-Transfer-Encoding: quoted-printable

<!DOCTYPE html PUBLIC "-//W3C//DTD HTML 4.01//EN" "http://www.w3.org/TR/html4/strict.dtd">
<html>
 <head>=20
  <meta http-equiv=3D"Content-Type" content=3D"text/html; charset=3Dutf-8" />
 </head>=20
 <body style=3D"margin: 0; padding: 0; background: #ffffff;-webkit-text-size-adjust: 100%;">=20

  <p>Please call me as soon as possible this afternoon!</p>

  <p>--<br/>
     Sylvie
  <p>
 </body>
</html>
------=_Part_4200734_24778174.1344608186754--
"""

MAIL_TEMPLATE_PLAINTEXT = """Return-Path: <whatever-2a840@postmaster.twitter.com>
To: {to}
Received: by mail1.openerp.com (Postfix, from userid 10002)
    id 5DF9ABFB2A; Fri, 10 Aug 2012 16:16:39 +0200 (CEST)
From: Sylvie Lelitre <sylvie.lelitre@agrolait.com>
Subject: {subject}
MIME-Version: 1.0
Content-Type: text/plain
Date: Fri, 10 Aug 2012 14:16:26 +0000
Message-ID: {msg_id}
{extra}

Please call me as soon as possible this afternoon!

--
Sylvie
"""


class TestMailMockups(common.TransactionCase):

    def _mock_smtp_gateway(self, *args, **kwargs):
        return True

    def _init_mock_build_email(self):
        self._build_email_args_list = []
        self._build_email_kwargs_list = []

    def _mock_build_email(self, *args, **kwargs):
        self._build_email_args_list.append(args)
        self._build_email_kwargs_list.append(kwargs)
        return self._build_email(*args, **kwargs)

    def setUp(self):
        super(TestMailMockups, self).setUp()
        # Install mock SMTP gateway
        self._init_mock_build_email()
        self._build_email = self.registry('ir.mail_server').build_email
        self.registry('ir.mail_server').build_email = self._mock_build_email
        self._send_email = self.registry('ir.mail_server').send_email
        self.registry('ir.mail_server').send_email = self._mock_smtp_gateway

    def tearDown(self):
        # Remove mocks
        self.registry('ir.mail_server').build_email = self._build_email
        self.registry('ir.mail_server').send_email = self._send_email
        super(TestMailMockups, self).tearDown()


class test_mail(TestMailMockups):

    def _mock_send_get_mail_body(self, *args, **kwargs):
        # def _send_get_mail_body(self, cr, uid, mail, partner=None, context=None)
        body = tools.append_content_to_html(args[2].body_html, kwargs.get('partner').name if kwargs.get('partner') else 'No specific partner')
        return body

    def setUp(self):
        super(test_mail, self).setUp()
        self.ir_model = self.registry('ir.model')
        self.mail_alias = self.registry('mail.alias')
        self.mail_thread = self.registry('mail.thread')
        self.mail_group = self.registry('mail.group')
        self.mail_mail = self.registry('mail.mail')
        self.mail_message = self.registry('mail.message')
        self.mail_notification = self.registry('mail.notification')
        self.mail_followers = self.registry('mail.followers')
        self.mail_message_subtype = self.registry('mail.message.subtype')
        self.res_users = self.registry('res.users')
        self.res_partner = self.registry('res.partner')

        # Test users
        self.user_demo_id = self.registry('ir.model.data').get_object_reference(self.cr, self.uid, 'base', 'user_demo')[1]
        self.user_admin = self.res_users.browse(self.cr, self.uid, self.uid)

        # Mock send_get_mail_body to test its functionality without other addons override
        self._send_get_mail_body = self.registry('mail.mail').send_get_mail_body
        self.registry('mail.mail').send_get_mail_body = self._mock_send_get_mail_body

        # groups@.. will cause the creation of new mail groups
        self.mail_group_model_id = self.ir_model.search(self.cr, self.uid, [('model', '=', 'mail.group')])[0]
        self.mail_alias.create(self.cr, self.uid, {'alias_name': 'groups',
                                                   'alias_model_id': self.mail_group_model_id})
        # create a 'pigs' group that will be used through the various tests
        self.group_pigs_id = self.mail_group.create(self.cr, self.uid,
            {'name': 'Pigs', 'description': 'Fans of Pigs, unite !'})
        self.group_pigs = self.mail_group.browse(self.cr, self.uid, self.group_pigs_id)

    def tearDown(self):
        # Remove mocks
        self.registry('mail.mail').send_get_mail_body = self._send_get_mail_body
        super(test_mail, self).tearDown()

    def test_00_message_process(self):
        """ Testing incoming emails processing. """
        cr, uid = self.cr, self.uid
        # Incoming mail creates a new mail_group "frogs"
        self.assertEqual(self.mail_group.search(cr, uid, [('name', '=', 'frogs')]), [])
        mail_frogs = MAIL_TEMPLATE.format(to='groups@example.com, other@gmail.com', subject='frogs', extra='')
        self.mail_thread.message_process(cr, uid, None, mail_frogs)
        frog_groups = self.mail_group.search(cr, uid, [('name', '=', 'frogs')])
        self.assertTrue(len(frog_groups) == 1)

        # Previously-created group can be emailed now - it should have an implicit alias group+frogs@...
        frog_group = self.mail_group.browse(cr, uid, frog_groups[0])
        group_messages = frog_group.message_ids
        self.assertTrue(len(group_messages) == 1, 'New group should only have the original message')
        mail_frog_news = MAIL_TEMPLATE.format(to='Friendly Frogs <group+frogs@example.com>', subject='news', extra='')
        self.mail_thread.message_process(cr, uid, None, mail_frog_news)
        frog_group.refresh()
        self.assertTrue(len(frog_group.message_ids) == 2, 'Group should contain 2 messages now')

        # Even with a wrong destination, a reply should end up in the correct thread
        mail_reply = MAIL_TEMPLATE.format(to='erroneous@example.com>', subject='Re: news',
                                          extra='In-Reply-To: <12321321-openerp-%d-mail.group@example.com>\n' % frog_group.id)
        self.mail_thread.message_process(cr, uid, None, mail_reply)
        frog_group.refresh()
        self.assertTrue(len(frog_group.message_ids) == 3, 'Group should contain 3 messages now')

        # No model passed and no matching alias must raise
        mail_spam = MAIL_TEMPLATE.format(to='noone@example.com', subject='spam', extra='')
        self.assertRaises(Exception,
                          self.mail_thread.message_process,
                          cr, uid, None, mail_spam)

        # plain text content should be wrapped and stored as html
        test_msg_id = '<deadcafe.1337@smtp.agrolait.com>'
        mail_text = MAIL_TEMPLATE_PLAINTEXT.format(to='groups@example.com', subject='frogs', extra='', msg_id=test_msg_id)
        self.mail_thread.message_process(cr, uid, None, mail_text)
        new_mail = self.mail_message.browse(cr, uid, self.mail_message.search(cr, uid, [('message_id', '=', test_msg_id)])[0])
        self.assertEqual(new_mail.body, '\n<pre>\nPlease call me as soon as possible this afternoon!\n\n--\nSylvie\n</pre>\n',
                         'plaintext mail incorrectly parsed')

    def test_10_followers_function_field(self):
        """ Tests designed for the many2many function field 'follower_ids'.
            We will test to perform writes using the many2many commands 0, 3, 4,
            5 and 6. """
        cr, uid, user_admin, group_pigs = self.cr, self.uid, self.user_admin, self.group_pigs

        # Data: create partner Bert Poilu
        partner_bert_id = self.res_partner.create(cr, uid, {'name': 'Bert Poilu'})
        # Data: create 'disturbing' values in mail.followers: same res_id, other res_model; same res_model, other res_id
        group_dummy_id = self.mail_group.create(cr, uid,
            {'name': 'Dummy group'})
        self.mail_followers.create(cr, uid,
            {'res_model': 'mail.thread', 'res_id': self.group_pigs_id, 'partner_id': partner_bert_id})
        self.mail_followers.create(cr, uid,
            {'res_model': 'mail.group', 'res_id': group_dummy_id, 'partner_id': partner_bert_id})

        # Pigs just created: should be only Admin as follower
        follower_ids = set([follower.id for follower in group_pigs.message_follower_ids])
        self.assertEqual(follower_ids, set([user_admin.partner_id.id]), 'Admin should be the only Pigs fan')

        # Subscribe Bert through a '4' command
        group_pigs.write({'message_follower_ids': [(4, partner_bert_id)]})
        group_pigs.refresh()
        follower_ids = set([follower.id for follower in group_pigs.message_follower_ids])
        self.assertEqual(follower_ids, set([partner_bert_id, user_admin.partner_id.id]), 'Bert and Admin should be the only Pigs fans')

        # Unsubscribe Bert through a '3' command
        group_pigs.write({'message_follower_ids': [(3, partner_bert_id)]})
        group_pigs.refresh()
        follower_ids = set([follower.id for follower in group_pigs.message_follower_ids])
        self.assertEqual(follower_ids, set([user_admin.partner_id.id]), 'Admin should be the only Pigs fan')

        # Set followers through a '6' command
        group_pigs.write({'message_follower_ids': [(6, 0, [partner_bert_id])]})
        group_pigs.refresh()
        follower_ids = set([follower.id for follower in group_pigs.message_follower_ids])
        self.assertEqual(follower_ids, set([partner_bert_id]), 'Bert should be the only Pigs fan')

        # Add a follower created on the fly through a '0' command
        group_pigs.write({'message_follower_ids': [(0, 0, {'name': 'Patrick Fiori'})]})
        partner_patrick_id = self.res_partner.search(cr, uid, [('name', '=', 'Patrick Fiori')])[0]
        group_pigs.refresh()
        follower_ids = set([follower.id for follower in group_pigs.message_follower_ids])
        self.assertEqual(follower_ids, set([partner_bert_id, partner_patrick_id]), 'Bert and Patrick should be the only Pigs fans')

        # Finally, unlink through a '5' command
        group_pigs.write({'message_follower_ids': [(5, 0)]})
        group_pigs.refresh()
        follower_ids = set([follower.id for follower in group_pigs.message_follower_ids])
        self.assertFalse(follower_ids, 'Pigs group should not have fans anymore')

        # Test dummy data has not been altered
        fol_obj_ids = self.mail_followers.search(cr, uid, [('res_model', '=', 'mail.thread'), ('res_id', '=', self.group_pigs_id)])
        follower_ids = set([follower.partner_id.id for follower in self.mail_followers.browse(cr, uid, fol_obj_ids)])
        self.assertEqual(follower_ids, set([partner_bert_id]), 'Bert should be the follower of dummy mail.thread data')
        fol_obj_ids = self.mail_followers.search(cr, uid, [('res_model', '=', 'mail.group'), ('res_id', '=', group_dummy_id)])
        follower_ids = set([follower.partner_id.id for follower in self.mail_followers.browse(cr, uid, fol_obj_ids)])
        self.assertEqual(follower_ids, set([partner_bert_id, user_admin.partner_id.id]), 'Bert and Admin should be the followers of dummy mail.group data')

    def test_11_message_followers_and_subtypes(self):
        """ Tests designed for the subscriber API as well as message subtypes """
        cr, uid, user_admin, group_pigs = self.cr, self.uid, self.user_admin, self.group_pigs
        # Data: user Raoul
        user_raoul_id = self.res_users.create(cr, uid, {'name': 'Raoul Grosbedon', 'login': 'raoul'})
        user_raoul = self.res_users.browse(cr, uid, user_raoul_id)
        # Data: message subtypes
        self.mail_message_subtype.create(cr, uid, {'name': 'mt_mg_def', 'default': True, 'res_model': 'mail.group'})
        self.mail_message_subtype.create(cr, uid, {'name': 'mt_other_def', 'default': True, 'res_model': 'crm.lead'})
        self.mail_message_subtype.create(cr, uid, {'name': 'mt_all_def', 'default': True, 'res_model': False})
        mt_mg_nodef = self.mail_message_subtype.create(cr, uid, {'name': 'mt_mg_nodef', 'default': False, 'res_model': 'mail.group'})
        mt_all_nodef = self.mail_message_subtype.create(cr, uid, {'name': 'mt_all_nodef', 'default': False, 'res_model': False})
        default_group_subtypes = self.mail_message_subtype.search(cr, uid, [('default', '=', True), '|', ('res_model', '=', 'mail.group'), ('res_model', '=', False)])

        # ----------------------------------------
        # CASE1: test subscriptions with subtypes
        # ----------------------------------------

        # Do: Subscribe Raoul three times (niak niak) through message_subscribe_users
        group_pigs.message_subscribe_users([user_raoul_id, user_raoul_id])
        group_pigs.message_subscribe_users([user_raoul_id])
        group_pigs.refresh()
        # Test: 2 followers (Admin and Raoul)
        follower_ids = [follower.id for follower in group_pigs.message_follower_ids]
        self.assertEqual(set(follower_ids), set([user_raoul.partner_id.id, user_admin.partner_id.id]), 'Admin and Raoul should be the only 2 Pigs fans')
        # Test: Raoul follows default subtypes
        fol_ids = self.mail_followers.search(cr, uid, [('res_model', '=', 'mail.group'), ('res_id', '=', self.group_pigs_id), ('partner_id', '=', user_raoul.partner_id.id)])
        fol_obj = self.mail_followers.browse(cr, uid, fol_ids)[0]
        fol_subtype_ids = set([subtype.id for subtype in fol_obj.subtype_ids])
        self.assertEqual(set(fol_subtype_ids), set(default_group_subtypes), 'subscription subtypes are incorrect')

        # Do: Unsubscribe Raoul twice through message_unsubscribe_users
        group_pigs.message_unsubscribe_users([user_raoul_id, user_raoul_id])
        group_pigs.refresh()
        # Test: 1 follower (Admin)
        follower_ids = [follower.id for follower in group_pigs.message_follower_ids]
        self.assertEqual(follower_ids, [user_admin.partner_id.id], 'Admin must be the only Pigs fan')

        # Do: subscribe Admin with subtype_ids
        group_pigs.message_subscribe_users([uid], [mt_mg_nodef, mt_all_nodef])
        fol_ids = self.mail_followers.search(cr, uid, [('res_model', '=', 'mail.group'), ('res_id', '=', self.group_pigs_id), ('partner_id', '=', user_admin.partner_id.id)])
        fol_obj = self.mail_followers.browse(cr, uid, fol_ids)[0]
        fol_subtype_ids = set([subtype.id for subtype in fol_obj.subtype_ids])
        self.assertEqual(set(fol_subtype_ids), set([mt_mg_nodef, mt_all_nodef]), 'subscription subtypes are incorrect')

        # ----------------------------------------
        # CASE2: test mail_thread fields
        # ----------------------------------------

        subtype_data = group_pigs._get_subscription_data(None, None)[group_pigs.id]['message_subtype_data']
        self.assertEqual(set(subtype_data.keys()), set(['comment', 'mt_mg_def', 'mt_all_def', 'mt_mg_nodef', 'mt_all_nodef']), 'mail.group available subtypes incorrect')
        self.assertFalse(subtype_data['comment']['followed'], 'Admin should not follow comments in pigs')
        self.assertTrue(subtype_data['mt_mg_nodef']['followed'], 'Admin should follow mt_mg_nodef in pigs')
        self.assertTrue(subtype_data['mt_all_nodef']['followed'], 'Admin should follow mt_all_nodef in pigs')

    def test_20_message_post(self):
        """ Tests designed for message_post. """
        cr, uid, user_admin, group_pigs = self.cr, self.uid, self.user_admin, self.group_pigs
        self.res_users.write(cr, uid, [uid], {'signature': 'Admin', 'email': 'a@a'})
        # 1 - Bert Tartopoils, with email, should receive emails for comments and emails
        p_b_id = self.res_partner.create(cr, uid, {'name': 'Bert Tartopoils', 'email': 'b@b'})
        # 2 - Carine Poilvache, with email, should never receive emails
        p_c_id = self.res_partner.create(cr, uid, {'name': 'Carine Poilvache', 'email': 'c@c', 'notification_email_send': 'email'})
        # 3 - Dédé Grosbedon, without email, to test email verification; should receive emails for every message
        p_d_id = self.res_partner.create(cr, uid, {'name': 'Dédé Grosbedon', 'notification_email_send': 'all'})

        # Subscribe #1, #2
        group_pigs.message_subscribe([p_b_id, p_c_id])

        # Mail data
        _subject = 'Pigs'
        _mail_subject = '%s posted on %s' % (user_admin.name, group_pigs.name)
        _body1 = 'Pigs rules'
        _mail_body1 = 'Pigs rules\n<pre>Admin</pre>\n'
        _mail_bodyalt1 = 'Pigs rules\nAdmin'
        _body2 = '<html>Pigs rules</html>'
        _mail_body2 = html_sanitize('<html>Pigs rules\n<pre>Admin</pre>\n</html>')
        _mail_bodyalt2 = 'Pigs rules\nAdmin'
        _attachments = [('First', 'My first attachment'), ('Second', 'My second attachment')]

        # ----------------------------------------
        # CASE1: post comment, body and subject specified
        # ----------------------------------------

        # 1. Post a new comment on Pigs
        self._init_mock_build_email()
        msg_id = self.mail_group.message_post(cr, uid, self.group_pigs_id, body=_body1, subject=_subject, type='comment', subtype='mt_comment')
        message = self.mail_message.browse(cr, uid, msg_id)
        sent_emails = self._build_email_kwargs_list
        # Test: mail.mail notifications have been deleted
        self.assertFalse(self.mail_mail.search(cr, uid, [('mail_message_id', '=', msg_id)]), 'mail.mail notifications should have been auto-deleted!')
        # Test: mail_message: subject is _subject, body is _body1 (no formatting done)
        self.assertEqual(message.subject, _subject, 'mail.message subject incorrect')
        self.assertEqual(message.body, _body1, 'mail.message body incorrect')
        # Test: sent_email: email send by server: correct subject, body, body_alternative
        for sent_email in sent_emails:
            self.assertEqual(sent_email['subject'], _subject, 'sent_email subject incorrect')
            self.assertEqual(sent_email['body'], _mail_body1 + '\n<pre>Bert Tartopoils</pre>\n', 'sent_email body incorrect')
            # the html2plaintext uses etree or beautiful soup, so the result may be slighly different
            # depending if you have installed beautiful soup.
            self.assertIn(sent_email['body_alternative'], _mail_bodyalt1 + '\nBert Tartopoils\n', 'sent_email body_alternative is incorrect')
        # Test: mail_message: partner_ids = group followers
        message_pids = set([partner.id for partner in message.partner_ids])
        test_pids = set([p_b_id, p_c_id])
        self.assertEqual(test_pids, message_pids, 'mail.message partners incorrect')
        # Test: notification linked to this message = group followers = partner_ids
        notif_ids = self.mail_notification.search(cr, uid, [('message_id', '=', message.id)])
        notif_pids = set([notif.partner_id.id for notif in self.mail_notification.browse(cr, uid, notif_ids)])
        self.assertEqual(notif_pids, test_pids, 'mail.message notification partners incorrect')
        # Test: sent_email: email_to should contain b@b, not c@c (pref email), not a@a (writer)
        for sent_email in sent_emails:
            self.assertEqual(sent_email['email_to'], ['b@b'], 'sent_email email_to is incorrect')

        # ----------------------------------------
        # CASE2: post an email with attachments, parent_id, partner_ids
        # ----------------------------------------

        # 1. Post a new email comment on Pigs
        self._init_mock_build_email()
        msg_id2 = self.mail_group.message_post(cr, uid, self.group_pigs_id, body=_body2, type='email', subtype='mt_comment',
            partner_ids=[(6, 0, [p_d_id])], parent_id=msg_id, attachments=_attachments)
        message = self.mail_message.browse(cr, uid, msg_id2)
        sent_emails = self._build_email_kwargs_list
        self.assertFalse(self.mail_mail.search(cr, uid, [('mail_message_id', '=', msg_id2)]), 'mail.mail notifications should have been auto-deleted!')
        # Test: mail_message: subject is False, body is _body2 (no formatting done), parent_id is msg_id
        self.assertEqual(message.subject, False, 'mail.message subject incorrect')
        self.assertEqual(message.body, html_sanitize(_body2), 'mail.message body incorrect')
        self.assertEqual(message.parent_id.id, msg_id, 'mail.message parent_id incorrect')
        # Test: sent_email: email send by server: correct automatic subject, body, body_alternative
        self.assertEqual(len(sent_emails), 2, 'sent_email number of sent emails incorrect')
        for sent_email in sent_emails:
            self.assertEqual(sent_email['subject'], _mail_subject, 'sent_email subject incorrect')
            self.assertIn(_mail_body2, sent_email['body'], 'sent_email body incorrect')
            self.assertIn(_mail_bodyalt2, sent_email['body_alternative'], 'sent_email body_alternative incorrect')
        # Test: mail_message: partner_ids = group followers
        message_pids = set([partner.id for partner in message.partner_ids])
        test_pids = set([p_b_id, p_c_id, p_d_id])
        self.assertEqual(message_pids, test_pids, 'mail.message partners incorrect')
        # Test: notifications linked to this message = group followers = partner_ids
        notif_ids = self.mail_notification.search(cr, uid, [('message_id', '=', message.id)])
        notif_pids = set([notif.partner_id.id for notif in self.mail_notification.browse(cr, uid, notif_ids)])
        self.assertEqual(notif_pids, test_pids, 'mail.message notification partners incorrect')
        # Test: sent_email: email_to should contain b@b, c@c, not a@a (writer)
        for sent_email in sent_emails:
            self.assertTrue(set(sent_email['email_to']).issubset(set(['b@b', 'c@c'])), 'sent_email email_to incorrect')
        # Test: attachments
        for attach in message.attachment_ids:
            self.assertEqual(attach.res_model, 'mail.group', 'mail.message attachment res_model incorrect')
            self.assertEqual(attach.res_id, self.group_pigs_id, 'mail.message attachment res_id incorrect')
            self.assertIn((attach.name, attach.datas.decode('base64')), _attachments,
                'mail.message attachment name / data incorrect')

    def test_25_message_compose_wizard(self):
        """ Tests designed for the mail.compose.message wizard. """
        cr, uid, user_admin, group_pigs = self.cr, self.uid, self.user_admin, self.group_pigs
        mail_compose = self.registry('mail.compose.message')
        self.res_users.write(cr, uid, [uid], {'signature': 'Admin', 'email': 'a@a'})
        group_bird_id = self.mail_group.create(cr, uid, {'name': 'Bird', 'description': 'Bird resistance'})
        group_bird = self.mail_group.browse(cr, uid, group_bird_id)

        # Mail data
        _subject = 'Pigs'
        _body_text = 'Pigs rules'
        _msg_reply = 'Re: Pigs'
        _msg_body = '<pre>Pigs rules</pre>'
        _attachments = [
            {'name': 'First', 'datas_fname': 'first.txt', 'datas': 'My first attachment'.encode('base64')},
            {'name': 'Second', 'datas_fname': 'second.txt', 'datas': 'My second attachment'.encode('base64')}
            ]
        _attachments_test = [('first.txt', 'My first attachment'), ('second.txt', 'My second attachment')]

        # 1 - Bert Tartopoils, with email, should receive emails for comments and emails
        p_b_id = self.res_partner.create(cr, uid, {'name': 'Bert Tartopoils', 'email': 'b@b'})
        # 2 - Carine Poilvache, with email, should never receive emails
        p_c_id = self.res_partner.create(cr, uid, {'name': 'Carine Poilvache', 'email': 'c@c', 'notification_email_send': 'email'})
        # 3 - Dédé Grosbedon, without email, to test email verification; should receive emails for every message
        p_d_id = self.res_partner.create(cr, uid, {'name': 'Dédé Grosbedon', 'notification_email_send': 'all'})

        # Subscribe #1
        group_pigs.message_subscribe([p_b_id])

        # ----------------------------------------
        # CASE1: comment on group_pigs
        # ----------------------------------------

        # 1. Comment group_pigs with body_text and subject
        compose_id = mail_compose.create(cr, uid,
            {'subject': _subject, 'body_text': _body_text, 'partner_ids': [(4, p_c_id), (4, p_d_id)]},
            {'default_composition_mode': 'comment', 'default_model': 'mail.group', 'default_res_id': self.group_pigs_id})
        compose = mail_compose.browse(cr, uid, compose_id)
        # Test: mail.compose.message: composition_mode, model, res_id
        self.assertEqual(compose.composition_mode,  'comment', 'mail.compose.message incorrect composition_mode')
        self.assertEqual(compose.model,  'mail.group', 'mail.compose.message incorrect model')
        self.assertEqual(compose.res_id, self.group_pigs_id, 'mail.compose.message incorrect res_id')

        # 2. Post the comment, get created message
        mail_compose.send_mail(cr, uid, [compose_id])
        group_pigs.refresh()
        message = group_pigs.message_ids[0]
        # Test: mail.message: subject, body inside pre
        self.assertEqual(message.subject,  False, 'mail.message incorrect subject')
        self.assertEqual(message.body, _msg_body, 'mail.message incorrect body')
        # Test: mail.message: partner_ids = entries in mail.notification: group_pigs fans (a, b) + mail.compose.message partner_ids (c, d)
        msg_pids = [partner.id for partner in message.partner_ids]
        test_pids = [p_b_id, p_c_id, p_d_id]
        notif_ids = self.mail_notification.search(cr, uid, [('message_id', '=', message.id)])
        self.assertEqual(len(notif_ids), 3, 'mail.message: too much notifications created')
        self.assertEqual(set(msg_pids), set(test_pids), 'mail.message partner_ids incorrect')

        # ----------------------------------------
        # CASE2: reply to last comment with attachments
        # ----------------------------------------

        # 1. Update last comment subject, reply with attachments
        message.write({'subject': _subject})
        compose_id = mail_compose.create(cr, uid,
            {'attachment_ids': [(0, 0, _attachments[0]), (0, 0, _attachments[1])]},
            {'default_composition_mode': 'reply', 'default_model': 'mail.thread', 'default_res_id': self.group_pigs_id, 'default_parent_id': message.id})
        compose = mail_compose.browse(cr, uid, compose_id)
        # Test: model, res_id, parent_id, content_subtype
        self.assertEqual(compose.model,  'mail.group', 'mail.compose.message incorrect model')
        self.assertEqual(compose.res_id, self.group_pigs_id, 'mail.compose.message incorrect res_id')
        self.assertEqual(compose.parent_id.id, message.id, 'mail.compose.message incorrect parent_id')
        self.assertEqual(compose.content_subtype, 'html', 'mail.compose.message incorrect content_subtype')
        # Test: mail.message: subject as Re:.., body in html, parent_id
        self.assertEqual(compose.subject, _msg_reply, 'mail.message incorrect subject')
        self.assertIn('Administrator wrote:<blockquote><pre>Pigs rules</pre></blockquote>', compose.body, 'mail.message body is incorrect')
        self.assertEqual(compose.parent_id and compose.parent_id.id, message.id, 'mail.message parent_id incorrect')
        # Test: mail.message: attachments
        for attach in compose.attachment_ids:
            self.assertEqual(attach.res_model, 'mail.group', 'mail.message attachment res_model incorrect')
            self.assertEqual(attach.res_id, self.group_pigs_id, 'mail.message attachment res_id incorrect')
            self.assertIn((attach.datas_fname, attach.datas.decode('base64')), _attachments_test, 'mail.message attachment name / data incorrect')

        # ----------------------------------------
        # CASE3: mass_mail on Pigs and Bird
        # ----------------------------------------

        # 1. mass_mail on pigs and bird
        compose_id = mail_compose.create(cr, uid,
<<<<<<< HEAD
            {'subject': _subject, 'body': '${object.description}'},
=======
            {'subject': _subject, 'body': '${object.description}', 'content_subtype': 'html'},
>>>>>>> 896c92f7
            {'default_composition_mode': 'mass_mail', 'default_model': 'mail.group', 'default_res_id': False,
                'active_ids': [self.group_pigs_id, group_bird_id]})
        compose = mail_compose.browse(cr, uid, compose_id)
        # Test: content_subtype is html
        self.assertEqual(compose.content_subtype, 'html', 'mail.compose.message content_subtype incorrect')

        # 2. Post the comment, get created message for each group
        mail_compose.send_mail(cr, uid, [compose_id],
            context={'default_res_id': -1, 'active_ids': [self.group_pigs_id, group_bird_id]})
        group_pigs.refresh()
        group_bird.refresh()
        message1 = group_pigs.message_ids[0]
        message2 = group_bird.message_ids[0]
        # Test: Pigs and Bird did receive their message
        test_msg_ids = self.mail_message.search(cr, uid, [], limit=2)
        self.assertIn(message1.id, test_msg_ids, 'Pigs did not receive its mass mailing message')
        self.assertIn(message2.id, test_msg_ids, 'Bird did not receive its mass mailing message')
        # Test: mail.message: subject, body
        self.assertEqual(message1.subject, _subject, 'mail.message subject incorrect')
        self.assertEqual(message1.body, group_pigs.description, 'mail.message body incorrect')
        self.assertEqual(message2.subject, _subject, 'mail.message subject incorrect')
        self.assertEqual(message2.body, group_bird.description, 'mail.message body incorrect')

    def test_40_needaction(self):
        """ Tests for mail.message needaction. """
        cr, uid, user_admin, group_pigs = self.cr, self.uid, self.user_admin, self.group_pigs
        user_demo = self.res_users.browse(cr, uid, self.user_demo_id)
        group_pigs_demo = self.mail_group.browse(cr, self.user_demo_id, self.group_pigs_id)
        na_admin_base = self.mail_message._needaction_count(cr, uid, domain=[])
        na_demo_base = self.mail_message._needaction_count(cr, user_demo.id, domain=[])

        # Test: number of unread notification = needaction on mail.message
        notif_ids = self.mail_notification.search(cr, uid, [
            ('partner_id', '=', user_admin.partner_id.id),
            ('read', '=', False)
            ])
        na_count = self.mail_message._needaction_count(cr, uid, domain=[])
        self.assertEqual(len(notif_ids), na_count, 'unread notifications count does not match needaction count')

        # Do: post 2 message on group_pigs as admin, 3 messages as demo user
        for dummy in range(2):
            group_pigs.message_post(body='My Body', subtype='mt_comment')
        for dummy in range(3):
            group_pigs_demo.message_post(body='My Demo Body', subtype='mt_comment')

        # Test: admin has 3 new notifications (from demo), and 3 new needaction
        notif_ids = self.mail_notification.search(cr, uid, [
            ('partner_id', '=', user_admin.partner_id.id),
            ('read', '=', False)
            ])
        self.assertEqual(len(notif_ids), na_admin_base + 3, 'Admin should have 3 new unread notifications')
        na_admin = self.mail_message._needaction_count(cr, uid, domain=[])
        na_admin_group = self.mail_message._needaction_count(cr, uid, domain=[('model', '=', 'mail.group'), ('res_id', '=', self.group_pigs_id)])
        self.assertEqual(na_admin, na_admin_base + 3, 'Admin should have 3 new needaction')
        self.assertEqual(na_admin_group, 3, 'Admin should have 3 needaction related to Pigs')
        # Test: demo has 0 new notifications (not a follower, not receiving its own messages), and 0 new needaction
        notif_ids = self.mail_notification.search(cr, uid, [
            ('partner_id', '=', user_demo.partner_id.id),
            ('read', '=', False)
            ])
        self.assertEqual(len(notif_ids), na_demo_base + 0, 'Demo should have 0 new unread notifications')
        na_demo = self.mail_message._needaction_count(cr, user_demo.id, domain=[])
        na_demo_group = self.mail_message._needaction_count(cr, user_demo.id, domain=[('model', '=', 'mail.group'), ('res_id', '=', self.group_pigs_id)])
        self.assertEqual(na_demo, na_demo_base + 0, 'Demo should have 0 new needaction')
        self.assertEqual(na_demo_group, 0, 'Demo should have 0 needaction related to Pigs')

    def test_50_thread_parent_resolution(self):
        """Verify parent/child relationships are correctly established when processing incoming mails"""
        cr, uid = self.cr, self.uid
        group_pigs = self.mail_group.browse(cr, uid, self.group_pigs_id)
        msg1 = group_pigs.message_post(body='My Body', subject='1')
        msg2 = group_pigs.message_post(body='My Body', subject='2')
        msg1, msg2 = self.mail_message.browse(cr, uid, [msg1, msg2])
        self.assertTrue(msg1.message_id, "New message should have a proper message_id")

        # Reply to msg1, make sure the reply is properly attached using the various reply identification mechanisms
        # 1. In-Reply-To header
        reply_msg = MAIL_TEMPLATE.format(to='Pretty Pigs <group+pigs@example.com>, other@gmail.com', subject='Re: 1',
                                         extra='In-Reply-To: %s' % msg1.message_id)
        self.mail_group.message_process(cr, uid, None, reply_msg)

        # 2. References header
        reply_msg2 = MAIL_TEMPLATE.format(to='Pretty Pigs <group+pigs@example.com>, other@gmail.com', subject='Re: Re: 1',
                                         extra='References: <2233@a.com>\r\n\t<3edss_dsa@b.com> %s' % msg1.message_id)
        self.mail_group.message_process(cr, uid, None, reply_msg2)

        # 3. Subject contains [<ID>] + model passed to message+process -> only attached to group, not to mail
        reply_msg3 = MAIL_TEMPLATE.format(to='Pretty Pigs <group+pigs@example.com>, other@gmail.com',
                                          extra='', subject='Re: [%s] 1' % self.group_pigs_id)
        self.mail_group.message_process(cr, uid, 'mail.group', reply_msg3)

        group_pigs.refresh()
        msg1.refresh()
        self.assertEqual(5, len(group_pigs.message_ids), 'group should contain 5 messages')
        self.assertEqual(2, len(msg1.child_ids), 'msg1 should have 2 children now')

    def test_60_vote(self):
        """ Test designed for the vote/unvote feature. """
        cr, uid = self.cr, self.uid
        user_admin = self.res_users.browse(cr, uid, uid)
        group_pigs = self.mail_group.browse(cr, uid, self.group_pigs_id)
        msg1 = group_pigs.message_post(body='My Body', subject='1')
        msg1 = self.mail_message.browse(cr, uid, msg1)

        # Create user Bert Tartopoils
        user_bert_id = self.res_users.create(cr, uid, {'name': 'Bert', 'login': 'bert'})
        user_bert = self.res_users.browse(cr, uid, user_bert_id)

        # Test: msg1 and msg2 have void vote_user_ids
        self.assertFalse(msg1.vote_user_ids, 'newly created message msg1 has not void vote_user_ids')
        # Do: Admin vote for msg1
        self.mail_message.vote_toggle(cr, uid, [msg1.id])
        msg1.refresh()
        # Test: msg1 has Admin as voter
        self.assertEqual(set(msg1.vote_user_ids), set([user_admin]), 'after voting, Admin is not the voter')
        # Do: Bert vote for msg1
        self.mail_message.vote_toggle(cr, uid, [msg1.id], [user_bert_id])
        msg1.refresh()
        # Test: msg1 has Admin and Bert as voters
        self.assertEqual(set(msg1.vote_user_ids), set([user_admin, user_bert]), 'after voting, Admin and Bert are not the voters')
        # Do: Admin unvote for msg1
        self.mail_message.vote_toggle(cr, uid, [msg1.id])
        msg1.refresh()
        # Test: msg1 has Bert as voter
        self.assertEqual(set(msg1.vote_user_ids), set([user_bert]), 'after unvoting for Admin, Bert is not the voter')<|MERGE_RESOLUTION|>--- conflicted
+++ resolved
@@ -496,11 +496,7 @@
 
         # 1. mass_mail on pigs and bird
         compose_id = mail_compose.create(cr, uid,
-<<<<<<< HEAD
             {'subject': _subject, 'body': '${object.description}'},
-=======
-            {'subject': _subject, 'body': '${object.description}', 'content_subtype': 'html'},
->>>>>>> 896c92f7
             {'default_composition_mode': 'mass_mail', 'default_model': 'mail.group', 'default_res_id': False,
                 'active_ids': [self.group_pigs_id, group_bird_id]})
         compose = mail_compose.browse(cr, uid, compose_id)
