--- conflicted
+++ resolved
@@ -57,11 +57,7 @@
             'model': 'mail.test',
             'res_id': self.test_pigs.id
         })
-<<<<<<< HEAD
-        self.assertIn('-openerp-%d-mail.test' % self.test_pigs.id, msg.message_id, 'mail_message: message_id for a void message should be a "private" one')
-=======
-        self.assertIn('-openerp-%d-mail.channel' % self.group_pigs.id, msg.message_id.split('@')[0], 'mail_message: message_id for a void message should be a "private" one')
->>>>>>> 3c7be1e8
+        self.assertIn('-openerp-%d-mail.test' % self.test_pigs.id, msg.message_id.split('@')[0], 'mail_message: message_id for a void message should be a "private" one')
         self.assertEqual(msg.reply_to, '%s <%s>' % (self.user_employee.name, self.user_employee.email))
         self.assertEqual(msg.email_from, '%s <%s>' % (self.user_employee.name, self.user_employee.email))
 
@@ -74,13 +70,8 @@
             'model': 'mail.test',
             'res_id': self.test_pigs.id
         })
-<<<<<<< HEAD
-        self.assertIn('-openerp-%d-mail.test' % self.test_pigs.id, msg.message_id, 'mail_message: message_id for a void message should be a "private" one')
+        self.assertIn('-openerp-%d-mail.test' % self.test_pigs.id, msg.message_id.split('@')[0], 'mail_message: message_id for a void message should be a "private" one')
         self.assertEqual(msg.reply_to, '%s %s <%s@%s>' % (self.env.user.company_id.name, self.test_pigs.name, self.test_pigs.alias_name, alias_domain))
-=======
-        self.assertIn('-openerp-%d-mail.channel' % self.group_pigs.id, msg.message_id.split('@')[0], 'mail_message: message_id for a void message should be a "private" one')
-        self.assertEqual(msg.reply_to, '%s %s <%s@%s>' % (self.env.user.company_id.name, self.group_pigs.name, self.group_pigs.alias_name, alias_domain))
->>>>>>> 3c7be1e8
         self.assertEqual(msg.email_from, '%s <%s>' % (self.user_employee.name, self.user_employee.email))
 
     def test_mail_message_values_document_alias_catchall(self):
@@ -93,13 +84,8 @@
             'model': 'mail.test',
             'res_id': self.test_pigs.id
         })
-<<<<<<< HEAD
-        self.assertIn('-openerp-%d-mail.test' % self.test_pigs.id, msg.message_id, 'mail_message: message_id for a void message should be a "private" one')
+        self.assertIn('-openerp-%d-mail.test' % self.test_pigs.id, msg.message_id.split('@')[0], 'mail_message: message_id for a void message should be a "private" one')
         self.assertEqual(msg.reply_to, '%s %s <%s@%s>' % (self.env.user.company_id.name, self.test_pigs.name, self.test_pigs.alias_name, alias_domain))
-=======
-        self.assertIn('-openerp-%d-mail.channel' % self.group_pigs.id, msg.message_id.split('@')[0], 'mail_message: message_id for a void message should be a "private" one')
-        self.assertEqual(msg.reply_to, '%s %s <%s@%s>' % (self.env.user.company_id.name, self.group_pigs.name, self.group_pigs.alias_name, alias_domain))
->>>>>>> 3c7be1e8
         self.assertEqual(msg.email_from, '%s <%s>' % (self.user_employee.name, self.user_employee.email))
 
     def test_mail_message_values_no_auto_thread(self):
@@ -108,15 +94,9 @@
             'res_id': self.test_pigs.id,
             'no_auto_thread': True,
         })
-<<<<<<< HEAD
-        self.assertIn('reply_to', msg.message_id)
-        self.assertNotIn('mail.test', msg.message_id)
-        self.assertNotIn('-%d-' % self.test_pigs.id, msg.message_id)
-=======
         self.assertIn('reply_to', msg.message_id.split('@')[0])
-        self.assertNotIn('mail.channel', msg.message_id.split('@')[0])
-        self.assertNotIn('-%d-' % self.group_pigs.id, msg.message_id.split('@')[0])
->>>>>>> 3c7be1e8
+        self.assertNotIn('mail.test', msg.message_id.split('@')[0])
+        self.assertNotIn('-%d-' % self.test_pigs.id, msg.message_id.split('@')[0])
 
     def test_mail_message_notify_from_mail_mail(self):
         # Due ot post-commit hooks, store send emails in every step
