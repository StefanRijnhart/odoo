--- conflicted
+++ resolved
@@ -313,11 +313,7 @@
                          'message_process: incoming email on Partners alias should send a bounce email')
         self.assertIn('New Frogs', self._mails[0].get('subject'),
                       'message_process: bounce email on Partners alias should contain the original subject')
-<<<<<<< HEAD
         self.assertIn('test.sylvie.lelitre@agrolait.com', self._mails[0].get('email_to'),
-=======
-        self.assertIn(formataddr(('Sylvie Lelitre', 'test.sylvie.lelitre@agrolait.com')), sent_emails[0].get('email_to'),
->>>>>>> 0f085db1
                       'message_process: bounce email on Partners alias should have original email sender as recipient')
 
     @mute_logger('openerp.addons.mail.models.mail_thread', 'openerp.models', 'openerp.addons.mail.models.mail_mail')
@@ -333,20 +329,8 @@
         self.assertEqual(len(new_groups), 0, 'message_process: should have bounced')
         self.assertEqual(len(self._mails), 1,
                          'message_process: incoming email on Followers alias should send a bounce email')
-<<<<<<< HEAD
 
         # Test: partner on followers alias -> bounce
-=======
-        self.assertIn('Frogs', sent_emails[0].get('subject'),
-                      'message_process: bounce email on Followers alias should contain the original subject')
-        self.assertIn(formataddr(('Sylvie Lelitre', 'test.sylvie.lelitre@agrolait.com')), sent_emails[0].get('email_to'),
-                      'message_process: bounce email on Followers alias should have original email sender as recipient')
-
-        # Do: incoming email from a known partner on a Partners alias -> ok (+ test on alias.user_id)
-        self.mail_alias.write(cr, uid, [alias_id], {'alias_user_id': self.user_raoul_id, 'alias_contact': 'partners'})
-        p1id = self.res_partner.create(cr, uid, {'name': 'Sylvie Lelitre', 'email': 'test.sylvie.lelitre@agrolait.com'})
-        p2id = self.res_partner.create(cr, uid, {'name': 'Other Poilvache', 'email': 'other4@gmail.com'})
->>>>>>> 0f085db1
         self._init_mock_build_email()
         new_groups = self.format_and_process(MAIL_TEMPLATE, email_from='Valid Lelitre <valid.lelitre@agrolait.com>', to='groups@example.com, other@gmail.com')
         self.assertTrue(len(new_groups) == 0, 'message_process: should have bounced')
