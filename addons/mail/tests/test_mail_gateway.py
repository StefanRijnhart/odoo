--- conflicted
+++ resolved
@@ -767,17 +767,10 @@
 
     @mute_logger('odoo.addons.mail.models.mail_thread', 'odoo.models', 'odoo.addons.mail.models.mail_mail')
     def test_forward_parent_id(self):
-<<<<<<< HEAD
         msg = self.test_pigs.sudo(self.user_employee).message_post(no_auto_thread=True, subtype='mail.mt_comment')
-        self.assertNotIn(msg.model, msg.message_id)
-        self.assertNotIn('-%d-' % msg.res_id, msg.message_id)
-        self.assertIn('reply_to', msg.message_id)
-=======
-        msg = self.group_pigs.sudo(self.user_employee).message_post(no_auto_thread=True, subtype='mail.mt_comment')
         self.assertNotIn(msg.model, msg.message_id.split('@')[0])
         self.assertNotIn('-%d-' % msg.res_id, msg.message_id.split('@')[0])
         self.assertIn('reply_to', msg.message_id.split('@')[0])
->>>>>>> 3c7be1e8
 
         # forward it to a new thread AND an existing thread
         fw_msg_id = '<THIS.IS.A.FW.MESSAGE.1@bert.fr>'
