--- conflicted
+++ resolved
@@ -172,16 +172,13 @@
 
     def _message_dict_get(self, cr, uid, msg, context=None):
         """ Return a dict representation of the message browse record. """
-<<<<<<< HEAD
         child_nbr = len(msg.child_ids)
-=======
         has_voted = False
         vote_ids = self.pool.get('res.users').name_get(cr, uid, [user.id for user in msg.vote_user_ids], context=context)
         for vote in vote_ids:
             if vote[0] == uid:
                 has_voted = True
                 break
->>>>>>> 5959a1f7
         attachment_ids = [{'id': attach[0], 'name': attach[1]} for attach in self.pool.get('ir.attachment').name_get(cr, uid, [x.id for x in msg.attachment_ids], context=context)]
         author_id = self.pool.get('res.partner').name_get(cr, uid, [msg.author_id.id], context=context)[0]
         author_user_id = self.pool.get('res.users').name_get(cr, uid, [msg.author_id.user_ids[0].id], context=context)[0]
@@ -200,12 +197,9 @@
             'author_user_id': author_user_id,
             'partner_ids': partner_ids,
             'child_ids': [],
-<<<<<<< HEAD
             'child_nbr': child_nbr,
-=======
             'vote_user_ids': vote_ids,
             'has_voted': has_voted
->>>>>>> 5959a1f7
         }
 
     def message_read_tree_get_expandable(self, cr, uid, parent_message, last_message, domain=[], current_level=0, level=0, context=None):
