# -*- coding: utf-8 -*-
##############################################################################
#
#    OpenERP, Open Source Management Solution
#    Copyright (C) 2010-today OpenERP SA (<http://www.openerp.com>)
#
#    This program is free software: you can redistribute it and/or modify
#    it under the terms of the GNU Affero General Public License as
#    published by the Free Software Foundation, either version 3 of the
#    License, or (at your option) any later version
#
#    This program is distributed in the hope that it will be useful,
#    but WITHOUT ANY WARRANTY; without even the implied warranty of
#    MERCHANTABILITY or FITNESS FOR A PARTICULAR PURPOSE.  See the
#    GNU Affero General Public License for more details
#
#    You should have received a copy of the GNU Affero General Public License
#    along with this program.  If not, see <http://www.gnu.org/licenses/>
#
##############################################################################

import base64
import logging
import re
from email.utils import formataddr
from urllib import urlencode
from urlparse import urljoin

from openerp import tools
from openerp import SUPERUSER_ID
from openerp.addons.base.ir.ir_mail_server import MailDeliveryException
from openerp.osv import fields, osv
from openerp.tools.translate import _

_logger = logging.getLogger(__name__)


class mail_mail(osv.Model):
    """ Model holding RFC2822 email messages to send. This model also provides
        facilities to queue and send new email messages.  """
    _name = 'mail.mail'
    _description = 'Outgoing Mails'
    _inherits = {'mail.message': 'mail_message_id'}
    _order = 'id desc'

    _columns = {
        'mail_message_id': fields.many2one('mail.message', 'Message', required=True, ondelete='cascade'),
        'state': fields.selection([
            ('outgoing', 'Outgoing'),
            ('sent', 'Sent'),
            ('received', 'Received'),
            ('exception', 'Delivery Failed'),
            ('cancel', 'Cancelled'),
        ], 'Status', readonly=True),
        'auto_delete': fields.boolean('Auto Delete',
            help="Permanently delete this email after sending it, to save space"),
        'references': fields.text('References', help='Message references, such as identifiers of previous messages', readonly=1),
        'email_to': fields.text('To', help='Message recipients (emails)'),
        'recipient_ids': fields.many2many('res.partner', string='To (Partners)'),
        'email_cc': fields.char('Cc', help='Carbon copy message recipients'),
        'body_html': fields.text('Rich-text Contents', help="Rich-text/HTML message"),
        # Auto-detected based on create() - if 'mail_message_id' was passed then this mail is a notification
        # and during unlink() we will not cascade delete the parent and its attachments
        'notification': fields.boolean('Is Notification',
            help='Mail has been created to notify people of an existing mail.message'),
    }

    _defaults = {
        'state': 'outgoing',
    }

    def default_get(self, cr, uid, fields, context=None):
        # protection for `default_type` values leaking from menu action context (e.g. for invoices)
        # To remove when automatic context propagation is removed in web client
        if context and context.get('default_type') and context.get('default_type') not in self._all_columns['type'].column.selection:
            context = dict(context, default_type=None)
        return super(mail_mail, self).default_get(cr, uid, fields, context=context)

    def create(self, cr, uid, values, context=None):
        # notification field: if not set, set if mail comes from an existing mail.message
        if 'notification' not in values and values.get('mail_message_id'):
            values['notification'] = True
        return super(mail_mail, self).create(cr, uid, values, context=context)

    def unlink(self, cr, uid, ids, context=None):
        # cascade-delete the parent message for all mails that are not created for a notification
        ids_to_cascade = self.search(cr, uid, [('notification', '=', False), ('id', 'in', ids)])
        parent_msg_ids = [m.mail_message_id.id for m in self.browse(cr, uid, ids_to_cascade, context=context)]
        res = super(mail_mail, self).unlink(cr, uid, ids, context=context)
        self.pool.get('mail.message').unlink(cr, uid, parent_msg_ids, context=context)
        return res

    def mark_outgoing(self, cr, uid, ids, context=None):
        return self.write(cr, uid, ids, {'state': 'outgoing'}, context=context)

    def cancel(self, cr, uid, ids, context=None):
        return self.write(cr, uid, ids, {'state': 'cancel'}, context=context)

    def process_email_queue(self, cr, uid, ids=None, context=None):
        """Send immediately queued messages, committing after each
           message is sent - this is not transactional and should
           not be called during another transaction!

           :param list ids: optional list of emails ids to send. If passed
                            no search is performed, and these ids are used
                            instead.
           :param dict context: if a 'filters' key is present in context,
                                this value will be used as an additional
                                filter to further restrict the outgoing
                                messages to send (by default all 'outgoing'
                                messages are sent).
        """
        if context is None:
            context = {}
        if not ids:
            filters = [('state', '=', 'outgoing')]
            if 'filters' in context:
                filters.extend(context['filters'])
            ids = self.search(cr, uid, filters, context=context)
        res = None
        try:
            # Force auto-commit - this is meant to be called by
            # the scheduler, and we can't allow rolling back the status
            # of previously sent emails!
            res = self.send(cr, uid, ids, auto_commit=True, context=context)
        except Exception:
            _logger.exception("Failed processing mail queue")
        return res

    def _postprocess_sent_message(self, cr, uid, mail, context=None):
        """Perform any post-processing necessary after sending ``mail``
        successfully, including deleting it completely along with its
        attachment if the ``auto_delete`` flag of the mail was set.
        Overridden by subclasses for extra post-processing behaviors.

        :param browse_record mail: the mail that was just sent
        :return: True
        """
        if mail.auto_delete:
            # done with SUPERUSER_ID to avoid giving large unlink access rights
            self.unlink(cr, SUPERUSER_ID, [mail.id], context=context)
        return True

    #------------------------------------------------------
    # mail_mail formatting, tools and send mechanism
    #------------------------------------------------------

    def _get_partner_access_link(self, cr, uid, mail, partner=None, context=None):
        """ Generate URLs for links in mails:
            - partner is an user and has read access to the document: direct link to document with model, res_id
        """
        if partner and partner.user_ids:
            base_url = self.pool.get('ir.config_parameter').get_param(cr, uid, 'web.base.url')
            # the parameters to encode for the query and fragment part of url
            query = {'db': cr.dbname}
            fragment = {
                'login': partner.user_ids[0].login,
                'action': 'mail.action_mail_redirect',
            }
            if mail.notification:
                fragment['message_id'] = mail.mail_message_id.id
            elif mail.model and mail.res_id:
                fragment.update(model=mail.model, res_id=mail.res_id)

            url = urljoin(base_url, "/web?%s#%s" % (urlencode(query), urlencode(fragment)))
            return _("""<span class='oe_mail_footer_access'><small>Access your messages and documents <a style='color:inherit' href="%s">in OpenERP</a></small></span>""") % url
        else:
            return None

    def send_get_mail_subject(self, cr, uid, mail, force=False, partner=None, context=None):
        """ If subject is void and record_name defined: '<Author> posted on <Resource>'

            :param boolean force: force the subject replacement
            :param browse_record mail: mail.mail browse_record
            :param browse_record partner: specific recipient partner
        """
        if (force or not mail.subject) and mail.record_name:
            return 'Re: %s' % (mail.record_name)
        elif (force or not mail.subject) and mail.parent_id and mail.parent_id.subject:
            return 'Re: %s' % (mail.parent_id.subject)
        return mail.subject

    def send_get_mail_body(self, cr, uid, mail, partner=None, context=None):
        """ Return a specific ir_email body. The main purpose of this method
            is to be inherited to add custom content depending on some module.

            :param browse_record mail: mail.mail browse_record
            :param browse_record partner: specific recipient partner
        """
        body = mail.body_html

<<<<<<< HEAD
        # generate footer
        link = self._get_partner_access_link(cr, uid, mail, partner, context=context)
        if link:
            body = tools.append_content_to_html(body, link, plaintext=False, container_tag='div')
        return body
=======
    def send_get_mail_reply_to(self, cr, uid, mail, partner=None, context=None):
        """ Return a specific ir_email reply_to.

            :param browse_record mail: mail.mail browse_record
            :param browse_record partner: specific recipient partner
        """
        if mail.reply_to:
            return mail.reply_to
        email_reply_to = False

        # if model and res_id: try to use ``message_get_reply_to`` that returns the document alias
        if mail.model and mail.res_id and hasattr(self.pool.get(mail.model), 'message_get_reply_to'):
            email_reply_to = self.pool.get(mail.model).message_get_reply_to(cr, uid, [mail.res_id], context=context)[0]
        # no alias reply_to -> reply_to will be the email_from, only the email part
        if not email_reply_to and mail.email_from:
            emails = tools.email_split(mail.email_from)
            if emails:
                email_reply_to = emails[0]

        # format 'Document name <email_address>'
        if email_reply_to and mail.model and mail.res_id:
            document_name = self.pool.get(mail.model).name_get(cr, SUPERUSER_ID, [mail.res_id], context=context)[0]
            if document_name:
                # generate reply to

                email_reply_to = formataddr((_('Followers of %s') % document_name[1], email_reply_to))

        return email_reply_to
>>>>>>> 245bb4eb

    def send_get_email_dict(self, cr, uid, mail, partner=None, context=None):
        """ Return a dictionary for specific email values, depending on a
            partner, or generic to the whole recipients given by mail.email_to.

            :param browse_record mail: mail.mail browse_record
            :param browse_record partner: specific recipient partner
        """
        body = self.send_get_mail_body(cr, uid, mail, partner=partner, context=context)
        subject = self.send_get_mail_subject(cr, uid, mail, partner=partner, context=context)
        body_alternative = tools.html2plaintext(body)

        # generate email_to, heuristic:
        # 1. if 'partner' is specified and there is a related document: Followers of 'Doc' <email>
        # 2. if 'partner' is specified, but no related document: Partner Name <email>
        # 3; fallback on mail.email_to that we split to have an email addresses list
        if partner and mail.record_name:
            email_to = [formataddr((_('Followers of %s') % mail.record_name, partner.email))]
        elif partner:
            email_to = [formataddr((partner.name, partner.email))]
        else:
            email_to = tools.email_split(mail.email_to)

        return {
            'body': body,
            'body_alternative': body_alternative,
            'subject': subject,
            'email_to': email_to,
        }

    def send(self, cr, uid, ids, auto_commit=False, raise_exception=False, context=None):
        """ Sends the selected emails immediately, ignoring their current
            state (mails that have already been sent should not be passed
            unless they should actually be re-sent).
            Emails successfully delivered are marked as 'sent', and those
            that fail to be deliver are marked as 'exception', and the
            corresponding error mail is output in the server logs.

            :param bool auto_commit: whether to force a commit of the mail status
                after sending each mail (meant only for scheduler processing);
                should never be True during normal transactions (default: False)
            :param bool raise_exception: whether to raise an exception if the
                email sending process has failed
            :return: True
        """
        ir_mail_server = self.pool.get('ir.mail_server')
        ir_attachment = self.pool['ir.attachment']

        for mail in self.browse(cr, SUPERUSER_ID, ids, context=context):
            try:
                # load attachment binary data with a separate read(), as prefetching all
                # `datas` (binary field) could bloat the browse cache, triggerring
                # soft/hard mem limits with temporary data.
                attachment_ids = [a.id for a in mail.attachment_ids]
                attachments = [(a['datas_fname'], base64.b64decode(a['datas']))
                                 for a in ir_attachment.read(cr, SUPERUSER_ID, attachment_ids,
                                                             ['datas_fname', 'datas'])]
                # specific behavior to customize the send email for notified partners
                email_list = []
                if mail.email_to:
                    email_list.append(self.send_get_email_dict(cr, uid, mail, context=context))
                for partner in mail.recipient_ids:
                    email_list.append(self.send_get_email_dict(cr, uid, mail, partner=partner, context=context))
                # headers
                headers = {}
                bounce_alias = self.pool['ir.config_parameter'].get_param(cr, uid, "mail.bounce.alias", context=context)
                catchall_domain = self.pool['ir.config_parameter'].get_param(cr, uid, "mail.catchall.domain", context=context)
                if bounce_alias and catchall_domain:
                    if mail.model and mail.res_id:
                        headers['Return-Path'] = '%s-%d-%s-%d@%s' % (bounce_alias, mail.id, mail.model, mail.res_id, catchall_domain)
                    else:
                        headers['Return-Path'] = '%s-%d@%s' % (bounce_alias, mail.id, catchall_domain)

                # build an RFC2822 email.message.Message object and send it without queuing
                res = None
                for email in email_list:
                    msg = ir_mail_server.build_email(
                        email_from=mail.email_from,
                        email_to=email.get('email_to'),
                        subject=email.get('subject'),
                        body=email.get('body'),
                        body_alternative=email.get('body_alternative'),
                        email_cc=tools.email_split(mail.email_cc),
                        reply_to=mail.reply_to,
                        attachments=attachments,
                        message_id=mail.message_id,
                        references=mail.references,
                        object_id=mail.res_id and ('%s-%s' % (mail.res_id, mail.model)),
                        subtype='html',
                        subtype_alternative='plain',
                        headers=headers)
                    res = ir_mail_server.send_email(cr, uid, msg,
                                                    mail_server_id=mail.mail_server_id.id,
                                                    context=context)

                if res:
                    mail.write({'state': 'sent', 'message_id': res})
                    mail_sent = True
                else:
                    mail.write({'state': 'exception'})
                    mail_sent = False

                # /!\ can't use mail.state here, as mail.refresh() will cause an error
                # see revid:odo@openerp.com-20120622152536-42b2s28lvdv3odyr in 6.1
                if mail_sent:
                    _logger.info('Mail with ID %r and Message-Id %r successfully sent', mail.id, mail.message_id)
                    self._postprocess_sent_message(cr, uid, mail, context=context)
            except MemoryError:
                # prevent catching transient MemoryErrors, bubble up to notify user or abort cron job
                # instead of marking the mail as failed
                _logger.exception('MemoryError while processing mail with ID %r and Msg-Id %r. '\
                                      'Consider raising the --limit-memory-hard startup option',
                                  mail.id, mail.message_id)
                raise
            except Exception as e:
                _logger.exception('failed sending mail.mail %s', mail.id)
                mail.write({'state': 'exception'})
                if raise_exception:
                    if isinstance(e, AssertionError):
                        # get the args of the original error, wrap into a value and throw a MailDeliveryException
                        # that is an except_orm, with name and value as arguments
                        value = '. '.join(e.args)
                        raise MailDeliveryException(_("Mail Delivery Failed"), value)
                    raise

            if auto_commit == True:
                cr.commit()
        return True<|MERGE_RESOLUTION|>--- conflicted
+++ resolved
@@ -189,42 +189,11 @@
         """
         body = mail.body_html
 
-<<<<<<< HEAD
         # generate footer
         link = self._get_partner_access_link(cr, uid, mail, partner, context=context)
         if link:
             body = tools.append_content_to_html(body, link, plaintext=False, container_tag='div')
         return body
-=======
-    def send_get_mail_reply_to(self, cr, uid, mail, partner=None, context=None):
-        """ Return a specific ir_email reply_to.
-
-            :param browse_record mail: mail.mail browse_record
-            :param browse_record partner: specific recipient partner
-        """
-        if mail.reply_to:
-            return mail.reply_to
-        email_reply_to = False
-
-        # if model and res_id: try to use ``message_get_reply_to`` that returns the document alias
-        if mail.model and mail.res_id and hasattr(self.pool.get(mail.model), 'message_get_reply_to'):
-            email_reply_to = self.pool.get(mail.model).message_get_reply_to(cr, uid, [mail.res_id], context=context)[0]
-        # no alias reply_to -> reply_to will be the email_from, only the email part
-        if not email_reply_to and mail.email_from:
-            emails = tools.email_split(mail.email_from)
-            if emails:
-                email_reply_to = emails[0]
-
-        # format 'Document name <email_address>'
-        if email_reply_to and mail.model and mail.res_id:
-            document_name = self.pool.get(mail.model).name_get(cr, SUPERUSER_ID, [mail.res_id], context=context)[0]
-            if document_name:
-                # generate reply to
-
-                email_reply_to = formataddr((_('Followers of %s') % document_name[1], email_reply_to))
-
-        return email_reply_to
->>>>>>> 245bb4eb
 
     def send_get_email_dict(self, cr, uid, mail, partner=None, context=None):
         """ Return a dictionary for specific email values, depending on a
