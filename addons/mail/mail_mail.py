# -*- coding: utf-8 -*-
##############################################################################
#
#    OpenERP, Open Source Management Solution
#    Copyright (C) 2010-today OpenERP SA (<http://www.openerp.com>)
#
#    This program is free software: you can redistribute it and/or modify
#    it under the terms of the GNU Affero General Public License as
#    published by the Free Software Foundation, either version 3 of the
#    License, or (at your option) any later version
#
#    This program is distributed in the hope that it will be useful,
#    but WITHOUT ANY WARRANTY; without even the implied warranty of
#    MERCHANTABILITY or FITNESS FOR A PARTICULAR PURPOSE.  See the
#    GNU Affero General Public License for more details
#
#    You should have received a copy of the GNU Affero General Public License
#    along with this program.  If not, see <http://www.gnu.org/licenses/>
#
##############################################################################

import base64
import logging
import re
from urllib import urlencode
from urlparse import urljoin

from openerp import tools
from openerp import SUPERUSER_ID
from openerp.addons.base.ir.ir_mail_server import MailDeliveryException
from openerp.osv import fields, osv
from openerp.tools.translate import _

_logger = logging.getLogger(__name__)


class mail_mail(osv.Model):
    """ Model holding RFC2822 email messages to send. This model also provides
        facilities to queue and send new email messages.  """
    _name = 'mail.mail'
    _description = 'Outgoing Mails'
    _inherits = {'mail.message': 'mail_message_id'}
    _order = 'id desc'
    _rec_name = 'subject'

    _columns = {
        'mail_message_id': fields.many2one('mail.message', 'Message', required=True, ondelete='cascade'),
        'state': fields.selection([
            ('outgoing', 'Outgoing'),
            ('sent', 'Sent'),
            ('received', 'Received'),
            ('exception', 'Delivery Failed'),
            ('cancel', 'Cancelled'),
        ], 'Status', readonly=True),
        'auto_delete': fields.boolean('Auto Delete',
            help="Permanently delete this email after sending it, to save space"),
        'references': fields.text('References', help='Message references, such as identifiers of previous messages', readonly=1),
        'email_to': fields.text('To', help='Message recipients (emails)'),
        'recipient_ids': fields.many2many('res.partner', string='To (Partners)'),
        'email_cc': fields.char('Cc', help='Carbon copy message recipients'),
        'body_html': fields.text('Rich-text Contents', help="Rich-text/HTML message"),
        # Auto-detected based on create() - if 'mail_message_id' was passed then this mail is a notification
        # and during unlink() we will not cascade delete the parent and its attachments
        'notification': fields.boolean('Is Notification',
            help='Mail has been created to notify people of an existing mail.message'),
    }

    _defaults = {
        'state': 'outgoing',
    }

    def default_get(self, cr, uid, fields, context=None):
        # protection for `default_type` values leaking from menu action context (e.g. for invoices)
        # To remove when automatic context propagation is removed in web client
        if context and context.get('default_type') and context.get('default_type') not in self._all_columns['type'].column.selection:
            context = dict(context, default_type=None)
        return super(mail_mail, self).default_get(cr, uid, fields, context=context)

    def create(self, cr, uid, values, context=None):
        # notification field: if not set, set if mail comes from an existing mail.message
        if 'notification' not in values and values.get('mail_message_id'):
            values['notification'] = True
        return super(mail_mail, self).create(cr, uid, values, context=context)

    def unlink(self, cr, uid, ids, context=None):
        # cascade-delete the parent message for all mails that are not created for a notification
        ids_to_cascade = self.search(cr, uid, [('notification', '=', False), ('id', 'in', ids)])
        parent_msg_ids = [m.mail_message_id.id for m in self.browse(cr, uid, ids_to_cascade, context=context)]
        res = super(mail_mail, self).unlink(cr, uid, ids, context=context)
        self.pool.get('mail.message').unlink(cr, uid, parent_msg_ids, context=context)
        return res

    def mark_outgoing(self, cr, uid, ids, context=None):
        return self.write(cr, uid, ids, {'state': 'outgoing'}, context=context)

    def cancel(self, cr, uid, ids, context=None):
        return self.write(cr, uid, ids, {'state': 'cancel'}, context=context)

    def process_email_queue(self, cr, uid, ids=None, context=None):
        """Send immediately queued messages, committing after each
           message is sent - this is not transactional and should
           not be called during another transaction!

           :param list ids: optional list of emails ids to send. If passed
                            no search is performed, and these ids are used
                            instead.
           :param dict context: if a 'filters' key is present in context,
                                this value will be used as an additional
                                filter to further restrict the outgoing
                                messages to send (by default all 'outgoing'
                                messages are sent).
        """
        if context is None:
            context = {}
        if not ids:
            filters = [('state', '=', 'outgoing')]
            if 'filters' in context:
                filters.extend(context['filters'])
            ids = self.search(cr, uid, filters, context=context)
        res = None
        try:
            # Force auto-commit - this is meant to be called by
            # the scheduler, and we can't allow rolling back the status
            # of previously sent emails!
            res = self.send(cr, uid, ids, auto_commit=True, context=context)
        except Exception:
            _logger.exception("Failed processing mail queue")
        return res

    def _postprocess_sent_message(self, cr, uid, mail, context=None, mail_sent=True):
        """Perform any post-processing necessary after sending ``mail``
        successfully, including deleting it completely along with its
        attachment if the ``auto_delete`` flag of the mail was set.
        Overridden by subclasses for extra post-processing behaviors.

        :param browse_record mail: the mail that was just sent
        :return: True
        """
        if mail_sent and mail.auto_delete:
            # done with SUPERUSER_ID to avoid giving large unlink access rights
            self.unlink(cr, SUPERUSER_ID, [mail.id], context=context)
        return True

    #------------------------------------------------------
    # mail_mail formatting, tools and send mechanism
    #------------------------------------------------------

    def _get_partner_access_link(self, cr, uid, mail, partner=None, context=None):
        """Generate URLs for links in mails: partner has access (is user):
        link to action_mail_redirect action that will redirect to doc or Inbox """
        if context is None:
            context = {}
        if partner and partner.user_ids:
            base_url = self.pool.get('ir.config_parameter').get_param(cr, uid, 'web.base.url')
<<<<<<< HEAD
            # the parameters to encode for the query and fragment part of url
            query = {'db': cr.dbname}
            fragment = {
                'login': partner.user_ids[0].login,
                'action': 'mail.action_mail_redirect',
            }
            if mail.notification:
                fragment['message_id'] = mail.mail_message_id.id
            elif mail.model and mail.res_id:
                fragment.update(model=mail.model, res_id=mail.res_id)

            url = urljoin(base_url, "/web?%s#%s" % (urlencode(query), urlencode(fragment)))
            return _("""<span class='oe_mail_footer_access'><small>about <a style='color:inherit' href="%s">%s %s</a></small></span>""") % (url, context.get('model_name', ''), mail.record_name)
=======
            mail_model = mail.model or 'mail.thread'
            url = urljoin(base_url, self.pool[mail_model]._get_access_link(cr, uid, mail, partner, context=context))
            return _("""<span class='oe_mail_footer_access'><small>Access your messages and documents <a style='color:inherit' href="%s">in Odoo</a></small></span>""") % url
>>>>>>> bb26dea6
        else:
            return None

    def send_get_mail_subject(self, cr, uid, mail, force=False, partner=None, context=None):
        """If subject is void, set the subject as 'Re: <Resource>' or
        'Re: <mail.parent_id.subject>'

            :param boolean force: force the subject replacement
        """
        if (force or not mail.subject) and mail.record_name:
            return 'Re: %s' % (mail.record_name)
        elif (force or not mail.subject) and mail.parent_id and mail.parent_id.subject:
            return 'Re: %s' % (mail.parent_id.subject)
        return mail.subject

    def send_get_mail_body(self, cr, uid, mail, partner=None, context=None):
        """Return a specific ir_email body. The main purpose of this method
        is to be inherited to add custom content depending on some module."""
        body = mail.body_html

        # generate footer
        link = self._get_partner_access_link(cr, uid, mail, partner, context=context)
        if link:
            body = tools.append_content_to_html(body, link, plaintext=False, container_tag='div')
        return body

    def send_get_mail_to(self, cr, uid, mail, partner=None, context=None):
        """Forge the email_to with the following heuristic:
          - if 'partner' and mail is a notification on a document: followers (Followers of 'Doc' <email>)
          - elif 'partner', no notificatoin or no doc: recipient specific (Partner Name <email>)
          - else fallback on mail.email_to splitting """
        if partner and mail.notification and mail.record_name:
            sanitized_record_name = re.sub(r'[^\w+.]+', '-', mail.record_name)
            email_to = [_('"Followers of %s" <%s>') % (sanitized_record_name, partner.email)]
        elif partner:
            email_to = ['%s <%s>' % (partner.name, partner.email)]
        else:
            email_to = tools.email_split(mail.email_to)
        return email_to

    def send_get_email_dict(self, cr, uid, mail, partner=None, context=None):
        """Return a dictionary for specific email values, depending on a
        partner, or generic to the whole recipients given by mail.email_to.

            :param browse_record mail: mail.mail browse_record
            :param browse_record partner: specific recipient partner
        """
        body = self.send_get_mail_body(cr, uid, mail, partner=partner, context=context)
        body_alternative = tools.html2plaintext(body)
        return {
            'body': body,
            'body_alternative': body_alternative,
            'subject': self.send_get_mail_subject(cr, uid, mail, partner=partner, context=context),
            'email_to': self.send_get_mail_to(cr, uid, mail, partner=partner, context=context),
        }

    def send(self, cr, uid, ids, auto_commit=False, raise_exception=False, context=None):
        """ Sends the selected emails immediately, ignoring their current
            state (mails that have already been sent should not be passed
            unless they should actually be re-sent).
            Emails successfully delivered are marked as 'sent', and those
            that fail to be deliver are marked as 'exception', and the
            corresponding error mail is output in the server logs.

            :param bool auto_commit: whether to force a commit of the mail status
                after sending each mail (meant only for scheduler processing);
                should never be True during normal transactions (default: False)
            :param bool raise_exception: whether to raise an exception if the
                email sending process has failed
            :return: True
        """
        if context is None:
            context = {}
        ir_mail_server = self.pool.get('ir.mail_server')
        ir_attachment = self.pool['ir.attachment']
        for mail in self.browse(cr, SUPERUSER_ID, ids, context=context):
            try:
                # TDE note: remove me when model_id field is present on mail.message - done here to avoid doing it multiple times in the sub method
                if mail.model:
                    model_id = self.pool['ir.model'].search(cr, SUPERUSER_ID, [('model', '=', mail.model)], context=context)[0]
                    model = self.pool['ir.model'].browse(cr, SUPERUSER_ID, model_id, context=context)
                else:
                    model = None
                if model:
                    context['model_name'] = model.name

                # load attachment binary data with a separate read(), as prefetching all
                # `datas` (binary field) could bloat the browse cache, triggerring
                # soft/hard mem limits with temporary data.
                attachment_ids = [a.id for a in mail.attachment_ids]
                attachments = [(a['datas_fname'], base64.b64decode(a['datas']))
                                 for a in ir_attachment.read(cr, SUPERUSER_ID, attachment_ids,
                                                             ['datas_fname', 'datas'])]

                # specific behavior to customize the send email for notified partners
                email_list = []
                if mail.email_to:
                    email_list.append(self.send_get_email_dict(cr, uid, mail, context=context))
                for partner in mail.recipient_ids:
                    email_list.append(self.send_get_email_dict(cr, uid, mail, partner=partner, context=context))
                # headers
                headers = {}
                bounce_alias = self.pool['ir.config_parameter'].get_param(cr, uid, "mail.bounce.alias", context=context)
                catchall_domain = self.pool['ir.config_parameter'].get_param(cr, uid, "mail.catchall.domain", context=context)
                if bounce_alias and catchall_domain:
                    if mail.model and mail.res_id:
                        headers['Return-Path'] = '%s-%d-%s-%d@%s' % (bounce_alias, mail.id, mail.model, mail.res_id, catchall_domain)
                    else:
                        headers['Return-Path'] = '%s-%d@%s' % (bounce_alias, mail.id, catchall_domain)

                # build an RFC2822 email.message.Message object and send it without queuing
                res = None
                for email in email_list:
                    msg = ir_mail_server.build_email(
                        email_from=mail.email_from,
                        email_to=email.get('email_to'),
                        subject=email.get('subject'),
                        body=email.get('body'),
                        body_alternative=email.get('body_alternative'),
                        email_cc=tools.email_split(mail.email_cc),
                        reply_to=mail.reply_to,
                        attachments=attachments,
                        message_id=mail.message_id,
                        references=mail.references,
                        object_id=mail.res_id and ('%s-%s' % (mail.res_id, mail.model)),
                        subtype='html',
                        subtype_alternative='plain',
                        headers=headers)
                    res = ir_mail_server.send_email(cr, uid, msg,
                                                    mail_server_id=mail.mail_server_id.id,
                                                    context=context)

                if res:
                    mail.write({'state': 'sent', 'message_id': res})
                    mail_sent = True
                else:
                    mail.write({'state': 'exception'})
                    mail_sent = False

                # /!\ can't use mail.state here, as mail.refresh() will cause an error
                # see revid:odo@openerp.com-20120622152536-42b2s28lvdv3odyr in 6.1
                self._postprocess_sent_message(cr, uid, mail, context=context, mail_sent=mail_sent)
                _logger.info('Mail with ID %r and Message-Id %r successfully sent', mail.id, mail.message_id)
            except MemoryError:
                # prevent catching transient MemoryErrors, bubble up to notify user or abort cron job
                # instead of marking the mail as failed
                _logger.exception('MemoryError while processing mail with ID %r and Msg-Id %r. '\
                                      'Consider raising the --limit-memory-hard startup option',
                                  mail.id, mail.message_id)
                raise
            except Exception as e:
                _logger.exception('failed sending mail.mail %s', mail.id)
                mail.write({'state': 'exception'})
                self._postprocess_sent_message(cr, uid, mail, context=context, mail_sent=False)
                if raise_exception:
                    if isinstance(e, AssertionError):
                        # get the args of the original error, wrap into a value and throw a MailDeliveryException
                        # that is an except_orm, with name and value as arguments
                        value = '. '.join(e.args)
                        raise MailDeliveryException(_("Mail Delivery Failed"), value)
                    raise

            if auto_commit is True:
                cr.commit()
        return True<|MERGE_RESOLUTION|>--- conflicted
+++ resolved
@@ -152,25 +152,9 @@
             context = {}
         if partner and partner.user_ids:
             base_url = self.pool.get('ir.config_parameter').get_param(cr, uid, 'web.base.url')
-<<<<<<< HEAD
-            # the parameters to encode for the query and fragment part of url
-            query = {'db': cr.dbname}
-            fragment = {
-                'login': partner.user_ids[0].login,
-                'action': 'mail.action_mail_redirect',
-            }
-            if mail.notification:
-                fragment['message_id'] = mail.mail_message_id.id
-            elif mail.model and mail.res_id:
-                fragment.update(model=mail.model, res_id=mail.res_id)
-
-            url = urljoin(base_url, "/web?%s#%s" % (urlencode(query), urlencode(fragment)))
-            return _("""<span class='oe_mail_footer_access'><small>about <a style='color:inherit' href="%s">%s %s</a></small></span>""") % (url, context.get('model_name', ''), mail.record_name)
-=======
             mail_model = mail.model or 'mail.thread'
             url = urljoin(base_url, self.pool[mail_model]._get_access_link(cr, uid, mail, partner, context=context))
-            return _("""<span class='oe_mail_footer_access'><small>Access your messages and documents <a style='color:inherit' href="%s">in Odoo</a></small></span>""") % url
->>>>>>> bb26dea6
+            return _("""<span class='oe_mail_footer_access'><small>about <a style='color:inherit' href="%s">%s %s</a></small></span>""") % (url, context.get('model_name', ''), mail.record_name)
         else:
             return None
 
