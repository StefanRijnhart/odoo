openerp.mail = function(session) {
    var _t = session.web._t,
       _lt = session.web._lt;

    var mail = session.mail = {};

    openerp_mail_followers(session, mail);        // import mail_followers.js

    /**
     * ------------------------------------------------------------
     * FormView
     * ------------------------------------------------------------
     * 
     * Override of formview do_action method, to catch all return action about
     * mail.compose.message. The purpose is to bind 'Send by e-mail' buttons.
     */

    session.web.FormView = session.web.FormView.extend({
        do_action: function(action) {
            if (action.res_model == 'mail.compose.message') {
                /* hack for stop context propagation of wrong value
                 * delete this hack when a global method to clean context is create
                 */
                var context_keys = ['default_template_id', 'default_composition_mode', 
                    'default_use_template', 'default_partner_ids', 'default_model',
                    'default_res_id', 'default_subtype', 'active_id', 'lang',
                    'bin_raw', 'tz', 'active_model', 'edi_web_url_view', 'active_ids']
                for (var key in action.context) {
                    if (_.indexOf(context_keys, key) == -1) {
                        action.context[key] = null;
                    }
                }
                /* end hack */
            }
            return this._super.apply(this, arguments);
        },
    });


    /**
     * ------------------------------------------------------------
     * ChatterUtils
     * ------------------------------------------------------------
     * 
     * This class holds a few tools method for Chatter.
     * Some regular expressions not used anymore, kept because I want to
     * - (^|\s)@((\w|@|\.)*): @login@log.log
     * - (^|\s)\[(\w+).(\w+),(\d)\|*((\w|[@ .,])*)\]: [ir.attachment,3|My Label],
     *   for internal links
     */

    mail.ChatterUtils = {

        /** Get an image in /web/binary/image?... */
        get_image: function(session, model, field, id) {
            return session.prefix + '/web/binary/image?session_id=' + session.session_id + '&model=' + model + '&field=' + field + '&id=' + (id || '');
        },

        /** Get the url of an attachment {'id': id} */
        get_attachment_url: function (session, attachment) {
            return session.origin + '/web/binary/saveas?session_id=' + session.session_id + '&model=ir.attachment&field=datas&filename_field=datas_fname&id=' + attachment['id'];
        },

        /** Replaces some expressions
         * - :name - shortcut to an image
         */
        do_replace_expressions: function (string) {
            var icon_list = ['al', 'pinky']
            /* special shortcut: :name, try to find an icon if in list */
            var regex_login = new RegExp(/(^|\s):((\w)*)/g);
            var regex_res = regex_login.exec(string);
            while (regex_res != null) {
                var icon_name = regex_res[2];
                if (_.include(icon_list, icon_name))
                    string = string.replace(regex_res[0], regex_res[1] + '<img src="/mail/static/src/img/_' + icon_name + '.png" width="22px" height="22px" alt="' + icon_name + '"/>');
                regex_res = regex_login.exec(string);
            }
            return string;
        },

        /* replace textarea text into html text
         * (add <p>, <a>)
         * TDE note : should not be here, but server-side I think ...
        */
        get_text2html: function(text){
            return text
                .replace(/[\n\r]/g,'<br/>')
                .replace(/((?:https?|ftp):\/\/[\S]+)/g,'<a href="$1">$1</a> ')
        }
    };


    /**
     * ------------------------------------------------------------
     * ComposeMessage widget
     * ------------------------------------------------------------
     * 
     * This widget handles the display of a form to compose a new message.
     * This form is a mail.compose.message form_view.
     * On first time : display a compact textarea but is not the compose form.
     * When the user focus this box, the compose message is intantiate and 
     * with focus on the textarea.
    */
    
    mail.ThreadComposeMessage = session.web.Widget.extend({
        template: 'mail.compose_message.compact',
                    // expandable view : 'mail.compose_message'

        /**
         * @param {Object} parent parent
         * @param {Object} [options]
         *      @param {Object} [context] context passed to the
         *          mail.compose.message DataSetSearch. Please refer to this model
         *          for more details about fields and default values.
         */

        init: function (parent, datasets, options) {
            var self = this;
            this._super(parent);
            this.context = options.context || {};

            this.datasets = {
                'attachment_ids' : [],
                'id': datasets.id,
                'model': datasets.model,
                'show_compact': true,
                'res_model': datasets.res_model,
                'is_private': datasets.is_private || false,
                'partner_ids': datasets.partner_ids || [],
                'avatar': mail.ChatterUtils.get_image(this.session, 'res.users', 'image_small', this.session.uid),
            };
            this.options={};
            this.options.display_indented_thread = options.options.display_indented_thread || -1;
            this.options.show_attachment_delete = true;

            this.parent_thread= parent.messages!= undefined ? parent : false;

            this.ds_attachment = new session.web.DataSetSearch(this, 'ir.attachment');

            this.fileupload_id = _.uniqueId('oe_fileupload_temp');
            $(window).on(self.fileupload_id, self.on_attachment_loaded);

            this.$render_expandable = false;
            this.$render_compact = false;
        },

        start: function(){
            this.$render_compact = this.$el;

            if(this.datasets.show_compact) {
                this.$render_compact.show();
            } else {
                this.$render_compact.hide();
            }

            this.bind_events();
        },

        /* upload the file on the server, add in the attachments list and reload display
         */
        display_attachments: function(){
            var self = this;
            var render = $(session.web.qweb.render('mail.thread.message.attachments', {'widget': self}));
            if(!this.list_attachment){
                this.$render_expandable.find('.oe_msg_attachment_list').replaceWith( render );
            } else {
                this.list_attachment.replaceWith( render );
            }
            this.list_attachment = this.$render_expandable.find(".oe_msg_attachments");

            // event: delete an attachment
            this.$render_expandable.on('click', '.oe_mail_attachment_delete', self.on_attachment_delete);
        },

        /* when a user click on the upload button, send file read on_attachment_loaded
        */
        on_attachment_change: function (event) {
            event.stopPropagation();
            var self = this;
            var $target = $(event.target);
            if ($target.val() !== '') {

                var filename = $target.val().replace(/.*[\\\/]/,'');

                // if the files exits for this answer, delete the file before upload
                var attachments=[];
                for(var i in this.datasets.attachment_ids){
                    if((this.datasets.attachment_ids[i].filename || this.datasets.attachment_ids[i].name) == filename){
                        if(this.datasets.attachment_ids[i].upload){
                            return false;
                        }
                        this.ds_attachment.unlink([this.datasets.attachment_ids[i].id]);
                    } else {
                        attachments.push(this.datasets.attachment_ids[i]);
                    }
                }
                this.datasets.attachment_ids = attachments;

                // submit file
                this.$render_expandable.find('form.oe_form_binary_form').submit();

                this.$render_expandable.find(".oe_attachment_file").hide();

                this.datasets.attachment_ids.push({
                    'id': 0,
                    'name': filename,
                    'filename': filename,
                    'url': '',
                    'upload': true
                });
                this.display_attachments();
            }
        },
        
        /* when the file is uploaded 
        */
        on_attachment_loaded: function (event, result) {
            for(var i in this.datasets.attachment_ids){
                if(this.datasets.attachment_ids[i].filename == result.filename && this.datasets.attachment_ids[i].upload) {
                    this.datasets.attachment_ids[i]={
                        'id': result.id,
                        'name': result.name,
                        'filename': result.filename,
                        'url': mail.ChatterUtils.get_attachment_url(this.session, result)
                    };
                }
            }
            this.display_attachments();

            var $input = this.$render_expandable.find('input.oe_form_binary_file');
            $input.after($input.clone(true)).remove();
            this.$render_expandable.find(".oe_attachment_file").show();
        },

        /* unlink the file on the server and reload display
         */
        on_attachment_delete: function (event) {
            event.stopPropagation();
            var attachment_id=$(event.target).data("id");
            if (attachment_id) {
                var attachments=[];
                for(var i in this.datasets.attachment_ids){
                    if(attachment_id!=this.datasets.attachment_ids[i].id){
                        attachments.push(this.datasets.attachment_ids[i]);
                    }
                    else {
                        this.ds_attachment.unlink([attachment_id]);
                    }
                }
                this.datasets.attachment_ids = attachments;
                this.display_attachments();
            }
        },

        /* to avoid having unsorted file on the server.
            we will show the users files of the first message post
            TDE note: unnecessary call to server I think
         */
        // set_free_attachments: function(){
        //     var self=this;
        //     this.parent_thread.ds_message.call('user_free_attachment').then(function(attachments){
        //         this.attachment_ids=[];
        //         for(var i in attachments){
        //             self.attachment_ids[i]={
        //                 'id': attachments[i].id,
        //                 'name': attachments[i].name,
        //                 'filename': attachments[i].filename,
        //                 'url': mail.ChatterUtils.get_attachment_url(self.session, attachments[i])
        //             };
        //         }
        //         self.display_attachments();
        //     });
        // },

        bind_events: function() {
            var self = this;

<<<<<<< HEAD
            this.$render_compact.find('textarea').unbind().on('focus', self.on_compose_expandable);

            if(this.$render_expandable){
                // set the function called when attachments are added
                this.$render_expandable.on('change', 'input.oe_form_binary_file', self.on_attachment_change );

                this.$render_expandable.on('click', 'a.oe_cancel', self.on_cancel );
                this.$render_expandable.on('click', 'button.oe_post', function(){self.on_message_post()} );
                this.$render_expandable.on('click', 'button.oe_full', function(){self.on_compose_fullmail()} );

                // auto close
                this.$render_expandable.on('blur', 'textarea', this.on_compose_expandable);

                /* stack for don't close the compose form if the user click on a button */
                this.$render_expandable.on('focus', 'textarea', function () { self.stay_open = false; });
                this.$render_expandable.on('mousedown', function () { self.stay_open = true; });
            }

=======
            // set the function called when attachments are added
            this.$el.on('change', 'input.oe_form_binary_file', self.on_attachment_change );
            this.$el.on('click', 'a.oe_cancel', self.on_cancel );
            this.$el.on('click', 'button.oe_post', function(){self.on_message_post()} );
            this.$el.on('click', 'button.oe_full', function(){self.on_compose_fullmail()} );

            this.$('textarea.oe_compact').on('focus', self.on_compose_expandable);
>>>>>>> 7de23b01
        },

        on_compose_fullmail: function(){
            var attachments=[];
            for(var i in this.datasets.attachment_ids){
                attachments.push(this.datasets.attachment_ids[i].id);
            }
            var partner_ids=[];
            for(var i in this.datasets.partner_ids){
                partner_ids.push(this.datasets.partner_ids[i][0]);
            }

            var action = {
                type: 'ir.actions.act_window',
                res_model: 'mail.compose.message',
                view_mode: 'form',
                view_type: 'form',
                action_from: 'mail.ThreadComposeMessage',
                views: [[false, 'form']],
                target: 'new',
                context: {
                    'default_model': this.context.default_model,
                    'default_res_id': this.context.default_res_id,
                    'default_content_subtype': 'html',
                    'default_parent_id': this.datasets.id,
                    'default_body': mail.ChatterUtils.get_text2html(this.$render_expandable.find('textarea').val() || ''),
                    'default_attachment_ids': attachments,
                    'default_partner_ids': partner_ids
                },
            };
            this.do_action(action);
        },

        on_cancel: function(event){
            if(event) event.stopPropagation();
            this.$render_expandable.find('textarea').val("");
            this.$render_expandable.find('input[data-id]').remove();

            this.datasets.attachment_ids=[];
            this.display_attachments();

            this.on_compose_expandable();
        },

        /*post a message and fetch the message*/
        on_message_post: function (body) {
            var self = this;

            if (! body) {
                var comment_node =  this.$render_expandable.find('textarea');
                var body = comment_node.val();
                comment_node.val('');
            }

            var attachments=[];
            for(var i in this.datasets.attachment_ids){
                if(this.datasets.attachment_ids[i].upload){
                    session.web.dialog($('<div>' + session.web.qweb.render('CrashManager.warning', {message: 'Please, wait while the file is uploading.'}) + '</div>'));
                    return false;
                }
                attachments.push(this.datasets.attachment_ids[i].id);
            }

            if(body.match(/\S+/)) {
                session.web.blockUI();
                this.parent_thread.ds_thread.call('message_post_api', [
                        this.context.default_res_id, 
                        mail.ChatterUtils.get_text2html(body), 
                        false, 
                        'comment', 
                        'mail.mt_comment',
                        this.context.default_parent_id, 
                        attachments,
                        this.parent_thread.context
                    ]).then(function(records){
                        self.parent_thread.switch_new_message(records);
                        self.on_cancel();
                        session.web.unblockUI();
                    });
                return true;
            }
        },

        /* convert the compact mode into the compose message
        */
        on_compose_expandable: function(event){
            if(event) event.stopPropagation();

            var self = this;

            if(!this.$render_expandable) {
                this.$render_expandable = $(session.web.qweb.render('mail.compose_message', {'widget': this}));
                this.$render_expandable.hide();

                this.$render_expandable.insertAfter( this.$render_compact );
                this.display_attachments();
<<<<<<< HEAD

                this.bind_events();
=======
                
                this.$render_expandable.on('blur', 'textarea', this.on_compose_expandable);

                /* stack for don't close the compose form if the user click on a button */
                this.$render_expandable.on('focus', 'textarea', function () { self.stay_open = false; });
                this.$render_expandable.on('mousedown', function () { self.stay_open = true; });
>>>>>>> 7de23b01
            }
            if(this.$render_expandable.is(':hidden')){

                this.$render_expandable.show();
                this.$render_compact.hide();
                this.$render_expandable.find('textarea').focus();

            } else if(!this.stay_open){

                this.$render_expandable.hide();
                if(this.datasets.show_compact) {
                    this.$render_compact.show();
                } else {
                    this.$render_compact.hide();
                }

            }
            return true;
        },

        do_hide_compact: function() {
            this.$render_compact.hide();
            this.datasets.show_compact = false;
        },

        do_show_compact: function() {
            this.$render_compact.show();
            this.datasets.show_compact = true;
        }
    });

    /** 
     * ------------------------------------------------------------
     * Thread Message Expandable Widget
     * ------------------------------------------------------------
     *
     * This widget handles the display the expandable message in a thread.
     * - thread
     * - - visible message
     * - - expandable
     * - - visible message
     * - - visible message
     * - - expandable
     */
    mail.ThreadExpandable = session.web.Widget.extend({
        template: 'mail.thread.expandable',

        init: function(parent, datasets, options) {
            this._super(parent);
            this.domain = options.domain || [];
            this.context = _.extend({
                default_model: 'mail.thread',
                default_res_id: 0,
                default_parent_id: false }, options.context || {});

            this.datasets = {
                'id' : datasets.id || -1,
                'model' : datasets.model || false,
                'parent_id' : datasets.parent_id || false,
                'nb_messages' : datasets.nb_messages || 0,
                'type' : 'expandable',
                'max_limit' : datasets.max_limit || false,
                'flag_used' : false,
            };

            // record options and data
            this.parent_thread= parent.messages!= undefined ? parent : options.options._parents[0] ;
        },

        
        start: function() {
            this._super.apply(this, arguments);
            this.bind_events();
        },

        /**
         * Bind events in the widget. Each event is slightly described
         * in the function. */
        bind_events: function() {
            var self = this;
            this.$el.on('click', 'a.oe_msg_fetch_more', self.on_expandable);
        },

        animated_destroy: function(options) {
            var self=this;
            //graphic effects
            if(options && options.fadeTime) {
                self.$el.fadeOut(options.fadeTime, function(){
                    self.destroy();
                });
            } else {
                self.destroy();
            }
        },

        /*The selected thread and all childs (messages/thread) became read
        * @param {object} mouse envent
        */
        on_expandable: function (event) {
            if(event)event.stopPropagation();
            if(this.datasets.flag_used) {
                return false
            }
            this.datasets.flag_used = true;

            this.animated_destroy({'fadeTime':300});
            this.parent_thread.message_fetch(false, this.domain, this.context);
            return false;
        },
    });

    /** 
     * ------------------------------------------------------------
     * Thread Message Widget
     * ------------------------------------------------------------
     * This widget handles the display of a messages in a thread. 
     * Displays a record and performs some formatting on the record :
     * - record.date: formatting according to the user timezone
     * - record.timerelative: relative time givein by timeago lib
     * - record.avatar: image url
     * - record.attachment_ids[].url: url of each attachmentThe
     * thread view :
     * - root thread
     * - - sub message (parent_id = root message)
     * - - - sub thread
     * - - - - sub sub message (parent id = sub thread)
     * - - sub message (parent_id = root message)
     * - - - sub thread
     */
    mail.ThreadMessage = session.web.Widget.extend({
        template: 'mail.thread.message',

        /**
         * @param {Object} parent parent
         * @param {Array} [domain]
         * @param {Object} [context] context of the thread. It should
            contain at least default_model, default_res_id. Please refer to
            the ComposeMessage widget for more information about it.
         * @param {Object} [options]
         *      @param {Object} [thread] read obout mail.Thread object
         *      @param {Object} [message]
         *          @param {Number} [message_ids=null] ids for message_fetch
         *          @param {Number} [message_data=null] already formatted message data, 
         *              for subthreads getting data from their parent
         *          @param {Number} [truncate_limit=250] number of character to
         *              display before having a "show more" link; note that the text
         *              will not be truncated if it does not have 110% of the parameter
         *          @param {Boolean} [show_record_name]
         *...  @param {int} [show_reply_button] number thread level to display the reply button
         *...  @param {int} [show_read_unread_button] number thread level to display the read/unread button
         */
        init: function(parent, datasets, options) {
            this._super(parent);

            // record datasets
            this.datasets = _.extend({
                'id' : -1,
                'model' : false,
                'parent_id': false,
                'res_id' : false,
                'type' : false,
                'is_author' : false,
                'is_private' : false,
                'subject' : false,
                'name' : false,
                'record_name' : false,
                'body' : false,
                'vote_nb' :0,
                'has_voted' : false,
                'is_favorite' : false,
                'thread_level' : 0,
                'to_read' : true,
                'author_id' : [],
                'attachment_ids' : [],
            }, datasets || {});
            this.datasets._date = datasets.date;

            // record domain and context
            this.domain = options.domain || [];
            this.context = _.extend({
                default_model: 'mail.thread',
                default_res_id: 0,
                default_parent_id: false }, options.context || {});

            // record options
            this.options = _.extend(options.options, {
                'message_ids': options.options.message_ids || null,
                'message_data': options.options.message_data || null,
                'show_record_name': options.options.show_record_name != undefined ? options.options.show_record_name: true,
                'truncate_limit': options.options.truncate_limit || 250,
                'show_reply_button': options.options.show_reply_button || -1,
                'show_read_unread_button': options.options.show_read_unread_button || -1
            });

            this.datasets.show_reply_button = this.options.show_reply_button>this.datasets.thread_level;
            this.datasets.show_read_unread_button = this.options.show_read_unread_button>this.datasets.thread_level;

            // record options and data
            this.parent_thread= parent.messages!= undefined ? parent : options.options._parents[0];
            this.thread = false;

            if( this.datasets.id > 0 ) {
                this.formating_data();
            }

            this.ds_notification = new session.web.DataSetSearch(this, 'mail.notification');
            this.ds_message = new session.web.DataSetSearch(this, 'mail.message');
            this.ds_follow = new session.web.DataSetSearch(this, 'mail.followers');
        },

        formating_data: function(){

            //formating and add some fields for render
            this.datasets.date = session.web.format_value(this.datasets._date, {type:"datetime"});
            this.datasets.timerelative = $.timeago(this.datasets.date);
            if (this.datasets.type == 'email') {
                this.datasets.avatar = ('/mail/static/src/img/email_icon.png');
            } else {
                this.datasets.avatar = mail.ChatterUtils.get_image(this.session, 'res.partner', 'image_small', this.datasets.author_id[0]);
            }
            for (var l in this.datasets.attachment_ids) {
                var attach = this.datasets.attachment_ids[l];
                attach['url'] = mail.ChatterUtils.get_attachment_url(this.session, attach);
            }
        },
        
        start: function() {
            this._super.apply(this, arguments);
            this.expender();
            this.$el.hide().fadeIn(750);
            this.bind_events();
            this.create_thread();
        },

        /**
         * Bind events in the widget. Each event is slightly described
         * in the function. */
        bind_events: function() {
            var self = this;

            // event: click on 'Attachment(s)' in msg
            this.$('a.oe_msg_view_attachments:first').on('click', function (event) {
                self.$('.oe_msg_attachments:first').toggle();
            });
            // event: click on icone 'Read' in header
            this.$el.on('click', 'a.oe_read', this.on_message_read_unread);
            // event: click on icone 'UnRead' in header
            this.$el.on('click', 'a.oe_unread', this.on_message_read_unread);
            // event: click on 'Delete' in msg side menu
            this.$el.on('click', 'a.oe_msg_delete', this.on_message_delete);

            // event: click on 'Reply' in msg
            this.$el.on('click', 'a.oe_reply', this.on_message_reply);
            // event: click on 'Vote' button
            this.$el.on('click', 'button.oe_msg_vote', this.on_vote);
            // event: click on 'starred/favorite' button
            this.$el.on('click', 'a.oe_mail_starbox', this.on_star);
        },

        on_message_reply:function(event){
            event.stopPropagation();
            this.thread.on_compose_message();
            return false;
        },

        expender: function(){
            this.$('.oe_msg_body:first').expander({
                slicePoint: this.options.truncate_limit,
                expandText: 'read more',
                userCollapseText: '[^]',
                detailClass: 'oe_msg_tail',
                moreClass: 'oe_mail_expand',
                lessClass: 'oe_mail_reduce',
                });
        },

        create_thread: function(){
            if(this.thread){
                return false;
            }
            /*create thread*/
            this.thread = new mail.Thread(this, this.datasets, {
                    'domain': this.domain,
                    'context':{
                        'default_model': this.datasets.model,
                        'default_res_id': this.datasets.res_id,
                        'default_parent_id': this.datasets.id
                    },
                    'options': this.options
                }
            );
            /*insert thread in parent message*/
            this.thread.insertAfter(this.$el);
        },
        
        animated_destroy: function(options) {
            var self=this;
            //graphic effects  
            if(options && options.fadeTime) {
                self.$el.fadeOut(options.fadeTime, function(){
                    self.destroy();
                });
            } else {
                self.destroy();
            }
        },

        on_message_delete: function (event) {
            event.stopPropagation();
            if (! confirm(_t("Do you really want to delete this message?"))) { return false; }
            
            this.animated_destroy({fadeTime:250});
            // delete this message and his childs
            var ids = [this.datasets.id].concat( this.get_child_ids() );
            this.ds_message.unlink(ids);
            this.animated_destroy();
            return false;
        },

        /*The selected thread and all childs (messages/thread) became read
        * @param {object} mouse envent
        */
        on_message_read_unread: function (event) {
            event.stopPropagation();
            // if this message is read, all childs message display is read
            var ids = [this.datasets.id].concat( this.get_child_ids() );
            var read = $(event.srcElement).hasClass("oe_read");
            this.$el.removeClass(read ? 'oe_msg_unread':'oe_msg_read').addClass(read ? 'oe_msg_read':'oe_msg_unread');

            if( (read && this.options.typeof_thread == 'inbox') ||
                (!read && this.options.typeof_thread == 'archives')) {
                this.animated_destroy({fadeTime:250});
            }

            this.ds_notification.call('set_message_read', [ids, read]);
            return false;
        },

        /** browse message
         * @param {object}{int} option.id
         * @param {object}{string} option.model
         * @param {object}{boolean} option._go_thread_wall
         *      private for check the top thread
         * @return thread object
         */
        browse_message: function(options){
            // goto the wall thread for launch browse
            if(!options._go_thread_wall) {
                options._go_thread_wall = true;
                for(var i in this.options._parents[0].messages){
                    var res=this.options._parents[0].messages[i].browse_message(options);
                    if(res) return res;
                }
            }

            if(this.datasets.id==options.id)
                return this;

            for(var i in this.thread.messages){
                if(this.thread.messages[i].thread){
                    var res=this.thread.messages[i].browse_message(options);
                    if(res) return res;
                }
            }

            return false;
        },

        /* get all child message/thread id linked
        */
        get_child_ids: function(){
            var res=[]
            if(arguments[0]) res.push(this.datasets.id);
            if(this.thread){
                res = res.concat( this.thread.get_child_ids(true) );
            }
            return res;
        },

        on_vote: function (event) {
            event.stopPropagation();
            var self=this;
            return this.ds_message.call('vote_toggle', [[self.datasets.id]]).pipe(function(vote){

                self.datasets.has_voted=vote;
                self.datasets.vote_nb += self.datasets.has_voted ? 1 : -1;
                self.display_vote();
            });
            return false;
        },

        // Render vote Display template.
        display_vote: function () {
            var self = this;
            var vote_element = session.web.qweb.render('mail.thread.message.vote', {'widget': self});
            self.$(".oe_msg_vote:first").remove();
            self.$(".oe_mail_vote_count:first").replaceWith(vote_element);
        },

        // Stared/unstared + Render star.
        on_star: function (event) {
            event.stopPropagation();
            var self=this;
            var button = self.$('button.oe_mail_starbox:first');
            return this.ds_message.call('favorite_toggle', [[self.datasets.id]]).pipe(function(star){
                self.datasets.is_favorite=star;
                if(self.datasets.is_favorite){
                    button.addClass('oe_stared');
                } else {
                    button.removeClass('oe_stared');
                    if( self.options.typeof_thread == 'stared' ) {
                        self.animated_destroy({fadeTime:250});
                    }
                }
            });
            return false;
        },

    });

    /** 
     * ------------------------------------------------------------
     * Thread Widget
     * ------------------------------------------------------------
     *
     * This widget handles the display of a thread of messages. The
     * thread view:
     * - root thread
     * - - sub message (parent_id = root message)
     * - - - sub thread
     * - - - - sub sub message (parent id = sub thread)
     * - - sub message (parent_id = root message)
     * - - - sub thread
     */
    mail.Thread = session.web.Widget.extend({
        template: 'mail.thread',

        /**
         * @param {Object} parent parent
         * @param {Array} [domain]
         * @param {Object} [context] context of the thread. It should
            contain at least default_model, default_res_id. Please refer to
            the ComposeMessage widget for more information about it.
         * @param {Object} [options]
         *      @param {Object} [message] read about mail.ThreadMessage object
         *      @param {Object} [thread]
         *          @param {Number} [expandable_number=5] number message show
         *              for each click on "show more message"
         *          @param {Number} [expandable_default_number=5] number message show
         *              on begin before the first click on "show more message"
         *          @param {int} [display_indented_thread] number thread level to indented threads.
         *              other are on flat mode
         *          @param {Select} [typeof_thread] inbox/archives/stared/sent
         *              type of thread and option for user application like animate
         *              destroy for read/unread
         *          @param {Array} [parents] liked with the parents thread
         *              use with browse, fetch... [O]= top parent
         */
        init: function(parent, datasets, options) {
            this._super(parent);
            this.domain = options.domain || [];
            this.context = _.extend({
                default_model: 'mail.thread',
                default_res_id: 0,
                default_parent_id: false }, options.context || {});

            // options
            this.options = _.extend(options.options, {
                'expandable_number': options.options.expandable_number || 5,
                'expandable_default_number': options.options.expandable_default_number || 5,
                '_expandable_max': options.options.expandable_default_number || 5,
                'display_indented_thread': options.options.display_indented_thread || -1,
                'show_reply_button': options.options.show_reply_button || -1,
                'typeof_thread': options.options.typeof_thread || 'inbox',
                'show_compose_message': options.options.show_compose_message || false,
                '_parents': (options.options._parents != undefined ? options.options._parents : []).concat( [this] )
            });

            // record options and data
            this.parent_message= parent.thread!= undefined ? parent : false ;

            // datasets and internal vars
            this.datasets = {
                'id' : datasets.id || false,
                'model' : datasets.model || false,
                'parent_id' : datasets.parent_id || false,
                'is_private' : datasets.is_private || false,
                'author_id' : datasets.author_id || false,
                'thread_level' : (datasets.thread_level+1) || 0,
                'partner_ids' : []
            };

            this.datasets.show_composeform = this.options.show_compose_message && this.options.show_reply_button>this.datasets.thread_level;

            for(var i in datasets.partner_ids){
                if(datasets.partner_ids[i][0]!=(datasets.author_id ? datasets.author_id[0] : -1)){
                    this.datasets.partner_ids.push(datasets.partner_ids[i]);
                }
            }

            this.messages = [];
            this.ComposeMessage = false;

            this.ds_thread = new session.web.DataSetSearch(this, this.context.default_model || 'mail.thread');
            this.ds_message = new session.web.DataSetSearch(this, 'mail.message');
        },
        
        start: function() {
            this._super.apply(this, arguments);
            if(this.datasets.show_composeform){
                this.instantiate_ComposeMessage();
            }
            this.bind_events();
        },

        instantiate_ComposeMessage: function(){
            // add message composition form view
            this.ComposeMessage = new mail.ThreadComposeMessage(this, this.datasets, {
                'context': this.context,
                'options': this.options,
            });

            if(this.datasets.thread_level){
                this.ComposeMessage.appendTo(this.$el);
            } else {
                // root view
                this.ComposeMessage.prependTo(this.$el);
            }
            this.ComposeMessage.do_hide_compact();
        },

        /* When the expandable object is visible on screen (with scrolling)
         * then the on_expandable function is launch
        */
        on_scroll: function(event){
            if(event)event.stopPropagation();
            var message = this.messages[0];
            if(message && message.datasets.type=="expandable" && message.datasets.max_limit){
                var pos = message.$el.position();
                if(pos.top){
                    /* bottom of the screen */
                    var bottom = $(window).scrollTop()+$(window).height()+200;
                    if(bottom - pos.top > 0){
                        message.on_expandable();
                    }
                }

            }
        },

        /**
         * Bind events in the widget. Each event is slightly described
         * in the function. */
        bind_events: function() {
            var self = this;
            self.$el.on('click', '.oe_mail_list_recipients .oe_more', self.on_show_recipients);
            self.$el.on('click', '.oe_mail_compose_textarea .oe_more_hidden', self.on_hide_recipients);
        },

        on_show_recipients: function(){
            var p=$(this).parent(); 
            p.find('.oe_more_hidden, .oe_hidden').show(); 
            p.find('.oe_more').hide(); 
        },

        on_hide_recipients: function(){
            var p=$(this).parent(); 
            p.find('.oe_more_hidden, .oe_hidden').hide(); 
            p.find('.oe_more').show(); 
        },

        /* get all child message/thread id linked
        */
        get_child_ids: function(){
            var res=[];
            _(this.get_childs()).each(function (val, key) { res.push(val.datasets.id); });
            return res;
        },

        /* get all child message/thread linked
        */
        get_childs: function(nb_thread_level){
            var res=[];
            if(arguments[1]) res.push(this);
            if(isNaN(nb_thread_level) || nb_thread_level>0){
                _(this.messages).each(function (val, key) {
                    if(val.thread){
                        res = res.concat( val.thread.get_childs((isNaN(nb_thread_level) ? null : nb_thread_level-1), true) ) 
                    }
                });
            }
            return res;
        },

        /** browse thread
         * @param {object}{int} option.id
         * @param {object}{string} option.model
         * @param {object}{boolean} option._go_thread_wall
         *      private for check the top thread
         * @param {object}{boolean} option.default_return_top_thread
         *      return the top thread (wall) if no thread found
         * @return thread object
         */
        browse_thread: function(options){
            // goto the wall thread for launch browse
            if(!options._go_thread_wall) {
                options._go_thread_wall = true;
                return this.options._parents[0].browse_thread(options);
            }

            if(this.datasets.id==options.id){
                return this;
            }

            if(options.id)
            for(var i in this.messages){
                if(this.messages[i].thread){
                    var res=this.messages[i].thread.browse_thread({'id':options.id, '_go_thread_wall':true});
                    if(res) return res;
                }
            }

            //if option default_return_top_thread, return the top if no found thread
            if(options.default_return_top_thread){
                return this;
            }

            return false;
        },

        /** browse message
         * @param {object}{int} option.id
         * @param {object}{string} option.model
         * @param {object}{boolean} option._go_thread_wall
         *      private for check the top thread
         * @return thread object
         */
        browse_message: function(options){
            if(this.options._parents[0].messages[0])
                return this.options._parents[0].messages[0].browse_message(options);
        },

        /* this function is launch when a user click on "Reply" button
        */
        on_compose_message: function(){
            this.ComposeMessage.on_compose_expandable();
        },

        /* display the no message on the thread
        */
        no_message: function(){
            $(session.web.qweb.render('mail.wall_no_message', {})).appendTo(this.$el);
        },

        /** Fetch messages
         * @param {Bool} initial_mode: initial mode: try to use message_data or
         *  message_ids, if nothing available perform a message_read; otherwise
         *  directly perform a message_read
         * @param {Array} replace_domain: added to this.domain
         * @param {Object} replace_context: added to this.context
         */
        message_fetch: function (initial_mode, replace_domain, replace_context, ids, callback) {
            var self = this;

            // initial mode: try to use message_data or message_ids
            if (initial_mode && this.options.message_data) {
                return this.create_message_object(this.options.message_data);
            }
            // domain and context: options + additional
            fetch_domain = replace_domain ? replace_domain : this.domain;
            fetch_context = replace_context ? replace_context : this.context;
            var message_loaded = [this.datasets.id||0].concat( self.options._parents[0].get_child_ids() );

            return this.ds_message.call('message_read', [ids, fetch_domain, message_loaded, fetch_context, this.context.default_parent_id || undefined]
                ).then(this.proxy('switch_new_message'));
        },

        /* create record object and linked him
         */
        create_message_object: function (data) {
            var self = this;

            if(data.type=='expandable'){
                var message = new mail.ThreadExpandable(self, data, {
                    'domain': data.domain,
                    'context': {
                        'default_model': data.model || self.context.default_model,
                        'default_res_id': data.res_id || self.context.default_res_id,
                        'default_parent_id': self.datasets.id },
                });
            } else {
                var message = new mail.ThreadMessage(self, _.extend(data, {'thread_level': self.datasets.thread_level}), {
                    'domain': data.domain,
                    'context': {
                        'default_model': data.model,
                        'default_res_id': data.res_id,
                        'default_parent_id': data.id },
                    'options': self.options
                });
            }

            // check if the message is already create
            for(var i in self.messages){
                if(self.messages[i].datasets.id == message.datasets.id){
                    self.messages[i].destroy();
                    self.messages[i] = self.insert_message(message);
                    return true;
                }
            }
            self.messages.push( self.insert_message(message) );
        },

        /** Displays a message or an expandable message  */
        insert_message: function (message) {
            var self=this;

            if(this.datasets.show_composeform){
                this.ComposeMessage.do_show_compact();
            }

            this.$('.oe_wall_no_message').remove();

            // insert on hierarchy display => insert in self child
            var thread_messages = self.messages;
            var thread = self;
            if( self.options.display_indented_thread < self.datasets.thread_level ) {
                var thread =  self.options._parents[self.options.display_indented_thread] || self.options._parents[0];
                var thread_messages = [];
                _(thread.get_childs()).each(function (val, key) { thread_messages.push(val.parent_message); });
            }

            // check older and newer message for insert
            var parent_newer = false;
            var parent_older = false;
            for(var i in thread_messages){
                if((thread_messages[i].datasets.id > message.datasets.id && message.datasets.id > 0) || 
                    thread_messages[i].datasets.id < 0){
                    if(!parent_newer || 
                        thread_messages[i].datasets.id < 0 || 
                        parent_newer.datasets.id >= thread_messages[i].datasets.id) {
                        parent_newer = thread_messages[i];
                    }
                } else if((thread_messages[i].datasets.id > 0 && thread_messages[i].datasets.id < message.datasets.id) || message.datasets.id < 0) {
                    if(!parent_older || 
                        parent_older.datasets.id < thread_messages[i].datasets.id) {
                        parent_older = thread_messages[i];
                    }
                }
            }

            var sort = self.datasets.thread_level;

            if(parent_older){
                if(sort){
                    message.insertAfter(parent_older.thread ? parent_older.thread.$el : parent_older.$el);
                } else {
                    message.insertBefore(parent_older.$el);
                }
            } else if(parent_newer){
                if(sort || parent_newer.datasets.id<0){
                    message.insertBefore(parent_newer.$el);
                } else {
                    message.insertAfter(parent_newer.thread ? parent_newer.thread.$el : parent_newer.$el);
                }
            } else {
                if(sort) {
                    message.prependTo(thread.$el);
                } else {
                    message.appendTo(thread.$el);
                }
            }

            self.$('.oe_msg_first:first').removeClass("oe_msg_first");
            self.$('.oe_msg_last:last').removeClass("oe_msg_last");
            self.$('.oe_msg_comment:first, .oe_msg_comment:first-child').addClass("oe_msg_first");
            self.$('.oe_msg_comment:last, .oe_msg_comment:last-child').addClass("oe_msg_last");

            return message
        },
        
        /*  Send the records to his parent thread */
        switch_new_message: function(records) {
            var self=this;
            _(records).each(function(record){
                self.browse_thread({
                    'id': record.parent_id, 
                    'default_return_top_thread':true
                }).create_message_object( record );
            });
        },
    });

    /** 
     * ------------------------------------------------------------
     * mail : root Widget
     * ------------------------------------------------------------
     *
     * This widget handles the display of messages with thread options. Its main
     * use is to receive a context and a domain, and to delegate the message
     * fetching and displaying to the Thread widget.
     */
    session.web.client_actions.add('mail.Widget', 'session.mail.Widget');
    mail.Widget = session.web.Widget.extend({
        template: 'mail.Widget',

        /**
         * @param {Object} parent parent
         * @param {Array} [domain]
         * @param {Object} [context] context of the thread. It should
         *   contain at least default_model, default_res_id. Please refer to
         *   the ComposeMessage widget for more information about it.
         * ... @param {Select} [typeof_thread=(mail|stared|archives|send|other)]
         *       options for destroy message when the user click on a button
         * @param {Object} [options]
         *...  @param {Number} [truncate_limit=250] number of character to
         *      display before having a "show more" link; note that the text
         *      will not be truncated if it does not have 110% of the parameter
         *...  @param {Boolean} [show_record_name] display the name and link for do action
         *...  @param {int} [show_reply_button] number thread level to display the reply button
         *...  @param {int} [show_read_unread_button] number thread level to display the read/unread button
         *...  @param {int} [display_indented_thread] number thread level to indented threads.
         *      other are on flat mode
         */
        init: function (parent, options) {
            this._super(parent);
            this.options = options || {};
            this.options.domain = options.domain || [];
            this.options.context = options.context || {};
            this.search_results = {'domain': [], 'context': {}, 'groupby': {}};
        },

        start: function (options) {
            this._super.apply(this, arguments);
            this.message_render();
            this.bind_events();
        },

        /**
         * Display the threads
          */
        message_render: function (search) {
            this.thread = new mail.Thread(this, {}, {
                'domain' : this.options.domain,
                'context' : this.options.context,
                'options': {
                    'typeof_thread': this.options.typeof_thread || 'inbox',
                    'display_indented_thread': this.options.display_indented_thread || 1,
                    'show_reply_button': this.options.show_reply_button || 1,
                    'show_read_unread_button': this.options.show_read_unread_button || 1,
                    'truncate_limit': this.options.truncate_limit || 250,
                    'show_record_name': this.options.show_record_name || false,
<<<<<<< HEAD
                    'show_compose_message': this.options.show_compose_message || false
=======
                    'show_header_compose': this.options.show_header_compose || false
>>>>>>> 7de23b01
                },
            });

            this.thread.appendTo( this.$el );
            this.thread.no_message();
            this.thread.message_fetch();

            if(this.options.show_compose_message){
                this.thread.ComposeMessage.do_show_compact();
            }
        },

        bind_events: function(){
            if(this.options.context['typeof_thread']!='other'){
                $(document).scroll( this.thread.on_scroll );
                $(window).resize( this.thread.on_scroll );
                window.setTimeout( this.thread.on_scroll, 500 );
            }
        }
    });


    /** 
     * ------------------------------------------------------------
     * mail_thread Widget
     * ------------------------------------------------------------
     *
     * This widget handles the display of messages on a document. Its main
     * use is to receive a context and a domain, and to delegate the message
     * fetching and displaying to the Thread widget.
     */
    session.web.form.widgets.add('mail_thread', 'openerp.mail.RecordThread');
    mail.RecordThread = session.web.form.AbstractField.extend({
        template: 'mail.record_thread',

        init: function() {
            this._super.apply(this, arguments);
            this.options.domain = this.options.domain || [];
            this.options.context = {'default_model': 'mail.thread', 'default_res_id': false};
        },

        start: function() {
            this._super.apply(this, arguments);
            // NB: check the actual_mode property on view to know if the view is in create mode anymore
            this.view.on("change:actual_mode", this, this._check_visibility);
            this._check_visibility();
        },

        _check_visibility: function() {
            this.$el.toggle(this.view.get("actual_mode") !== "create");
        },
        render_value: function() {
            if (! this.view.datarecord.id || session.web.BufferedDataSet.virtual_id_regex.test(this.view.datarecord.id)) {
                this.$('oe_mail_thread').hide();
                return;
            }
            // update context
            _.extend(this.options.context, {
                default_res_id: this.view.datarecord.id,
                default_model: this.view.model,
                default_is_private: false });
            // update domain
            var domain = this.options.domain.concat([['model', '=', this.view.model], ['res_id', '=', this.view.datarecord.id]]);

            // TDE note: replace message_is_follower by a check in message_follower_ids, as message_is_follower is not used in views anymore
            var show_compose_message = this.view.is_action_enabled('edit') ||
                (this.getParent().fields.message_is_follower && this.getParent().fields.message_is_follower.get_value());

            if(this.root){
                this.root.destroy();
            }
            // create and render Thread widget
            this.root = new mail.Widget(this, {
                'domain' : domain,
                'context' : this.options.context,
                'typeof_thread': this.options.context['typeof_thread'] || 'other',
                'display_indented_thread': 0,
                'show_reply_button': 1,
                'show_read_unread_button': false,
                'show_compose_message': show_compose_message
                }
            );

            return this.root.appendTo( this.$('.oe_mail_wall_threads:first') );
        },
    });


    /** 
     * ------------------------------------------------------------
     * Wall Widget
     * ------------------------------------------------------------
     *
     * This widget handles the display of messages on a Wall. Its main
     * use is to receive a context and a domain, and to delegate the message
     * fetching and displaying to the Thread widget.
     */
    session.web.client_actions.add('mail.wall', 'session.mail.Wall');
    mail.Wall = session.web.Widget.extend({
        template: 'mail.wall',

        /**
         * @param {Object} parent parent
         * @param {Object} [options]
         * @param {Array} [options.domain] domain on the Wall
         * @param {Object} [options.context] context, is an object. It should
         *      contain default_model, default_res_id, to give it to the threads.
         * @param {Number} [options.thread_level] number of thread levels to display
         *      0 being flat.
         */
        init: function (parent, options) {
            this._super(parent);
            this.options = options || {};
            this.options.domain = options.domain || [];
            this.options.context = options.context || {};
            this.search_results = {'domain': [], 'context': {}, 'groupby': {}}
            this.ds_msg = new session.web.DataSetSearch(this, 'mail.message');
        },

        start: function () {
            this._super.apply(this, arguments);
            var searchview_ready = this.load_searchview({}, false);
            var thread_displayed = this.message_render();
            this.options.domain = this.options.domain.concat(this.search_results['domain']);
            this.bind_events();
            return $.when(searchview_ready, thread_displayed);
        },

        /**
         * Load the mail.message search view
         * @param {Object} defaults ??
         * @param {Boolean} hidden some kind of trick we do not care here
         */
        load_searchview: function (defaults, hidden) {
            var self = this;
            this.searchview = new session.web.SearchView(this, this.ds_msg, false, defaults || {}, hidden || false);
            return this.searchview.appendTo(this.$('.oe_view_manager_view_search')).then(function () {
                self.searchview.on('search_data', self, self.do_searchview_search);
            });
        },

        /**
         * Get the domains, contexts and groupbys in parameter from search
         * view, then render the filtered threads.
         * @param {Array} domains
         * @param {Array} contexts
         * @param {Array} groupbys
         */
        do_searchview_search: function(domains, contexts, groupbys) {
            var self = this;
            this.rpc('/web/session/eval_domain_and_context', {
                domains: domains || [],
                contexts: contexts || [],
                group_by_seq: groupbys || []
            }).then(function (results) {
                self.search_results['context'] = results.context;
                self.search_results['domain'] = results.domain;
                self.root.destroy();
                return self.message_render();
            });
        },


        /**
         * Display the threads
          */
        message_render: function (search) {
            var domain = this.options.domain.concat(this.search_results['domain']);
            var context = _.extend(this.options.context, search&&search.search_results['context'] ? search.search_results['context'] : {});
            this.root = new mail.Widget(this, {
                'domain' : domain,
                'context' : context,
                'typeof_thread': context['typeof_thread'] || 'other',
                'display_indented_thread': 2,
                'show_reply_button': 2,
                'show_read_unread_button': 3,
                'show_compose_message': true
                }
            );
            return this.root.appendTo( this.$('.oe_mail_wall_threads:first') );
        },

        bind_events: function(){
            var self=this;
            this.$("button.oe_write_full:first").click(function(){ self.root.thread.ComposeMessage.on_compose_fullmail(); });
            this.$("button.oe_write_onwall:first").click(function(){ self.root.thread.on_compose_message(); });
        }
    });


    /**
     * ------------------------------------------------------------
     * UserMenu
     * ------------------------------------------------------------
     * 
     * Add a link on the top user bar for write a full mail
     */
    session.web.ComposeMessageTopButton = session.web.Widget.extend({
        template:'mail.compose_message.button_top_bar',

        init: function (parent, options) {
            this._super.apply(this, options);
            this.options = this.options || {};
            this.options.domain = this.options.domain || [];
            this.options.context = {
                'default_model': false,
                'default_res_id': 0,
                'default_content_subtype': 'html',
            };
        },

        start: function(parent, params) {
            var self = this;
            this.$el.on('click', 'button', self.on_compose_message );
            this._super(parent, params);
        },

        on_compose_message: function(event){
            event.stopPropagation();
            var action = {
                type: 'ir.actions.act_window',
                res_model: 'mail.compose.message',
                view_mode: 'form',
                view_type: 'form',
                action_from: 'mail.ThreadComposeMessage',
                views: [[false, 'form']],
                target: 'new',
                context: this.options.context,
            };
            session.client.action_manager.do_action(action);
        },

    });

    session.web.UserMenu = session.web.UserMenu.extend({
        start: function(parent, params) {
            var render = new session.web.ComposeMessageTopButton();
            render.insertAfter(this.$el);
            this._super(parent, params);
        }
    });

};<|MERGE_RESOLUTION|>--- conflicted
+++ resolved
@@ -275,7 +275,6 @@
         bind_events: function() {
             var self = this;
 
-<<<<<<< HEAD
             this.$render_compact.find('textarea').unbind().on('focus', self.on_compose_expandable);
 
             if(this.$render_expandable){
@@ -294,15 +293,6 @@
                 this.$render_expandable.on('mousedown', function () { self.stay_open = true; });
             }
 
-=======
-            // set the function called when attachments are added
-            this.$el.on('change', 'input.oe_form_binary_file', self.on_attachment_change );
-            this.$el.on('click', 'a.oe_cancel', self.on_cancel );
-            this.$el.on('click', 'button.oe_post', function(){self.on_message_post()} );
-            this.$el.on('click', 'button.oe_full', function(){self.on_compose_fullmail()} );
-
-            this.$('textarea.oe_compact').on('focus', self.on_compose_expandable);
->>>>>>> 7de23b01
         },
 
         on_compose_fullmail: function(){
@@ -399,17 +389,8 @@
 
                 this.$render_expandable.insertAfter( this.$render_compact );
                 this.display_attachments();
-<<<<<<< HEAD
 
                 this.bind_events();
-=======
-                
-                this.$render_expandable.on('blur', 'textarea', this.on_compose_expandable);
-
-                /* stack for don't close the compose form if the user click on a button */
-                this.$render_expandable.on('focus', 'textarea', function () { self.stay_open = false; });
-                this.$render_expandable.on('mousedown', function () { self.stay_open = true; });
->>>>>>> 7de23b01
             }
             if(this.$render_expandable.is(':hidden')){
 
@@ -419,11 +400,14 @@
 
             } else if(!this.stay_open){
 
-                this.$render_expandable.hide();
-                if(this.datasets.show_compact) {
-                    this.$render_compact.show();
-                } else {
-                    this.$render_compact.hide();
+                // do not close the box if there are some text
+                if(!this.$render_expandable.find('textarea').val().match(/\S+/)){
+                    this.$render_expandable.hide();
+                    if(this.datasets.show_compact) {
+                        this.$render_compact.show();
+                    } else {
+                        this.$render_compact.hide();
+                    }
                 }
 
             }
@@ -1261,11 +1245,7 @@
                     'show_read_unread_button': this.options.show_read_unread_button || 1,
                     'truncate_limit': this.options.truncate_limit || 250,
                     'show_record_name': this.options.show_record_name || false,
-<<<<<<< HEAD
                     'show_compose_message': this.options.show_compose_message || false
-=======
-                    'show_header_compose': this.options.show_header_compose || false
->>>>>>> 7de23b01
                 },
             });
 
