--- conflicted
+++ resolved
@@ -54,17 +54,6 @@
         <div class="oe_mail_recthread_main">
             <!-- contains the document thread -->
         </div>
-        <div class="oe_mail_recthread_aside">
-            <div class="oe_mail_recthread_actions">
-                <button type="button" class="oe_mail_button_follow">Follow</button>
-                <button type="button" class="oe_mail_button_unfollow oe_mail_button_mouseout">Following</button>
-                <button type="button" class="oe_mail_button_followers">Show followers</button>
-            </div>
-            <div class="oe_mail_recthread_followers">
-                <h4>Followers</h4>
-                <ul class="oe_mail_followers_display"></ul>
-            </div>
-        </div>
     </div>
 
     <!--
@@ -108,11 +97,7 @@
     <!-- default layout -->
     <li t-name="mail.thread.message" class="oe_mail oe_mail_thread_msg">
         <div t-attf-class="oe_mail_msg_#{record.type}">
-<<<<<<< HEAD
-            <img class="oe_mail_icon oe_left" t-att-src="record.avatar"/>
-=======
-            <img class="oe_mail_icon oe_mail_frame oe_left" t-att-src="record.mini_url"/>
->>>>>>> 026f7651
+            <img class="oe_mail_icon oe_mail_frame oe_left" t-att-src="record.avatar"/>
             <div class="oe_mail_msg_content">
                 <!-- dropdown menu with message options and actions -->
                 <span class="oe_dropdown_toggle oe_dropdown_arrow">
