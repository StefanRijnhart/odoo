--- conflicted
+++ resolved
@@ -8,13 +8,8 @@
 msgstr ""
 "Project-Id-Version: Odoo 9.0\n"
 "Report-Msgid-Bugs-To: \n"
-<<<<<<< HEAD
-"POT-Creation-Date: 2015-10-09 09:18+0000\n"
-"PO-Revision-Date: 2015-10-24 06:42+0000\n"
-=======
 "POT-Creation-Date: 2015-12-10 13:38+0000\n"
 "PO-Revision-Date: 2015-12-11 08:46+0000\n"
->>>>>>> 7892d99f
 "Last-Translator: Martin Trigaux\n"
 "Language-Team: Finnish (http://www.transifex.com/odoo/odoo-9/language/fi/)\n"
 "MIME-Version: 1.0\n"
@@ -84,49 +79,44 @@
 "        </tr>\n"
 "    </tbody></table>\n"
 "</div>\n"
-"<div style=\"padding:0px;width:600px;margin:auto;color:#777777;background-color:#FFFFFF\" class=\"\">\n"
-"    <table cellspacing=\"0\" cellpadding=\"0\" style=\"vertical-align:top;padding:0px;font-family:arial;font-size:12px;border-collapse:collapse;background:inherit;color:inherit\">\n"
-"        <tbody>\n"
-"            <tr>\n"
-"                <td valign=\"top\" style=\"width:600px\">\n"
-"                    <div>\n"
-"                        <hr width=\"100%\" style=\"background-color:rgb(204,204,204);border:medium none;clear:both;display:block;font-size:0px;min-height:1px;line-height:0;margin:15px auto;padding:0\">\n"
-"                    </div>\n"
-"                </td>\n"
-"            </tr>\n"
-"        </tbody>\n"
+"<div style=\"padding:0px; width:600px; margin:0 auto; background: #FFFFFF repeat top /100%; color:#777777\">\n"
+"    <table cellspacing=\"0\" cellpadding=\"0\" style=\"vertical-align:top; padding:0px; border-collapse:collapse; background:inherit; color:inherit\">\n"
+"        <tbody><tr>\n"
+"            <td valign=\"top\" style=\"width:600px; padding:5px 10px 5px 5px;\">\n"
+"                <div>\n"
+"                    <hr width=\"100%\" style=\"background-color:rgb(204,204,204);border:medium none;clear:both;display:block;font-size:0px;min-height:1px;line-height:0;margin:15px auto;padding:0\">\n"
+"                </div>\n"
+"            </td>\n"
+"        </tr></tbody>\n"
 "    </table>\n"
 "</div>\n"
-"<div class=\"snippet_row bg-color\" style=\"padding:0;width:600px;max-width:600px;margin:0 auto;background: #fff repeat top /100%;color:#777777\">\n"
-"    <table style=\"width:100%;text-align:justify;margin:0 auto;background:inherit;color:inherit;border-collapse:collapse;color:inherit\">\n"
+"<div style=\"padding:0px; width:600px; margin:0 auto; background: #FFFFFF repeat top /100%;color:#777777\">\n"
+"    <table cellspacing=\"0\" cellpadding=\"0\" border=\"0\" style=\"margin: 0 auto; width:600px; border-collapse:collapse; background:inherit; color:inherit\">\n"
 "        <tbody><tr>\n"
-"            <td style=\"padding:10px 30px; font-size:14px\">\n"
+"            <td style=\"padding:5px 10px 5px 5px;font-size: 14px;\">\n"
 "                ${object.body | safe}\n"
 "                % if ctx.get('tracking'):\n"
+"                    <ul>\n"
 "                    % for tracking in ctx['tracking']\n"
-"                        ${tracking[0]} : ${tracking[1]} -> ${tracking[2]}\n"
+"                        <li>${tracking[0]} : ${tracking[1]} -> ${tracking[2]}</li>\n"
 "                    % endfor\n"
+"                    </ul>\n"
 "                % endif\n"
 "            </td>\n"
-"        </tr>\n"
-"    </tbody></table>\n"
+"        </tr></tbody>\n"
+"    </table>\n"
 "</div>\n"
 "% if ctx.get('signature'):\n"
-"<div class=\"snippet_row bg-color\" style=\"padding:0px;width:600px;margin:auto;background: #fff repeat top /100%;color:#777777\">\n"
-"    <center>\n"
-"        <table width=\"600\" cellspacing=\"0\" cellpadding=\"0\" border=\"0\" style=\"margin: 0 auto; width:600px; border-collapse:collapse;background:inherit;color:inherit\">\n"
-"            <tbody><tr>\n"
-"                <td style=\"font-size:12px; padding: 5px 30px; text-align: left;\">\n"
-"                    &nbsp;\n"
-"                    ${ctx['signature'] | safe}\n"
-"                    &nbsp;\n"
-"                </td>\n"
-"                </tr>\n"
-"            </tbody>\n"
-"        </table>\n"
-"    </center>\n"
+"<div style=\"padding:0px; width:600px;margin:0 auto; background: #FFFFFF repeat top /100%;color:#777777\">\n"
+"    <table cellspacing=\"0\" cellpadding=\"0\" border=\"0\" style=\"margin: 0 auto; width:600px; border-collapse:collapse; background:inherit; color:inherit\">\n"
+"        <tbody><tr>\n"
+"            <td style=\"padding:5px 10px 5px 5px;font-size: 14px; text-align: left;\">\n"
+"                ${ctx['signature'] | safe}\n"
+"            </td>\n"
+"        </tr></tbody>\n"
+"    </table>\n"
 "</div>\n"
-"% endif\n"
+"% endif"
 msgstr ""
 
 #. module: mail
@@ -172,8 +162,6 @@
 
 #. module: mail
 #. openerp-web
-<<<<<<< HEAD
-=======
 #: code:addons/mail/static/src/xml/thread.xml:96
 #, python-format
 msgid "(from"
@@ -181,7 +169,6 @@
 
 #. module: mail
 #. openerp-web
->>>>>>> 7892d99f
 #: code:addons/mail/static/src/xml/chatter.xml:48
 #, python-format
 msgid "(no email address)"
@@ -196,9 +183,33 @@
 
 #. module: mail
 #. openerp-web
-#: code:addons/mail/static/src/xml/thread.xml:122
-#, python-format
-msgid "-------- Show more messages --------"
+#: code:addons/mail/static/src/xml/thread.xml:147
+#, python-format
+msgid "-------- Show older messages --------"
+msgstr ""
+
+#. module: mail
+#: code:addons/mail/models/mail_channel.py:513
+#, python-format
+msgid ""
+"<div class=\"o_mail_notification\">created <a href=\"#\" "
+"class=\"o_channel_redirect\" data-oe-id=\"%s\">#%s</a></div>"
+msgstr ""
+
+#. module: mail
+#: code:addons/mail/models/mail_channel.py:489
+#, python-format
+msgid ""
+"<div class=\"o_mail_notification\">joined <a href=\"#\" "
+"class=\"o_channel_redirect\" data-oe-id=\"%s\">#%s</a></div>"
+msgstr ""
+
+#. module: mail
+#: code:addons/mail/models/mail_channel.py:151
+#, python-format
+msgid ""
+"<div class=\"o_mail_notification\">left <a href=\"#\" "
+"class=\"o_channel_redirect\" data-oe-id=\"%s\">#%s</a></div>"
 msgstr ""
 
 #. module: mail
@@ -275,7 +286,7 @@
 msgid ""
 "A Python dictionary that will be evaluated to provide default values when "
 "creating new records for this alias."
-msgstr ""
+msgstr "Python-kirjasto, joka evaluoidaan oletusarvoja varten, kun tätä aliasta varten luodaan uusi tietuetta."
 
 #. module: mail
 #: model:ir.actions.act_window,help:mail.mail_shortcode_action
@@ -288,13 +299,6 @@
 #: model:ir.model,name:mail.model_res_groups
 msgid "Access Groups"
 msgstr "Käyttöoikeusryhmät"
-
-#. module: mail
-#. openerp-web
-#: code:addons/mail/static/src/js/client_action.js:154
-#, python-format
-msgid "Action"
-msgstr ""
 
 #. module: mail
 #: model:ir.model.fields,field_description:mail.field_mail_channel_message_needaction
@@ -399,7 +403,7 @@
 #: model:ir.model.fields,field_description:mail.field_mail_channel_alias_contact
 #: model:ir.model.fields,field_description:mail.field_res_users_alias_contact
 msgid "Alias Contact Security"
-msgstr ""
+msgstr "Aliaksen kontaktien turvallisuus"
 
 #. module: mail
 #: model:ir.model.fields,field_description:mail.field_base_config_settings_alias_domain
@@ -516,7 +520,7 @@
 msgid ""
 "Author of the message. If not set, email_from may hold an email address that"
 " did not match any partner."
-msgstr ""
+msgstr "Viestin louja. Jos tätä ei ole asetettu, viestin lähettäjä (email_from) voi olla osoite, joka ei täsmännyt mihinkään kumppaniin."
 
 #. module: mail
 #: model:ir.model.fields,field_description:mail.field_mail_compose_message_author_avatar
@@ -545,7 +549,7 @@
 #. module: mail
 #: model:ir.ui.view,arch_db:mail.view_mail_message_subtype_form
 msgid "Auto subscription"
-msgstr ""
+msgstr "Automaattinen seuraaminen"
 
 #. module: mail
 #: model:ir.model.fields,help:mail.field_mail_compose_message_body
@@ -651,6 +655,7 @@
 #. module: mail
 #. openerp-web
 #: code:addons/mail/static/src/xml/client_action.xml:23
+#: code:addons/mail/static/src/xml/client_action.xml:89
 #: model:ir.model.fields,field_description:mail.field_mail_compose_message_channel_ids
 #: model:ir.model.fields,field_description:mail.field_mail_mail_channel_ids
 #: model:ir.model.fields,field_description:mail.field_mail_message_channel_ids
@@ -781,7 +786,7 @@
 #. module: mail
 #: model:ir.model.fields,field_description:mail.field_mail_compose_message_composition_mode
 msgid "Composition mode"
-msgstr ""
+msgstr "Kirjoitustila"
 
 #. module: mail
 #. openerp-web
@@ -872,7 +877,7 @@
 #: model:ir.model.fields,help:mail.field_mail_mail_starred
 #: model:ir.model.fields,help:mail.field_mail_message_starred
 msgid "Current user has a starred notification linked to this message"
-msgstr ""
+msgstr "Nykyinen käyttäjä on merkannut tähän viestiin linkitetyn huomautuksen tärkeäksi"
 
 #. module: mail
 #: code:addons/mail/models/res_partner.py:16
@@ -953,7 +958,7 @@
 msgid ""
 "Description that will be added in the message posted for this subtype. If "
 "void, the name will be added instead."
-msgstr ""
+msgstr "Kuvaus, joka lisätään tähän alatyyppiin lähetettyihin viesteihin. Jos tyhjä,  viesteihin lisätään nimi."
 
 #. module: mail
 #. openerp-web
@@ -1025,14 +1030,14 @@
 #: code:addons/mail/static/src/js/chatter.js:117
 #, python-format
 msgid "Edit Subscription of "
-msgstr ""
+msgstr "Muokkaa tilausta"
 
 #. module: mail
 #. openerp-web
 #: code:addons/mail/static/src/xml/chatter.xml:129
 #, python-format
 msgid "Edit subscription"
-msgstr ""
+msgstr "Muokkaa tilausta"
 
 #. module: mail
 #: model:ir.ui.view,arch_db:mail.view_mail_search
@@ -1103,7 +1108,7 @@
 msgid ""
 "Email address internally associated with this user. Incoming emails will "
 "appear in the user's notifications."
-msgstr ""
+msgstr "Tähän käyttäjään sisäisesti liitetty sähköpostiosoite. Saapuvat sähköpostit näkyy käyttäjän ilmoituksissa."
 
 #. module: mail
 #: model:ir.model.fields,help:mail.field_mail_compose_message_email_from
@@ -1117,7 +1122,7 @@
 #. module: mail
 #: model:ir.ui.view,arch_db:mail.email_compose_message_wizard_form
 msgid "Email address to redirect replies..."
-msgstr ""
+msgstr "Sähköpostiosoite vastausviesteille"
 
 #. module: mail
 #: model:ir.model,name:mail.model_mail_compose_message
@@ -1159,7 +1164,7 @@
 #. module: mail
 #: sql_constraint:mail.followers:0
 msgid "Error, a partner cannot follow twice the same object."
-msgstr ""
+msgstr "Virhe: kumppani ei voi olla saman tietueen seuraajan kahdesti"
 
 #. module: mail
 #: sql_constraint:mail.followers:0
@@ -1321,7 +1326,7 @@
 #: code:addons/mail/models/res_users.py:48
 #, python-format
 msgid "Go to the configuration panel"
-msgstr ""
+msgstr "Mene asetusvalikkoon"
 
 #. module: mail
 #: model:ir.ui.view,arch_db:mail.view_mail_alias_search
@@ -1358,7 +1363,7 @@
 #. module: mail
 #: model:ir.model.fields,help:mail.field_mail_message_subtype_hidden
 msgid "Hide the subtype in the follower options"
-msgstr ""
+msgstr "Piilota alatyyppi seuraajavalinnoista"
 
 #. module: mail
 #: model:ir.model.fields,field_description:mail.field_email_template_preview_id
@@ -1386,13 +1391,13 @@
 msgid ""
 "ID of the parent record holding the alias (example: project holding the task"
 " creation alias)"
-msgstr ""
+msgstr "Ylätason aliastietueen id (esim. tehtävien luontiin käytettävän aliaksen sisältävä projekti)"
 
 #. module: mail
 #: model:ir.model.fields,help:mail.field_mail_followers_res_id
 #: model:ir.model.fields,help:mail.field_mail_wizard_invite_res_id
 msgid "Id of the followed resource"
-msgstr ""
+msgstr "Seuratun resurssin id"
 
 #. module: mail
 #: model:ir.model.fields,help:mail.field_mail_channel_message_unread
@@ -1415,7 +1420,7 @@
 msgid ""
 "If checked, the partners will receive an email warning they have been added "
 "in the document's followers."
-msgstr ""
+msgstr "Jos valittu, kumppanit saavat sähköpostivaroituksen kun heidät lisätään dokumentin seuraajiksi."
 
 #. module: mail
 #: model:ir.model.fields,help:mail.field_email_template_preview_user_signature
@@ -1439,7 +1444,7 @@
 msgid ""
 "If you have setup a catch-all email domain redirected to the Odoo server, "
 "enter the domain name here."
-msgstr ""
+msgstr "Jos haluat asettaa catchall-sähköpostidomainin (osoite joka vastaanottaa kaikki domainiin saapuvat postit, joilla ei ole vastaanottajaa), joka ohjataan Odoo-palvelimelle, aseta domainin nimi tässä"
 
 #. module: mail
 #: model:ir.ui.view,arch_db:mail.mail_channel_view_kanban
@@ -1452,21 +1457,10 @@
 msgstr ""
 
 #. module: mail
-<<<<<<< HEAD
-#: model:ir.actions.client,help:mail.mail_channel_action_client_chat
-msgid ""
-"In the \"Channels\" section, you will find the public and restricted channel.<br/>\n"
-"                    The \"Direct Message\" section allows you to talk directly to one person.<br/>\n"
-"                    The \"Private Group\" section contains your private conversations. You can join a private channel either by creating a channel yourself, or by being invited to another one.<br/>"
-msgstr ""
-
-#. module: mail
-=======
->>>>>>> 7892d99f
 #: code:addons/mail/models/mail_alias.py:141
 #, python-format
 msgid "Inactive Alias"
-msgstr ""
+msgstr "Passiivinen alias"
 
 #. module: mail
 #. openerp-web
@@ -1480,7 +1474,7 @@
 #: model:ir.model.fields,help:mail.field_mail_mail_parent_id
 #: model:ir.model.fields,help:mail.field_mail_message_parent_id
 msgid "Initial thread message."
-msgstr ""
+msgstr "Viestiketjun alkuperäinen viesti"
 
 #. module: mail
 #: model:ir.model.fields,field_description:mail.field_mail_message_subtype_internal
@@ -1493,7 +1487,7 @@
 msgid ""
 "Invalid expression, it must be a literal python dictionary definition e.g. "
 "\"{'field': 'value'}\""
-msgstr ""
+msgstr "Virheellinen lauseke. Lausekkeen täytyy olla oikeanmuotoinen python-dictionary, esim. \"{'kentta': 'arvo'}\""
 
 #. module: mail
 #: code:addons/mail/models/mail_thread.py:1607
@@ -1514,7 +1508,7 @@
 #: code:addons/mail/wizard/invite.py:53
 #, python-format
 msgid "Invitation to follow %s: %s"
-msgstr ""
+msgstr "Kutsu seurata %s:n dokumenttia %s"
 
 #. module: mail
 #. openerp-web
@@ -1674,7 +1668,7 @@
 #: model:ir.model.fields,help:mail.field_mail_wizard_invite_partner_ids
 msgid ""
 "List of partners that will be added as follower of the current document."
-msgstr ""
+msgstr "Lista tämänhetkiselle dokumentille lisättävistä kumppaneista."
 
 #. module: mail
 #: model:ir.model.fields,field_description:mail.field_mail_followers_channel_id
@@ -1738,7 +1732,7 @@
 #. module: mail
 #: model:ir.model.fields,help:mail.field_mail_mail_notification
 msgid "Mail has been created to notify people of an existing mail.message"
-msgstr ""
+msgstr "Olemassaolevasta sähköpostiviestistä (mail.message) on lähetetty ilmoitus"
 
 #. module: mail
 #: model:ir.ui.view,arch_db:mail.view_emails_partner_info_form
@@ -1805,7 +1799,7 @@
 #. module: mail
 #: model:ir.model.fields,help:mail.field_mail_mail_email_to
 msgid "Message recipients (emails)"
-msgstr ""
+msgstr "Viestin vastaanottajat (sähköpostit)"
 
 #. module: mail
 #: model:ir.model.fields,help:mail.field_mail_mail_references
@@ -1942,11 +1936,8 @@
 
 #. module: mail
 #: model:ir.model.fields,field_description:mail.field_mail_compose_message_needaction
-#: model:ir.model.fields,field_description:mail.field_mail_compose_message_needaction_partner_ids
 #: model:ir.model.fields,field_description:mail.field_mail_mail_needaction
-#: model:ir.model.fields,field_description:mail.field_mail_mail_needaction_partner_ids
 #: model:ir.model.fields,field_description:mail.field_mail_message_needaction
-#: model:ir.model.fields,field_description:mail.field_mail_message_needaction_partner_ids
 #: model:ir.model.fields,help:mail.field_mail_compose_message_needaction
 #: model:ir.model.fields,help:mail.field_mail_mail_needaction
 #: model:ir.model.fields,help:mail.field_mail_message_needaction
@@ -2073,12 +2064,12 @@
 #. module: mail
 #: model:ir.model.fields,field_description:mail.field_mail_compose_message_notify
 msgid "Notify followers"
-msgstr ""
+msgstr "Huomauta seuraajia"
 
 #. module: mail
 #: model:ir.model.fields,help:mail.field_mail_compose_message_notify
 msgid "Notify followers of the document (mass post only)"
-msgstr ""
+msgstr "Ilmoita tämän dokumentin seuraajille (vain massapostitus)"
 
 #. module: mail
 #: model:ir.model.fields,field_description:mail.field_mail_channel_message_needaction_counter
@@ -2310,6 +2301,13 @@
 #. module: mail
 #: model:ir.ui.view,arch_db:mail.res_partner_opt_out_search
 msgid "Partners that did not ask not to be included in mass mailing campaigns"
+msgstr "Kumppanit jotka saa ottaa mukaan joukkokirjekampanjoihin."
+
+#. module: mail
+#: model:ir.model.fields,field_description:mail.field_mail_compose_message_needaction_partner_ids
+#: model:ir.model.fields,field_description:mail.field_mail_mail_needaction_partner_ids
+#: model:ir.model.fields,field_description:mail.field_mail_message_needaction_partner_ids
+msgid "Partners with Need Action"
 msgstr ""
 
 #. module: mail
@@ -2411,14 +2409,6 @@
 msgstr ""
 
 #. module: mail
-<<<<<<< HEAD
-#: model:mail.channel,name:mail.channel_3
-msgid "R&D"
-msgstr ""
-
-#. module: mail
-=======
->>>>>>> 7892d99f
 #: code:addons/mail/wizard/mail_compose_message.py:176
 #, python-format
 msgid "Re:"
@@ -2904,14 +2894,6 @@
 msgstr ""
 
 #. module: mail
-<<<<<<< HEAD
-#: model:ir.actions.client,help:mail.mail_channel_action_client_chat
-msgid "There are no messages to display.<br/>"
-msgstr ""
-
-#. module: mail
-=======
->>>>>>> 7892d99f
 #: model:ir.model.fields,help:mail.field_mail_channel_image
 msgid ""
 "This field holds the image used as photo for the group, limited to "
@@ -3097,7 +3079,7 @@
 #. module: mail
 #: model:ir.model.fields,field_description:mail.field_mail_compose_message_use_active_domain
 msgid "Use active domain"
-msgstr ""
+msgstr "Käytä aktiivista domainia"
 
 #. module: mail
 #: model:ir.model.fields,field_description:mail.field_mail_compose_message_template_id
@@ -3164,16 +3146,7 @@
 msgstr ""
 
 #. module: mail
-#: model:mail.channel,name:mail.channel_all_employees
-msgid "Whole Company"
-msgstr "Koko yhtiö"
-
-#. module: mail
-#. openerp-web
-<<<<<<< HEAD
-#: code:addons/mail/static/src/xml/chatter.xml:57
-=======
->>>>>>> 7892d99f
+#. openerp-web
 #: code:addons/mail/static/src/xml/composer.xml:7
 #, python-format
 msgid "Write something..."
@@ -3242,26 +3215,12 @@
 
 #. module: mail
 #. openerp-web
-<<<<<<< HEAD
-#: code:addons/mail/static/src/js/client_action.js:469
-=======
 #: code:addons/mail/static/src/js/client_action.js:401
->>>>>>> 7892d99f
 #, python-format
 msgid "You unsubscribed from <b>%s</b>."
 msgstr ""
 
 #. module: mail
-<<<<<<< HEAD
-#: model:ir.actions.client,help:mail.mail_channel_action_client_chat
-msgid ""
-"Your \"Inbox\" contains all the messages in which you've been mentioned, and the messages you receive as a follower of a document.<br/>\n"
-"                    The \"Starred\" section contains all your favorite messages."
-msgstr ""
-
-#. module: mail
-=======
->>>>>>> 7892d99f
 #: model:ir.ui.view,arch_db:mail.view_server_action_form_template
 msgid ""
 "Your template does not defined the email address of the sender. Please "
@@ -3291,31 +3250,28 @@
 
 #. module: mail
 #. openerp-web
-<<<<<<< HEAD
-#: code:addons/mail/static/src/xml/client_action.xml:29
-=======
 #: code:addons/mail/static/src/xml/client_action.xml:33
->>>>>>> 7892d99f
 #, python-format
 msgid "dm"
 msgstr ""
 
 #. module: mail
-<<<<<<< HEAD
-#: code:addons/mail/models/mail_thread.py:281
-=======
 #: code:addons/mail/models/mail_thread.py:313
->>>>>>> 7892d99f
 #, python-format
 msgid "document"
 msgstr ""
 
 #. module: mail
 #. openerp-web
-#: code:addons/mail/static/src/js/chatter.js:232
+#: code:addons/mail/static/src/js/chatter.js:220
 #, python-format
 msgid "followers"
 msgstr "seuraajat"
+
+#. module: mail
+#: model:mail.channel,name:mail.channel_all_employees
+msgid "general"
+msgstr ""
 
 #. module: mail
 #: model:ir.model,name:mail.model_ir_actions_server
@@ -3342,7 +3298,7 @@
 #. module: mail
 #: model:ir.ui.view,arch_db:mail.view_general_configuration_mail_alias_domain
 msgid "mycompany.odoo.com"
-msgstr ""
+msgstr "omayritys.odoo.com"
 
 #. module: mail
 #. openerp-web
