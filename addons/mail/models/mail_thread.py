--- conflicted
+++ resolved
@@ -660,283 +660,6 @@
         return tracking
 
     # ------------------------------------------------------
-<<<<<<< HEAD
-=======
-    # Email Notification
-    # ------------------------------------------------------
-
-    @api.model
-    def _notify_encode_link(self, base_link, params):
-        secret = self.env['ir.config_parameter'].sudo().get_param('database.secret')
-        token = '%s?%s' % (base_link, ' '.join('%s=%s' % (key, params[key]) for key in sorted(params)))
-        hm = hmac.new(secret.encode('utf-8'), token.encode('utf-8'), hashlib.sha1).hexdigest()
-        return hm
-
-    @api.multi
-    def _notify_get_action_link(self, link_type, **kwargs):
-        local_kwargs = dict(kwargs)  # do not modify in-place, modify copy instead
-        base_params = {
-            'model': kwargs.get('model', self._name),
-            'res_id': kwargs.get('res_id', self.ids and self.ids[0] or False),
-        }
-
-        local_kwargs.pop('message_id', None)
-        local_kwargs.pop('model', None)
-        local_kwargs.pop('res_id', None)
-
-        if link_type in ['view', 'assign', 'follow', 'unfollow']:
-            params = dict(base_params, **local_kwargs)
-            base_link = '/mail/%s' % link_type
-        elif link_type == 'controller':
-            controller = local_kwargs.pop('controller')
-            params = dict(base_params, **local_kwargs)
-            params.pop('model')
-            base_link = '%s' % controller
-        else:
-            return ''
-
-        if link_type not in ['view']:
-            token = self._notify_encode_link(base_link, params)
-            params['token'] = token
-
-        link = '%s?%s' % (base_link, url_encode(params))
-
-        if self and hasattr(self, 'get_base_url'):
-            link = self[0].get_base_url() + link
-
-        return link
-
-    @api.multi
-    def _notify_get_groups(self, message, groups):
-        """ Return groups used to classify recipients of a notification email.
-        Groups is a list of tuple containing of form (group_name, group_func,
-        group_data) where
-
-         * group_name is an identifier used only to be able to override and manipulate
-           groups. Default groups are user (recipients linked to an employee user),
-           portal (recipients linked to a portal user) and customer (recipients not
-           linked to any user). An example of override use would be to add a group
-           linked to a res.groups like Hr Officers to set specific action buttons to
-           them.
-         * group_func is a function pointer taking a partner record as parameter. This
-           method will be applied on recipients to know whether they belong to a given
-           group or not. Only first matching group is kept. Evaluation order is the
-           list order.
-         * group_data is a dict containing parameters for the notification email
-
-          * has_button_access: whether to display Access <Document> in email. True
-            by default for new groups, False for portal / customer.
-          * button_access: dict with url and title of the button
-          * actions: list of action buttons to display in the notification email.
-            Each action is a dict containing url and title of the button.
-
-        Groups has a default value that you can find in mail_thread
-        ``_notify_classify_recipients`` method.
-        """
-        return groups
-
-    @api.multi
-    def _notify_classify_recipients(self, message, recipient_data):
-        """ Classify recipients to be notified of a message in groups to have
-        specific rendering depending on their group. For example users could
-        have access to buttons customers should not have in their emails.
-
-        Module-specific grouping should be done by overriding ``_notify_get_groups``
-        method defined here-under.
-
-        :param message: mail.message record about to be notified
-        :param recipients: res.partner recordset to notify UPDATE ME
-        """
-        result = {}
-
-        access_link = self._notify_get_action_link('view')
-
-        if message.model:
-            model = self.with_lang().env['ir.model']
-            model_name = model._get(message.model).display_name
-            view_title = _('View %s') % model_name
-        else:
-            view_title = _('View')
-
-        default_groups = [
-            ('user', lambda pdata: pdata['type'] == 'user', {}),
-            ('portal', lambda pdata: pdata['type'] == 'portal', {
-                'has_button_access': False,
-            }),
-            ('customer', lambda pdata: True, {
-                'has_button_access': False,
-            })
-        ]
-
-        groups = self._notify_get_groups(message, default_groups)
-
-        for group_name, group_func, group_data in groups:
-            group_data.setdefault('has_button_access', True)
-            group_data.setdefault('button_access', {
-                'url': access_link,
-                'title': view_title})
-            group_data.setdefault('actions', list())
-            group_data.setdefault('recipients', list())
-
-        for recipient in recipient_data:
-            for group_name, group_func, group_data in groups:
-                if group_func(recipient):
-                    group_data['recipients'].append(recipient['id'])
-                    break
-
-        for group_name, group_method, group_data in groups:
-            result[group_name] = group_data
-
-        return result
-
-    def _notify_classify_recipients_on_records(self, message, recipient_data, records=None):
-        """ Generic wrapper on ``_notify_classify_recipients`` checking mail.thread
-        inheritance and allowing to call model-specific implementation in a one liner.
-        This method should not be overridden. """
-        if records and hasattr(records, '_notify_classify_recipients'):
-            return records._notify_classify_recipients(message, recipient_data)
-        return self._notify_classify_recipients(message, recipient_data)
-
-    @api.multi
-    def _notify_get_reply_to(self, default=None, records=None, company=None, doc_names=None):
-        """ Returns the preferred reply-to email address when replying to a thread
-        on documents. Documents are either given by self it this method is called
-        as a true multi method on a record set or can be given using records to
-        have a generic implementation available for all models.
-
-        Reply-to is formatted like "MyCompany MyDocument <reply.to@domain>".
-        Heuristic it the following:
-
-         * search for specific aliases as they always have priority; it is limited
-           to aliases linked to documents (like project alias for task for example);
-         * use catchall address;
-         * use default;
-
-        This method works on documents
-
-         * as a true multi method for models inheriting from mail.thread; call
-           ``records._notify_get_reply_to(...)``;
-         * as a generic implementation if records are given; call ``MailThread.
-           _notify_get_reply_to(records=records, ...)``;
-         * as a generic implementation is self is a void mail.thread record set
-           meaning catchall is computed; call ``MailThread._notify_get_reply_to
-           (records=None)``;
-
-        Tweak this method on a specific model by overriding if it inherits from
-        mail.thread. An example would be tasks taking their reply-to alias from
-        their project.
-
-        :param default: default email if no alias or catchall is found;
-        :param records: record_set if self if a generic mail.thread record allowing
-          generic implementation of finding reply-to;
-        :param company: used to compute company name part of the from name; provide
-          it if already known, otherwise fall back on user company;
-        :param doc_names: dict(res_id, doc_name) used to compute doc name part of
-          the from name; provide it if already known to avoid queries, otherwise
-          name_get on document will be performed;
-
-        :return result: dictionary. Keys are record IDs and value is formatted
-          like an email "Company_name Document_name <reply_to@email>"/
-        """
-        _records = self if self and self._name != 'mail.thread' else records
-        model = _records._name if _records and _records._name != 'mail.thread' else False
-        res_ids = _records.ids if _records and model else []
-        _res_ids = res_ids or [False]  # always have a default value located in False
-
-        alias_domain = self.env['ir.config_parameter'].sudo().get_param("mail.catchall.domain")
-        result = dict.fromkeys(_res_ids, False)
-        result_email = dict()
-        doc_names = doc_names if doc_names else dict()
-
-        if alias_domain:
-            if model and res_ids:
-                if not doc_names:
-                    doc_names = dict((rec.id, rec.display_name) for rec in _records)
-
-                mail_aliases = self.env['mail.alias'].sudo().search([
-                    ('alias_parent_model_id.model', '=', model),
-                    ('alias_parent_thread_id', 'in', res_ids),
-                    ('alias_name', '!=', False)])
-                # take only first found alias for each thread_id, to match order (1 found -> limit=1 for each res_id)
-                for alias in mail_aliases:
-                    result_email.setdefault(alias.alias_parent_thread_id, '%s@%s' % (alias.alias_name, alias_domain))
-
-            # left ids: use catchall
-            left_ids = set(_res_ids) - set(result_email)
-            if left_ids:
-                catchall = self.env['ir.config_parameter'].sudo().get_param("mail.catchall.alias")
-                if catchall:
-                    result_email.update(dict((rid, '%s@%s' % (catchall, alias_domain)) for rid in left_ids))
-
-            # compute name of reply-to - TDE tocheck: quotes and stuff like that
-            company_name = company.name if company else self.env.user.company_id.name
-            for res_id in result_email.keys():
-                name = '%s%s%s' % (company_name, ' ' if doc_names.get(res_id) else '', doc_names.get(res_id, ''))
-                result[res_id] = formataddr((name, result_email[res_id]))
-
-        left_ids = set(_res_ids) - set(result_email)
-        if left_ids:
-            result.update(dict((res_id, default) for res_id in left_ids))
-
-        return result
-
-    @api.model
-    def _notify_get_reply_to_on_records(self, default=None, records=None, company=None, doc_names=None):
-        """ Generic wrapper on ``_notify_get_reply_to`` checking mail.thread inheritance
-        and allowing to call model-specific implementation in a one liner. This
-        method should not be overridden. """
-        if records and hasattr(records, '_notify_get_reply_to'):
-            return records._notify_get_reply_to(default=default, company=company, doc_names=doc_names)
-        return self._notify_get_reply_to(default=default, records=records, company=company, doc_names=doc_names)
-
-    @api.multi
-    def _notify_specific_email_values(self, message):
-        """ Get specific notification email values to store on the notification
-        mail.mail. Override to add values related to a specific model.
-
-        :param message: mail.message record being notified by email
-        """
-        if not self:
-            return {}
-        self.ensure_one()
-        return {'headers': repr({
-            'X-Odoo-Objects': "%s-%s" % (self._name, self.id),
-        })}
-
-    @api.model
-    def _notify_specific_email_values_on_records(self, message, records=None):
-        """ Generic wrapper on ``_notify_specific_email_values`` checking mail.thread
-        inheritance and allowing to call model-specific implementation in a one liner.
-        This method should not be overridden. """
-        if records and hasattr(records, '_notify_specific_email_values'):
-            return records._notify_specific_email_values(message)
-        return self._notify_specific_email_values(message)
-
-    @api.multi
-    def _notify_email_recipients(self, message, recipient_ids):
-        """ Format email notification recipient values to store on the notification
-        mail.mail. Basic method just set the recipient partners as mail_mail
-        recipients. Override to generate other mail values like email_to or
-        email_cc.
-
-        :param message: mail.message record being notified by email
-        :param recipient_ids: res.partner recordset to notify
-        """
-        return {
-            'recipient_ids': [(4, pid) for pid in recipient_ids]
-        }
-
-    @api.model
-    def _notify_email_recipients_on_records(self, message, recipient_ids, records=None):
-        """ Generic wrapper on ``_notify_email_recipients`` checking mail.thread
-        inheritance and allowing to call model-specific implementation in a one liner.
-        This method should not be overridden. """
-        if records and hasattr(records, '_notify_email_recipients'):
-            return records._notify_email_recipients(message, recipient_ids)
-        return self._notify_email_recipients(message, recipient_ids)
-
-    # ------------------------------------------------------
->>>>>>> 40421be7
     # Mail gateway
     # ------------------------------------------------------
 
@@ -2584,6 +2307,9 @@
             params['token'] = token
 
         link = '%s?%s' % (base_link, url_encode(params))
+        if self and hasattr(self, 'get_base_url'):
+            link = self[0].get_base_url() + link
+
         return link
 
     @api.multi
