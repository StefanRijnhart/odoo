# -*- coding: utf-8 -*-
# Part of Odoo. See LICENSE file for full copyright and licensing details.

import base64
import datetime
import dateutil
import email
import hashlib
import hmac
import lxml
import logging
import pytz
import re
import socket
import time
import threading
try:
    from xmlrpc import client as xmlrpclib
except ImportError:
    import xmlrpclib

from collections import namedtuple
from email.message import Message
from email.utils import formataddr
from lxml import etree
from werkzeug import url_encode
from werkzeug import urls

from odoo import _, api, exceptions, fields, models, tools, registry, SUPERUSER_ID
from odoo.osv import expression

from odoo.tools import pycompat, ustr
from odoo.tools.misc import clean_context, split_every
from odoo.tools.safe_eval import safe_eval

_logger = logging.getLogger(__name__)


class MailThread(models.AbstractModel):
    ''' mail_thread model is meant to be inherited by any model that needs to
        act as a discussion topic on which messages can be attached. Public
        methods are prefixed with ``message_`` in order to avoid name
        collisions with methods of the models that will inherit from this class.

        ``mail.thread`` defines fields used to handle and display the
        communication history. ``mail.thread`` also manages followers of
        inheriting classes. All features and expected behavior are managed
        by mail.thread. Widgets has been designed for the 7.0 and following
        versions of Odoo.

        Inheriting classes are not required to implement any method, as the
        default implementation will work for any model. However it is common
        to override at least the ``message_new`` and ``message_update``
        methods (calling ``super``) to add model-specific behavior at
        creation and update of a thread when processing incoming emails.

        Options:
            - _mail_flat_thread: if set to True, all messages without parent_id
                are automatically attached to the first message posted on the
                ressource. If set to False, the display of Chatter is done using
                threads, and no parent_id is automatically set.

    MailThread features can be somewhat controlled through context keys :

     - ``mail_create_nosubscribe``: at create or message_post, do not subscribe
       uid to the record thread
     - ``mail_create_nolog``: at create, do not log the automatic '<Document>
       created' message
     - ``mail_notrack``: at create and write, do not perform the value tracking
       creating messages
     - ``tracking_disable``: at create and write, perform no MailThread features
       (auto subscription, tracking, post, ...)
     - ``mail_notify_force_send``: if less than 50 email notifications to send,
       send them directly instead of using the queue; True by default
    '''
    _name = 'mail.thread'
    _description = 'Email Thread'
    _mail_flat_thread = True  # flatten the discussino history
    _mail_post_access = 'write'  # access required on the document to post on it
    _Attachment = namedtuple('Attachment', ('fname', 'content', 'info'))

    message_is_follower = fields.Boolean(
        'Is Follower', compute='_compute_is_follower', search='_search_is_follower')
    message_follower_ids = fields.One2many(
        'mail.followers', 'res_id', string='Followers',
        domain=lambda self: [('res_model', '=', self._name)])
    message_partner_ids = fields.Many2many(
        comodel_name='res.partner', string='Followers (Partners)',
        compute='_get_followers', search='_search_follower_partners')
    message_channel_ids = fields.Many2many(
        comodel_name='mail.channel', string='Followers (Channels)',
        compute='_get_followers', search='_search_follower_channels')
    message_ids = fields.One2many(
        'mail.message', 'res_id', string='Messages',
        domain=lambda self: [('model', '=', self._name), ('message_type', '!=', 'user_notification')], auto_join=True)
    message_unread = fields.Boolean(
        'Unread Messages', compute='_get_message_unread',
        help="If checked new messages require your attention.")
    message_unread_counter = fields.Integer(
        'Unread Messages Counter', compute='_get_message_unread',
        help="Number of unread messages")
    message_needaction = fields.Boolean(
        'Action Needed', compute='_get_message_needaction', search='_search_message_needaction',
        help="If checked, new messages require your attention.")
    message_needaction_counter = fields.Integer(
        'Number of Actions', compute='_get_message_needaction',
        help="Number of messages which requires an action")
    message_has_error = fields.Boolean(
        'Message Delivery error', compute='_compute_message_has_error', search='_search_message_has_error',
        help="If checked, some messages have a delivery error.")
    message_has_error_counter = fields.Integer(
        'Number of error', compute='_compute_message_has_error',
        help="Number of messages with delivery error")
    message_attachment_count = fields.Integer('Attachment Count', compute='_compute_message_attachment_count', groups="base.group_user")
    message_main_attachment_id = fields.Many2one(string="Main Attachment", comodel_name='ir.attachment', index=True, copy=False)

    @api.depends('message_follower_ids')
    def _get_followers(self):
        for thread in self:
            thread.message_partner_ids = thread.message_follower_ids.mapped('partner_id')
            thread.message_channel_ids = thread.message_follower_ids.mapped('channel_id')

    @api.model
    def _search_follower_partners(self, operator, operand):
        """Search function for message_follower_ids

        Do not use with operator 'not in'. Use instead message_is_followers
        """
        # TOFIX make it work with not in
        assert operator != "not in", "Do not search message_follower_ids with 'not in'"
        followers = self.env['mail.followers'].sudo().search([
            ('res_model', '=', self._name),
            ('partner_id', operator, operand)])
        # using read() below is much faster than followers.mapped('res_id')
        return [('id', 'in', [res['res_id'] for res in followers.read(['res_id'])])]

    @api.model
    def _search_follower_channels(self, operator, operand):
        """Search function for message_follower_ids

        Do not use with operator 'not in'. Use instead message_is_followers
        """
        # TOFIX make it work with not in
        assert operator != "not in", "Do not search message_follower_ids with 'not in'"
        followers = self.env['mail.followers'].sudo().search([
            ('res_model', '=', self._name),
            ('channel_id', operator, operand)])
        # using read() below is much faster than followers.mapped('res_id')
        return [('id', 'in', [res['res_id'] for res in followers.read(['res_id'])])]

    @api.depends('message_follower_ids')
    def _compute_is_follower(self):
        followers = self.env['mail.followers'].sudo().search([
            ('res_model', '=', self._name),
            ('res_id', 'in', self.ids),
            ('partner_id', '=', self.env.user.partner_id.id),
            ])
        # using read() below is much faster than followers.mapped('res_id')
        following_ids = [res['res_id'] for res in followers.read(['res_id'])]
        for record in self:
            record.message_is_follower = record.id in following_ids

    @api.model
    def _search_is_follower(self, operator, operand):
        followers = self.env['mail.followers'].sudo().search([
            ('res_model', '=', self._name),
            ('partner_id', '=', self.env.user.partner_id.id),
            ])
        # Cases ('message_is_follower', '=', True) or  ('message_is_follower', '!=', False)
        if (operator == '=' and operand) or (operator == '!=' and not operand):
            # using read() below is much faster than followers.mapped('res_id')
            return [('id', 'in', [res['res_id'] for res in followers.read(['res_id'])])]
        else:
            # using read() below is much faster than followers.mapped('res_id')
            return [('id', 'not in', [res['res_id'] for res in followers.read(['res_id'])])]

    def _get_message_unread(self):
        partner_id = self.env.user.partner_id.id
        res = dict.fromkeys(self.ids, 0)
        if self.ids:
            # search for unread messages, directly in SQL to improve performances
            self._cr.execute(""" SELECT msg.res_id FROM mail_message msg
                                 RIGHT JOIN mail_message_mail_channel_rel rel
                                 ON rel.mail_message_id = msg.id
                                 RIGHT JOIN mail_channel_partner cp
                                 ON (cp.channel_id = rel.mail_channel_id AND cp.partner_id = %s AND
                                    (cp.seen_message_id IS NULL OR cp.seen_message_id < msg.id))
                                 WHERE msg.model = %s AND msg.res_id = ANY(%s) AND
                                        msg.message_type != 'user_notification' AND
                                       (msg.author_id IS NULL OR msg.author_id != %s) AND
                                       (msg.message_type not in ('notification', 'user_notification') OR msg.model != 'mail.channel')""",
                             (partner_id, self._name, list(self.ids), partner_id,))
            for result in self._cr.fetchall():
                res[result[0]] += 1

        for record in self:
            record.message_unread_counter = res.get(record._origin.id, 0)
            record.message_unread = bool(record.message_unread_counter)

    def _get_message_needaction(self):
        res = dict.fromkeys(self.ids, 0)
        if self.ids:
            # search for unread messages, directly in SQL to improve performances
            self._cr.execute(""" SELECT msg.res_id FROM mail_message msg
                                 RIGHT JOIN mail_message_res_partner_needaction_rel rel
                                 ON rel.mail_message_id = msg.id AND rel.res_partner_id = %s AND (rel.is_read = false OR rel.is_read IS NULL)
                                 WHERE msg.model = %s AND msg.res_id in %s AND msg.message_type != 'user_notification'""",
                             (self.env.user.partner_id.id, self._name, tuple(self.ids),))
            for result in self._cr.fetchall():
                res[result[0]] += 1

        for record in self:
            record.message_needaction_counter = res.get(record._origin.id, 0)
            record.message_needaction = bool(record.message_needaction_counter)

    @api.model
    def _search_message_needaction(self, operator, operand):
        return [('message_ids.needaction', operator, operand)]

    def _compute_message_has_error(self):
        res = {}
        if self.ids:
            self._cr.execute(""" SELECT msg.res_id, COUNT(msg.res_id) FROM mail_message msg
                                 RIGHT JOIN mail_message_res_partner_needaction_rel rel
                                 ON rel.mail_message_id = msg.id AND rel.notification_status in ('exception','bounce')
                                 WHERE msg.author_id = %s AND msg.model = %s AND msg.res_id in %s AND msg.message_type != 'user_notification'
                                 GROUP BY msg.res_id""",
                             (self.env.user.partner_id.id, self._name, tuple(self.ids),))
            res.update(self._cr.fetchall())

        for record in self:
            record.message_has_error_counter = res.get(record._origin.id, 0)
            record.message_has_error = bool(record.message_has_error_counter)

    @api.model
    def _search_message_has_error(self, operator, operand):
        return ['&', ('message_ids.has_error', operator, operand), ('message_ids.author_id', '=', self.env.user.partner_id.id)]

    def _compute_message_attachment_count(self):
        read_group_var = self.env['ir.attachment'].read_group([('res_id', 'in', self.ids), ('res_model', '=', self._name)],
                                                              fields=['res_id'],
                                                              groupby=['res_id'])

        attachment_count_dict = dict((d['res_id'], d['res_id_count']) for d in read_group_var)
        for record in self:
            record.message_attachment_count = attachment_count_dict.get(record.id, 0)

    # ------------------------------------------------------
    # CRUD overrides for automatic subscription and logging
    # ------------------------------------------------------

    @api.model_create_multi
    def create(self, vals_list):
        """ Chatter override :
            - subscribe uid
            - subscribe followers of parent
            - log a creation message
        """
        if self._context.get('tracking_disable'):
            return super(MailThread, self).create(vals_list)

        # subscribe uid unless asked not to
        if not self._context.get('mail_create_nosubscribe'):
            for values in vals_list:
                message_follower_ids = values.get('message_follower_ids') or []
                message_follower_ids += [(0, 0, fol_vals) for fol_vals in self.env['mail.followers']._add_default_followers(self._name, [], self.env.user.partner_id.ids, customer_ids=[])[0][0]]
                values['message_follower_ids'] = message_follower_ids

        threads = super(MailThread, self).create(vals_list)

        # auto_subscribe: take values and defaults into account
        create_values_list = {}
        for thread, values in zip(threads, vals_list):
            create_values = dict(values)
            for key, val in self._context.items():
                if key.startswith('default_') and key[8:] not in create_values:
                    create_values[key[8:]] = val
            thread._message_auto_subscribe(create_values)
            create_values_list[thread.id] = create_values

        # automatic logging unless asked not to (mainly for various testing purpose)
        if not self._context.get('mail_create_nolog'):
            doc_name = self.env['ir.model']._get(self._name).name
            for thread in threads:
                subtype = thread._creation_subtype()
                body = _('%s created') % doc_name
                if subtype:  # if we have a sybtype, post message to notify users from _message_auto_subscribe
                    thread.sudo().message_post(body=body, subtype_id=subtype.id, author_id=self.env.user.partner_id.id)
                else:
                    thread._message_log(body=body)

        # post track template if a tracked field changed
        if not self._context.get('mail_notrack'):
            track_threads = threads.with_lang()
            tracked_fields = self._get_tracked_fields()
            for thread in track_threads:
                create_values = create_values_list[thread.id]
                changes = [field for field in tracked_fields if create_values.get(field)]
                # based on tracked field to stay consistent with write
                # we don't consider that a falsy field is a change, to stay consistent with previous implementation,
                # but we may want to change that behaviour later.
                thread._message_track_post_template(changes)

        return threads

    def write(self, values):
        if self._context.get('tracking_disable'):
            return super(MailThread, self).write(values)

        # Track initial values of tracked fields
        track_self = self.with_lang()

        tracked_fields = None
        if not self._context.get('mail_notrack'):
            tracked_fields = track_self._get_tracked_fields()
        if tracked_fields:
            initial_values = dict((record.id, dict((key, getattr(record, key)) for key in tracked_fields))
                                  for record in track_self)

        # Perform write
        result = super(MailThread, self).write(values)

        # update followers
        self._message_auto_subscribe(values)

        # Perform the tracking
        if tracked_fields:
            tracking = track_self.with_context(clean_context(self._context)).message_track(tracked_fields, initial_values)
            if any(change for rec_id, (change, tracking_value_ids) in tracking.items()):
                (changes, tracking_value_ids) = tracking[track_self[0].id]
                track_self._message_track_post_template(changes)
        return result

    def unlink(self):
        """ Override unlink to delete messages and followers. This cannot be
        cascaded, because link is done through (res_model, res_id). """
        if not self:
            return True
        self.env['mail.message'].search([('model', '=', self._name), ('res_id', 'in', self.ids), ('message_type', '!=', 'user_notification')]).unlink()
        res = super(MailThread, self).unlink()
        self.env['mail.followers'].sudo().search(
            [('res_model', '=', self._name), ('res_id', 'in', self.ids)]
        ).unlink()
        return res

    def copy_data(self, default=None):
        # avoid tracking multiple temporary changes during copy
        return super(MailThread, self.with_context(mail_notrack=True)).copy_data(default=default)

    @api.model
    def get_empty_list_help(self, help):
        """ Override of BaseModel.get_empty_list_help() to generate an help message
        that adds alias information. """
        model = self._context.get('empty_list_help_model')
        res_id = self._context.get('empty_list_help_id')
        catchall_domain = self.env['ir.config_parameter'].sudo().get_param("mail.catchall.domain")
        document_name = self._context.get('empty_list_help_document_name', _('document'))
        nothing_here = not help
        alias = None

        if catchall_domain and model and res_id:  # specific res_id -> find its alias (i.e. section_id specified)
            record = self.env[model].sudo().browse(res_id)
            # check that the alias effectively creates new records
            if record.alias_id and record.alias_id.alias_name and \
                    record.alias_id.alias_model_id and \
                    record.alias_id.alias_model_id.model == self._name and \
                    record.alias_id.alias_force_thread_id == 0:
                alias = record.alias_id
        if not alias and catchall_domain and model:  # no res_id or res_id not linked to an alias -> generic help message, take a generic alias of the model
            Alias = self.env['mail.alias']
            aliases = Alias.search([
                ("alias_parent_model_id.model", "=", model),
                ("alias_name", "!=", False),
                ('alias_force_thread_id', '=', False),
                ('alias_parent_thread_id', '=', False)], order='id ASC')
            if aliases and len(aliases) == 1:
                alias = aliases[0]

        if alias:
            email_link = "<a href='mailto:%(email)s'>%(email)s</a>" % {'email': alias.display_name}
            if nothing_here:
                return "<p class='o_view_nocontent_smiling_face'>%(dyn_help)s</p>" % {
                    'dyn_help': _("Add a new %(document)s or send an email to %(email_link)s") % {
                        'document': document_name,
                        'email_link': email_link
                    }
                }
            # do not add alias two times if it was added previously
            if "oe_view_nocontent_alias" not in help:
                return "%(static_help)s<p class='oe_view_nocontent_alias'>%(dyn_help)s</p>" % {
                    'static_help': help,
                    'dyn_help': _("Create a new %(document)s by sending an email to %(email_link)s") %  {
                        'document': document_name,
                        'email_link': email_link,
                    }
                }

        if nothing_here:
            return "<p class='o_view_nocontent_smiling_face'>%(dyn_help)s</p>" % {
                'dyn_help': _("Create a new %(document)s") % {
                    'document': document_name,
                }
            }

        return help

    @api.model
    def fields_view_get(self, view_id=None, view_type='form', toolbar=False, submenu=False):
        res = super(MailThread, self).fields_view_get(view_id=view_id, view_type=view_type, toolbar=toolbar, submenu=submenu)
        if view_type == 'form':
            doc = etree.XML(res['arch'])
            for node in doc.xpath("//field[@name='message_ids']"):
                # the 'Log a note' button is employee only
                options = safe_eval(node.get('options', '{}'))
                is_employee = self.env.user.has_group('base.group_user')
                options['display_log_button'] = is_employee
                # save options on the node
                node.set('options', repr(options))
            res['arch'] = etree.tostring(doc, encoding='unicode')
        return res

    # ------------------------------------------------------
    # Technical methods / wrappers / tools
    # ------------------------------------------------------

    def with_lang(self):
        if 'lang' not in self._context:
            return self.with_context(lang=self.env.user.lang)
        return self

    def _replace_local_links(self, html, base_url=None):
        """ Replace local links by absolute links. It is required in various
        cases, for example when sending emails on chatter or sending mass
        mailings. It replaces

         * href of links (mailto will not match the regex)
         * src of images (base64 hardcoded data will not match the regex)
         * styling using url like background-image: url

        It is done using regex because it is shorten than using an html parser
        to create a potentially complex soupe and hope to have a result that
        has not been harmed.
        """
        if not html:
            return html

        html = ustr(html)

        def _sub_relative2absolute(match):
            # compute here to do it only if really necessary + cache will ensure it is done only once
            # if not base_url
            if not _sub_relative2absolute.base_url:
                _sub_relative2absolute.base_url = self.env["ir.config_parameter"].sudo().get_param("web.base.url")
            return match.group(1) + urls.url_join(_sub_relative2absolute.base_url, match.group(2))

        _sub_relative2absolute.base_url = base_url
        html = re.sub(r"""(<img(?=\s)[^>]*\ssrc=")(/[^/][^"]+)""", _sub_relative2absolute, html)
        html = re.sub(r"""(<a(?=\s)[^>]*\shref=")(/[^/][^"]+)""", _sub_relative2absolute, html)
        html = re.sub(r"""(<[^>]+\bstyle="[^"]+\burl\('?)(/[^/'][^'")]+)""", _sub_relative2absolute, html)

        return html

    @api.model
    def _garbage_collect_attachments(self):
        """ Garbage collect lost mail attachments. Those are attachments
            - linked to res_model 'mail.compose.message', the composer wizard
            - with res_id 0, because they were created outside of an existing
                wizard (typically user input through Chatter or reports
                created on-the-fly by the templates)
            - unused since at least one day (create_date and write_date)
        """
        limit_date = datetime.datetime.utcnow() - datetime.timedelta(days=1)
        limit_date_str = datetime.datetime.strftime(limit_date, tools.DEFAULT_SERVER_DATETIME_FORMAT)
        self.env['ir.attachment'].search([
            ('res_model', '=', 'mail.compose.message'),
            ('res_id', '=', 0),
            ('create_date', '<', limit_date_str),
            ('write_date', '<', limit_date_str)]
        ).unlink()
        return True

    @api.model
    def get_mail_message_access(self, res_ids, operation, model_name=None):
        """ mail.message check permission rules for related document. This method is
            meant to be inherited in order to implement addons-specific behavior.
            A common behavior would be to allow creating messages when having read
            access rule on the document, for portal document such as issues. """

        DocModel = self.env[model_name] if model_name else self
        create_allow = getattr(DocModel, '_mail_post_access', 'write')

        if operation in ['write', 'unlink']:
            check_operation = 'write'
        elif operation == 'create' and create_allow in ['create', 'read', 'write', 'unlink']:
            check_operation = create_allow
        elif operation == 'create':
            check_operation = 'write'
        else:
            check_operation = operation
        return check_operation

    def message_change_thread(self, new_thread):
        """
        Transfer the list of the mail thread messages from an model to another

        :param id : the old res_id of the mail.message
        :param new_res_id : the new res_id of the mail.message
        :param new_model : the name of the new model of the mail.message

        Example :   my_lead.message_change_thread(my_project_task)
                    will transfer the context of the thread of my_lead to my_project_task
        """
        self.ensure_one()
        # get the subtype of the comment Message
        subtype_comment = self.env['ir.model.data'].xmlid_to_res_id('mail.mt_comment')

        # get the ids of the comment and not-comment of the thread
        # TDE check: sudo on mail.message, to be sure all messages are moved ?
        MailMessage = self.env['mail.message']
        msg_comment = MailMessage.search([
            ('model', '=', self._name),
            ('res_id', '=', self.id),
            ('message_type', '!=', 'user_notification'),
            ('subtype_id', '=', subtype_comment)])
        msg_not_comment = MailMessage.search([
            ('model', '=', self._name),
            ('res_id', '=', self.id),
            ('message_type', '!=', 'user_notification'),
            ('subtype_id', '!=', subtype_comment)])

        # update the messages
        msg_comment.write({"res_id": new_thread.id, "model": new_thread._name})
        msg_not_comment.write({"res_id": new_thread.id, "model": new_thread._name, "subtype_id": None})
        return True

    # ------------------------------------------------------
    # Automatic log / Tracking
    # ------------------------------------------------------

    @api.model
    def _get_tracked_fields(self):
        """ Return a structure of tracked fields for the current model.
            :return dict: a dict mapping field name to description, containing on_change fields
        """
        tracked_fields = []
        for name, field in self._fields.items():
            tracking = getattr(field, 'tracking', None) or getattr(field, 'track_visibility', None)
            if tracking:
                tracked_fields.append(name)

        if tracked_fields:
            return self.fields_get(tracked_fields)
        return {}

    def _creation_subtype(self):
        """ Give the subtypes triggered by the creation of a record

        :returns: a subtype browse record or False if no subtype is trigerred
        """

    def _track_subtype(self, init_values):
        """ Give the subtypes triggered by the changes on the record according
        to values that have been updated.

        :param init_values: the original values of the record; only modified fields
                            are present in the dict
        :type init_values: dict
        :returns: a subtype browse record or False if no subtype is trigerred
        """
        return False

    def _track_template(self, changes):
        return dict()

    def _message_track_post_template(self, changes):
        if not changes:
            return True
        templates = self._track_template(changes)
        for field_name, (template, post_kwargs) in templates.items():
            if not template:
                continue
            if isinstance(template, str):
                self.message_post_with_view(template, **post_kwargs)
            else:
                self.message_post_with_template(template.id, **post_kwargs)
        return True

    def _message_track(self, tracked_fields, initial):
        """ For a given record, fields to check (tuple column name, column info)
        and initial values, return a structure that is a tuple containing :

         - a set of updated column names
         - a list of ORM (0, 0, values) commands to create 'mail.tracking.value' """
        self.ensure_one()
        changes = set()  # contains onchange tracked fields that changed
        tracking_value_ids = []

        # generate tracked_values data structure: {'col_name': {col_info, new_value, old_value}}
        for col_name, col_info in tracked_fields.items():
            initial_value = initial[col_name]
            new_value = self[col_name]

            if new_value != initial_value and (new_value or initial_value):  # because browse null != False
                tracking_sequence = getattr(self._fields[col_name], 'tracking',
                                            getattr(self._fields[col_name], 'track_sequence', 100))  # backward compatibility with old parameter name
                if tracking_sequence is True:
                    tracking_sequence = 100
                tracking = self.env['mail.tracking.value'].create_tracking_values(initial_value, new_value, col_name, col_info, tracking_sequence)
                if tracking:
                    tracking_value_ids.append([0, 0, tracking])
                changes.add(col_name)

        return changes, tracking_value_ids

    def message_track(self, tracked_fields, initial_values):
        """ Track updated values. Comparing the initial and current values of
        the fields given in tracked_fields, it generates a message containing
        the updated values. This message can be linked to a mail.message.subtype
        given by the ``_track_subtype`` method. """
        if not tracked_fields:
            return True

        tracking = dict()
        for record in self:
            tracking[record.id] = record._message_track(tracked_fields, initial_values[record.id])

        for record in self:
            changes, tracking_value_ids = tracking[record.id]
            if not changes:
                continue

            # find subtypes and post messages or log if no subtype found
            subtype = False
            # By passing this key, that allows to let the subtype empty and so don't sent email because partners_to_notify from mail_message._notify will be empty
            if not self._context.get('mail_track_log_only'):
                subtype = record._track_subtype(dict((col_name, initial_values[record.id][col_name]) for col_name in changes))
            if subtype:
                if not subtype.exists():
                    _logger.debug('subtype "%s" not found' % subtype.name)
                    continue
                record.message_post(subtype_id=subtype.id, tracking_value_ids=tracking_value_ids)
            elif tracking_value_ids:
                record._message_log(tracking_value_ids=tracking_value_ids)

        return tracking

    # ------------------------------------------------------
    # Mail gateway
    # ------------------------------------------------------

    def _routing_warn(self, error_message, warn_suffix, message_id, route, raise_exception):
        """ Tools method used in message_route_verify: whether to log a warning or raise an error """
        short_message = _("Mailbox unavailable - %s") % error_message
        full_message = ('Routing mail with Message-Id %s: route %s: %s' %
                        (message_id, route, error_message))
        _logger.info(full_message + (warn_suffix and '; %s' % warn_suffix or ''))
        if raise_exception:
            # sender should not see private diagnostics info, just the error
            raise ValueError(short_message)

    def _routing_create_bounce_email(self, email_from, body_html, message, **mail_values):
        bounce_to = tools.decode_message_header(message, 'Return-Path') or email_from
        bounce_mail_values = {
            'body_html': body_html,
            'subject': 'Re: %s' % message.get('subject'),
            'email_to': bounce_to,
            'auto_delete': True,
        }
        bounce_from = self.env['ir.mail_server']._get_default_bounce_address()
        if bounce_from:
            bounce_mail_values['email_from'] = 'MAILER-DAEMON <%s>' % bounce_from
        bounce_mail_values.update(mail_values)
        self.env['mail.mail'].create(bounce_mail_values).send()

    @api.model
    def message_route_verify(self, message, message_dict, route,
                             update_author=True, assert_model=True,
                             create_fallback=True, allow_private=False,
                             drop_alias=False):
        """ Verify route validity. Check and rules:
            1 - if thread_id -> check that document effectively exists; otherwise
                fallback on a message_new by resetting thread_id
            2 - check that message_update exists if thread_id is set; or at least
                that message_new exist
            [ - find author_id if udpate_author is set]
            3 - if there is an alias, check alias_contact:
                'followers' and thread_id:
                    check on target document that the author is in the followers
                'followers' and alias_parent_thread_id:
                    check on alias parent document that the author is in the
                    followers
                'partners': check that author_id id set

        :param message: an email.message instance
        :param message_dict: dictionary of values that will be given to
                             mail_message.create()
        :param route: route to check which is a tuple (model, thread_id,
                      custom_values, uid, alias)
        :param update_author: update message_dict['author_id']. TDE TODO: move me
        :param assert_model: if an error occurs, tell whether to raise an error
                             or just log a warning and try other processing or
                             invalidate route
        :param create_fallback: if the route aims at updating a record and that
                                record does not exists or does not support update
                                either fallback on creating a new record in the
                                same model or raise / warn
        :param allow_private: allow void model / thread_id routes, aka private
                              discussions
        """

        assert isinstance(route, (list, tuple)), 'A route should be a list or a tuple'
        assert len(route) == 5, 'A route should contain 5 elements: model, thread_id, custom_values, uid, alias record'

        message_id = message.get('Message-Id')
        email_from = tools.decode_message_header(message, 'From')
        author_id = message_dict.get('author_id')
        model, thread_id, alias = route[0], route[1], route[4]
        record_set = None

        _generic_bounce_body_html = """<div>
<p>Hello,</p>
<p>The following email sent to %s cannot be accepted because this is a private email address.
   Only allowed people can contact us at this address.</p>
</div><blockquote>%s</blockquote>""" % (message.get('to'), message_dict.get('body'))

        # Wrong model
        if model and model not in self.env:
            self._routing_warn(_('unknown target model %s') % model, '', message_id, route, assert_model)
            return ()

        # Private message
        if not model:
            # should not contain any thread_id
            if thread_id:
                self._routing_warn(_('posting a message without model should be with a null res_id (private message), received %s') % thread_id, _('resetting thread_id'), message_id, route, assert_model)
                thread_id = 0
            # should have a parent_id (only answers)
            if not message_dict.get('parent_id'):
                self._routing_warn(_('posting a message without model should be with a parent_id (private message)'), _('skipping'), message_id, route, assert_model)
                return False

        if model and thread_id:
            record_set = self.env[model].browse(thread_id)
        elif model:
            record_set = self.env[model]

        # Existing Document: check if exists and model accepts the mailgateway; if not, fallback on create if allowed
        if thread_id:
            if not record_set.exists() and create_fallback:
                self._routing_warn(_('reply to missing document (%s,%s), fall back on new document creation') % (model, thread_id), '', message_id, route, False)
                thread_id = None
            elif not hasattr(record_set, 'message_update') and create_fallback:
                self._routing_warn(_('model %s does not accept document update, fall back on document creation') % model, '', message_id, route, False)
                thread_id = None

            if not record_set.exists():
                self._routing_warn(_('reply to missing document (%s,%s)') % (model, thread_id), _('skipping'), message_id, route, assert_model)
                return False
            elif not hasattr(record_set, 'message_update'):
                self._routing_warn(_('model %s does not accept document update') % model, _('skipping'), message_id, route, assert_model)
                return False

        # New Document: check model accepts the mailgateway
        if not thread_id and model and not hasattr(record_set, 'message_new'):
            self._routing_warn(_('model %s does not accept document creation') % model, _('skipping'), message_id, route, assert_model)
            return False

        # Update message author if asked. We do it now because we need it for aliases (contact settings)
        if not author_id and update_author:
            authors = self._mail_find_partner_from_emails([email_from], records=record_set)
            if authors:
                message_dict['author_id'] = authors[0].id

        # Alias: check alias_contact settings
        if alias:
            obj = None
            if thread_id:
                obj = record_set[0]
            elif alias.alias_parent_model_id and alias.alias_parent_thread_id:
                obj = self.env[alias.alias_parent_model_id.model].browse(alias.alias_parent_thread_id)
            elif model:
                obj = self.env[model]
            if hasattr(obj, '_alias_check_contact'):
                check_result = obj._alias_check_contact(message, message_dict, alias)
            else:
                check_result = self.env['mail.alias.mixin']._alias_check_contact_on_record(obj, message, message_dict, alias)
            if check_result is not True:
                self._routing_warn(_('alias %s: %s') % (alias.alias_name, check_result.get('error_message', _('unknown error'))), _('skipping'), message_id, route, False)
                self._routing_create_bounce_email(email_from, check_result.get('error_template', _generic_bounce_body_html), message)
                return False

        if not model and not thread_id and not alias and not allow_private:
            return False

        return (model, thread_id, route[2], route[3], None if drop_alias else route[4])

    @api.model
    def message_route(self, message, message_dict, model=None, thread_id=None, custom_values=None):
        """ Attempt to figure out the correct target model, thread_id,
        custom_values and user_id to use for an incoming message.
        Multiple values may be returned, if a message had multiple
        recipients matching existing mail.aliases, for example.

        The following heuristics are used, in this order:

         * if the message replies to an existing thread by having a Message-Id
           that matches an existing mail_message.message_id, we take the original
           message model/thread_id pair and ignore custom_value as no creation will
           take place
         * if the message replies to an existing thread by having In-Reply-To or
           References matching odoo model/thread_id Message-Id and if this thread
           has messages without message_id, take this model/thread_id pair and
           ignore custom_value as no creation will take place (6.1 compatibility)
         * look for a mail.alias entry matching the message recipients and use the
           corresponding model, thread_id, custom_values and user_id. This could
           lead to a thread update or creation depending on the alias
         * fallback on provided ``model``, ``thread_id`` and ``custom_values``
         * raise an exception as no route has been found

        :param string message: an email.message instance
        :param dict message_dict: dictionary holding parsed message variables
        :param string model: the fallback model to use if the message does not match
            any of the currently configured mail aliases (may be None if a matching
            alias is supposed to be present)
        :type dict custom_values: optional dictionary of default field values
            to pass to ``message_new`` if a new record needs to be created.
            Ignored if the thread record already exists, and also if a matching
            mail.alias was found (aliases define their own defaults)
        :param int thread_id: optional ID of the record/thread from ``model`` to
            which this mail should be attached. Only used if the message does not
            reply to an existing thread and does not match any mail alias.
        :return: list of routes [(model, thread_id, custom_values, user_id, alias)]

        :raises: ValueError, TypeError
        """
        if not isinstance(message, Message):
            raise TypeError('message must be an email.message.Message at this point')
        MailMessage = self.env['mail.message']
        Alias, dest_aliases = self.env['mail.alias'], self.env['mail.alias']
        catchall_alias = self.env['ir.config_parameter'].sudo().get_param("mail.catchall.alias")
        bounce_alias = self.env['ir.config_parameter'].sudo().get_param("mail.bounce.alias")
        fallback_model = model

        # get email.message.Message variables for future processing
        local_hostname = socket.gethostname()
        message_id = message.get('Message-Id')

        # compute references to find if message is a reply to an existing thread
        references = tools.decode_message_header(message, 'References')
        in_reply_to = tools.decode_message_header(message, 'In-Reply-To').strip()
        thread_references = references or in_reply_to
        reply_match, reply_model, reply_thread_id, reply_hostname, reply_private = tools.email_references(thread_references)

        # author and recipients
        email_from = tools.decode_message_header(message, 'From')
        email_from_localpart = (tools.email_split(email_from) or [''])[0].split('@', 1)[0].lower()
        email_to = tools.decode_message_header(message, 'To')
        email_to_localpart = (tools.email_split(email_to) or [''])[0].split('@', 1)[0].lower()

        # Delivered-To is a safe bet in most modern MTAs, but we have to fallback on To + Cc values
        # for all the odd MTAs out there, as there is no standard header for the envelope's `rcpt_to` value.
        rcpt_tos = ','.join([
            tools.decode_message_header(message, 'Delivered-To'),
            tools.decode_message_header(message, 'To'),
            tools.decode_message_header(message, 'Cc'),
            tools.decode_message_header(message, 'Resent-To'),
            tools.decode_message_header(message, 'Resent-Cc')])
        rcpt_tos_localparts = [e.split('@')[0].lower() for e in tools.email_split(rcpt_tos)]

        # 0. Verify whether this is a bounced email and use it to collect bounce data and update notifications for customers
        if bounce_alias and bounce_alias in email_to_localpart:
            # Bounce regex: typical form of bounce is bounce_alias+128-crm.lead-34@domain
            # group(1) = the mail ID; group(2) = the model (if any); group(3) = the record ID
            bounce_re = re.compile("%s\+(\d+)-?([\w.]+)?-?(\d+)?" % re.escape(bounce_alias), re.UNICODE)
            bounce_match = bounce_re.search(email_to)

            if bounce_match:
                bounced_mail_id, bounced_model, bounced_thread_id = bounce_match.group(1), bounce_match.group(2), bounce_match.group(3)

                email_part = next((part for part in message.walk() if part.get_content_type() == 'message/rfc822'), None)
                dsn_part = next((part for part in message.walk() if part.get_content_type() == 'message/delivery-status'), None)

                partners, partner_address = self.env['res.partner'], False
                if dsn_part and len(dsn_part.get_payload()) > 1:
                    dsn = dsn_part.get_payload()[1]
                    final_recipient_data = tools.decode_message_header(dsn, 'Final-Recipient')
                    partner_address = final_recipient_data.split(';', 1)[1].strip()
                    if partner_address:
                        partners = partners.sudo().search([('email', '=', partner_address)])
                        for partner in partners:
                            partner._message_receive_bounce(partner_address, partner, mail_id=bounced_mail_id)

                mail_message = self.env['mail.message']
                if email_part:
                    email = email_part.get_payload()[0]
                    bounced_message_id = tools.mail_header_msgid_re.findall(tools.decode_message_header(email, 'Message-Id'))
                    mail_message = MailMessage.sudo().search([('message_id', 'in', bounced_message_id)])

                if partners and mail_message:
                    notifications = self.env['mail.notification'].sudo().search([
                        ('mail_message_id', '=', mail_message.id),
                        ('res_partner_id', 'in', partners.ids)])
                    notifications.write({
                        'notification_status': 'bounce'
                    })

                if bounced_model in self.env and hasattr(self.env[bounced_model], '_message_receive_bounce') and bounced_thread_id:
                    self.env[bounced_model].browse(int(bounced_thread_id))._message_receive_bounce(partner_address, partners, mail_id=bounced_mail_id)

                _logger.info('Routing mail from %s to %s with Message-Id %s: bounced mail from mail %s, model: %s, thread_id: %s: dest %s (partner %s)',
                             email_from, email_to, message_id, bounced_mail_id, bounced_model, bounced_thread_id, partner_address, partners)
                return []

        # 0. First check if this is a bounce message or not.
        #    See http://datatracker.ietf.org/doc/rfc3462/?include_text=1
        #    As all MTA does not respect this RFC (googlemail is one of them),
        #    we also need to verify if the message come from "mailer-daemon"
        if message.get_content_type() == 'multipart/report' or email_from_localpart == 'mailer-daemon':
            _logger.info('Routing mail with Message-Id %s: not routing bounce email from %s to %s',
                         message_id, email_from, email_to)
            return []

        # 1. Check if message is a reply on a thread
        msg_references = [ref for ref in tools.mail_header_msgid_re.findall(thread_references) if 'reply_to' not in ref]
        mail_messages = MailMessage.sudo().search([('message_id', 'in', msg_references)], limit=1)
        is_a_reply = bool(mail_messages)

        # 1.1 Handle forward to an alias with a different model: do not consider it as a reply
        if reply_model and reply_thread_id:
            other_alias = Alias.search([
                '&',
                ('alias_name', '!=', False),
                ('alias_name', '=', email_to_localpart)
            ])
            if other_alias and other_alias.alias_model_id.model != reply_model:
                is_a_reply = False

        if is_a_reply:
            model, thread_id = mail_messages.model, mail_messages.res_id
            if not reply_private:  # TDE note: not sure why private mode as no alias search, copying existing behavior
                dest_aliases = Alias.search([('alias_name', 'in', rcpt_tos_localparts)], limit=1)

            route = self.message_route_verify(
                message, message_dict,
                (model, thread_id, custom_values, self._uid, dest_aliases),
                update_author=True, assert_model=reply_private, create_fallback=True,
                allow_private=reply_private, drop_alias=True)
            if route:
                _logger.info(
                    'Routing mail from %s to %s with Message-Id %s: direct reply to msg: model: %s, thread_id: %s, custom_values: %s, uid: %s',
                    email_from, email_to, message_id, model, thread_id, custom_values, self._uid)
                return [route]
            elif route is False:
                return []

        # 2. Look for a matching mail.alias entry
        if rcpt_tos_localparts:
            # no route found for a matching reference (or reply), so parent is invalid
            message_dict.pop('parent_id', None)

            # check it does not directly contact catchall
            if catchall_alias and catchall_alias in email_to_localpart:
                _logger.info('Routing mail from %s to %s with Message-Id %s: direct write to catchall, bounce', email_from, email_to, message_id)
                body = self.env.ref('mail.mail_bounce_catchall').render({
                    'message': message,
                }, engine='ir.qweb')
                self._routing_create_bounce_email(email_from, body, message, reply_to=self.env.company.email)
                return []

            dest_aliases = Alias.search([('alias_name', 'in', rcpt_tos_localparts)])
            if dest_aliases:
                routes = []
                for alias in dest_aliases:
                    user_id = alias.alias_user_id.id
                    if not user_id:
                        # TDE note: this could cause crashes, because no clue that the user
                        # that send the email has the right to create or modify a new document
                        # Fallback on user_id = uid
                        # Note: recognized partners will be added as followers anyway
                        # user_id = self._message_find_user_id(message)
                        user_id = self._uid
                        _logger.info('No matching user_id for the alias %s', alias.alias_name)
                    route = (alias.alias_model_id.model, alias.alias_force_thread_id, safe_eval(alias.alias_defaults), user_id, alias)
                    route = self.message_route_verify(
                        message, message_dict, route,
                        update_author=True, assert_model=True, create_fallback=True)
                    if route:
                        _logger.info(
                            'Routing mail from %s to %s with Message-Id %s: direct alias match: %r',
                            email_from, email_to, message_id, route)
                        routes.append(route)
                return routes

        # 5. Fallback to the provided parameters, if they work
        if fallback_model:
            # no route found for a matching reference (or reply), so parent is invalid
            message_dict.pop('parent_id', None)
            route = self.message_route_verify(
                message, message_dict,
                (fallback_model, thread_id, custom_values, self._uid, None),
                update_author=True, assert_model=True)
            if route:
                _logger.info(
                    'Routing mail from %s to %s with Message-Id %s: fallback to model:%s, thread_id:%s, custom_values:%s, uid:%s',
                    email_from, email_to, message_id, fallback_model, thread_id, custom_values, self._uid)
                return [route]

        # ValueError if no routes found and if no bounce occured
        raise ValueError(
            'No possible route found for incoming message from %s to %s (Message-Id %s:). '
            'Create an appropriate mail.alias or force the destination model.' %
            (email_from, email_to, message_id)
        )

    @api.model
    def message_route_process(self, message, message_dict, routes):
        self = self.with_context(attachments_mime_plainxml=True) # import XML attachments as text
        # postpone setting message_dict.partner_ids after message_post, to avoid double notifications
        original_partner_ids = message_dict.pop('partner_ids', [])
        thread_id = False
        for model, thread_id, custom_values, user_id, alias in routes or ():
            subtype_id = False
            if model:
                Model = self.env[model]
                if not (thread_id and hasattr(Model, 'message_update') or hasattr(Model, 'message_new')):
                    raise ValueError(
                        "Undeliverable mail with Message-Id %s, model %s does not accept incoming emails" %
                        (message_dict['message_id'], model)
                    )

                # disabled subscriptions during message_new/update to avoid having the system user running the
                # email gateway become a follower of all inbound messages
                MessageModel = Model.with_user(user_id).with_context(mail_create_nosubscribe=True, mail_create_nolog=True)
                if thread_id and hasattr(MessageModel, 'message_update'):
                    thread = MessageModel.browse(thread_id)
                    thread.message_update(message_dict)
                else:
                    # if a new thread is created, parent is irrelevant
                    message_dict.pop('parent_id', None)
                    thread = MessageModel.message_new(message_dict, custom_values)
                    thread_id = thread.id
                    subtype = thread._creation_subtype()
                    subtype_id = subtype.id if subtype else False
            else:
                if thread_id:
                    raise ValueError("Posting a message without model should be with a null res_id, to create a private message.")
                thread = self.env['mail.thread']

            # replies to internal message are considered as notes, but parent message
            # author is added in recipients to ensure he is notified of a private answer
            parent_message = False
            if message_dict.get('parent_id'):
                parent_message = self.env['mail.message'].sudo().browse(message_dict['parent_id'])
            partner_ids = []
            if not subtype_id:
                if message_dict.pop('internal', False):
                    subtype_id = self.env['ir.model.data'].xmlid_to_res_id('mail.mt_note')
                    if parent_message and parent_message.author_id:
                        partner_ids = [parent_message.author_id.id]
                else:
                    subtype_id = self.env['ir.model.data'].xmlid_to_res_id('mail.mt_comment')

            post_params = dict(subtype_id=subtype_id, partner_ids=partner_ids, **message_dict)
            new_msg = False
            if thread._name == 'mail.thread':  # message with parent_id not linked to record
                new_msg = thread.message_notify(**post_params)
            else:
                new_msg = thread.message_post(**post_params)

            if new_msg and original_partner_ids:
                # postponed after message_post, because this is an external message and we don't want to create
                # duplicate emails due to notifications
                new_msg.write({'partner_ids': original_partner_ids})
        return thread_id

    @api.model
    def message_process(self, model, message, custom_values=None,
                        save_original=False, strip_attachments=False,
                        thread_id=None):
        """ Process an incoming RFC2822 email message, relying on
            ``mail.message.parse()`` for the parsing operation,
            and ``message_route()`` to figure out the target model.

            Once the target model is known, its ``message_new`` method
            is called with the new message (if the thread record did not exist)
            or its ``message_update`` method (if it did).

            There is a special case where the target model is False: a reply
            to a private message. In this case, we skip the message_new /
            message_update step, to just post a new message using mail_thread
            message_post.

           :param string model: the fallback model to use if the message
               does not match any of the currently configured mail aliases
               (may be None if a matching alias is supposed to be present)
           :param message: source of the RFC2822 message
           :type message: string or xmlrpclib.Binary
           :type dict custom_values: optional dictionary of field values
                to pass to ``message_new`` if a new record needs to be created.
                Ignored if the thread record already exists, and also if a
                matching mail.alias was found (aliases define their own defaults)
           :param bool save_original: whether to keep a copy of the original
                email source attached to the message after it is imported.
           :param bool strip_attachments: whether to strip all attachments
                before processing the message, in order to save some space.
           :param int thread_id: optional ID of the record/thread from ``model``
               to which this mail should be attached. When provided, this
               overrides the automatic detection based on the message
               headers.
        """
        # extract message bytes - we are forced to pass the message as binary because
        # we don't know its encoding until we parse its headers and hence can't
        # convert it to utf-8 for transport between the mailgate script and here.
        if isinstance(message, xmlrpclib.Binary):
            message = bytes(message.data)
        if isinstance(message, str):
            message = message.encode('utf-8')
        msg_txt = email.message_from_bytes(message)

        # parse the message, verify we are not in a loop by checking message_id is not duplicated
        msg = self.message_parse(msg_txt, save_original=save_original)
        if strip_attachments:
            msg.pop('attachments', None)

        if msg.get('message_id'):   # should always be True as message_parse generate one if missing
            existing_msg_ids = self.env['mail.message'].search([('message_id', '=', msg.get('message_id'))])
            if existing_msg_ids:
                _logger.info('Ignored mail from %s to %s with Message-Id %s: found duplicated Message-Id during processing',
                                msg.get('from'), msg.get('to'), msg.get('message_id'))
                return False

        # find possible routes for the message
        routes = self.message_route(msg_txt, msg, model, thread_id, custom_values)
        thread_id = self.message_route_process(msg_txt, msg, routes)
        return thread_id

    @api.model
    def message_new(self, msg_dict, custom_values=None):
        """Called by ``message_process`` when a new message is received
           for a given thread model, if the message did not belong to
           an existing thread.
           The default behavior is to create a new record of the corresponding
           model (based on some very basic info extracted from the message).
           Additional behavior may be implemented by overriding this method.

           :param dict msg_dict: a map containing the email details and
                                 attachments. See ``message_process`` and
                                ``mail.message.parse`` for details.
           :param dict custom_values: optional dictionary of additional
                                      field values to pass to create()
                                      when creating the new thread record.
                                      Be careful, these values may override
                                      any other values coming from the message.
           :rtype: int
           :return: the id of the newly created thread object
        """
        data = {}
        if isinstance(custom_values, dict):
            data = custom_values.copy()
        fields = self.fields_get()
        name_field = self._rec_name or 'name'
        if name_field in fields and not data.get('name'):
            data[name_field] = msg_dict.get('subject', '')
        return self.create(data)

    def message_update(self, msg_dict, update_vals=None):
        """Called by ``message_process`` when a new message is received
           for an existing thread. The default behavior is to update the record
           with update_vals taken from the incoming email.
           Additional behavior may be implemented by overriding this
           method.
           :param dict msg_dict: a map containing the email details and
                               attachments. See ``message_process`` and
                               ``mail.message.parse()`` for details.
           :param dict update_vals: a dict containing values to update records
                              given their ids; if the dict is None or is
                              void, no write operation is performed.
        """
        if update_vals:
            self.write(update_vals)
        return True

    def _message_receive_bounce(self, email, partner, mail_id=None):
        """Called by ``message_process`` when a bounce email (such as Undelivered
        Mail Returned to Sender) is received for an existing thread. The default
        behavior is to do nothing. This method is meant to be overridden in various
        modules to add some specific behavior like blacklist management or mass
        mailing statistics update. check is an integer  ``message_bounce`` column exists.
        If it is the case, its content is incremented.

        :param record partner: partner matching the bounced email address, if any;
        :param string email: email that caused the bounce;
        :param mail_id: ID of the sent email that bounced. It may not exist anymore
                        but it could be useful if the information was kept. This is
                        used notably in mass mailing;
        """
        pass

    def _message_extract_payload_postprocess(self, message, body, attachments):
        """ Perform some cleaning / postprocess in the body and attachments
        extracted from the email. Note that this processing is specific to the
        mail module, and should not contain security or generic html cleaning.
        Indeed those aspects should be covered by the html_sanitize method
        located in tools. """
        if not body:
            return body, attachments
        try:
            root = lxml.html.fromstring(body)
        except ValueError:
            # In case the email client sent XHTML, fromstring will fail because 'Unicode strings
            # with encoding declaration are not supported'.
            root = lxml.html.fromstring(body.encode('utf-8'))

        postprocessed = False
        to_remove = []
        for node in root.iter():
            if 'o_mail_notification' in (node.get('class') or '') or 'o_mail_notification' in (node.get('summary') or ''):
                postprocessed = True
                if node.getparent() is not None:
                    to_remove.append(node)
            if node.tag == 'img' and node.get('src', '').startswith('cid:'):
                cid = node.get('src').split(':', 1)[1]
                related_attachment = [attach for attach in attachments if attach[2] and attach[2].get('cid') == cid]
                if related_attachment:
                    node.set('data-filename', related_attachment[0][0])
                    postprocessed = True

        for node in to_remove:
            node.getparent().remove(node)
        if postprocessed:
            body = etree.tostring(root, pretty_print=False, encoding='unicode')
        return body, attachments

    def _message_extract_payload(self, message, save_original=False):
        """Extract body as HTML and attachments from the mail message"""
        attachments = []
        body = u''
        if save_original:
            attachments.append(self._Attachment('original_email.eml', message.as_string(), {}))

        # Be careful, content-type may contain tricky content like in the
        # following example so test the MIME type with startswith()
        #
        # Content-Type: multipart/related;
        #   boundary="_004_3f1e4da175f349248b8d43cdeb9866f1AMSPR06MB343eurprd06pro_";
        #   type="text/html"
        if message.get_content_maintype() == 'text':
            encoding = message.get_content_charset()
            body = message.get_payload(decode=True)
            body = tools.ustr(body, encoding, errors='replace')
            if message.get_content_type() == 'text/plain':
                # text/plain -> <pre/>
                body = tools.append_content_to_html(u'', body, preserve=True)
        else:
            alternative = False
            mixed = False
            html = u''
            for part in message.walk():
                if part.get_content_type() == 'multipart/alternative':
                    alternative = True
                if part.get_content_type() == 'multipart/mixed':
                    mixed = True
                if part.get_content_maintype() == 'multipart':
                    continue  # skip container
                # part.get_filename returns decoded value if able to decode, coded otherwise.
                # original get_filename is not able to decode iso-8859-1 (for instance).
                # therefore, iso encoded attachements are not able to be decoded properly with get_filename
                # code here partially copy the original get_filename method, but handle more encoding
                filename = part.get_param('filename', None, 'content-disposition')
                if not filename:
                    filename = part.get_param('name', None)
                if filename:
                    if isinstance(filename, tuple):
                        # RFC2231
                        filename = email.utils.collapse_rfc2231_value(filename).strip()
                    else:
                        filename = tools.decode_smtp_header(filename)
                encoding = part.get_content_charset()  # None if attachment

                # 0) Inline Attachments -> attachments, with a third part in the tuple to match cid / attachment
                if filename and part.get('content-id'):
                    inner_cid = part.get('content-id').strip('><')
                    attachments.append(self._Attachment(filename, part.get_payload(decode=True), {'cid': inner_cid}))
                    continue
                # 1) Explicit Attachments -> attachments
                if filename or part.get('content-disposition', '').strip().startswith('attachment'):
                    attachments.append(self._Attachment(filename or 'attachment', part.get_payload(decode=True), {}))
                    continue
                # 2) text/plain -> <pre/>
                if part.get_content_type() == 'text/plain' and (not alternative or not body):
                    body = tools.append_content_to_html(body, tools.ustr(part.get_payload(decode=True),
                                                                         encoding, errors='replace'), preserve=True)
                # 3) text/html -> raw
                elif part.get_content_type() == 'text/html':
                    # mutlipart/alternative have one text and a html part, keep only the second
                    # mixed allows several html parts, append html content
                    append_content = not alternative or (html and mixed)
                    html = tools.ustr(part.get_payload(decode=True), encoding, errors='replace')
                    if not append_content:
                        body = html
                    else:
                        body = tools.append_content_to_html(body, html, plaintext=False)
                    # we only strip_classes here everything else will be done in by html field of mail.message
                    body = tools.html_sanitize(body, sanitize_tags=False, strip_classes=True)
                # 4) Anything else -> attachment
                else:
                    attachments.append(self._Attachment(filename or 'attachment', part.get_payload(decode=True), {}))

        body, attachments = self._message_extract_payload_postprocess(message, body, attachments)
        return body, attachments

    @api.model
    def message_parse(self, message, save_original=False):
        """Parses a string or email.message.Message representing an
           RFC-2822 email, and returns a generic dict holding the
           message details.

           :param message: the message to parse
           :type message: email.message.Message | string | unicode
           :param bool save_original: whether the returned dict
               should include an ``original`` attachment containing
               the source of the message
           :rtype: dict
           :return: A dict with the following structure, where each
                    field may not be present if missing in original
                    message::

                    { 'message_id': msg_id,
                      'subject': subject,
                      'from': from,
                      'to': to,
                      'cc': cc,
                      'body': unified_body,
                      'attachments': [('file1', 'bytes'),
                                      ('file2', 'bytes')}
                    }
        """
        msg_dict = {
            'message_type': 'email',
        }
        if not isinstance(message, Message):
            # message_from_string works on a native str
            message = pycompat.to_text(message)
            message = email.message_from_string(message)

        message_id = message['message-id']
        if not message_id:
            # Very unusual situation, be we should be fault-tolerant here
            message_id = "<%s@localhost>" % time.time()
            _logger.debug('Parsing Message without message-id, generating a random one: %s', message_id)
        msg_dict['message_id'] = message_id

        if message.get('Subject'):
            msg_dict['subject'] = tools.decode_smtp_header(message.get('Subject'))

        # Envelope fields not stored in mail.message but made available for message_new()
        msg_dict['from'] = tools.decode_smtp_header(message.get('from'))
        msg_dict['to'] = tools.decode_smtp_header(message.get('to'))
        msg_dict['cc'] = tools.decode_smtp_header(message.get('cc'))
        msg_dict['email_from'] = tools.decode_smtp_header(message.get('from'))
        recipient_emails = ', '.join([tools.decode_smtp_header(message.get(h)) for h in ['To', 'Cc'] if message.get(h)])
        partner_ids = [x.id for x in self._mail_find_partner_from_emails(tools.email_split(recipient_emails), records=self) if x]
        msg_dict['partner_ids'] = partner_ids
        if message.get('Date'):
            try:
                date_hdr = tools.decode_smtp_header(message.get('Date'))
                parsed_date = dateutil.parser.parse(date_hdr, fuzzy=True)
                if parsed_date.utcoffset() is None:
                    # naive datetime, so we arbitrarily decide to make it
                    # UTC, there's no better choice. Should not happen,
                    # as RFC2822 requires timezone offset in Date headers.
                    stored_date = parsed_date.replace(tzinfo=pytz.utc)
                else:
                    stored_date = parsed_date.astimezone(tz=pytz.utc)
            except Exception:
                _logger.info('Failed to parse Date header %r in incoming mail '
                                'with message-id %r, assuming current date/time.',
                                message.get('Date'), message_id)
                stored_date = datetime.datetime.now()
            msg_dict['date'] = stored_date.strftime(tools.DEFAULT_SERVER_DATETIME_FORMAT)

        if message.get('In-Reply-To'):
            parent_ids = self.env['mail.message'].search([('message_id', '=', tools.decode_smtp_header(message['In-Reply-To'].strip()))], limit=1)
            if parent_ids:
                msg_dict['parent_id'] = parent_ids.id
                msg_dict['internal'] = parent_ids.subtype_id and parent_ids.subtype_id.internal or False

        if message.get('References') and 'parent_id' not in msg_dict:
            msg_list = tools.mail_header_msgid_re.findall(tools.decode_smtp_header(message['References']))
            parent_ids = self.env['mail.message'].search([('message_id', 'in', [x.strip() for x in msg_list])], limit=1)
            if parent_ids:
                msg_dict['parent_id'] = parent_ids.id
                msg_dict['internal'] = parent_ids.subtype_id and parent_ids.subtype_id.internal or False

        msg_dict['body'], msg_dict['attachments'] = self._message_extract_payload(message, save_original=save_original)
        return msg_dict

    # ------------------------------------------------------
    # Recipient management
    # ------------------------------------------------------

    @api.model
    def _message_get_default_recipients_on_records(self, records):
        """ Generic implementation for finding default recipient to mail on
        a recordset. ``_message_get_default_recipients`` may be defined to
        implement custom behavior. """
        if hasattr(records, '_message_get_default_recipients'):
            return records._message_get_default_recipients()

        res = {}
        for record in records:
            recipient_ids, email_to, email_cc = [], False, False
            if 'partner_id' in record and record.partner_id:
                recipient_ids.append(record.partner_id.id)
            elif 'email_normalized' in record and record.email_normalized:
                email_to = record.email_normalized
            elif 'email_from' in record and record.email_from:
                email_to = record.email_from
            elif 'partner_email' in record and record.partner_email:
                email_to = record.partner_email
            elif 'email' in record and record.email:
                email_to = record.email
            res[record.id] = {'partner_ids': recipient_ids, 'email_to': email_to, 'email_cc': email_cc}
        return res

    def _message_add_suggested_recipient(self, result, partner=None, email=None, reason=''):
        """ Called by _message_get_suggested_recipients, to add a suggested
            recipient in the result dictionary. The form is :
                partner_id, partner_name<partner_email> or partner_name, reason """
        self.ensure_one()
        if email and not partner:
            # get partner info from email
            partner_info = self._message_partner_info_from_emails([email])[0]
            if partner_info.get('partner_id'):
                partner = self.env['res.partner'].sudo().browse([partner_info['partner_id']])[0]
        if email and email in [val[1] for val in result[self.ids[0]]]:  # already existing email -> skip
            return result
        if partner and partner in self.message_partner_ids:  # recipient already in the followers -> skip
            return result
        if partner and partner.id in [val[0] for val in result[self.ids[0]]]:  # already existing partner ID -> skip
            return result
        if partner and partner.email:  # complete profile: id, name <email>
            result[self.ids[0]].append((partner.id, '%s<%s>' % (partner.name, partner.email), reason))
        elif partner:  # incomplete profile: id, name
            result[self.ids[0]].append((partner.id, '%s' % (partner.name), reason))
        else:  # unknown partner, we are probably managing an email address
            result[self.ids[0]].append((False, email, reason))
        return result

    def _message_get_suggested_recipients(self):
        """ Returns suggested recipients for ids. Those are a list of
        tuple (partner_id, partner_name, reason), to be managed by Chatter. """
        result = dict((res_id, []) for res_id in self.ids)
        if 'user_id' in self._fields:
            for obj in self.sudo():  # SUPERUSER because of a read on res.users that would crash otherwise
                if not obj.user_id or not obj.user_id.partner_id:
                    continue
                obj._message_add_suggested_recipient(result, partner=obj.user_id.partner_id, reason=self._fields['user_id'].string)
        return result

    def _mail_search_on_user(self, normalized_emails, extra_domain=False):
        """ Find partners linked to users, given an email address that will
        be normalized. Search is done as sudo on res.users model to avoid domain
        on partner like ('user_ids', '!=', False) that would not be efficient. """
        domain = [('email_normalized', 'in', normalized_emails)]
        if extra_domain:
            domain = expression.AND(domain, extra_domain)
        Users = self.env['res.users'].sudo()
        partners = Users.search(domain).mapped('partner_id')
        # return a search on partner to filter results current user should not see (multi company for example)
        return self.env['res.partner'].search([('id', 'in', partners.ids)])

    def _mail_search_on_partner(self, normalized_emails, extra_domain=False):
        domain = [('email_normalized', 'in', normalized_emails)]
        if extra_domain:
            domain = expression.AND(domain, extra_domain)
        return self.env['res.partner'].search(domain)

    @api.model
    def _mail_find_partner_from_emails(self, emails, records=None, force_create=False):
        """ Utility method to find partners from email addresses. If no partner is
        found, create new partners if force_create is enabled. Search heuristics

          * 1: check in records (record set) followers if records is mail.thread
               enabled and if check_followers parameter is enabled;
          * 2: search for partners with user;
          * 3: search for partners;

        :param records: record set on which to check followers;
        :param list emails: list of email addresses for finding partner;
        :param boolean force_create: create a new partner if not found

        :return list partners: a list of partner records ordered as given emails.
          If no partner has been found and/or created for a given emails its
          matching partner is an empty record.
        """
        if records and issubclass(type(records), self.pool['mail.thread']):
            followers = records.mapped('message_partner_ids')
        else:
            followers = self.env['res.partner']
        catchall_domain = self.env['ir.config_parameter'].sudo().get_param("mail.catchall.domain")

        # first, build a normalized email list and remove those linked to aliases to avoid adding aliases as partners
        normalized_emails = [tools.email_normalize(contact) for contact in emails if tools.email_normalize(contact)]
        if catchall_domain:
            domain_left_parts = [email.split('@')[0] for email in normalized_emails if email and email.split('@')[1] == catchall_domain.lower()]
            if domain_left_parts:
                found_alias_names = self.env['mail.alias'].sudo().search([('alias_name', 'in', domain_left_parts)]).mapped('alias_name')
                normalized_emails = [email for email in normalized_emails if email.split('@')[0] not in found_alias_names]

        done_partners = [follower for follower in followers if follower.email_normalized in normalized_emails]
        remaining = [email for email in normalized_emails if email not in [partner.email_normalized for partner in done_partners]]

        user_partners = self._mail_search_on_user(remaining)
        done_partners += [user_partner for user_partner in user_partners]
        remaining = [email for email in normalized_emails if email not in [partner.email_normalized for partner in done_partners]]

        partners = self._mail_search_on_partner(remaining)
        done_partners += [partner for partner in partners]
        remaining = [email for email in normalized_emails if email not in [partner.email_normalized for partner in done_partners]]

        # iterate and keep ordering
        partners = []
        for contact in emails:
            normalized_email = tools.email_normalize(contact)
            partner = next((partner for partner in done_partners if partner.email_normalized == normalized_email), self.env['res.partner'])
            if not partner and force_create and normalized_email in normalized_emails:
                partner = self.env['res.partner'].name_create(contact)[0]
            partners.append(partner)
        return partners

    def _message_partner_info_from_emails(self, emails, link_mail=False):
        """ Convert a list of emails into a list partner_ids and a list
            new_partner_ids. The return value is non conventional because
            it is meant to be used by the mail widget.

            :return dict: partner_ids and new_partner_ids """
        self.ensure_one()
        MailMessage = self.env['mail.message'].sudo()
        partners = self._mail_find_partner_from_emails(emails, records=self)
        result = list()
        for idx, contact in enumerate(emails):
            partner = partners[idx]
            partner_info = {'full_name': partner.email_formatted if partner else contact, 'partner_id': partner.id}
            result.append(partner_info)
            # link mail with this from mail to the new partner id
            if link_mail and partner:
                MailMessage.search([
                    ('email_from', '=ilike', partner.email_normalized),
                    ('author_id', '=', False)
                ]).write({'author_id': partner.id})
        return result

    # ------------------------------------------------------
    # Post / Send message API
    # ------------------------------------------------------

    def _message_post_process_attachments(self, attachments, attachment_ids, message_values):
        """ Preprocess attachments for mail_thread.message_post() or mail_mail.create().

        :param list attachments: list of attachment tuples in the form ``(name,content)``, #todo xdo update that
                                 where content is NOT base64 encoded
        :param list attachment_ids: a list of attachment ids, not in tomany command form
        :param dict message_data: model: the model of the attachments parent record,
          res_id: the id of the attachments parent record
        """
        return_values = {}
        body = message_values.get('body')
        model = message_values['model']
        res_id = message_values['res_id']

        m2m_attachment_ids = []
        if attachment_ids:
            # taking advantage of cache looks better in this case, to check
            filtered_attachment_ids = self.env['ir.attachment'].sudo().browse(attachment_ids).filtered(
                lambda a: a.res_model == 'mail.compose.message' and a.create_uid.id == self._uid)
            if filtered_attachment_ids:
                filtered_attachment_ids.write({'res_model': model, 'res_id': res_id})
            m2m_attachment_ids += [(4, id) for id in attachment_ids]
        # Handle attachments parameter, that is a dictionary of attachments

        if attachments: # generate 
            cids_in_body = set()
            names_in_body = set()
            cid_list = []
            name_list = []

            if body:
                root = lxml.html.fromstring(tools.ustr(body))
                # first list all attachments that will be needed in body
                for node in root.iter('img'):
                    if node.get('src', '').startswith('cid:'):
                        cids_in_body.add(node.get('src').split('cid:')[1])
                    elif node.get('data-filename'):
                        names_in_body.add(node.get('data-filename'))
                attachement_values_list = []

            # generate values
            for attachment in attachments:
                cid = False
                if len(attachment) == 2:
                    name, content = attachment
                elif len(attachment) == 3:
                    name, content, info = attachment
                    cid = info and info.get('cid')
                else:
                    continue
                if isinstance(content, str):
                    content = content.encode('utf-8')
                elif content is None:
                    continue
                attachement_values= {
                    'name': name,
                    'datas': base64.b64encode(content),
                    'type': 'binary',
                    'description': name,
                    'res_model': model,
                    'res_id': res_id,
                }
                if body and (cid and cid in cids_in_body or name in names_in_body):
                    attachement_values['access_token'] = self.env['ir.attachment']._generate_access_token()
                attachement_values_list.append(attachement_values)
                # keep cid and name list synced with attachement_values_list length to match ids latter
                cid_list.append(cid)
                name_list.append(name)
            new_attachments = self.env['ir.attachment'].create(attachement_values_list)
            cid_mapping = {}
            name_mapping = {}
            for counter, new_attachment in enumerate(new_attachments):
                cid = cid_list[counter]
                if 'access_token' in attachement_values_list[counter]:
                    if cid:
                        cid_mapping[cid] = (new_attachment.id, attachement_values_list[counter]['access_token'])
                    name = name_list[counter]
                    name_mapping[name] = (new_attachment.id, attachement_values_list[counter]['access_token'])
                m2m_attachment_ids.append((4, new_attachment.id))

            # note: right know we are only taking attachments and ignoring attachment_ids.
            if (cid_mapping or name_mapping) and body:
                postprocessed = False
                for node in root.iter('img'):
                    attachment_data = False
                    if node.get('src', '').startswith('cid:'):
                        cid = node.get('src').split('cid:')[1]
                        attachment_data = cid_mapping.get(cid)
                    if not attachment_data and node.get('data-filename'):
                        attachment_data = name_mapping.get(node.get('data-filename'), False)
                    if attachment_data:
                        node.set('src', '/web/image/%s?access_token=%s' % attachment_data)
                        postprocessed = True
                if postprocessed:
                    return_values['body'] = lxml.html.tostring(root, pretty_print=False, encoding='UTF-8')
        return_values['attachment_ids'] = m2m_attachment_ids
        return return_values

    @api.returns('mail.message', lambda value: value.id)
    def message_post(self,
                     body='', subject=None, message_type='notification',
                     email_from=False, author_id=None, parent_id=False,
                     subtype_id=False, subtype=None, partner_ids=None, channel_ids=None,
                     attachments=None, attachment_ids=None,
                     add_sign=True, record_name=False,
                     **kwargs):
        """ Post a new message in an existing thread, returning the new
            mail.message ID.
            :param str body: body of the message, usually raw HTML that will
                be sanitized
            :param str subject: subject of the message
            :param str message_type: see mail_message.message_type field. Can be anything but 
                user_notification, reserved for message_notify
            :param int parent_id: handle reply to a previous message by adding the
                parent partners to the message in case of private discussion
            :param int subtype_id: subtype_id of the message, mainly use fore
                followers mechanism
            :param int subtype: xmlid that will be used to compute subtype_id
                if subtype_id is not given.
            :param list(int) partner_ids: partner_ids to notify
            :param list(int) channel_ids: channel_ids to notify
            :param list(tuple(str,str), tuple(str,str, dict) or int) attachments : list of attachment tuples in the form
                ``(name,content)`` or ``(name,content, info)``, where content is NOT base64 encoded
            :param list id attachment_ids: list of existing attachement to link to this message
                -Should only be setted by chatter
                -Attachement object attached to mail.compose.message(0) will be attached
                    to the related document.
            Extra keyword arguments will be used as default column values for the
            new mail.message record.
            :return int: ID of newly created mail.message
        """
        self.ensure_one()  # should always be posted on a record, use message_notify if no record
        # split message additional values from notify additional values
        msg_kwargs = dict((key, val) for key, val in kwargs.items() if key in self.env['mail.message']._fields)
        notif_kwargs = dict((key, val) for key, val in kwargs.items() if key not in msg_kwargs)

        if self._name == 'mail.thread' or not self.id or message_type == 'user_notification':
            raise ValueError('message_post should only be call to post message on record. Use message_notify instead')

        if 'model' in msg_kwargs or 'res_id' in msg_kwargs:
            raise ValueError("message_post doesn't support model and res_id parameters anymore. Please call message_post on record")

        self = self.with_lang() # add lang to context imediatly since it will be usefull in various flows latter.

        record_name = record_name or self.display_name

        partner_ids = set(partner_ids or [])
        channel_ids = set(channel_ids or [])

        if any(not isinstance(pc_id, int) for pc_id in partner_ids | channel_ids):
            raise ValueError('message_post partner_ids and channel_ids must be integer list, not commands')

        # Find the message's author, because we need it for private discussion
        if author_id is None:  # keep False values
            author_id = self.env.user.partner_id.id
        if not email_from:
            email_from = self.env['res.partner'].browse(author_id).sudo().email_formatted if author_id else self.env['mail.message']._get_default_from()

        if not subtype_id:
            subtype = subtype or 'mt_note'
            if '.' not in subtype:
                subtype = 'mail.%s' % subtype
            subtype_id = self.env['ir.model.data'].xmlid_to_res_id(subtype)

        # automatically subscribe recipients if asked to
        if self._context.get('mail_post_autofollow') and partner_ids:
            self.message_subscribe(list(partner_ids))

        MailMessage_sudo = self.env['mail.message'].sudo()
        if self._mail_flat_thread and not parent_id:
            parent_message = MailMessage_sudo.search([('res_id', '=', self.id), ('model', '=', self._name), ('message_type', '!=', 'user_notification')], order="id ASC", limit=1)
            # parent_message searched in sudo for performance, only used for id.
            # Note that with sudo we will match message with internal subtypes.
            parent_id = parent_message.id if parent_message else False
        elif parent_id:
            old_parent_id = parent_id
            parent_message = MailMessage_sudo.search([('id', '=', parent_id), ('parent_id', '!=', False)], limit=1)
            # avoid loops when finding ancestors
            processed_list = []
            if parent_message:
                new_parent_id = parent_message.parent_id and parent_message.parent_id.id
                while (new_parent_id and new_parent_id not in processed_list):
                    processed_list.append(new_parent_id)
                    parent_message = parent_message.parent_id
                parent_id = parent_message.id

        values = dict(msg_kwargs)
        values.update({
            'author_id': author_id,
            'model': self._name,
            'res_id': self.id,
            'body': body,
            'subject': subject or False,
            'message_type': message_type,
            'parent_id': parent_id,
            'subtype_id': subtype_id,
            'partner_ids': partner_ids,
            'channel_ids': channel_ids,
            'add_sign': add_sign,
            'record_name': record_name,
            'email_from': email_from,
        })
        attachments = attachments or []
        attachment_ids = attachment_ids or []
        attachement_values = self._message_post_process_attachments(attachments, attachment_ids, values)
        values.update(attachement_values)  # attachement_ids, [body]

        new_message = self._message_create(values)

        # Set main attachment field if necessary
        self._message_set_main_attachment_id(values['attachment_ids'])

        if values['author_id'] and values['message_type'] != 'notification' and not self._context.get('mail_create_nosubscribe'):
            # if self.env['res.partner'].browse(values['author_id']).active:  # we dont want to add odoobot/inactive as a follower
            self._message_subscribe([values['author_id']])

        self._message_post_after_hook(new_message, values)
        self._notify_thread(new_message, values, **notif_kwargs)
        return new_message

    def _message_set_main_attachment_id(self, attachment_ids):  # todo move this out of mail.thread
        if not self._abstract and attachment_ids and not self.message_main_attachment_id:
            all_attachments = self.env['ir.attachment'].browse([attachment_tuple[1] for attachment_tuple in attachment_ids])
            prioritary_attachments = all_attachments.filtered(lambda x: x.mimetype.endswith('pdf')) \
                                     or all_attachments.filtered(lambda x: x.mimetype.startswith('image')) \
                                     or all_attachments
            self.sudo().with_context(tracking_disable=True).write({'message_main_attachment_id': prioritary_attachments[0].id})

    def _message_post_after_hook(self, message, msg_vals):
        """ Hook to add custom behavior after having posted the message. Both
        message and computed value are given, to try to lessen query count by
        using already-computed values instead of having to rebrowse things. """
        pass

    def message_post_with_view(self, views_or_xmlid, **kwargs):
        """ Helper method to send a mail / post a message using a view_id to
        render using the ir.qweb engine. This method is stand alone, because
        there is nothing in template and composer that allows to handle
        views in batch. This method should probably disappear when templates
        handle ir ui views. """
        values = kwargs.pop('values', None) or dict()
        try:
            from odoo.addons.http_routing.models.ir_http import slug
            values['slug'] = slug
        except ImportError:
            values['slug'] = lambda self: self.id
        if isinstance(views_or_xmlid, str):
            views = self.env.ref(views_or_xmlid, raise_if_not_found=False)
        else:
            views = views_or_xmlid
        if not views:
            return
        for record in self:
            values['object'] = record
            rendered_template = views.render(values, engine='ir.qweb', minimal_qcontext=True)
            kwargs['body'] = rendered_template
            record.message_post_with_template(False, **kwargs)

    def message_post_with_template(self, template_id, email_layout_xmlid=None, **kwargs):
        """ Helper method to send a mail with a template
            :param template_id : the id of the template to render to create the body of the message
            :param **kwargs : parameter to create a mail.compose.message woaerd (which inherit from mail.message)
        """
        # Get composition mode, or force it according to the number of record in self
        if not kwargs.get('composition_mode'):
            kwargs['composition_mode'] = 'comment' if len(self.ids) == 1 else 'mass_mail'
        if not kwargs.get('message_type'):
            kwargs['message_type'] = 'notification'
        res_id = kwargs.get('res_id', self.ids and self.ids[0] or 0)
        res_ids = kwargs.get('res_id') and [kwargs['res_id']] or self.ids

        # Create the composer
        composer = self.env['mail.compose.message'].with_context(
            active_id=res_id,
            active_ids=res_ids,
            active_model=kwargs.get('model', self._name),
            default_composition_mode=kwargs['composition_mode'],
            default_model=kwargs.get('model', self._name),
            default_res_id=res_id,
            default_template_id=template_id,
            custom_layout=email_layout_xmlid,
        ).create(kwargs)
        # Simulate the onchange (like trigger in form the view) only
        # when having a template in single-email mode
        if template_id:
            update_values = composer.onchange_template_id(template_id, kwargs['composition_mode'], self._name, res_id)['value']
            composer.write(update_values)
        return composer.send_mail()

    def message_notify(self, partner_ids=False, parent_id=False, model=False, res_id=False,
                       author_id=False, body='', subject=False, **kwargs):
        """ Shortcut allowing to notify partners of messages that shouldn't be 
        displayed on a document. It pushes notifications on inbox or by email depending
        on the user configuration, like other notifications. """
        if self:
            self.ensure_one()
        # split message additional values from notify additional values
        msg_kwargs = dict((key, val) for key, val in kwargs.items() if key in self.env['mail.message']._fields)
        notif_kwargs = dict((key, val) for key, val in kwargs.items() if key not in msg_kwargs)

        if author_id:
            author = self.env['res.partner'].sudo().browse(author_id)
        else:
            author = self.env.user.partner_id

        if not author.email:
            raise exceptions.UserError(_("Unable to notify message, please configure the sender's email address."))
        email_from = author.email_formatted

        partner_ids = partner_ids or set()
        if parent_id:  # looks like no test case are going throug this condition. Linked to private discussion. This may be removed soon.
            parent_message = self.env['mail.message'].browse(parent_id)
            private_followers = set([partner.id for partner in parent_message.partner_ids])
            if parent_message.author_id:
                private_followers.add(parent_message.author.id)
            private_followers -= set([author.id])
            partner_ids |= private_followers

        if not partner_ids:
            _logger.warning('Message notify called without recipient_ids, skipping')
            return self.env['mail_message']

        if not (model and res_id):  # both value should be set or none should be set (record)
            model = False
            res_id = False

        MailThread = self.env['mail.thread']
        values = {
            'parent_id': parent_id,
            'model': self._name if self else False,
            'res_id': self.id if self else False,
            'message_type': 'user_notification',
            'subject': subject,
            'body': body,
            'author_id': author.id,
            'email_from': email_from,
            'partner_ids': partner_ids,
            'subtype_id': self.env['ir.model.data'].xmlid_to_res_id('mail.mt_note'),
            'record_name': False,
            'reply_to': MailThread._notify_get_reply_to(default=email_from, records=None)[False],
            'message_id': tools.generate_tracking_message_id('message-notify'),
        }
        values.update(msg_kwargs)
        new_message = MailThread._message_create(values)
        MailThread._notify_thread(new_message, values, **notif_kwargs)
        return new_message

    def _message_log(self, body='', author_id=None, subject=False, message_type='notification', **kwargs):
        """ Shortcut allowing to post note on a document. It does not perform
        any notification and pre-computes some values to have a short code
        as optimized as possible. This method is private as it does not check
        access rights and perform the message creation as sudo to speedup
        the log process. This method should be called within methods where
        access rights are already granted to avoid privilege escalation. """
        self.ensure_one()
        if author_id:
            author = self.env['res.partner'].sudo().browse(author_id)
        else:
            author = self.env.user.partner_id
            author_id = author.id

        if author.email:
            email_from = author.email_formatted
        elif self.env.su:
            # superuser mode without author email -> probably public user; anyway we don't want to crash
            email_from = False
        else:
            raise exceptions.UserError(_("Unable to log message, please configure the sender's email address."))

        message_values = {
            'subject': subject,
            'body': body,
            'author_id': author.id,
            'email_from': email_from,
            'message_type': message_type,
            'model': kwargs.get('model', self._name),
            'res_id': self.ids[0] if self.ids else False,
            'subtype_id': self.env['ir.model.data'].xmlid_to_res_id('mail.mt_note'),
            'record_name': False,
            'reply_to': self.env['mail.thread']._notify_get_reply_to(default=email_from, records=None)[False],
            'message_id': tools.generate_tracking_message_id('message-notify'),  # why? this is all but a notify
        }
        message_values.update(kwargs)
        message = self.sudo()._message_create(message_values)
        return message

    def _message_create(self, values):
        create_values = dict(values)
        # Avoid warnings about non-existing fields
        for x in ('from', 'to', 'cc', 'canned_response_ids'):
            create_values.pop(x, None)
        create_values['partner_ids'] = [(4, pid) for pid in create_values.get('partner_ids', [])]
        create_values['channel_ids'] = [(4, cid) for cid in create_values.get('channel_ids', [])]
        return self.env['mail.message'].create(create_values)

    # ------------------------------------------------------
    # Notification API
    # ------------------------------------------------------

    def _notify_thread(self, message, msg_vals=False, **kwargs):
        """ Main notification method. This method basically does two things

         * call ``_notify_compute_recipients`` that computes recipients to
           notify based on message record or message creation values if given
           (to optimize performance if we already have data computed);
         * performs the notification process by calling the various notification
           methods implemented;

        This method cnn be overridden to intercept and postpone notification
        mechanism like mail.channel moderation.

        :param message: mail.message record to notify;
        :param msg_vals: dictionary of values used to create the message. If given
          it is used instead of accessing ``self`` to lessen query count in some
          simple cases where no notification is actually required;

        Kwargs allow to pass various parameters that are given to sub notification
        methods. See those methods for more details about the additional parameters.
        Parameters used for email-style notifications
        """
        msg_vals = msg_vals if msg_vals else {}
        rdata = self._notify_compute_recipients(message, msg_vals)
        if not rdata:
            return False

        message_values = {}
        if rdata['channels']:
            message_values['channel_ids'] = [(6, 0, [r['id'] for r in rdata['channels']])]

        self._notify_record_by_inbox(message, rdata, msg_vals=msg_vals, **kwargs)
        self._notify_record_by_email(message, rdata, msg_vals=msg_vals, **kwargs)

        return rdata

    def _notify_record_by_inbox(self, message, recipients_data, msg_vals=False, **kwargs):
        """ Notification method: inbox. Do two main things

          * create an inbox notification for users;
          * create channel / message link (channel_ids field of mail.message);
          * send bus notifications;

        TDE/XDO TODO: flag rdata directly, with for example r['notif'] = 'ocn_client' and r['needaction']=False
        and correctly override notify_recipients
        """
        channel_ids = [r['id'] for r in recipients_data['channels']]
        if channel_ids:
            message.write({'channel_ids': [(6, 0, channel_ids)]})

        inbox_pids = [r['id'] for r in recipients_data['partners'] if r['notif'] == 'inbox']
        if inbox_pids:
            notif_create_values = [{
                'mail_message_id': message.id,
                'res_partner_id': pid,
                'notification_type': 'inbox',
            } for pid in inbox_pids]
            self.env['mail.notification'].sudo().create(notif_create_values)

        bus_notifications = []
        if inbox_pids or channel_ids:
            message_format_values = False
            if inbox_pids:
<<<<<<< HEAD
                message_format_values = message.message_format()[0]
                for partner in self.env['res.partner'].browse(inbox_pids):
                    bus_notifications.append([(self._cr.dbname, 'ir.needaction', partner), dict(message_format_values)])
=======
                message_values = message.message_format()[0]
                for partner_id in inbox_pids:
                    notifications.append([(self._cr.dbname, 'ir.needaction', partner_id), dict(message_values)])
>>>>>>> cda4f3c3
            if channel_ids:
                bus_notifications += self.env['mail.channel'].sudo().browse(channel_ids)._channel_message_notifications(message, message_format_values)
        if bus_notifications:
            self.env['bus.bus'].sudo().sendmany(bus_notifications)

    def _notify_record_by_email(self, message, recipients_data, msg_vals=False,
                                model_description=False, mail_auto_delete=True, check_existing=False,
                                force_send=True, send_after_commit=True,
                                **kwargs):
        """ Method to send email linked to notified messages.

        :param message: mail.message record to notify;
        :param recipients_data: see ``_notify_thread``;
        :param msg_vals: see ``_notify_thread``;

        :param model_description: model description used in email notification process
          (computed if not given);
        :param mail_auto_delete: delete notification emails once sent;
        :param check_existing: check for existing notifications to update based on
          mailed recipient, otherwise create new notifications;

        :param force_send: send emails directly instead of using queue;
        :param send_after_commit: if force_send, tells whether to send emails after
          the transaction has been committed using a post-commit hook;
        """
        partners_data = [r for r in recipients_data['partners'] if r['notif'] == 'email']
        if not partners_data:
            return True

        model = msg_vals.get('model') if msg_vals else message.model
        model_name = model_description or (self.with_lang().env['ir.model']._get(model).display_name if model else False) # one query for display name
        recipients_groups_data = self._notify_classify_recipients(partners_data, model_name)

        if not recipients_groups_data:
            return True
        force_send = self.env.context.get('mail_notify_force_send', force_send)

        template_values = self._notify_prepare_template_context(message, msg_vals, model_description=model_description) # 10 queries

        email_layout_xmlid = msg_vals.get('email_layout_xmlid') if msg_vals else message.email_layout_xmlid
        template_xmlid = email_layout_xmlid if email_layout_xmlid else 'mail.message_notification_email'
        try:
            base_template = self.env.ref(template_xmlid, raise_if_not_found=True).with_context(lang=template_values['lang']) # 1 query
        except ValueError:
            _logger.warning('QWeb template %s not found when sending notification emails. Sending without layouting.' % (template_xmlid))
            base_template = False

        mail_subject = message.subject or (message.record_name and 'Re: %s' % message.record_name) # in cache, no queries
        # prepare notification mail values
        base_mail_values = {
            'mail_message_id': message.id,
            'mail_server_id': message.mail_server_id.id, # 2 query, check acces + read, may be useless, Falsy, when will it be used?
            'auto_delete': mail_auto_delete,
            'references': message.parent_id.message_id if message.parent_id else False,
            'subject': mail_subject,
        }
        headers = self._notify_email_headers()
        if headers:
            base_mail_values['headers'] = headers

        Mail = self.env['mail.mail'].sudo()
        emails = self.env['mail.mail'].sudo()

        # loop on groups (customer, portal, user,  ... + model specific like group_sale_salesman)
        notif_create_values = []
        recipients_max = 50
        for recipients_group_data in recipients_groups_data:
            # generate notification email content
            recipients_ids = recipients_group_data.pop('recipients')
            render_values = {**template_values, **recipients_group_data}
            # {company, is_discussion, lang, message, model_description, record, record_name, signature, subtype, tracking_values, website_url}
            # {actions, button_access, has_button_access, recipients}

            if base_template:
                mail_body = base_template.render(render_values, engine='ir.qweb', minimal_qcontext=True)
            else:
                mail_body = message.body
            mail_body = self._replace_local_links(mail_body)

            # create email
            for recipients_ids_chunk in split_every(recipients_max, recipients_ids):
                recipient_values = self._notify_email_recipient_values(recipients_ids_chunk)
                email_to = recipient_values['email_to']
                recipient_ids = recipient_values['recipient_ids']

                create_values = {
                    'body_html': mail_body,
                    'subject': mail_subject,
                    'recipient_ids': [(4, pid) for pid in recipient_ids],
                }
                if email_to:
                    create_values['email_to'] = email_to
                create_values.update(base_mail_values)  # mail_message_id, mail_server_id, auto_delete, references, headers
                email = Mail.create(create_values)

                if email and recipient_ids:
                    tocreate_recipient_ids = list(recipient_ids)
                    if check_existing:
                        existing_notifications = self.env['mail.notification'].sudo().search([
                            ('mail_message_id', '=', message.id),
                            ('notification_type', '=', 'email'),
                            ('res_partner_id', 'in', tocreate_recipient_ids)
                        ])
                        if existing_notifications:
                            tocreate_recipient_ids = [rid for rid in recipient_ids if rid not in existing_notifications.mapped('res_partner_id.id')]
                            existing_notifications.write({
                                'notification_status': 'ready',
                                'mail_id': email.id,
                            })
                    notif_create_values += [{
                        'mail_message_id': message.id,
                        'res_partner_id': recipient_id,
                        'notification_type': 'email',
                        'mail_id': email.id,
                        'is_read': True,  # discard Inbox notification
                        'notification_status': 'ready',
                    } for recipient_id in tocreate_recipient_ids]
                emails |= email

        if notif_create_values:
            self.env['mail.notification'].sudo().create(notif_create_values)

        # NOTE:
        #   1. for more than 50 followers, use the queue system
        #   2. do not send emails immediately if the registry is not loaded,
        #      to prevent sending email during a simple update of the database
        #      using the command-line.
        test_mode = getattr(threading.currentThread(), 'testing', False)
        if force_send and len(emails) < recipients_max and (not self.pool._init or test_mode):
            # unless asked specifically, send emails after the transaction to
            # avoid side effects due to emails being sent while the transaction fails
            if not test_mode and send_after_commit:
                email_ids = emails.ids
                dbname = self.env.cr.dbname
                _context = self._context
                def send_notifications():
                    db_registry = registry(dbname)
                    with api.Environment.manage(), db_registry.cursor() as cr:
                        env = api.Environment(cr, SUPERUSER_ID, _context)
                        env['mail.mail'].browse(email_ids).send()
                self._cr.after('commit', send_notifications)
            else:
                emails.send()

        return True

    @api.model
    def _notify_prepare_template_context(self, message, msg_vals, model_description=False, mail_auto_delete=True):
        # compute send user and its related signature
        signature = ''
        user = self.env.user
        author = message.env['res.partner'].browse(msg_vals.get('author_id')) if msg_vals else message.author_id
        model = msg_vals.get('model') if msg_vals else message.model
        add_sign = msg_vals.get('add_sign') if msg_vals else message.add_sign
        subtype_id = msg_vals.get('subtype_id') if msg_vals else message.subtype_id.id
        message_id = message.id
        record_name = msg_vals.get('record_name') if msg_vals else message.record_name
        author_user = user if user.partner_id == author else author.user_ids[0] if author and author.user_ids else False
        # trying to use user (self.env.user) instead of browing user_ids if he is the author will give a sudo user,
        # improving access performances and cache usage.
        if author_user:
            user = author_user
            if add_sign:
                signature = user.signature
        else:
            if add_sign:
                signature = "<p>-- <br/>%s</p>" % author.name

        company = self.company_id.sudo() if self and 'company_id' in self else user.company_id
        if company.website:
            website_url = 'http://%s' % company.website if not company.website.lower().startswith(('http:', 'https:')) else company.website
        else:
            website_url = False

        # Retrieve the language in which the template was rendered, in order to render the custom
        # layout in the same language.
        lang = self.env.context.get('lang')
        if {'default_template_id', 'default_model', 'default_res_id'} <= self.env.context.keys():
            template = self.env['mail.template'].browse(self.env.context['default_template_id'])
            if template and template.lang:
                lang = template._render_template(template.lang, self.env.context['default_model'], self.env.context['default_res_id'])

        if not model_description and model:
            model_description = self.env['ir.model'].with_context(lang=lang)._get(model).display_name

        tracking = []
        if msg_vals.get('tracking_value_ids', True) if msg_vals else bool(self): # could be tracking
            for tracking_value in self.env['mail.tracking.value'].sudo().search([('mail_message_id', '=', message.id)]):
                groups = tracking_value.field_groups
                if not groups or self.env.is_superuser() or self.user_has_groups(groups):
                    tracking.append((tracking_value.field_desc,
                                    tracking_value.get_old_display_value()[0],
                                    tracking_value.get_new_display_value()[0]))

        is_discussion = subtype_id == self.env['ir.model.data'].xmlid_to_res_id('mail.mt_comment')

        return {
            'message': message,
            'signature': signature,
            'website_url': website_url,
            'company': company,
            'model_description': model_description,
            'record': self,
            'record_name': record_name,
            'tracking_values': tracking,
            'is_discussion': is_discussion,
            'subtype': message.subtype_id,
            'lang': lang,
        }

    def _notify_compute_recipients(self, message, msg_vals):
        """ Compute recipients to notify based on subtype and followers. This
        method returns data structured as expected for ``_notify_recipients``. """
        msg_sudo = message.sudo()
        # get values from msg_vals or from message if msg_vals doen't exists
        pids = msg_vals.get('partner_ids', []) if msg_vals else msg_sudo.partner_ids.ids
        cids = msg_vals.get('channel_ids', []) if msg_vals else msg_sudo.channel_ids.ids
        message_type = msg_vals.get('message_type') if msg_vals else msg_sudo.message_type
        subtype_id = msg_vals.get('subtype_id') if msg_vals else msg_sudo.subtype_id.id
        # is it possible to have record but no subtype_id ?
        recipient_data = {
            'partners': [],
            'channels': [],
        }
        res = self.env['mail.followers']._get_recipient_data(self, message_type, subtype_id, pids, cids)
        if not res:
            return recipient_data

        author_id = msg_vals.get('author_id') or message.author_id.id
        for pid, cid, active, pshare, ctype, notif, groups in res:
            if pid and pid == author_id and not self.env.context.get('mail_notify_author'):  # do not notify the author of its own messages
                continue
            if pid:
                if active is False:
                    continue
                pdata = {'id': pid, 'active': active, 'share': pshare, 'groups': groups}
                if notif == 'inbox':
                    recipient_data['partners'].append(dict(pdata, notif=notif, type='user'))
                elif not pshare and notif:  # has an user and is not shared, is therefore user
                    recipient_data['partners'].append(dict(pdata, notif=notif, type='user'))
                elif pshare and notif:  # has an user but is shared, is therefore portal
                    recipient_data['partners'].append(dict(pdata, notif=notif, type='portal'))
                else:  # has no user, is therefore customer
                    recipient_data['partners'].append(dict(pdata, notif=notif if notif else 'email', type='customer'))
            elif cid:
                recipient_data['channels'].append({'id': cid, 'notif': notif, 'type': ctype})

        # add partner ids in email channels
        email_cids = [r['id'] for r in recipient_data['channels'] if r['notif'] == 'email']
        if email_cids:
            # we are doing a similar search in ocn_client
            # Could be interesting to make everything in a single query.
            # ocn_client: (searching all partners linked to channels of type chat).
            # here      : (searching all partners linked to channels with notif email if email is not the author one)
            # TDE FIXME: use email_sanitized
            email_from = msg_vals.get('email_from') or message.email_from
            exept_partner = [r['id'] for r in recipient_data['partners']]
            if author_id:
                exept_partner.append(author_id)
            new_pids = self.env['res.partner'].sudo().search([
                ('id', 'not in', exept_partner),
                ('channel_ids', 'in', email_cids),
                ('email', 'not in', [email_from]),
            ])
            for partner in new_pids:
                # caution: side effect, if user has notif type inbox, will receive en email anyway?
                # ocn_client: will add partners to recipient recipient_data. more ocn notifications. We neeed to filter them maybe
                recipient_data['partners'].append({'id': partner.id, 'share': True, 'active': True, 'notif': 'email', 'type': 'channel_email', 'groups': []})

        return recipient_data

    @api.model
    def _notify_encode_link(self, base_link, params):
        secret = self.env['ir.config_parameter'].sudo().get_param('database.secret')
        token = '%s?%s' % (base_link, ' '.join('%s=%s' % (key, params[key]) for key in sorted(params)))
        hm = hmac.new(secret.encode('utf-8'), token.encode('utf-8'), hashlib.sha1).hexdigest()
        return hm

    def _notify_get_action_link(self, link_type, **kwargs):
        local_kwargs = dict(kwargs)  # do not modify in-place, modify copy instead
        base_params = {
            'model': kwargs.get('model', self._name),
            'res_id': kwargs.get('res_id', self.ids and self.ids[0] or False),
        }

        local_kwargs.pop('message_id', None)
        local_kwargs.pop('model', None)
        local_kwargs.pop('res_id', None)

        if link_type in ['view', 'assign', 'follow', 'unfollow']:
            params = dict(base_params, **local_kwargs)
            base_link = '/mail/%s' % link_type
        elif link_type == 'controller':
            controller = local_kwargs.pop('controller')
            params = dict(base_params, **local_kwargs)
            params.pop('model')
            base_link = '%s' % controller
        else:
            return ''

        if link_type not in ['view']:
            token = self._notify_encode_link(base_link, params)
            params['token'] = token

        link = '%s?%s' % (base_link, url_encode(params))
        if self and hasattr(self, 'get_base_url'):
            link = self[0].get_base_url() + link

        return link

    def _notify_get_groups(self):
        """ Return groups used to classify recipients of a notification email.
        Groups is a list of tuple containing of form (group_name, group_func,
        group_data) where
         * group_name is an identifier used only to be able to override and manipulate
           groups. Default groups are user (recipients linked to an employee user),
           portal (recipients linked to a portal user) and customer (recipients not
           linked to any user). An example of override use would be to add a group
           linked to a res.groups like Hr Officers to set specific action buttons to
           them.
         * group_func is a function pointer taking a partner record as parameter. This
           method will be applied on recipients to know whether they belong to a given
           group or not. Only first matching group is kept. Evaluation order is the
           list order.
         * group_data is a dict containing parameters for the notification email
          * has_button_access: whether to display Access <Document> in email. True
            by default for new groups, False for portal / customer.
          * button_access: dict with url and title of the button
          * actions: list of action buttons to display in the notification email.
            Each action is a dict containing url and title of the button.
        Groups has a default value that you can find in mail_thread
        ``_notify_classify_recipients`` method.
        """
        return [
            (
                'user',
                lambda pdata: pdata['type'] == 'user',
                {}
            ), (
                'portal',
                lambda pdata: pdata['type'] == 'portal',
                {'has_button_access': False}
            ), (
                'customer',
                lambda pdata: True,
                {'has_button_access': False}
            )
        ]

    def _notify_classify_recipients(self, recipient_data, model_name):
        """ Classify recipients to be notified of a message in groups to have
        specific rendering depending on their group. For example users could
        have access to buttons customers should not have in their emails.
        Module-specific grouping should be done by overriding ``_notify_get_groups``
        method defined here-under.
        :param recipient_data:todo xdo UPDATE ME
        return example:
        [{
            'actions': [],
            'button_access': {'title': 'View Simple Chatter Model',
                                'url': '/mail/view?model=mail.test.simple&res_id=1497'},
            'has_button_access': False,
            'recipients': [11]
        },
        {
            'actions': [],
            'button_access': {'title': 'View Simple Chatter Model',
                            'url': '/mail/view?model=mail.test.simple&res_id=1497'},
            'has_button_access': False,
            'recipients': [4, 5, 6] 
        },
        {
            'actions': [],
            'button_access': {'title': 'View Simple Chatter Model',
                                'url': '/mail/view?model=mail.test.simple&res_id=1497'},
            'has_button_access': True,
            'recipients': [10, 11, 12]
        }]
        only return groups with recipients
        """

        groups = self._notify_get_groups()

        access_link = self._notify_get_action_link('view')

        if model_name:
            view_title = _('View %s') % model_name
        else:
            view_title = _('View')

        # fill group_data with default_values if they are not complete
        for group_name, group_func, group_data in groups:
            group_data.setdefault('has_button_access', True)
            group_button_access = group_data.setdefault('button_access', {})
            group_button_access.setdefault('url', access_link)
            group_button_access.setdefault('title', view_title)
            group_data.setdefault('actions', list())
            group_data.setdefault('recipients', list())

        # classify recipients in each group
        for recipient in recipient_data:
            for group_name, group_func, group_data in groups:
                if group_func(recipient):
                    group_data['recipients'].append(recipient['id'])
                    break

        result = []
        for group_name, group_method, group_data in groups:
            if group_data['recipients']:
                result.append(group_data)

        return result

    def _notify_get_reply_to(self, default=None, records=None, company=None, doc_names=None):
        """ Returns the preferred reply-to email address when replying to a thread
        on documents. Documents are either given by self it this method is called
        as a true multi method on a record set or can be given using records to
        have a generic implementation available for all models.
        Reply-to is formatted like "MyCompany MyDocument <reply.to@domain>".
        Heuristic it the following:
         * search for specific aliases as they always have priority; it is limited
           to aliases linked to documents (like project alias for task for example);
         * use catchall address;
         * use default;
        This method works on documents
         * as a true multi method for models inheriting from mail.thread; call
           ``records._notify_get_reply_to(...)``;
         * as a generic implementation if records are given; call ``MailThread.
           _notify_get_reply_to(records=records, ...)``;
         * as a generic implementation is self is a void mail.thread record set
           meaning catchall is computed; call ``MailThread._notify_get_reply_to
           (records=None)``;
        Tweak this method on a specific model by overriding if it inherits from
        mail.thread. An example would be tasks taking their reply-to alias from
        their project.
        :param default: default email if no alias or catchall is found;
        :param records: record_set if self if a generic mail.thread record allowing
          generic implementation of finding reply-to;
        :param company: used to compute company name part of the from name; provide
          it if already known, otherwise fall back on user company;
        :param doc_names: dict(res_id, doc_name) used to compute doc name part of
          the from name; provide it if already known to avoid queries, otherwise
          name_get on document will be performed;
        :return result: dictionary. Keys are record IDs and value is formatted
          like an email "Company_name Document_name <reply_to@email>"/
        """
        _records = self if self and self._name != 'mail.thread' else records
        model = _records._name if _records and _records._name != 'mail.thread' else False
        res_ids = _records.ids if _records and model else []
        _res_ids = res_ids or [False]  # always have a default value located in False

        alias_domain = self.env['ir.config_parameter'].sudo().get_param("mail.catchall.domain")
        result = dict.fromkeys(_res_ids, False)
        result_email = dict()
        doc_names = doc_names if doc_names else dict()

        if alias_domain:
            if model and res_ids:
                if not doc_names:
                    doc_names = dict((rec.id, rec.display_name) for rec in _records)

                mail_aliases = self.env['mail.alias'].sudo().search([
                    ('alias_parent_model_id.model', '=', model),
                    ('alias_parent_thread_id', 'in', res_ids),
                    ('alias_name', '!=', False)])
                # take only first found alias for each thread_id, to match order (1 found -> limit=1 for each res_id)
                for alias in mail_aliases:
                    result_email.setdefault(alias.alias_parent_thread_id, '%s@%s' % (alias.alias_name, alias_domain))

            # left ids: use catchall
            left_ids = set(_res_ids) - set(result_email)
            if left_ids:
                catchall = self.env['ir.config_parameter'].sudo().get_param("mail.catchall.alias")
                if catchall:
                    result_email.update(dict((rid, '%s@%s' % (catchall, alias_domain)) for rid in left_ids))

            # compute name of reply-to - TDE tocheck: quotes and stuff like that
            company_name = company.name if company else self.env.company.name
            for res_id in result_email.keys():
                name = '%s%s%s' % (company_name, ' ' if doc_names.get(res_id) else '', doc_names.get(res_id, ''))
                result[res_id] = formataddr((name, result_email[res_id]))

        left_ids = set(_res_ids) - set(result_email)
        if left_ids:
            result.update(dict((res_id, default) for res_id in left_ids))

        return result

    @api.model
    def _notify_get_reply_to_on_records(self, default=None, records=None, company=None, doc_names=None):
        """ Generic wrapper on ``_notify_get_reply_to`` checking mail.thread inheritance
        and allowing to call model-specific implementation in a one liner. This
        method should not be overridden. """
        if records and hasattr(records, '_notify_get_reply_to'):
            return records._notify_get_reply_to(default=default, company=company, doc_names=doc_names)
        return self._notify_get_reply_to(default=default, records=records, company=company, doc_names=doc_names)

    def _notify_email_recipient_values(self, recipient_ids):
        """ Format email notification recipient values to store on the notification
        mail.mail. Basic method just set the recipient partners as mail_mail
        recipients. Override to generate other mail values like email_to or
        email_cc.
        :param recipient_ids: res.partner recordset to notify
        """
        return {
            'email_to': False,
            'recipient_ids': recipient_ids,
        }

    # ------------------------------------------------------
    # Followers API
    # ------------------------------------------------------

    def message_subscribe(self, partner_ids=None, channel_ids=None, subtype_ids=None):
        """ Main public API to add followers to a record set. Its main purpose is
        to perform access rights checks before calling ``_message_subscribe``. """
        if not self or (not partner_ids and not channel_ids):
            return True

        partner_ids = partner_ids or []
        channel_ids = channel_ids or []
        adding_current = set(partner_ids) == set([self.env.user.partner_id.id])
        customer_ids = [] if adding_current else None

        if not channel_ids and partner_ids and adding_current:
            try:
                self.check_access_rights('read')
                self.check_access_rule('read')
            except exceptions.AccessError:
                return False
        else:
            self.check_access_rights('write')
            self.check_access_rule('write')

        # filter inactive
        if partner_ids and not adding_current:
            partner_ids = self.env['res.partner'].sudo().search([('id', 'in', partner_ids), ('active', '=', True)]).ids

        return self._message_subscribe(partner_ids, channel_ids, subtype_ids, customer_ids=customer_ids)

    def _message_subscribe(self, partner_ids=None, channel_ids=None, subtype_ids=None, customer_ids=None):
        """ Main private API to add followers to a record set. This method adds
        partners and channels, given their IDs, as followers of all records
        contained in the record set.

        If subtypes are given existing followers are erased with new subtypes.
        If default one have to be computed only missing followers will be added
        with default subtypes matching the record set model.

        This private method does not specifically check for access right. Use
        ``message_subscribe`` public API when not sure about access rights.

        :param customer_ids: see ``_insert_followers`` """
        if not self:
            return True

        if not subtype_ids:
            self.env['mail.followers']._insert_followers(
                self._name, self.ids, partner_ids, None, channel_ids, None,
                customer_ids=customer_ids)
        else:
            self.env['mail.followers']._insert_followers(
                self._name, self.ids,
                partner_ids, dict((pid, subtype_ids) for pid in partner_ids),
                channel_ids, dict((cid, subtype_ids) for cid in channel_ids),
                customer_ids=customer_ids, check_existing=True, existing_policy='replace')

        return True

    def message_unsubscribe(self, partner_ids=None, channel_ids=None):
        """ Remove partners from the records followers. """
        # not necessary for computation, but saves an access right check
        if not partner_ids and not channel_ids:
            return True
        user_pid = self.env.user.partner_id.id
        if not channel_ids and set(partner_ids) == set([user_pid]):
            self.check_access_rights('read')
            self.check_access_rule('read')
        else:
            self.check_access_rights('write')
            self.check_access_rule('write')
        self.env['mail.followers'].sudo().search([
            ('res_model', '=', self._name),
            ('res_id', 'in', self.ids),
            '|',
            ('partner_id', 'in', partner_ids or []),
            ('channel_id', 'in', channel_ids or [])
        ]).unlink()

    def _message_auto_subscribe_followers(self, updated_values, default_subtype_ids):
        """ Optional method to override in addons inheriting from mail.thread.
        Return a list tuples containing (
          partner ID,
          subtype IDs (or False if model-based default subtypes),
          QWeb template XML ID for notification (or False is no specific
            notification is required),
          ), aka partners and their subtype and possible notification to send
        using the auto subscription mechanism linked to updated values.

        Default value of this method is to return the new responsible of
        documents. This is done using relational fields linking to res.users
        with track_visibility set. Since OpenERP v7 it is considered as being
        responsible for the document and therefore standard behavior is to
        subscribe the user and send him a notification.

        Override this method to change that behavior and/or to add people to
        notify, using possible custom notification.

        :param updated_values: see ``_message_auto_subscribe``
        :param default_subtype_ids: coming from ``_get_auto_subscription_subtypes``
        """
        fnames = []
        field = self._fields.get('user_id')
        user_id = updated_values.get('user_id')
        if field and user_id and field.comodel_name == 'res.users' and (getattr(field, 'track_visibility', False) or getattr(field, 'tracking', False)):
            user = self.env['res.users'].sudo().browse(user_id)
            try: # avoid to make an exists, lets be optimistic and try to read it.
                if user.active:
                    return [(user.partner_id.id, default_subtype_ids, 'mail.message_user_assigned' if user != self.env.user else False)]
            except:
                pass
        return []

    def _message_auto_subscribe_notify(self, partner_ids, template):
        """ Notify new followers, using a template to render the content of the
        notification message. Notifications pushed are done using the standard
        notification mechanism in mail.thread. It is either inbox either email
        depending on the partner state: no user (email, customer), share user
        (email, customer) or classic user (notification_type)

        :param partner_ids: IDs of partner to notify;
        :param template: XML ID of template used for the notification;
        """
        if not self or self.env.context.get('mail_auto_subscribe_no_notify'):
            return
        if not self.env.registry.ready:  # Don't send notification during install
            return

        view = self.env['ir.ui.view'].browse(self.env['ir.model.data'].xmlid_to_res_id(template))

        for record in self:
            model_description = self.env['ir.model']._get(record._name).display_name
            values = {
                'object': record,
                'model_description': model_description,
            }
            assignation_msg = view.render(values, engine='ir.qweb', minimal_qcontext=True)
            assignation_msg = self.env['mail.thread']._replace_local_links(assignation_msg)
            record.message_notify(
                subject=_('You have been assigned to %s') % record.display_name,
                body=assignation_msg,
                partner_ids=partner_ids,
                record_name=record.display_name,
                email_layout_xmlid='mail.mail_notification_light',
                model_description=model_description,
            )

    def _message_auto_subscribe(self, updated_values):
        """ Handle auto subscription. Auto subscription is done based on two
        main mechanisms

         * using subtypes parent relationship. For example following a parent record
           (i.e. project) with subtypes linked to child records (i.e. task). See
           mail.message.subtype ``_get_auto_subscription_subtypes``;
         * calling _message_auto_subscribe_notify that returns a list of partner
           to subscribe, as well as data about the subtypes and notification
           to send. Base behavior is to subscribe responsible and notify them;

        Adding application-specific auto subscription should be done by overriding
        ``_message_auto_subscribe_followers``. It should return structured data
        for new partner to subscribe, with subtypes and eventual notification
        to perform. See that method for more details.

        :param updated_values: values modifying the record trigerring auto subscription
        """
        if not self:
            return True

        new_partners, new_channels = dict(), dict()

        # fetch auto subscription subtypes data
        updated_relation = dict()
        all_ids, def_ids, int_ids, parent, relation = self.env['mail.message.subtype']._get_auto_subscription_subtypes(self._name)

        # check effectively modified relation field
        for res_model, fnames in relation.items():
            for field in (fname for fname in fnames if updated_values.get(fname)):
                updated_relation.setdefault(res_model, set()).add(field)
        udpated_fields = [fname for fnames in updated_relation.values() for fname in fnames if updated_values.get(fname)]

        if udpated_fields:
            doc_data = [(model, [updated_values[fname] for fname in fnames]) for model, fnames in updated_relation.items()]
            res = self.env['mail.followers']._get_subscription_data(doc_data, None, None, include_pshare=True)
            for fid, rid, pid, cid, subtype_ids, pshare in res:
                sids = [parent[sid] for sid in subtype_ids if parent.get(sid)]
                sids += [sid for sid in subtype_ids if sid not in parent and sid in def_ids]
                if pid:
                    new_partners[pid] = (set(sids) & set(all_ids)) - set(int_ids) if pshare else set(sids) & set(all_ids)
                if cid:
                    new_channels[cid] = (set(sids) & set(all_ids)) - set(int_ids)

        notify_data = dict()
        res = self._message_auto_subscribe_followers(updated_values, def_ids)
        for pid, sids, template in res:
            new_partners.setdefault(pid, sids)
            if template:
                notify_data.setdefault(template, list()).append(pid)

        self.env['mail.followers']._insert_followers(
            self._name, self.ids,
            list(new_partners), new_partners,
            list(new_channels), new_channels,
            check_existing=True, existing_policy='skip')

        # notify people from auto subscription, for example like assignation
        for template, pids in notify_data.items():
            self._message_auto_subscribe_notify(pids, template)

        return True

    # ------------------------------------------------------
    # Controllers
    # ------------------------------------------------------

    def _get_mail_redirect_suggested_company(self):
        """ Return the suggested company to be set on the context
        in case of a mail redirection to the record. To avoid multi
        company issues when clicking on a link sent by email, this
        could be called to try setting the most suited company on
        the allowed_company_ids in the context. This method can be 
        overriden, for example on the hr.leave model, where the
        most suited company is the company of the leave type, as
        specified by the ir.rule.
        """
        if 'company_id' in self:
            return self.company_id
        return False<|MERGE_RESOLUTION|>--- conflicted
+++ resolved
@@ -2016,15 +2016,9 @@
         if inbox_pids or channel_ids:
             message_format_values = False
             if inbox_pids:
-<<<<<<< HEAD
                 message_format_values = message.message_format()[0]
-                for partner in self.env['res.partner'].browse(inbox_pids):
-                    bus_notifications.append([(self._cr.dbname, 'ir.needaction', partner), dict(message_format_values)])
-=======
-                message_values = message.message_format()[0]
                 for partner_id in inbox_pids:
-                    notifications.append([(self._cr.dbname, 'ir.needaction', partner_id), dict(message_values)])
->>>>>>> cda4f3c3
+                    bus_notifications.append([(self._cr.dbname, 'ir.needaction', partner_id), dict(message_format_values)])
             if channel_ids:
                 bus_notifications += self.env['mail.channel'].sudo().browse(channel_ids)._channel_message_notifications(message, message_format_values)
         if bus_notifications:
