# -*- coding: utf-8 -*-
# Part of Odoo. See LICENSE file for full copyright and licensing details.

import logging
import re

from email.utils import formataddr

from odoo import _, api, fields, models, SUPERUSER_ID, tools
from odoo.exceptions import UserError, AccessError
from odoo.osv import expression


_logger = logging.getLogger(__name__)
_image_dataurl = re.compile(r'(data:image/[a-z]+?);base64,([a-z0-9+/]{3,}=*)([\'"])', re.I)


class Message(models.Model):
    """ Messages model: system notification (replacing res.log notifications),
        comments (OpenChatter discussion) and incoming emails. """
    _name = 'mail.message'
    _description = 'Message'
    _order = 'id desc'
    _rec_name = 'record_name'

    _message_read_limit = 30

    @api.model
    def _get_default_from(self):
        if self.env.user.email:
            return formataddr((self.env.user.name, self.env.user.email))
        raise UserError(_("Unable to send email, please configure the sender's email address."))

    @api.model
    def _get_default_author(self):
        return self.env.user.partner_id

    # content
    subject = fields.Char('Subject')
    date = fields.Datetime('Date', default=fields.Datetime.now)
    body = fields.Html('Contents', default='', sanitize_style=True, strip_classes=True)
    attachment_ids = fields.Many2many(
        'ir.attachment', 'message_attachment_rel',
        'message_id', 'attachment_id',
        string='Attachments',
        help='Attachments are linked to a document through model / res_id and to the message '
             'through this field.')
    parent_id = fields.Many2one(
        'mail.message', 'Parent Message', index=True, ondelete='set null',
        help="Initial thread message.")
    child_ids = fields.One2many('mail.message', 'parent_id', 'Child Messages')
    # related document
    model = fields.Char('Related Document Model', index=True)
    res_id = fields.Integer('Related Document ID', index=True)
    record_name = fields.Char('Message Record Name', help="Name get of the related document.")
    # characteristics
    message_type = fields.Selection([
        ('email', 'Email'),
        ('comment', 'Comment'),
        ('notification', 'System notification')],
        'Type', required=True, default='email',
        help="Message type: email for email message, notification for system "
             "message, comment for other messages such as user replies",
        oldname='type')
    subtype_id = fields.Many2one('mail.message.subtype', 'Subtype', ondelete='set null', index=True)
    mail_activity_type_id = fields.Many2one(
        'mail.activity.type', 'Mail Activity Type',
        index=True, ondelete='set null')
    # origin
    email_from = fields.Char(
        'From', default=_get_default_from,
        help="Email address of the sender. This field is set when no matching partner is found and replaces the author_id field in the chatter.")
    author_id = fields.Many2one(
        'res.partner', 'Author', index=True,
        ondelete='set null', default=_get_default_author,
        help="Author of the message. If not set, email_from may hold an email address that did not match any partner.")
    author_avatar = fields.Binary("Author's avatar", related='author_id.image_small')
    # recipients
    partner_ids = fields.Many2many('res.partner', string='Recipients')
    needaction_partner_ids = fields.Many2many(
        'res.partner', 'mail_message_res_partner_needaction_rel', string='Partners with Need Action')
    needaction = fields.Boolean(
        'Need Action', compute='_get_needaction', search='_search_needaction',
        help='Need Action')
    channel_ids = fields.Many2many(
        'mail.channel', 'mail_message_mail_channel_rel', string='Channels')
    # notifications
    notification_ids = fields.One2many(
        'mail.notification', 'mail_message_id', 'Notifications',
        auto_join=True, copy=False)
    # user interface
    starred_partner_ids = fields.Many2many(
        'res.partner', 'mail_message_res_partner_starred_rel', string='Favorited By')
    starred = fields.Boolean(
        'Starred', compute='_get_starred', search='_search_starred',
        help='Current user has a starred notification linked to this message')
    # tracking
    tracking_value_ids = fields.One2many(
        'mail.tracking.value', 'mail_message_id',
        string='Tracking values',
        groups="base.group_no_one",
        help='Tracked values are stored in a separate model. This field allow to reconstruct '
             'the tracking and to generate statistics on the model.')
    # mail gateway
    no_auto_thread = fields.Boolean(
        'No threading for answers',
        help='Answers do not go in the original document discussion thread. This has an impact on the generated message-id.')
    message_id = fields.Char('Message-Id', help='Message unique identifier', index=True, readonly=1, copy=False)
    reply_to = fields.Char('Reply-To', help='Reply email address. Setting the reply_to bypasses the automatic thread creation.')
    mail_server_id = fields.Many2one('ir.mail_server', 'Outgoing mail server')

    @api.multi
    def _get_needaction(self):
        """ Need action on a mail.message = notified on my channel """
        my_messages = self.env['mail.notification'].sudo().search([
            ('mail_message_id', 'in', self.ids),
            ('res_partner_id', '=', self.env.user.partner_id.id),
            ('is_read', '=', False)]).mapped('mail_message_id')
        for message in self:
            message.needaction = message in my_messages

    @api.model
    def _search_needaction(self, operator, operand):
        if operator == '=' and operand:
            return ['&', ('notification_ids.res_partner_id', '=', self.env.user.partner_id.id), ('notification_ids.is_read', '=', False)]
        return ['&', ('notification_ids.res_partner_id', '=', self.env.user.partner_id.id), ('notification_ids.is_read', '=', True)]

    @api.depends('starred_partner_ids')
    def _get_starred(self):
        """ Compute if the message is starred by the current user. """
        # TDE FIXME: use SQL
        starred = self.sudo().filtered(lambda msg: self.env.user.partner_id in msg.starred_partner_ids)
        for message in self:
            message.starred = message in starred

    @api.model
    def _search_starred(self, operator, operand):
        if operator == '=' and operand:
            return [('starred_partner_ids', 'in', [self.env.user.partner_id.id])]
        return [('starred_partner_ids', 'not in', [self.env.user.partner_id.id])]

    #------------------------------------------------------
    # Notification API
    #------------------------------------------------------

    @api.model
    def mark_all_as_read(self, channel_ids=None, domain=None):
        """ Remove all needactions of the current partner. If channel_ids is
            given, restrict to messages written in one of those channels. """
        partner_id = self.env.user.partner_id.id
        delete_mode = not self.env.user.share  # delete employee notifs, keep customer ones
        if domain is None and delete_mode:
            query = "DELETE FROM mail_message_res_partner_needaction_rel WHERE res_partner_id IN %s"
            args = [(partner_id,)]
            if channel_ids:
                query += """
                    AND mail_message_id in
                        (SELECT mail_message_id
                        FROM mail_message_mail_channel_rel
                        WHERE mail_channel_id in %s)"""
                args += [tuple(channel_ids)]
            query += " RETURNING mail_message_id as id"
            self._cr.execute(query, args)
            self.invalidate_cache()

            ids = [m['id'] for m in self._cr.dictfetchall()]
        else:
            # not really efficient method: it does one db request for the
            # search, and one for each message in the result set to remove the
            # current user from the relation.
            msg_domain = [('needaction_partner_ids', 'in', partner_id)]
            if channel_ids:
                msg_domain += [('channel_ids', 'in', channel_ids)]
            unread_messages = self.search(expression.AND([msg_domain, domain]))
            notifications = self.env['mail.notification'].sudo().search([
                ('mail_message_id', 'in', unread_messages.ids),
                ('res_partner_id', '=', self.env.user.partner_id.id),
                ('is_read', '=', False)])
            if delete_mode:
                notifications.unlink()
            else:
                notifications.write({'is_read': True})
            ids = unread_messages.mapped('id')

        notification = {'type': 'mark_as_read', 'message_ids': ids, 'channel_ids': channel_ids}
        self.env['bus.bus'].sendone((self._cr.dbname, 'res.partner', self.env.user.partner_id.id), notification)

        return ids

    @api.multi
    def mark_as_unread(self, channel_ids=None):
        """ Add needactions to messages for the current partner. """
        partner_id = self.env.user.partner_id.id
        for message in self:
            message.write({'needaction_partner_ids': [(4, partner_id)]})

        ids = [m.id for m in self]
        notification = {'type': 'mark_as_unread', 'message_ids': ids, 'channel_ids': channel_ids}
        self.env['bus.bus'].sendone((self._cr.dbname, 'res.partner', self.env.user.partner_id.id), notification)

    @api.multi
    def set_message_done(self):
        """ Remove the needaction from messages for the current partner. """
        partner_id = self.env.user.partner_id
        delete_mode = not self.env.user.share  # delete employee notifs, keep customer ones

        notifications = self.env['mail.notification'].sudo().search([
            ('mail_message_id', 'in', self.ids),
            ('res_partner_id', '=', partner_id.id),
            ('is_read', '=', False)])

        if not notifications:
            return

        # notifies changes in messages through the bus.  To minimize the number of
        # notifications, we need to group the messages depending on their channel_ids
        groups = []
        messages = notifications.mapped('mail_message_id')
        current_channel_ids = messages[0].channel_ids
        current_group = []
        for record in messages:
            if record.channel_ids == current_channel_ids:
                current_group.append(record.id)
            else:
                groups.append((current_group, current_channel_ids))
                current_group = [record.id]
                current_channel_ids = record.channel_ids

        groups.append((current_group, current_channel_ids))
        current_group = [record.id]
        current_channel_ids = record.channel_ids

        if delete_mode:
            notifications.unlink()
        else:
            notifications.write({'is_read': True})

        for (msg_ids, channel_ids) in groups:
            notification = {'type': 'mark_as_read', 'message_ids': msg_ids, 'channel_ids': [c.id for c in channel_ids]}
            self.env['bus.bus'].sendone((self._cr.dbname, 'res.partner', partner_id.id), notification)

    @api.model
    def unstar_all(self):
        """ Unstar messages for the current partner. """
        partner_id = self.env.user.partner_id.id

        starred_messages = self.search([('starred_partner_ids', 'in', partner_id)])
        starred_messages.write({'starred_partner_ids': [(3, partner_id)]})

        ids = [m.id for m in starred_messages]
        notification = {'type': 'toggle_star', 'message_ids': ids, 'starred': False}
        self.env['bus.bus'].sendone((self._cr.dbname, 'res.partner', self.env.user.partner_id.id), notification)

    @api.multi
    def toggle_message_starred(self):
        """ Toggle messages as (un)starred. Technically, the notifications related
            to uid are set to (un)starred.
        """
        # a user should always be able to star a message he can read
        self.check_access_rule('read')
        starred = not self.starred
        if starred:
            self.sudo().write({'starred_partner_ids': [(4, self.env.user.partner_id.id)]})
        else:
            self.sudo().write({'starred_partner_ids': [(3, self.env.user.partner_id.id)]})

        notification = {'type': 'toggle_star', 'message_ids': [self.id], 'starred': starred}
        self.env['bus.bus'].sendone((self._cr.dbname, 'res.partner', self.env.user.partner_id.id), notification)

    #------------------------------------------------------
    # Message loading for web interface
    #------------------------------------------------------

    @api.model
    def _message_read_dict_postprocess(self, messages, message_tree):
        """ Post-processing on values given by message_read. This method will
            handle partners in batch to avoid doing numerous queries.

            :param list messages: list of message, as get_dict result
            :param dict message_tree: {[msg.id]: msg browse record as super user}
        """
        # 1. Aggregate partners (author_id and partner_ids), attachments and tracking values
        partners = self.env['res.partner'].sudo()
        attachments = self.env['ir.attachment']
        message_ids = message_tree.keys()
        for key, message in message_tree.iteritems():
            if message.author_id:
                partners |= message.author_id
            if message.subtype_id and message.partner_ids:  # take notified people of message with a subtype
                partners |= message.partner_ids
            elif not message.subtype_id and message.partner_ids:  # take specified people of message without a subtype (log)
                partners |= message.partner_ids
            if message.needaction_partner_ids:  # notified
                partners |= message.needaction_partner_ids
            if message.attachment_ids:
                attachments |= message.attachment_ids
        # Read partners as SUPERUSER -> message being browsed as SUPERUSER it is already the case
        partners_names = partners.name_get()
        partner_tree = dict((partner[0], partner) for partner in partners_names)

        # 2. Attachments as SUPERUSER, because could receive msg and attachments for doc uid cannot see
        attachments_data = attachments.sudo().read(['id', 'datas_fname', 'name', 'mimetype'])
        attachments_tree = dict((attachment['id'], {
            'id': attachment['id'],
            'filename': attachment['datas_fname'],
            'name': attachment['name'],
            'mimetype': attachment['mimetype'],
        }) for attachment in attachments_data)

        # 3. Tracking values
        tracking_values = self.env['mail.tracking.value'].sudo().search([('mail_message_id', 'in', message_ids)])
        message_to_tracking = dict()
        tracking_tree = dict.fromkeys(tracking_values.ids, False)
        for tracking in tracking_values:
            message_to_tracking.setdefault(tracking.mail_message_id.id, list()).append(tracking.id)
            tracking_tree[tracking.id] = {
                'id': tracking.id,
                'changed_field': tracking.field_desc,
                'old_value': tracking.get_old_display_value()[0],
                'new_value': tracking.get_new_display_value()[0],
                'field_type': tracking.field_type,
            }

        # 4. Update message dictionaries
        for message_dict in messages:
            message_id = message_dict.get('id')
            message = message_tree[message_id]
            if message.author_id:
                author = partner_tree[message.author_id.id]
            else:
                author = (0, message.email_from)
            partner_ids = []
            if message.subtype_id:
                partner_ids = [partner_tree[partner.id] for partner in message.partner_ids
                                if partner.id in partner_tree]
            else:
                partner_ids = [partner_tree[partner.id] for partner in message.partner_ids
                                if partner.id in partner_tree]

            customer_email_data = []
            for notification in message.notification_ids.filtered(lambda notif: notif.res_partner_id.partner_share and notif.res_partner_id.active):
                customer_email_data.append((partner_tree[notification.res_partner_id.id][0], partner_tree[notification.res_partner_id.id][1], notification.email_status))

            attachment_ids = []
            for attachment in message.attachment_ids:
                if attachment.id in attachments_tree:
                    attachment_ids.append(attachments_tree[attachment.id])
            tracking_value_ids = []
            for tracking_value_id in message_to_tracking.get(message_id, list()):
                if tracking_value_id in tracking_tree:
                    tracking_value_ids.append(tracking_tree[tracking_value_id])

            message_dict.update({
                'author_id': author,
                'partner_ids': partner_ids,
                'customer_email_status': (all(d[2] == 'sent' for d in customer_email_data) and 'sent') or
                                        (any(d[2] == 'exception' for d in customer_email_data) and 'exception') or 
                                        (any(d[2] == 'bounce' for d in customer_email_data) and 'bounce') or 'ready',
                'customer_email_data': customer_email_data,
                'attachment_ids': attachment_ids,
                'tracking_value_ids': tracking_value_ids,
            })

        return True

    @api.model
    def message_fetch(self, domain, limit=20):
        return self.search(domain, limit=limit).message_format()

    @api.multi
    def message_format(self):
        """ Get the message values in the format for web client. Since message values can be broadcasted,
            computed fields MUST NOT BE READ and broadcasted.
            :returns list(dict).
             Example :
                {
                    'body': HTML content of the message
                    'model': u'res.partner',
                    'record_name': u'Agrolait',
                    'attachment_ids': [
                        {
                            'file_type_icon': u'webimage',
                            'id': 45,
                            'name': u'sample.png',
                            'filename': u'sample.png'
                        }
                    ],
                    'needaction_partner_ids': [], # list of partner ids
                    'res_id': 7,
                    'tracking_value_ids': [
                        {
                            'old_value': "",
                            'changed_field': "Customer",
                            'id': 2965,
                            'new_value': "Axelor"
                        }
                    ],
                    'author_id': (3, u'Administrator'),
                    'email_from': 'sacha@pokemon.com' # email address or False
                    'subtype_id': (1, u'Discussions'),
                    'channel_ids': [], # list of channel ids
                    'date': '2015-06-30 08:22:33',
                    'partner_ids': [[7, "Sacha Du Bourg-Palette"]], # list of partner name_get
                    'message_type': u'comment',
                    'id': 59,
                    'subject': False
                    'is_note': True # only if the subtype is internal
                }
        """
        message_values = self.read([
            'id', 'body', 'date', 'author_id', 'email_from',  # base message fields
            'message_type', 'subtype_id', 'subject',  # message specific
            'model', 'res_id', 'record_name',  # document related
            'channel_ids', 'partner_ids',  # recipients
            'needaction_partner_ids',  # list of partner ids for whom the message is a needaction
            'starred_partner_ids',  # list of partner ids for whom the message is starred
        ])
        message_tree = dict((m.id, m) for m in self.sudo())
        self._message_read_dict_postprocess(message_values, message_tree)

        # add subtype data (is_note flag, subtype_description). Do it as sudo
        # because portal / public may have to look for internal subtypes
        subtypes = self.env['mail.message.subtype'].sudo().search(
            [('id', 'in', [msg['subtype_id'][0] for msg in message_values if msg['subtype_id']])]).read(['internal', 'description'])
        subtypes_dict = dict((subtype['id'], subtype) for subtype in subtypes)
        for message in message_values:
            message['is_note'] = message['subtype_id'] and subtypes_dict[message['subtype_id'][0]]['internal']
            message['subtype_description'] = message['subtype_id'] and subtypes_dict[message['subtype_id'][0]]['description']
        return message_values

    #------------------------------------------------------
    # mail_message internals
    #------------------------------------------------------

    @api.model_cr
    def init(self):
        self._cr.execute("""SELECT indexname FROM pg_indexes WHERE indexname = 'mail_message_model_res_id_idx'""")
        if not self._cr.fetchone():
            self._cr.execute("""CREATE INDEX mail_message_model_res_id_idx ON mail_message (model, res_id)""")

    @api.model
    def _find_allowed_model_wise(self, doc_model, doc_dict):
        doc_ids = doc_dict.keys()
        allowed_doc_ids = self.env[doc_model].with_context(active_test=False).search([('id', 'in', doc_ids)]).ids
        return set([message_id for allowed_doc_id in allowed_doc_ids for message_id in doc_dict[allowed_doc_id]])

    @api.model
    def _find_allowed_doc_ids(self, model_ids):
        IrModelAccess = self.env['ir.model.access']
        allowed_ids = set()
        for doc_model, doc_dict in model_ids.iteritems():
            if not IrModelAccess.check(doc_model, 'read', False):
                continue
            allowed_ids |= self._find_allowed_model_wise(doc_model, doc_dict)
        return allowed_ids

    @api.model
    def _search(self, args, offset=0, limit=None, order=None, count=False, access_rights_uid=None):
        """ Override that adds specific access rights of mail.message, to remove
        ids uid could not see according to our custom rules. Please refer to
        check_access_rule for more details about those rules.

        Non employees users see only message with subtype (aka do not see
        internal logs).

        After having received ids of a classic search, keep only:
        - if author_id == pid, uid is the author, OR
        - uid belongs to a notified channel, OR
        - uid is in the specified recipients, OR
        - uid have read access to the related document is model, res_id
        - otherwise: remove the id
        """
        # Rules do not apply to administrator
        if self._uid == SUPERUSER_ID:
            return super(Message, self)._search(
                args, offset=offset, limit=limit, order=order,
                count=count, access_rights_uid=access_rights_uid)
        # Non-employee see only messages with a subtype (aka, no internal logs)
        if not self.env['res.users'].has_group('base.group_user'):
            args = ['&', '&', ('subtype_id', '!=', False), ('subtype_id.internal', '=', False)] + list(args)
        # Perform a super with count as False, to have the ids, not a counter
        ids = super(Message, self)._search(
            args, offset=offset, limit=limit, order=order,
            count=False, access_rights_uid=access_rights_uid)
        if not ids and count:
            return 0
        elif not ids:
            return ids

        pid = self.env.user.partner_id.id
        author_ids, partner_ids, channel_ids, allowed_ids = set([]), set([]), set([]), set([])
        model_ids = {}

        # check read access rights before checking the actual rules on the given ids
        super(Message, self.sudo(access_rights_uid or self._uid)).check_access_rights('read')

        self._cr.execute("""SELECT DISTINCT m.id, m.model, m.res_id, m.author_id, partner_rel.res_partner_id, channel_partner.channel_id as channel_id
            FROM "%s" m
            LEFT JOIN "mail_message_res_partner_rel" partner_rel
            ON partner_rel.mail_message_id = m.id AND partner_rel.res_partner_id = (%%s)
            LEFT JOIN "mail_message_mail_channel_rel" channel_rel
            ON channel_rel.mail_message_id = m.id
            LEFT JOIN "mail_channel" channel
            ON channel.id = channel_rel.mail_channel_id
            LEFT JOIN "mail_channel_partner" channel_partner
            ON channel_partner.channel_id = channel.id AND channel_partner.partner_id = (%%s)
            WHERE m.id = ANY (%%s)""" % self._table, (pid, pid, ids,))
        for id, rmod, rid, author_id, partner_id, channel_id in self._cr.fetchall():
            if author_id == pid:
                author_ids.add(id)
            elif partner_id == pid:
                partner_ids.add(id)
            elif channel_id:
                channel_ids.add(id)
            elif rmod and rid:
                model_ids.setdefault(rmod, {}).setdefault(rid, set()).add(id)

        allowed_ids = self._find_allowed_doc_ids(model_ids)

        final_ids = author_ids | partner_ids | channel_ids | allowed_ids

        if count:
            return len(final_ids)
        else:
            # re-construct a list based on ids, because set did not keep the original order
            id_list = [id for id in ids if id in final_ids]
            return id_list

    @api.multi
    def check_access_rule(self, operation):
        """ Access rules of mail.message:
            - read: if
                - author_id == pid, uid is the author OR
                - uid is in the recipients (partner_ids) OR
                - uid is member of a listern channel (channel_ids.partner_ids) OR
                - uid have read access to the related document if model, res_id
                - otherwise: raise
            - create: if
                - no model, no res_id (private message) OR
                - pid in message_follower_ids if model, res_id OR
                - uid can read the parent OR
                - uid have write or create access on the related document if model, res_id, OR
                - otherwise: raise
            - write: if
                - author_id == pid, uid is the author, OR
                - uid is in the recipients (partner_ids) OR
                - uid has write or create access on the related document if model, res_id
                - otherwise: raise
            - unlink: if
                - uid has write or create access on the related document if model, res_id
                - otherwise: raise

        Specific case: non employee users see only messages with subtype (aka do
        not see internal logs).
        """
        def _generate_model_record_ids(msg_val, msg_ids):
            """ :param model_record_ids: {'model': {'res_id': (msg_id, msg_id)}, ... }
                :param message_values: {'msg_id': {'model': .., 'res_id': .., 'author_id': ..}}
            """
            model_record_ids = {}
            for id in msg_ids:
                vals = msg_val.get(id, {})
                if vals.get('model') and vals.get('res_id'):
                    model_record_ids.setdefault(vals['model'], set()).add(vals['res_id'])
            return model_record_ids

        if self._uid == SUPERUSER_ID:
            return
        # Non employees see only messages with a subtype (aka, not internal logs)
        if not self.env['res.users'].has_group('base.group_user'):
            self._cr.execute('''SELECT DISTINCT message.id, message.subtype_id, subtype.internal
                                FROM "%s" AS message
                                LEFT JOIN "mail_message_subtype" as subtype
                                ON message.subtype_id = subtype.id
                                WHERE message.message_type = %%s AND (message.subtype_id IS NULL OR subtype.internal IS TRUE) AND message.id = ANY (%%s)''' % (self._table), ('comment', self.ids,))
            if self._cr.fetchall():
                raise AccessError(
                    _('The requested operation cannot be completed due to security restrictions. Please contact your system administrator.\n\n(Document type: %s, Operation: %s)') %
                    (self._description, operation))

        # Read mail_message.ids to have their values
        message_values = dict((res_id, {}) for res_id in self.ids)

        if operation in ['read', 'write']:
            self._cr.execute("""SELECT DISTINCT m.id, m.model, m.res_id, m.author_id, m.parent_id, partner_rel.res_partner_id, channel_partner.channel_id as channel_id
                FROM "%s" m
                LEFT JOIN "mail_message_res_partner_rel" partner_rel
                ON partner_rel.mail_message_id = m.id AND partner_rel.res_partner_id = (%%s)
                LEFT JOIN "mail_message_mail_channel_rel" channel_rel
                ON channel_rel.mail_message_id = m.id
                LEFT JOIN "mail_channel" channel
                ON channel.id = channel_rel.mail_channel_id
                LEFT JOIN "mail_channel_partner" channel_partner
                ON channel_partner.channel_id = channel.id AND channel_partner.partner_id = (%%s)
                WHERE m.id = ANY (%%s)""" % self._table, (self.env.user.partner_id.id, self.env.user.partner_id.id, self.ids,))
            for mid, rmod, rid, author_id, parent_id, partner_id, channel_id in self._cr.fetchall():
                message_values[mid] = {
                    'model': rmod,
                    'res_id': rid,
                    'author_id': author_id,
                    'parent_id': parent_id,
                    'notified': any((message_values[mid].get('notified'), partner_id, channel_id))
                }
        else:
            self._cr.execute("""SELECT DISTINCT id, model, res_id, author_id, parent_id FROM "%s" WHERE id = ANY (%%s)""" % self._table, (self.ids,))
            for mid, rmod, rid, author_id, parent_id in self._cr.fetchall():
                message_values[mid] = {'model': rmod, 'res_id': rid, 'author_id': author_id, 'parent_id': parent_id}

        # Author condition (READ, WRITE, CREATE (private))
        author_ids = []
        if operation == 'read' or operation == 'write':
            author_ids = [mid for mid, message in message_values.iteritems()
                          if message.get('author_id') and message.get('author_id') == self.env.user.partner_id.id]
        elif operation == 'create':
            author_ids = [mid for mid, message in message_values.iteritems()
                          if not message.get('model') and not message.get('res_id')]

        # Parent condition, for create (check for received notifications for the created message parent)
        notified_ids = []
        if operation == 'create':
            # TDE: probably clean me
            parent_ids = [message.get('parent_id') for mid, message in message_values.iteritems()
                          if message.get('parent_id')]
            self._cr.execute("""SELECT DISTINCT m.id, partner_rel.res_partner_id, channel_partner.partner_id FROM "%s" m
                LEFT JOIN "mail_message_res_partner_rel" partner_rel
                ON partner_rel.mail_message_id = m.id AND partner_rel.res_partner_id = (%%s)
                LEFT JOIN "mail_message_mail_channel_rel" channel_rel
                ON channel_rel.mail_message_id = m.id
                LEFT JOIN "mail_channel" channel
                ON channel.id = channel_rel.mail_channel_id
                LEFT JOIN "mail_channel_partner" channel_partner
                ON channel_partner.channel_id = channel.id AND channel_partner.partner_id = (%%s)
                WHERE m.id = ANY (%%s)""" % self._table, (self.env.user.partner_id.id, self.env.user.partner_id.id, parent_ids,))
            not_parent_ids = [mid[0] for mid in self._cr.fetchall() if any([mid[1], mid[2]])]
            notified_ids += [mid for mid, message in message_values.iteritems()
                             if message.get('parent_id') in not_parent_ids]

        # Recipients condition, for read and write (partner_ids) and create (message_follower_ids)
        other_ids = set(self.ids).difference(set(author_ids), set(notified_ids))
        model_record_ids = _generate_model_record_ids(message_values, other_ids)
        if operation in ['read', 'write']:
            notified_ids = [mid for mid, message in message_values.iteritems() if message.get('notified')]
        elif operation == 'create':
            for doc_model, doc_ids in model_record_ids.items():
                followers = self.env['mail.followers'].sudo().search([
                    ('res_model', '=', doc_model),
                    ('res_id', 'in', list(doc_ids)),
                    ('partner_id', '=', self.env.user.partner_id.id),
                    ])
                fol_mids = [follower.res_id for follower in followers]
                notified_ids += [mid for mid, message in message_values.iteritems()
                                 if message.get('model') == doc_model and message.get('res_id') in fol_mids]

        # CRUD: Access rights related to the document
        other_ids = other_ids.difference(set(notified_ids))
        model_record_ids = _generate_model_record_ids(message_values, other_ids)
        document_related_ids = []
        for model, doc_ids in model_record_ids.items():
            DocumentModel = self.env[model]
            mids = DocumentModel.browse(doc_ids).exists()
            if hasattr(DocumentModel, 'check_mail_message_access'):
                DocumentModel.check_mail_message_access(mids.ids, operation)  # ?? mids ?
            else:
                self.env['mail.thread'].check_mail_message_access(mids.ids, operation, model_name=model)
            document_related_ids += [mid for mid, message in message_values.iteritems()
                                     if message.get('model') == model and message.get('res_id') in mids.ids]

        # Calculate remaining ids: if not void, raise an error
        other_ids = other_ids.difference(set(document_related_ids))
        if not other_ids:
            return
        raise AccessError(
            _('The requested operation cannot be completed due to security restrictions. Please contact your system administrator.\n\n(Document type: %s, Operation: %s)') %
            (self._description, operation))

    @api.model
    def _get_record_name(self, values):
        """ Return the related document name, using name_get. It is done using
            SUPERUSER_ID, to be sure to have the record name correctly stored. """
        model = values.get('model', self.env.context.get('default_model'))
        res_id = values.get('res_id', self.env.context.get('default_res_id'))
        if not model or not res_id or model not in self.env:
            return False
        return self.env[model].sudo().browse(res_id).name_get()[0][1]

    @api.model
    def _get_reply_to(self, values):
        """ Return a specific reply_to: alias of the document through
        message_get_reply_to or take the email_from """
        model, res_id, email_from = values.get('model', self._context.get('default_model')), values.get('res_id', self._context.get('default_res_id')), values.get('email_from')  # ctx values / defualt_get res ?
        if model and hasattr(self.env[model], 'message_get_reply_to'):
            # return self.env[model].browse(res_id).message_get_reply_to([res_id], default=email_from)[res_id]
            return self.env[model].message_get_reply_to([res_id], default=email_from)[res_id]
        else:
            # return self.env['mail.thread'].message_get_reply_to(default=email_from)[None]
            return self.env['mail.thread'].message_get_reply_to([None], default=email_from)[None]

    @api.model
    def _get_message_id(self, values):
        if values.get('no_auto_thread', False) is True:
            message_id = tools.generate_tracking_message_id('reply_to')
        elif values.get('res_id') and values.get('model'):
            message_id = tools.generate_tracking_message_id('%(res_id)s-%(model)s' % values)
        else:
            message_id = tools.generate_tracking_message_id('private')
        return message_id

    @api.multi
    def _invalidate_documents(self):
        """ Invalidate the cache of the documents followed by ``self``. """
        for record in self:
            if record.model and record.res_id:
                self.env[record.model].invalidate_cache(ids=[record.res_id])

    @api.model
    def create(self, values):
        # coming from mail.js that does not have pid in its values
        if self.env.context.get('default_starred'):
            self = self.with_context({'default_starred_partner_ids': [(4, self.env.user.partner_id.id)]})

        if 'email_from' not in values:  # needed to compute reply_to
            values['email_from'] = self._get_default_from()
        if not values.get('message_id'):
            values['message_id'] = self._get_message_id(values)
        if 'reply_to' not in values:
            values['reply_to'] = self._get_reply_to(values)
        if 'record_name' not in values and 'default_record_name' not in self.env.context:
            values['record_name'] = self._get_record_name(values)

<<<<<<< HEAD
        if 'attachment_ids' not in values:
            values.setdefault('attachment_ids', [])

        # extract base64 images
        if 'body' in values:
            Attachments = self.env['ir.attachment']
            data_to_url = {}
            def base64_to_boundary(match):
                key = match.group(2)
                if not data_to_url.get(key):
                    name = 'image%s' % len(data_to_url)
                    attachment = Attachments.create({
                        'name': name,
                        'datas': match.group(2),
                        'datas_fname': name,
                        'res_model': 'mail.message',
                    })
                    values['attachment_ids'].append((4, attachment.id))
                    data_to_url[key] = '/web/image/%s' % attachment.id
                return '%s%s alt="%s"' % (data_to_url[key], match.group(3), name)
            values['body'] = _image_dataurl.sub(base64_to_boundary, values['body'])

=======
        # delegate creation of tracking after the create as sudo to avoid access rights issues
        tracking_values_cmd = values.pop('tracking_value_ids', False)
>>>>>>> 90ca8720
        message = super(Message, self).create(values)
        if tracking_values_cmd:
            message.sudo().write({'tracking_value_ids': tracking_values_cmd})

        message._invalidate_documents()

        if not self.env.context.get('message_create_from_mail_mail'):
            message._notify(force_send=self.env.context.get('mail_notify_force_send', True),
                            user_signature=self.env.context.get('mail_notify_user_signature', True))
        return message

    @api.multi
    def read(self, fields=None, load='_classic_read'):
        """ Override to explicitely call check_access_rule, that is not called
            by the ORM. It instead directly fetches ir.rules and apply them. """
        self.check_access_rule('read')
        return super(Message, self).read(fields=fields, load=load)

    @api.multi
    def write(self, vals):
        if 'model' in vals or 'res_id' in vals:
            self._invalidate_documents()
        res = super(Message, self).write(vals)
        self._invalidate_documents()
        return res

    @api.multi
    def unlink(self):
        # cascade-delete attachments that are directly attached to the message (should only happen
        # for mail.messages that act as parent for a standalone mail.mail record).
        self.check_access_rule('unlink')
        self.mapped('attachment_ids').filtered(
            lambda attach: attach.res_model == self._name and (attach.res_id in self.ids or attach.res_id == 0)
        ).unlink()
        self._invalidate_documents()
        return super(Message, self).unlink()

    #------------------------------------------------------
    # Messaging API
    #------------------------------------------------------

    @api.multi
    def _notify(self, force_send=False, send_after_commit=True, user_signature=True):
        """ Compute recipients to notify based on specified recipients and document
        followers. Delegate notification to partners to send emails and bus notifications
        and to channels to broadcast messages on channels """
        group_user = self.env.ref('base.group_user')
        # have a sudoed copy to manipulate partners (public can go here with website modules like forum / blog / ... )
        self_sudo = self.sudo()

        self.ensure_one()
        partners_sudo = self.env['res.partner'].sudo() | self_sudo.partner_ids
        channels_sudo = self.env['mail.channel'].sudo() | self_sudo.channel_ids

        # all followers of the mail.message document have to be added as partners and notified
        # and filter to employees only if the subtype is internal
        if self_sudo.subtype_id and self.model and self.res_id:
            followers = self.env['mail.followers'].sudo().search([
                ('res_model', '=', self.model),
                ('res_id', '=', self.res_id)
            ]).filtered(lambda fol: self.subtype_id in fol.subtype_ids)
            if self_sudo.subtype_id.internal:
                followers = followers.filtered(lambda fol: fol.channel_id or (fol.partner_id.user_ids and group_user in fol.partner_id.user_ids[0].mapped('groups_id')))
            channels_sudo |= followers.mapped('channel_id')
            partners_sudo |= followers.mapped('partner_id')

        # remove author from notified partners
        if not self._context.get('mail_notify_author', False) and self_sudo.author_id:
            partners_sudo = partners_sudo - self_sudo.author_id

        # update message, with maybe custom values
        message_values = {
            'channel_ids': [(6, 0, channels_sudo.ids)],
            'needaction_partner_ids': [(6, 0, partners_sudo.ids)]
        }
        if self.model and self.res_id and hasattr(self.env[self.model], 'message_get_message_notify_values'):
            message_values.update(self.env[self.model].browse(self.res_id).message_get_message_notify_values(self, message_values))
        self.write(message_values)

        # notify partners and channels
        # those methods are called as SUPERUSER because portal users posting messages
        # have no access to partner model. Maybe propagating a real uid could be necessary.
        email_channels = channels_sudo.filtered(lambda channel: channel.email_send)
        # make a dedicated search on res.users to avoid user_ids.notification_type that will be user_ids.id in [ARRAY]
        notif_users = self.env['res.users'].sudo().search([
            ('partner_id', 'in', partners_sudo.ids),
            ('notification_type', '=', 'inbox')
        ])
        partners_sudo.search([
            '|',
            ('id', 'in', (partners_sudo - notif_users.mapped('partner_id')).ids),
            ('channel_ids', 'in', email_channels.ids),
            ('email', '!=', self_sudo.author_id and self_sudo.author_id.email or self_sudo.email_from),
        ])._notify(self, force_send=force_send, send_after_commit=send_after_commit, user_signature=user_signature)
        channels_sudo._notify(self)

        # Discard cache, because child / parent allow reading and therefore
        # change access rights.
        if self.parent_id:
            self.parent_id.invalidate_cache()

        return True<|MERGE_RESOLUTION|>--- conflicted
+++ resolved
@@ -727,7 +727,6 @@
         if 'record_name' not in values and 'default_record_name' not in self.env.context:
             values['record_name'] = self._get_record_name(values)
 
-<<<<<<< HEAD
         if 'attachment_ids' not in values:
             values.setdefault('attachment_ids', [])
 
@@ -750,10 +749,8 @@
                 return '%s%s alt="%s"' % (data_to_url[key], match.group(3), name)
             values['body'] = _image_dataurl.sub(base64_to_boundary, values['body'])
 
-=======
         # delegate creation of tracking after the create as sudo to avoid access rights issues
         tracking_values_cmd = values.pop('tracking_value_ids', False)
->>>>>>> 90ca8720
         message = super(Message, self).create(values)
         if tracking_values_cmd:
             message.sudo().write({'tracking_value_ids': tracking_values_cmd})
