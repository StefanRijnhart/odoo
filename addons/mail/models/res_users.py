--- conflicted
+++ resolved
@@ -53,17 +53,10 @@
             msg = _("You cannot create a new user from here.\n To create new user please go to configuration panel.")
             raise exceptions.RedirectWarning(msg, action.id, _('Go to the configuration panel'))
 
-<<<<<<< HEAD
-        return super(Users, self).create(values)
-=======
         user = super(Users, self).create(values)
-
-        # create a welcome message
-        user._create_welcome_message()
         # Auto-subscribe to channels
         self.env['mail.channel'].search([('group_ids', 'in', user.groups_id.ids)])._subscribe_users()
         return user
->>>>>>> 7084a519
 
     @api.multi
     def write(self, vals):
