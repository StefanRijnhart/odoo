--- conflicted
+++ resolved
@@ -78,12 +78,7 @@
 
         company = user.company_id
         if record and hasattr(record, 'company_id'):
-<<<<<<< HEAD
-            company = record.company_id
-=======
             company = record.company_id.sudo()
-        company_name = company.name;
->>>>>>> bb6f6c57
 
         return {
             'message': message,
