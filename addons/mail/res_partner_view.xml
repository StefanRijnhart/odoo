--- conflicted
+++ resolved
@@ -9,13 +9,8 @@
             <field name="inherit_id" ref="base.view_partner_form"/>
             <field name="arch" type="xml">
                 <xpath expr="//sheet" position="after">
-<<<<<<< HEAD
-                    <footer>
+                    <div class="oe_chatter">
                         <field name="message_ids" widget="mail_thread" 
-=======
-                    <div class="oe_chatter">
-                    <field name="message_ids" widget="mail_thread" 
->>>>>>> 11764767
                             options='{"thread_level": 1}'/>
                     </div>
                 </xpath>
