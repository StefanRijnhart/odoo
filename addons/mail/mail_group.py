--- conflicted
+++ resolved
@@ -49,15 +49,7 @@
     _description = 'Discussion group'
     _name = 'mail.group'
     _inherit = ['mail.thread']
-<<<<<<< HEAD
     _inherits = {'mail.alias': 'alias_id'}
-    def action_group_join(self, cr, uid, ids, context={}):
-        return self.message_subscribe(cr, uid, ids, context=context);
-    
-    def action_group_leave(self, cr, uid, ids, context={}):
-        return self.message_unsubscribe(cr, uid, ids, context=context);
-=======
->>>>>>> c61431bd
 
     def onchange_photo(self, cr, uid, ids, value, context=None):
         if not value:
@@ -137,17 +129,6 @@
             string='Photo', type="binary",
             store = {
                 'mail.group': (lambda self, cr, uid, ids, c={}: ids, ['photo_big'], 10),
-<<<<<<< HEAD
-            }, help='Field holding the automatically resized (128x128) PIL-supported and base64 encoded version of the group image.'),
-        'member_ids': fields.function(get_member_ids, fnct_search=search_member_ids, type='many2many',
-                        relation='res.users', string='Group members', multi='get_member_ids'),
-        'member_count': fields.function(get_member_ids, type='integer', string='Member count', multi='get_member_ids'),
-        'is_subscriber': fields.function(get_member_ids, type='boolean', string='Joined', multi='get_member_ids'),
-        'last_month_msg_nbr': fields.function(get_last_month_msg_nbr, type='integer', string='Messages count for last month'),
-        'alias_id': fields.many2one('mail.alias', 'Alias', ondelete="cascade", required=True, 
-                                    help="The email address associated with this group. New emails received will automatically "
-                                         "create new topics."),
-=======
             },
             help='Field holding the automatically resized (128x128) PIL-supported and base64 encoded version of the group image.'),
         'member_ids': fields.function(get_member_ids, fnct_search=search_member_ids,
@@ -158,7 +139,9 @@
             string='Joined', multi='get_member_ids'),
         'last_month_msg_nbr': fields.function(get_last_month_msg_nbr, type='integer',
             string='Messages count for last month'),
->>>>>>> c61431bd
+        'alias_id': fields.many2one('mail.alias', 'Alias', ondelete="cascade", required=True, 
+                                    help="The email address associated with this group. New emails received will automatically "
+                                         "create new topics."),
     }
 
     _defaults = {
@@ -166,29 +149,6 @@
         'responsible_id': (lambda s, cr, uid, ctx: uid),
         'photo': _get_default_photo,
     }
-<<<<<<< HEAD
-    
-    def create(self, cr, uid, vals, context=None):
-        alias_pool = self.pool.get('mail.alias')
-        if not vals.get('alias_id'):
-            name = vals.get('alias_name') or vals['name']
-            alias_id = alias_pool.create_unique_alias(cr, uid, 
-                    {'alias_name': "mail_group_"+name, 
-                    'alias_model_id': self._name}, context=context)
-            alias = alias_pool.read(cr, uid, alias_id, ['alias_name'],context)
-            vals.update({'alias_id': alias_id, 'alias_name': alias['alias_name']})
-        res = super(mail_group, self).create(cr, uid, vals, context)
-        alias_pool.write(cr, uid, [vals['alias_id']], {"alias_force_thread_id": res}, context)
-        return res
-
-    def unlink(self, cr, uid, ids, context=None):
-        # Cascade-delete mail aliases as well, as they should not exist without the mail group.
-        mail_alias = self.pool.get('mail.alias')
-        alias_ids = [group.alias_id.id for group in self.browse(cr, uid, ids, context=context) if group.alias_id]
-        res = super(mail_group, self).unlink(cr, uid, ids, context=context)
-        mail_alias.unlink(cr, uid, alias_ids, context=context)
-        return res
-=======
 
     def _subscribe_user_with_group_m2m_command(self, cr, uid, ids, group_ids_command, context=None):
         # form: {'group_ids': [(3, 10), (3, 3), (4, 10), (4, 3)]} or {'group_ids': [(6, 0, [ids]}
@@ -203,10 +163,29 @@
         return self.message_subscribe(cr, uid, ids, user_ids, context=context)
 
     def create(self, cr, uid, vals, context=None):
-        mail_group_id = super(mail_group, self).create(cr, uid, vals, context=context)
+        alias_pool = self.pool.get('mail.alias')
+        if not vals.get('alias_id'):
+            name = vals.get('alias_name') or vals['name']
+            alias_id = alias_pool.create_unique_alias(cr, uid, 
+                    {'alias_name': "mail_group_"+name, 
+                    'alias_model_id': self._name}, context=context)
+            alias = alias_pool.read(cr, uid, alias_id, ['alias_name'],context)
+            vals.update({'alias_id': alias_id, 'alias_name': alias['alias_name']})
+        mail_group_id = super(mail_group, self).create(cr, uid, vals, context)
+        alias_pool.write(cr, uid, [vals['alias_id']], {"alias_force_thread_id": mail_group_id}, context)
+       
         if vals.get('group_ids'):
             self._subscribe_user_with_group_m2m_command(cr, uid, [mail_group_id], vals.get('group_ids'), context=context)
+
         return mail_group_id
+
+    def unlink(self, cr, uid, ids, context=None):
+        # Cascade-delete mail aliases as well, as they should not exist without the mail group.
+        mail_alias = self.pool.get('mail.alias')
+        alias_ids = [group.alias_id.id for group in self.browse(cr, uid, ids, context=context) if group.alias_id]
+        res = super(mail_group, self).unlink(cr, uid, ids, context=context)
+        mail_alias.unlink(cr, uid, alias_ids, context=context)
+        return res
 
     def write(self, cr, uid, ids, vals, context=None):
         if vals.get('group_ids'):
@@ -215,7 +194,6 @@
 
     def action_group_join(self, cr, uid, ids, context=None):
         return self.message_subscribe(cr, uid, ids, context=context)
-    
+
     def action_group_leave(self, cr, uid, ids, context=None):
-        return self.message_unsubscribe(cr, uid, ids, context=context)
->>>>>>> c61431bd
+        return self.message_unsubscribe(cr, uid, ids, context=context)