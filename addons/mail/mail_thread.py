# -*- coding: utf-8 -*-
##############################################################################
#
#    OpenERP, Open Source Management Solution
#    Copyright (C) 2009-today OpenERP SA (<http://www.openerp.com>)
#
#    This program is free software: you can redistribute it and/or modify
#    it under the terms of the GNU Affero General Public License as
#    published by the Free Software Foundation, either version 3 of the
#    License, or (at your option) any later version
#
#    This program is distributed in the hope that it will be useful,
#    but WITHOUT ANY WARRANTY; without even the implied warranty of
#    MERCHANTABILITY or FITNESS FOR A PARTICULAR PURPOSE.  See the
#    GNU Affero General Public License for more details
#
#    You should have received a copy of the GNU Affero General Public License
#    along with this program.  If not, see <http://www.gnu.org/licenses/>
#
##############################################################################

import base64
import datetime
import dateutil
import email
import logging
import pytz
import re
import socket
import time
import xmlrpclib
from email.message import Message

from openerp import tools
from openerp import SUPERUSER_ID
from openerp.addons.mail.mail_message import decode
from openerp.osv import fields, osv, orm
from openerp.osv.orm import browse_record, browse_null
from openerp.tools.safe_eval import safe_eval as eval
from openerp.tools.translate import _

_logger = logging.getLogger(__name__)


mail_header_msgid_re = re.compile('<[^<>]+>')

def decode_header(message, header, separator=' '):
    return separator.join(map(decode, filter(None, message.get_all(header, []))))


class mail_thread(osv.AbstractModel):
    ''' mail_thread model is meant to be inherited by any model that needs to
        act as a discussion topic on which messages can be attached. Public
        methods are prefixed with ``message_`` in order to avoid name
        collisions with methods of the models that will inherit from this class.

        ``mail.thread`` defines fields used to handle and display the
        communication history. ``mail.thread`` also manages followers of
        inheriting classes. All features and expected behavior are managed
        by mail.thread. Widgets has been designed for the 7.0 and following
        versions of OpenERP.

        Inheriting classes are not required to implement any method, as the
        default implementation will work for any model. However it is common
        to override at least the ``message_new`` and ``message_update``
        methods (calling ``super``) to add model-specific behavior at
        creation and update of a thread when processing incoming emails.

        Options:
            - _mail_flat_thread: if set to True, all messages without parent_id
                are automatically attached to the first message posted on the
                ressource. If set to False, the display of Chatter is done using
                threads, and no parent_id is automatically set.
    '''
    _name = 'mail.thread'
    _description = 'Email Thread'
    _mail_flat_thread = True

    # Automatic logging system if mail installed
    # _track = {
    #   'field': {
    #       'module.subtype_xml': lambda self, cr, uid, obj, context=None: obj[state] == done,
    #       'module.subtype_xml2': lambda self, cr, uid, obj, context=None: obj[state] != done,
    #   },
    #   'field2': {
    #       ...
    #   },
    # }
    # where
    #   :param string field: field name
    #   :param module.subtype_xml: xml_id of a mail.message.subtype (i.e. mail.mt_comment)
    #   :param obj: is a browse_record
    #   :param function lambda: returns whether the tracking should record using this subtype
    _track = {}

    def _get_message_data(self, cr, uid, ids, name, args, context=None):
        """ Computes:
            - message_unread: has uid unread message for the document
            - message_summary: html snippet summarizing the Chatter for kanban views """
        res = dict((id, dict(message_unread=False, message_unread_count=0, message_summary=' ')) for id in ids)
        user_pid = self.pool.get('res.users').read(cr, uid, uid, ['partner_id'], context=context)['partner_id'][0]

        # search for unread messages, directly in SQL to improve performances
        cr.execute("""  SELECT m.res_id FROM mail_message m
                        RIGHT JOIN mail_notification n
                        ON (n.message_id = m.id AND n.partner_id = %s AND (n.read = False or n.read IS NULL))
                        WHERE m.model = %s AND m.res_id in %s""",
                    (user_pid, self._name, tuple(ids),))
        for result in cr.fetchall():
            res[result[0]]['message_unread'] = True
            res[result[0]]['message_unread_count'] += 1

        for id in ids:
            if res[id]['message_unread_count']:
                title = res[id]['message_unread_count'] > 1 and _("You have %d unread messages") % res[id]['message_unread_count'] or _("You have one unread message")
                res[id]['message_summary'] = "<span class='oe_kanban_mail_new' title='%s'><span class='oe_e'>9</span> %d %s</span>" % (title, res[id].pop('message_unread_count'), _("New"))
            res[id].pop('message_unread_count', None)
        return res

    def _get_subscription_data(self, cr, uid, ids, name, args, context=None):
        """ Computes:
            - message_subtype_data: data about document subtypes: which are
                available, which are followed if any """
        res = dict((id, dict(message_subtype_data='')) for id in ids)
        user_pid = self.pool.get('res.users').read(cr, uid, uid, ['partner_id'], context=context)['partner_id'][0]

        # find current model subtypes, add them to a dictionary
        subtype_obj = self.pool.get('mail.message.subtype')
        subtype_ids = subtype_obj.search(cr, uid, ['|', ('res_model', '=', self._name), ('res_model', '=', False)], context=context)
        subtype_dict = dict((subtype.name, dict(default=subtype.default, followed=False, id=subtype.id)) for subtype in subtype_obj.browse(cr, uid, subtype_ids, context=context))
        for id in ids:
            res[id]['message_subtype_data'] = subtype_dict.copy()

        # find the document followers, update the data
        fol_obj = self.pool.get('mail.followers')
        fol_ids = fol_obj.search(cr, uid, [
            ('partner_id', '=', user_pid),
            ('res_id', 'in', ids),
            ('res_model', '=', self._name),
        ], context=context)
        for fol in fol_obj.browse(cr, uid, fol_ids, context=context):
            thread_subtype_dict = res[fol.res_id]['message_subtype_data']
            for subtype in fol.subtype_ids:
                thread_subtype_dict[subtype.name]['followed'] = True
            res[fol.res_id]['message_subtype_data'] = thread_subtype_dict

        return res

    def _search_message_unread(self, cr, uid, obj=None, name=None, domain=None, context=None):
        return [('message_ids.to_read', '=', True)]

    def _get_followers(self, cr, uid, ids, name, arg, context=None):
        fol_obj = self.pool.get('mail.followers')
        fol_ids = fol_obj.search(cr, SUPERUSER_ID, [('res_model', '=', self._name), ('res_id', 'in', ids)])
        res = dict((id, dict(message_follower_ids=[], message_is_follower=False)) for id in ids)
        user_pid = self.pool.get('res.users').read(cr, uid, uid, ['partner_id'], context=context)['partner_id'][0]
        for fol in fol_obj.browse(cr, SUPERUSER_ID, fol_ids):
            res[fol.res_id]['message_follower_ids'].append(fol.partner_id.id)
            if fol.partner_id.id == user_pid:
                res[fol.res_id]['message_is_follower'] = True
        return res

    def _set_followers(self, cr, uid, id, name, value, arg, context=None):
        if not value:
            return
        partner_obj = self.pool.get('res.partner')
        fol_obj = self.pool.get('mail.followers')

        # read the old set of followers, and determine the new set of followers
        fol_ids = fol_obj.search(cr, SUPERUSER_ID, [('res_model', '=', self._name), ('res_id', '=', id)])
        old = set(fol.partner_id.id for fol in fol_obj.browse(cr, SUPERUSER_ID, fol_ids))
        new = set(old)

        for command in value or []:
            if isinstance(command, (int, long)):
                new.add(command)
            elif command[0] == 0:
                new.add(partner_obj.create(cr, uid, command[2], context=context))
            elif command[0] == 1:
                partner_obj.write(cr, uid, [command[1]], command[2], context=context)
                new.add(command[1])
            elif command[0] == 2:
                partner_obj.unlink(cr, uid, [command[1]], context=context)
                new.discard(command[1])
            elif command[0] == 3:
                new.discard(command[1])
            elif command[0] == 4:
                new.add(command[1])
            elif command[0] == 5:
                new.clear()
            elif command[0] == 6:
                new = set(command[2])

        # remove partners that are no longer followers
        self.message_unsubscribe(cr, uid, [id], list(old-new), context=context)
        # add new followers
        self.message_subscribe(cr, uid, [id], list(new-old), context=context)

    def _search_followers(self, cr, uid, obj, name, args, context):
        fol_obj = self.pool.get('mail.followers')
        res = []
        for field, operator, value in args:
            assert field == name
            fol_ids = fol_obj.search(cr, SUPERUSER_ID, [('res_model', '=', self._name), ('partner_id', operator, value)])
            res_ids = [fol.res_id for fol in fol_obj.browse(cr, SUPERUSER_ID, fol_ids)]
            res.append(('id', 'in', res_ids))
        return res

    _columns = {
        'message_is_follower': fields.function(_get_followers,
            type='boolean', string='Is a Follower', multi='_get_followers,'),
        'message_follower_ids': fields.function(_get_followers, fnct_inv=_set_followers,
                fnct_search=_search_followers, type='many2many', priority=-10,
                obj='res.partner', string='Followers', multi='_get_followers'),
        'message_ids': fields.one2many('mail.message', 'res_id',
            domain=lambda self: [('model', '=', self._name)],
            auto_join=True,
            string='Messages',
            help="Messages and communication history"),
        'message_unread': fields.function(_get_message_data,
            fnct_search=_search_message_unread, multi="_get_message_data",
            type='boolean', string='Unread Messages',
            help="If checked new messages require your attention."),
        'message_summary': fields.function(_get_message_data, method=True,
            type='text', string='Summary', multi="_get_message_data",
            help="Holds the Chatter summary (number of messages, ...). "\
                 "This summary is directly in html format in order to "\
                 "be inserted in kanban views."),
    }

    #------------------------------------------------------
    # CRUD overrides for automatic subscription and logging
    #------------------------------------------------------

    def create(self, cr, uid, values, context=None):
        """ Chatter override :
            - subscribe uid
            - subscribe followers of parent
            - log a creation message
        """
        if context is None:
            context = {}

        # subscribe uid unless asked not to
        if not context.get('mail_create_nosubscribe'):
            pid = self.pool['res.users'].browse(cr, SUPERUSER_ID, uid).partner_id.id
            message_follower_ids = values.get('message_follower_ids') or []  # webclient can send None or False
            message_follower_ids.append([4, pid])
            values['message_follower_ids'] = message_follower_ids
            # add operation to ignore access rule checking for subscription
            context_operation = dict(context, operation='create')
        else:
            context_operation = context
        thread_id = super(mail_thread, self).create(cr, uid, values, context=context_operation)

        # automatic logging unless asked not to (mainly for various testing purpose)
        if not context.get('mail_create_nolog'):
            ir_model_pool = self.pool['ir.model']
            ids = ir_model_pool.search(cr, uid, [('model', '=', self._name)], context=context)
            name = ir_model_pool.read(cr, uid, ids, ['name'], context=context)[0]['name']
            self.message_post(cr, uid, thread_id, body=_('%s created') % name, context=context)

        # auto_subscribe: take values and defaults into account
        create_values = dict(values)
        for key, val in context.iteritems():
            if key.startswith('default_'):
                create_values[key[8:]] = val
        self.message_auto_subscribe(cr, uid, [thread_id], create_values.keys(), context=context, values=create_values)

        # track values
        track_ctx = dict(context)
        if 'lang' not in track_ctx:
            track_ctx['lang'] = self.pool.get('res.users').browse(cr, uid, uid, context=context).lang
        if not context.get('mail_notrack'):
            tracked_fields = self._get_tracked_fields(cr, uid, values.keys(), context=track_ctx)
            if tracked_fields:
                initial_values = {thread_id: dict((item, False) for item in tracked_fields)}
                self.message_track(cr, uid, [thread_id], tracked_fields, initial_values, context=track_ctx)
        return thread_id

    def write(self, cr, uid, ids, values, context=None):
        if context is None:
            context = {}
        if isinstance(ids, (int, long)):
            ids = [ids]

        # Track initial values of tracked fields
        track_ctx = dict(context)
        if 'lang' not in track_ctx:
            track_ctx['lang'] = self.pool.get('res.users').browse(cr, uid, uid, context=context).lang
        tracked_fields = self._get_tracked_fields(cr, uid, values.keys(), context=track_ctx)
        if tracked_fields:
            initial = self.read(cr, uid, ids, tracked_fields.keys(), context=track_ctx)
            initial_values = dict((item['id'], item) for item in initial)

        # Perform write, update followers
        result = super(mail_thread, self).write(cr, uid, ids, values, context=context)
        self.message_auto_subscribe(cr, uid, ids, values.keys(), context=context, values=values)

        if not context.get('mail_notrack'):
            # Perform the tracking
            tracked_fields = self._get_tracked_fields(cr, uid, values.keys(), context=track_ctx)
        else:
            tracked_fields = None
        if tracked_fields:
            self.message_track(cr, uid, ids, tracked_fields, initial_values, context=track_ctx)
        return result

    def unlink(self, cr, uid, ids, context=None):
        """ Override unlink to delete messages and followers. This cannot be
            cascaded, because link is done through (res_model, res_id). """
        msg_obj = self.pool.get('mail.message')
        fol_obj = self.pool.get('mail.followers')
        # delete messages and notifications
        msg_ids = msg_obj.search(cr, uid, [('model', '=', self._name), ('res_id', 'in', ids)], context=context)
        msg_obj.unlink(cr, uid, msg_ids, context=context)
        # delete
        res = super(mail_thread, self).unlink(cr, uid, ids, context=context)
        # delete followers
        fol_ids = fol_obj.search(cr, SUPERUSER_ID, [('res_model', '=', self._name), ('res_id', 'in', ids)], context=context)
        fol_obj.unlink(cr, SUPERUSER_ID, fol_ids, context=context)
        return res

    def copy_data(self, cr, uid, id, default=None, context=None):
        # avoid tracking multiple temporary changes during copy
        context = dict(context or {}, mail_notrack=True)

        default = default or {}
        default['message_ids'] = []
        default['message_follower_ids'] = []
        return super(mail_thread, self).copy_data(cr, uid, id, default=default, context=context)

    #------------------------------------------------------
    # Automatically log tracked fields
    #------------------------------------------------------

    def _get_tracked_fields(self, cr, uid, updated_fields, context=None):
        """ Return a structure of tracked fields for the current model.
            :param list updated_fields: modified field names
            :return list: a list of (field_name, column_info obj), containing
                always tracked fields and modified on_change fields
        """
        lst = []
        for name, column_info in self._all_columns.items():
            visibility = getattr(column_info.column, 'track_visibility', False)
            if visibility == 'always' or (visibility == 'onchange' and name in updated_fields) or name in self._track:
                lst.append(name)
        if not lst:
            return lst
        return self.fields_get(cr, uid, lst, context=context)

    def message_track(self, cr, uid, ids, tracked_fields, initial_values, context=None):

        def convert_for_display(value, col_info):
            if not value and col_info['type'] == 'boolean':
                return 'False'
            if not value:
                return ''
            if col_info['type'] == 'many2one':
                return value[1]
            if col_info['type'] == 'selection':
                return dict(col_info['selection'])[value]
            return value

        def format_message(message_description, tracked_values):
            message = ''
            if message_description:
                message = '<span>%s</span>' % message_description
            for name, change in tracked_values.items():
                message += '<div> &nbsp; &nbsp; &bull; <b>%s</b>: ' % change.get('col_info')
                if change.get('old_value'):
                    message += '%s &rarr; ' % change.get('old_value')
                message += '%s</div>' % change.get('new_value')
            return message

        if not tracked_fields:
            return True

        for record in self.read(cr, uid, ids, tracked_fields.keys(), context=context):
            initial = initial_values[record['id']]
            changes = []
            tracked_values = {}

            # generate tracked_values data structure: {'col_name': {col_info, new_value, old_value}}
            for col_name, col_info in tracked_fields.items():
                if record[col_name] == initial[col_name] and getattr(self._all_columns[col_name].column, 'track_visibility', None) == 'always':
                    tracked_values[col_name] = dict(col_info=col_info['string'],
                                                        new_value=convert_for_display(record[col_name], col_info))
                elif record[col_name] != initial[col_name]:
                    if getattr(self._all_columns[col_name].column, 'track_visibility', None) in ['always', 'onchange']:
                        tracked_values[col_name] = dict(col_info=col_info['string'],
                                                            old_value=convert_for_display(initial[col_name], col_info),
                                                            new_value=convert_for_display(record[col_name], col_info))
                    if col_name in tracked_fields:
                        changes.append(col_name)
            if not changes:
                continue

            # find subtypes and post messages or log if no subtype found
            subtypes = []
            for field, track_info in self._track.items():
                if field not in changes:
                    continue
                for subtype, method in track_info.items():
                    if method(self, cr, uid, record, context):
                        subtypes.append(subtype)

            posted = False
            for subtype in subtypes:
                try:
                    subtype_rec = self.pool.get('ir.model.data').get_object(cr, uid, subtype.split('.')[0], subtype.split('.')[1], context=context)
                except ValueError, e:
                    _logger.debug('subtype %s not found, giving error "%s"' % (subtype, e))
                    continue
                message = format_message(subtype_rec.description if subtype_rec.description else subtype_rec.name, tracked_values)
                self.message_post(cr, uid, record['id'], body=message, subtype=subtype, context=context)
                posted = True
            if not posted:
                message = format_message('', tracked_values)
                self.message_post(cr, uid, record['id'], body=message, context=context)
        return True

    #------------------------------------------------------
    # mail.message wrappers and tools
    #------------------------------------------------------

    def _needaction_domain_get(self, cr, uid, context=None):
        if self._needaction:
            return [('message_unread', '=', True)]
        return []

    def _garbage_collect_attachments(self, cr, uid, context=None):
        """ Garbage collect lost mail attachments. Those are attachments
            - linked to res_model 'mail.compose.message', the composer wizard
            - with res_id 0, because they were created outside of an existing
                wizard (typically user input through Chatter or reports
                created on-the-fly by the templates)
            - unused since at least one day (create_date and write_date)
        """
        limit_date = datetime.datetime.utcnow() - datetime.timedelta(days=1)
        limit_date_str = datetime.datetime.strftime(limit_date, tools.DEFAULT_SERVER_DATETIME_FORMAT)
        ir_attachment_obj = self.pool.get('ir.attachment')
        attach_ids = ir_attachment_obj.search(cr, uid, [
                            ('res_model', '=', 'mail.compose.message'),
                            ('res_id', '=', 0),
                            ('create_date', '<', limit_date_str),
                            ('write_date', '<', limit_date_str),
                            ], context=context)
        ir_attachment_obj.unlink(cr, uid, attach_ids, context=context)
        return True

    #------------------------------------------------------
    # Email specific
    #------------------------------------------------------

    def message_get_reply_to(self, cr, uid, ids, context=None):
        if not self._inherits.get('mail.alias'):
            return [False for id in ids]
        return ["%s@%s" % (record['alias_name'], record['alias_domain'])
                    if record.get('alias_domain') and record.get('alias_name')
                    else False
                    for record in self.read(cr, SUPERUSER_ID, ids, ['alias_name', 'alias_domain'], context=context)]

    #------------------------------------------------------
    # Mail gateway
    #------------------------------------------------------

    def message_capable_models(self, cr, uid, context=None):
        """ Used by the plugin addon, based for plugin_outlook and others. """
        ret_dict = {}
        for model_name in self.pool.obj_list():
            model = self.pool.get(model_name)
            if hasattr(model, "message_process") and hasattr(model, "message_post"):
                ret_dict[model_name] = model._description
        return ret_dict

    def _message_partner_id_by_email(self, cr, uid, email_address, context=None):
        """ Find a partner ID corresponding to the given email address """
        partner_obj = self.pool['res.partner']
        # Escape special SQL characters in email_address to avoid invalid matches
        email_address = (email_address.replace('\\', '\\\\')
                                      .replace('%', '\\%')
                                      .replace('_', '\\_'))
        # exact, case-insensitive match
        result = partner_obj.search(cr, uid, [('email', '=ilike', email_address), ('user_ids', '!=', False)], limit=1, context=context)
        if not result:
            result = partner_obj.search(cr, uid, [('email', '=ilike', email_address)], limit=1, context=context)
        # if no match with addr-spec, attempt substring match within name-addr pair (See RFC5322, section 3.4)
        email_address = "<%s>" % email_address
        if not result:
            result = partner_obj.search(cr, uid, [('email', 'ilike', email_address), ('user_ids', '!=', False)], limit=1, context=context)
        if not result:
            result = partner_obj.search(cr, uid, [('email', 'ilike', email_address)], limit=1, context=context)
        return result[0] if result else None

    def _message_find_partners(self, cr, uid, message, header_fields=['From'], context=None):
        """ Find partners related to some header fields of the message.

            TDE TODO: merge me with other partner finding methods in 8.0 """
        partner_ids = []
        s = ', '.join([decode(message.get(h)) for h in header_fields if message.get(h)])
        for email_address in tools.email_split(s):
<<<<<<< HEAD
            related_partners = partner_obj.search(cr, uid, [('email', '=ilike', email_address), ('user_ids', '!=', False)], limit=1, context=context)
            if not related_partners:
                related_partners = partner_obj.search(cr, uid, [('email', '=ilike', email_address)], limit=1, context=context)
            partner_ids += related_partners
=======
            partner_id = self._message_partner_id_by_email(cr, uid, email_address, context=context)
            if partner_id:
                partner_ids.append(partner_id)
>>>>>>> d0cd92bb
        return partner_ids

    def _message_find_user_id(self, cr, uid, message, context=None):
        """ TDE TODO: check and maybe merge me with other user finding methods in 8.0 """
        from_local_part = tools.email_split(decode(message.get('From')))[0]
        # FP Note: canonification required, the minimu: .lower()
        user_ids = self.pool.get('res.users').search(cr, uid, ['|',
            ('login', '=', from_local_part),
            ('email', '=', from_local_part)], context=context)
        return user_ids[0] if user_ids else uid

    def message_route(self, cr, uid, message, model=None, thread_id=None,
                      custom_values=None, context=None):
        """Attempt to figure out the correct target model, thread_id,
        custom_values and user_id to use for an incoming message.
        Multiple values may be returned, if a message had multiple
        recipients matching existing mail.aliases, for example.

        The following heuristics are used, in this order:
             1. If the message replies to an existing thread_id, and
                properly contains the thread model in the 'In-Reply-To'
                header, use this model/thread_id pair, and ignore
                custom_value (not needed as no creation will take place)
             2. Look for a mail.alias entry matching the message
                recipient, and use the corresponding model, thread_id,
                custom_values and user_id.
             3. Fallback to the ``model``, ``thread_id`` and ``custom_values``
                provided.
             4. If all the above fails, raise an exception.

           :param string message: an email.message instance
           :param string model: the fallback model to use if the message
               does not match any of the currently configured mail aliases
               (may be None if a matching alias is supposed to be present)
           :type dict custom_values: optional dictionary of default field values
                to pass to ``message_new`` if a new record needs to be created.
                Ignored if the thread record already exists, and also if a
                matching mail.alias was found (aliases define their own defaults)
           :param int thread_id: optional ID of the record/thread from ``model``
               to which this mail should be attached. Only used if the message
               does not reply to an existing thread and does not match any mail alias.
           :return: list of [model, thread_id, custom_values, user_id]

        :raises: ValueError, TypeError
        """
        if not isinstance(message, Message):
            raise TypeError('message must be an email.message.Message at this point')
        message_id = message.get('Message-Id')
        email_from = decode_header(message, 'From')
        email_to = decode_header(message, 'To')
        references = decode_header(message, 'References')
        in_reply_to = decode_header(message, 'In-Reply-To')

        # 1. Verify if this is a reply to an existing thread
        thread_references = references or in_reply_to
        ref_match = thread_references and tools.reference_re.search(thread_references)
        if ref_match:
            reply_thread_id = int(ref_match.group(1))
            reply_model = ref_match.group(2) or model
            reply_hostname = ref_match.group(3)
            local_hostname = socket.gethostname()
            # do not match forwarded emails from another OpenERP system (thread_id collision!)
            if local_hostname == reply_hostname:
                thread_id, model = reply_thread_id, reply_model
                model_pool = self.pool.get(model)
                if thread_id and model and model_pool and model_pool.exists(cr, uid, thread_id) \
                    and hasattr(model_pool, 'message_update'):
                    _logger.info('Routing mail from %s to %s with Message-Id %s: direct reply to model: %s, thread_id: %s, custom_values: %s, uid: %s',
                                    email_from, email_to, message_id, model, thread_id, custom_values, uid)
                    return [(model, thread_id, custom_values, uid)]

        # Verify whether this is a reply to a private message
        if in_reply_to:
            message_ids = self.pool.get('mail.message').search(cr, uid, [('message_id', '=', in_reply_to)], limit=1, context=context)
            if message_ids:
                message = self.pool.get('mail.message').browse(cr, uid, message_ids[0], context=context)
                _logger.info('Routing mail from %s to %s with Message-Id %s: direct reply to a private message: %s, custom_values: %s, uid: %s',
                                email_from, email_to, message_id, message.id, custom_values, uid)
                return [(message.model, message.res_id, custom_values, uid)]

        # 2. Look for a matching mail.alias entry
        # Delivered-To is a safe bet in most modern MTAs, but we have to fallback on To + Cc values
        # for all the odd MTAs out there, as there is no standard header for the envelope's `rcpt_to` value.
        rcpt_tos = \
             ','.join([decode_header(message, 'Delivered-To'),
                       decode_header(message, 'To'),
                       decode_header(message, 'Cc'),
                       decode_header(message, 'Resent-To'),
                       decode_header(message, 'Resent-Cc')])
        local_parts = [e.split('@')[0] for e in tools.email_split(rcpt_tos)]
        if local_parts:
            mail_alias = self.pool.get('mail.alias')
            alias_ids = mail_alias.search(cr, uid, [('alias_name', 'in', local_parts)])
            if alias_ids:
                routes = []
                for alias in mail_alias.browse(cr, uid, alias_ids, context=context):
                    user_id = alias.alias_user_id.id
                    if not user_id:
                        # TDE note: this could cause crashes, because no clue that the user
                        # that send the email has the right to create or modify a new document
                        # Fallback on user_id = uid
                        # Note: recognized partners will be added as followers anyway
                        # user_id = self._message_find_user_id(cr, uid, message, context=context)
                        user_id = uid
                        _logger.info('No matching user_id for the alias %s', alias.alias_name)
                    routes.append((alias.alias_model_id.model, alias.alias_force_thread_id, \
                                   eval(alias.alias_defaults), user_id))
                _logger.info('Routing mail from %s to %s with Message-Id %s: direct alias match: %r',
                                email_from, email_to, message_id, routes)
                return routes

        # 3. Fallback to the provided parameters, if they work
        model_pool = self.pool.get(model)
        if not thread_id:
            # Legacy: fallback to matching [ID] in the Subject
            match = tools.res_re.search(decode_header(message, 'Subject'))
            thread_id = match and match.group(1)
            # Convert into int (bug spotted in 7.0 because of str)
            try:
                thread_id = int(thread_id)
            except:
                thread_id = False
        if not (thread_id and hasattr(model_pool, 'message_update') or hasattr(model_pool, 'message_new')):
            raise ValueError(
                'No possible route found for incoming message from %s to %s (Message-Id %s:). '
                'Create an appropriate mail.alias or force the destination model.' %
                (email_from, email_to, message_id)
            )
        if thread_id and not model_pool.exists(cr, uid, thread_id):
            _logger.warning('Received mail reply to missing document %s! Ignoring and creating new document instead for Message-Id %s',
                                thread_id, message_id)
            thread_id = None
        _logger.info('Routing mail from %s to %s with Message-Id %s: fallback to model:%s, thread_id:%s, custom_values:%s, uid:%s',
                        email_from, email_to, message_id, model, thread_id, custom_values, uid)
        return [(model, thread_id, custom_values, uid)]

    def message_process(self, cr, uid, model, message, custom_values=None,
                        save_original=False, strip_attachments=False,
                        thread_id=None, context=None):
        """ Process an incoming RFC2822 email message, relying on
            ``mail.message.parse()`` for the parsing operation,
            and ``message_route()`` to figure out the target model.

            Once the target model is known, its ``message_new`` method
            is called with the new message (if the thread record did not exist)
            or its ``message_update`` method (if it did).

            There is a special case where the target model is False: a reply
            to a private message. In this case, we skip the message_new /
            message_update step, to just post a new message using mail_thread
            message_post.

           :param string model: the fallback model to use if the message
               does not match any of the currently configured mail aliases
               (may be None if a matching alias is supposed to be present)
           :param message: source of the RFC2822 message
           :type message: string or xmlrpclib.Binary
           :type dict custom_values: optional dictionary of field values
                to pass to ``message_new`` if a new record needs to be created.
                Ignored if the thread record already exists, and also if a
                matching mail.alias was found (aliases define their own defaults)
           :param bool save_original: whether to keep a copy of the original
                email source attached to the message after it is imported.
           :param bool strip_attachments: whether to strip all attachments
                before processing the message, in order to save some space.
           :param int thread_id: optional ID of the record/thread from ``model``
               to which this mail should be attached. When provided, this
               overrides the automatic detection based on the message
               headers.

        :raises: ValueError, TypeError
        """
        if context is None:
            context = {}

        # extract message bytes - we are forced to pass the message as binary because
        # we don't know its encoding until we parse its headers and hence can't
        # convert it to utf-8 for transport between the mailgate script and here.
        if isinstance(message, xmlrpclib.Binary):
            message = str(message.data)
        # Warning: message_from_string doesn't always work correctly on unicode,
        # we must use utf-8 strings here :-(
        if isinstance(message, unicode):
            message = message.encode('utf-8')
        msg_txt = email.message_from_string(message)

        # parse the message, verify we are not in a loop by checking message_id is not duplicated
        msg = self.message_parse(cr, uid, msg_txt, save_original=save_original, context=context)
        if strip_attachments:
            msg.pop('attachments', None)
        if msg.get('message_id'):   # should always be True as message_parse generate one if missing
            existing_msg_ids = self.pool.get('mail.message').search(cr, SUPERUSER_ID, [
                                                                ('message_id', '=', msg.get('message_id')),
                                                                ], context=context)
            if existing_msg_ids:
                _logger.info('Ignored mail from %s to %s with Message-Id %s:: found duplicated Message-Id during processing',
                                msg.get('from'), msg.get('to'), msg.get('message_id'))
                return False

        # find possible routes for the message
        routes = self.message_route(cr, uid, msg_txt, model,
                                    thread_id, custom_values,
                                    context=context)

        # postpone setting msg.partner_ids after message_post, to avoid double notifications
        partner_ids = msg.pop('partner_ids', [])

        thread_id = False
        for model, thread_id, custom_values, user_id in routes:
            if self._name == 'mail.thread':
                context.update({'thread_model': model})
            if model:
                model_pool = self.pool.get(model)
                if not (thread_id and hasattr(model_pool, 'message_update') or hasattr(model_pool, 'message_new')):
                    raise ValueError(
                        "Undeliverable mail with Message-Id %s, model %s does not accept incoming emails" %
                        (msg['message_id'], model)
                    )

                # disabled subscriptions during message_new/update to avoid having the system user running the
                # email gateway become a follower of all inbound messages
                nosub_ctx = dict(context, mail_create_nosubscribe=True)
                if thread_id and hasattr(model_pool, 'message_update'):
                    model_pool.message_update(cr, user_id, [thread_id], msg, context=nosub_ctx)
                else:
                    nosub_ctx = dict(nosub_ctx, mail_create_nolog=True)
                    thread_id = model_pool.message_new(cr, user_id, msg, custom_values, context=nosub_ctx)
            else:
                if thread_id:
                    raise ValueError("Posting a message without model should be with a null res_id, to create a private message.")
                model_pool = self.pool.get('mail.thread')
            new_msg_id = model_pool.message_post(cr, uid, [thread_id], context=context, subtype='mail.mt_comment', **msg)

            if partner_ids:
                # postponed after message_post, because this is an external message and we don't want to create
                # duplicate emails due to notifications
                self.pool.get('mail.message').write(cr, uid, [new_msg_id], {'partner_ids': partner_ids}, context=context)

        return thread_id

    def message_new(self, cr, uid, msg_dict, custom_values=None, context=None):
        """Called by ``message_process`` when a new message is received
           for a given thread model, if the message did not belong to
           an existing thread.
           The default behavior is to create a new record of the corresponding
           model (based on some very basic info extracted from the message).
           Additional behavior may be implemented by overriding this method.

           :param dict msg_dict: a map containing the email details and
                                 attachments. See ``message_process`` and
                                ``mail.message.parse`` for details.
           :param dict custom_values: optional dictionary of additional
                                      field values to pass to create()
                                      when creating the new thread record.
                                      Be careful, these values may override
                                      any other values coming from the message.
           :param dict context: if a ``thread_model`` value is present
                                in the context, its value will be used
                                to determine the model of the record
                                to create (instead of the current model).
           :rtype: int
           :return: the id of the newly created thread object
        """
        if context is None:
            context = {}
        data = {}
        if isinstance(custom_values, dict):
            data = custom_values.copy()
        model = context.get('thread_model') or self._name
        model_pool = self.pool.get(model)
        fields = model_pool.fields_get(cr, uid, context=context)
        if 'name' in fields and not data.get('name'):
            data['name'] = msg_dict.get('subject', '')
        res_id = model_pool.create(cr, uid, data, context=context)
        return res_id

    def message_update(self, cr, uid, ids, msg_dict, update_vals=None, context=None):
        """Called by ``message_process`` when a new message is received
           for an existing thread. The default behavior is to update the record
           with update_vals taken from the incoming email.
           Additional behavior may be implemented by overriding this
           method.
           :param dict msg_dict: a map containing the email details and
                               attachments. See ``message_process`` and
                               ``mail.message.parse()`` for details.
           :param dict update_vals: a dict containing values to update records
                              given their ids; if the dict is None or is
                              void, no write operation is performed.
        """
        if update_vals:
            self.write(cr, uid, ids, update_vals, context=context)
        return True

    def _message_extract_payload(self, message, save_original=False):
        """Extract body as HTML and attachments from the mail message"""
        attachments = []
        body = u''
        if save_original:
            attachments.append(('original_email.eml', message.as_string()))

        # Be careful, content-type may contain tricky content like in the
        # following example so test the MIME type with startswith()
        #
        # Content-Type: multipart/related;
        #   boundary="_004_3f1e4da175f349248b8d43cdeb9866f1AMSPR06MB343eurprd06pro_";
        #   type="text/html"
        if not message.is_multipart() or message.get('content-type', '').startswith("text/"):
            encoding = message.get_content_charset()
            body = message.get_payload(decode=True)
            body = tools.ustr(body, encoding, errors='replace')
            if message.get_content_type() == 'text/plain':
                # text/plain -> <pre/>
                body = tools.append_content_to_html(u'', body, preserve=True)
        else:
            alternative = False
            mixed = False
            html = u''
            for part in message.walk():
                if part.get_content_type() == 'multipart/alternative':
                    alternative = True
                if part.get_content_type() == 'multipart/mixed':
                    mixed = True
                if part.get_content_maintype() == 'multipart':
                    continue  # skip container
                # part.get_filename returns decoded value if able to decode, coded otherwise.
                # original get_filename is not able to decode iso-8859-1 (for instance).
                # therefore, iso encoded attachements are not able to be decoded properly with get_filename
                # code here partially copy the original get_filename method, but handle more encoding
                filename=part.get_param('filename', None, 'content-disposition')
                if not filename:
                    filename=part.get_param('name', None)
                if filename:
                    if isinstance(filename, tuple):
                        # RFC2231
                        filename=email.utils.collapse_rfc2231_value(filename).strip()
                    else:
                        filename=decode(filename)
                encoding = part.get_content_charset()  # None if attachment
                # 1) Explicit Attachments -> attachments
                if filename or part.get('content-disposition', '').strip().startswith('attachment'):
                    attachments.append((filename or 'attachment', part.get_payload(decode=True)))
                    continue
                # 2) text/plain -> <pre/>
                if part.get_content_type() == 'text/plain' and (not alternative or not body):
                    body = tools.append_content_to_html(body, tools.ustr(part.get_payload(decode=True),
                                                                         encoding, errors='replace'), preserve=True)
                # 3) text/html -> raw
                elif part.get_content_type() == 'text/html':
                    # mutlipart/alternative have one text and a html part, keep only the second
                    # mixed allows several html parts, append html content
                    append_content = not alternative or (html and mixed)
                    html = tools.ustr(part.get_payload(decode=True), encoding, errors='replace')
                    if not append_content:
                        body = html
                    else:
                        body = tools.append_content_to_html(body, html, plaintext=False)
                # 4) Anything else -> attachment
                else:
                    attachments.append((filename or 'attachment', part.get_payload(decode=True)))
        return body, attachments

    def message_parse(self, cr, uid, message, save_original=False, context=None):
        """Parses a string or email.message.Message representing an
           RFC-2822 email, and returns a generic dict holding the
           message details.

           :param message: the message to parse
           :type message: email.message.Message | string | unicode
           :param bool save_original: whether the returned dict
               should include an ``original`` attachment containing
               the source of the message
           :rtype: dict
           :return: A dict with the following structure, where each
                    field may not be present if missing in original
                    message::

                    { 'message_id': msg_id,
                      'subject': subject,
                      'from': from,
                      'to': to,
                      'cc': cc,
                      'body': unified_body,
                      'attachments': [('file1', 'bytes'),
                                      ('file2', 'bytes')}
                    }
        """
        msg_dict = {
            'type': 'email',
            'author_id': False,
        }
        if not isinstance(message, Message):
            if isinstance(message, unicode):
                # Warning: message_from_string doesn't always work correctly on unicode,
                # we must use utf-8 strings here :-(
                message = message.encode('utf-8')
            message = email.message_from_string(message)

        message_id = message['message-id']
        if not message_id:
            # Very unusual situation, be we should be fault-tolerant here
            message_id = "<%s@localhost>" % time.time()
            _logger.debug('Parsing Message without message-id, generating a random one: %s', message_id)
        msg_dict['message_id'] = message_id

        if message.get('Subject'):
            msg_dict['subject'] = decode(message.get('Subject'))

        # Envelope fields not stored in mail.message but made available for message_new()
        msg_dict['from'] = decode(message.get('from'))
        msg_dict['to'] = decode(message.get('to'))
        msg_dict['cc'] = decode(message.get('cc'))

        if message.get('From'):
            author_ids = self._message_find_partners(cr, uid, message, ['From'], context=context)
            if author_ids:
                msg_dict['author_id'] = author_ids[0]
            msg_dict['email_from'] = decode(message.get('from'))
        partner_ids = self._message_find_partners(cr, uid, message, ['To', 'Cc'], context=context)
        msg_dict['partner_ids'] = [(4, partner_id) for partner_id in partner_ids]

        if message.get('Date'):
            try:
                date_hdr = decode(message.get('Date'))
                parsed_date = dateutil.parser.parse(date_hdr, fuzzy=True)
                if parsed_date.utcoffset() is None:
                    # naive datetime, so we arbitrarily decide to make it
                    # UTC, there's no better choice. Should not happen,
                    # as RFC2822 requires timezone offset in Date headers.
                    stored_date = parsed_date.replace(tzinfo=pytz.utc)
                else:
                    stored_date = parsed_date.astimezone(tz=pytz.utc)
            except Exception:
                _logger.warning('Failed to parse Date header %r in incoming mail '
                                'with message-id %r, assuming current date/time.',
                                message.get('Date'), message_id)
                stored_date = datetime.datetime.now()
            msg_dict['date'] = stored_date.strftime(tools.DEFAULT_SERVER_DATETIME_FORMAT)

        if message.get('In-Reply-To'):
            parent_ids = self.pool.get('mail.message').search(cr, uid, [('message_id', '=', decode(message['In-Reply-To'].strip()))])
            if parent_ids:
                msg_dict['parent_id'] = parent_ids[0]

        if message.get('References') and 'parent_id' not in msg_dict:
            msg_list =  mail_header_msgid_re.findall(decode(message['References']))
            parent_ids = self.pool.get('mail.message').search(cr, uid, [('message_id', 'in', [x.strip() for x in msg_list])])
            if parent_ids:
                msg_dict['parent_id'] = parent_ids[0]

        msg_dict['body'], msg_dict['attachments'] = self._message_extract_payload(message, save_original=save_original)
        return msg_dict

    #------------------------------------------------------
    # Note specific
    #------------------------------------------------------

    def log(self, cr, uid, id, message, secondary=False, context=None):
        _logger.warning("log() is deprecated. As this module inherit from "\
                        "mail.thread, the message will be managed by this "\
                        "module instead of by the res.log mechanism. Please "\
                        "use mail_thread.message_post() instead of the "\
                        "now deprecated res.log.")
        self.message_post(cr, uid, [id], message, context=context)

    def _message_add_suggested_recipient(self, cr, uid, result, obj, partner=None, email=None, reason='', context=None):
        """ Called by message_get_suggested_recipients, to add a suggested
            recipient in the result dictionary. The form is :
                partner_id, partner_name<partner_email> or partner_name, reason """
        if email and not partner:
            # get partner info from email
            partner_info = self.message_get_partner_info_from_emails(cr, uid, [email], context=context, res_id=obj.id)
            if partner_info and partner_info[0].get('partner_id'):
                partner = self.pool.get('res.partner').browse(cr, SUPERUSER_ID, [partner_info[0]['partner_id']], context=context)[0]
        if email and email in [val[1] for val in result[obj.id]]:  # already existing email -> skip
            return result
        if partner and partner in obj.message_follower_ids:  # recipient already in the followers -> skip
            return result
        if partner and partner.id in [val[0] for val in result[obj.id]]:  # already existing partner ID -> skip
            return result
        if partner and partner.email:  # complete profile: id, name <email>
            result[obj.id].append((partner.id, '%s<%s>' % (partner.name, partner.email), reason))
        elif partner:  # incomplete profile: id, name
            result[obj.id].append((partner.id, '%s' % (partner.name), reason))
        else:  # unknown partner, we are probably managing an email address
            result[obj.id].append((False, email, reason))
        return result

    def message_get_suggested_recipients(self, cr, uid, ids, context=None):
        """ Returns suggested recipients for ids. Those are a list of
            tuple (partner_id, partner_name, reason), to be managed by Chatter. """
        result = dict.fromkeys(ids, list())
        if self._all_columns.get('user_id'):
            for obj in self.browse(cr, SUPERUSER_ID, ids, context=context):  # SUPERUSER because of a read on res.users that would crash otherwise
                if not obj.user_id or not obj.user_id.partner_id:
                    continue
                self._message_add_suggested_recipient(cr, uid, result, obj, partner=obj.user_id.partner_id, reason=self._all_columns['user_id'].column.string, context=context)
        return result

    def message_get_partner_info_from_emails(self, cr, uid, emails, link_mail=False, context=None, res_id=None):
        """ Wrapper with weird order parameter because of 7.0 fix.

            TDE TODO: remove me in 8.0 """
        return self.message_find_partner_from_emails(cr, uid, res_id, emails, link_mail=link_mail, context=context)

    def message_find_partner_from_emails(self, cr, uid, id, emails, link_mail=False, context=None):
        """ Convert a list of emails into a list partner_ids and a list
            new_partner_ids. The return value is non conventional because
            it is meant to be used by the mail widget.

            :return dict: partner_ids and new_partner_ids

            TDE TODO: merge me with other partner finding methods in 8.0 """
        mail_message_obj = self.pool.get('mail.message')
        result = list()
        if id and self._name != 'mail.thread':
            obj = self.browse(cr, SUPERUSER_ID, id, context=context)
        else:
            obj = None
        for email in emails:
            partner_info = {'full_name': email, 'partner_id': False}
            split = tools.email_split(email)
            if not split:
                continue
            email_address = split[0]
            # first try: check in document's followers
            if obj:
                for follower in obj.message_follower_ids:
                    if follower.email == email_address:
                        partner_info['partner_id'] = follower.id
            # second try: check in partners
            if not partner_info.get('partner_id'):
                partner_id = self._message_partner_id_by_email(cr, uid, email_address, context=context)
                if partner_id:
                    partner_info['partner_id'] = partner_id
            result.append(partner_info)

            # link mail with this from mail to the new partner id
            if link_mail and partner_info['partner_id']:
                message_ids = mail_message_obj.search(cr, SUPERUSER_ID, [
                                    '|',
                                    ('email_from', '=', email),
                                    ('email_from', 'ilike', '<%s>' % email),
                                    ('author_id', '=', False)
                                ], context=context)
                if message_ids:
                    mail_message_obj.write(cr, SUPERUSER_ID, message_ids, {'author_id': partner_info['partner_id']}, context=context)
        return result

    def message_post(self, cr, uid, thread_id, body='', subject=None, type='notification',
                        subtype=None, parent_id=False, attachments=None, context=None,
                        content_subtype='html', **kwargs):
        """ Post a new message in an existing thread, returning the new
            mail.message ID.

            :param int thread_id: thread ID to post into, or list with one ID;
                if False/0, mail.message model will also be set as False
            :param str body: body of the message, usually raw HTML that will
                be sanitized
            :param str type: see mail_message.type field
            :param str content_subtype:: if plaintext: convert body into html
            :param int parent_id: handle reply to a previous message by adding the
                parent partners to the message in case of private discussion
            :param tuple(str,str) attachments or list id: list of attachment tuples in the form
                ``(name,content)``, where content is NOT base64 encoded

            Extra keyword arguments will be used as default column values for the
            new mail.message record. Special cases:
                - attachment_ids: supposed not attached to any document; attach them
                    to the related document. Should only be set by Chatter.
            :return int: ID of newly created mail.message
        """
        if context is None:
            context = {}
        if attachments is None:
            attachments = {}
        mail_message = self.pool.get('mail.message')
        ir_attachment = self.pool.get('ir.attachment')

        assert (not thread_id) or \
                isinstance(thread_id, (int, long)) or \
                (isinstance(thread_id, (list, tuple)) and len(thread_id) == 1), \
                "Invalid thread_id; should be 0, False, an ID or a list with one ID"
        if isinstance(thread_id, (list, tuple)):
            thread_id = thread_id[0]

        # if we're processing a message directly coming from the gateway, the destination model was
        # set in the context.
        model = False
        if thread_id:
            model = context.get('thread_model', self._name) if self._name == 'mail.thread' else self._name
            if model != self._name:
                del context['thread_model']
                return self.pool.get(model).message_post(cr, uid, thread_id, body=body, subject=subject, type=type, subtype=subtype, parent_id=parent_id, attachments=attachments, context=context, content_subtype=content_subtype, **kwargs)

        # 0: Parse email-from, try to find a better author_id based on document's followers for incoming emails
        email_from = kwargs.get('email_from')
        if email_from and thread_id and type == 'email' and kwargs.get('author_id'):
            email_list = tools.email_split(email_from)
            doc = self.browse(cr, uid, thread_id, context=context)
            if email_list and doc:
                author_ids = self.pool.get('res.partner').search(cr, uid, [
                                        ('email', 'ilike', email_list[0]),
                                        ('id', 'in', [f.id for f in doc.message_follower_ids])
                                    ], limit=1, context=context)
                if author_ids:
                    kwargs['author_id'] = author_ids[0]
        author_id = kwargs.get('author_id')
        if author_id is None:  # keep False values
            author_id = self.pool.get('mail.message')._get_default_author(cr, uid, context=context)

        # 1: Handle content subtype: if plaintext, converto into HTML
        if content_subtype == 'plaintext':
            body = tools.plaintext2html(body)

        # 2: Private message: add recipients (recipients and author of parent message) - current author
        #   + legacy-code management (! we manage only 4 and 6 commands)
        partner_ids = set()
        kwargs_partner_ids = kwargs.pop('partner_ids', [])
        for partner_id in kwargs_partner_ids:
            if isinstance(partner_id, (list, tuple)) and partner_id[0] == 4 and len(partner_id) == 2:
                partner_ids.add(partner_id[1])
            if isinstance(partner_id, (list, tuple)) and partner_id[0] == 6 and len(partner_id) == 3:
                partner_ids |= set(partner_id[2])
            elif isinstance(partner_id, (int, long)):
                partner_ids.add(partner_id)
            else:
                pass  # we do not manage anything else
        if parent_id and not model:
            parent_message = mail_message.browse(cr, uid, parent_id, context=context)
            private_followers = set([partner.id for partner in parent_message.partner_ids])
            if parent_message.author_id:
                private_followers.add(parent_message.author_id.id)
            private_followers -= set([author_id])
            partner_ids |= private_followers

        # 3. Attachments
        #   - HACK TDE FIXME: Chatter: attachments linked to the document (not done JS-side), load the message
        attachment_ids = kwargs.pop('attachment_ids', []) or []  # because we could receive None (some old code sends None)
        if attachment_ids:
            filtered_attachment_ids = ir_attachment.search(cr, SUPERUSER_ID, [
                ('res_model', '=', 'mail.compose.message'),
                ('create_uid', '=', uid),
                ('id', 'in', attachment_ids)], context=context)
            if filtered_attachment_ids:
                ir_attachment.write(cr, SUPERUSER_ID, filtered_attachment_ids, {'res_model': model, 'res_id': thread_id}, context=context)
        attachment_ids = [(4, id) for id in attachment_ids]
        # Handle attachments parameter, that is a dictionary of attachments
        for name, content in attachments:
            if isinstance(content, unicode):
                content = content.encode('utf-8')
            data_attach = {
                'name': name,
                'datas': base64.b64encode(str(content)),
                'datas_fname': name,
                'description': name,
                'res_model': model,
                'res_id': thread_id,
            }
            attachment_ids.append((0, 0, data_attach))

        # 4: mail.message.subtype
        subtype_id = False
        if subtype:
            if '.' not in subtype:
                subtype = 'mail.%s' % subtype
            ref = self.pool.get('ir.model.data').get_object_reference(cr, uid, *subtype.split('.'))
            subtype_id = ref and ref[1] or False

        # automatically subscribe recipients if asked to
        if context.get('mail_post_autofollow') and thread_id and partner_ids:
            partner_to_subscribe = partner_ids
            if context.get('mail_post_autofollow_partner_ids'):
                partner_to_subscribe = filter(lambda item: item in context.get('mail_post_autofollow_partner_ids'), partner_ids)
            self.message_subscribe(cr, uid, [thread_id], list(partner_to_subscribe), context=context)

        # _mail_flat_thread: automatically set free messages to the first posted message
        if self._mail_flat_thread and not parent_id and thread_id:
            message_ids = mail_message.search(cr, uid, ['&', ('res_id', '=', thread_id), ('model', '=', model), ('type', '=', 'email')], context=context, order="id ASC", limit=1)
            if not message_ids:
                message_ids = message_ids = mail_message.search(cr, uid, ['&', ('res_id', '=', thread_id), ('model', '=', model)], context=context, order="id ASC", limit=1)
            parent_id = message_ids and message_ids[0] or False
        # we want to set a parent: force to set the parent_id to the oldest ancestor, to avoid having more than 1 level of thread
        elif parent_id:
            message_ids = mail_message.search(cr, SUPERUSER_ID, [('id', '=', parent_id), ('parent_id', '!=', False)], context=context)
            # avoid loops when finding ancestors
            processed_list = []
            if message_ids:
                message = mail_message.browse(cr, SUPERUSER_ID, message_ids[0], context=context)
                while (message.parent_id and message.parent_id.id not in processed_list):
                    processed_list.append(message.parent_id.id)
                    message = message.parent_id
                parent_id = message.id

        values = kwargs
        values.update({
            'author_id': author_id,
            'model': model,
            'res_id': thread_id or False,
            'body': body,
            'subject': subject or False,
            'type': type,
            'parent_id': parent_id,
            'attachment_ids': attachment_ids,
            'subtype_id': subtype_id,
            'partner_ids': [(4, pid) for pid in partner_ids],
        })

        # Avoid warnings about non-existing fields
        for x in ('from', 'to', 'cc'):
            values.pop(x, None)

        # Create and auto subscribe the author
        msg_id = mail_message.create(cr, uid, values, context=context)
        message = mail_message.browse(cr, uid, msg_id, context=context)
        if message.author_id and thread_id and type != 'notification' and not context.get('mail_create_nosubscribe'):
            self.message_subscribe(cr, uid, [thread_id], [message.author_id.id], context=context)
        return msg_id

    #------------------------------------------------------
    # Compatibility methods: do not use
    # TDE TODO: remove me in 8.0
    #------------------------------------------------------

    def message_create_partners_from_emails(self, cr, uid, emails, context=None):
        return {'partner_ids': [], 'new_partner_ids': []}

    def message_post_user_api(self, cr, uid, thread_id, body='', parent_id=False,
                                attachment_ids=None, content_subtype='plaintext',
                                context=None, **kwargs):
        return self.message_post(cr, uid, thread_id, body=body, parent_id=parent_id,
                                    attachment_ids=attachment_ids, content_subtype=content_subtype,
                                    context=context, **kwargs)

    #------------------------------------------------------
    # Followers API
    #------------------------------------------------------

    def message_get_subscription_data(self, cr, uid, ids, context=None):
        """ Wrapper to get subtypes data. """
        return self._get_subscription_data(cr, uid, ids, None, None, context=context)

    def message_subscribe_users(self, cr, uid, ids, user_ids=None, subtype_ids=None, context=None):
        """ Wrapper on message_subscribe, using users. If user_ids is not
            provided, subscribe uid instead. """
        if user_ids is None:
            user_ids = [uid]
        partner_ids = [user.partner_id.id for user in self.pool.get('res.users').browse(cr, uid, user_ids, context=context)]
        return self.message_subscribe(cr, uid, ids, partner_ids, subtype_ids=subtype_ids, context=context)

    def message_subscribe(self, cr, uid, ids, partner_ids, subtype_ids=None, context=None):
        """ Add partners to the records followers. """
        if context is None:
            context = {}
        # not necessary for computation, but saves an access right check
        if not partner_ids:
            return True

        mail_followers_obj = self.pool.get('mail.followers')
        subtype_obj = self.pool.get('mail.message.subtype')

        user_pid = self.pool.get('res.users').browse(cr, uid, uid, context=context).partner_id.id
        if set(partner_ids) == set([user_pid]):
            try:
                self.check_access_rights(cr, uid, 'read')
                if context.get('operation', '') == 'create':
                    self.check_access_rule(cr, uid, ids, 'create')
                else:
                    self.check_access_rule(cr, uid, ids, 'read')
            except (osv.except_osv, orm.except_orm):
                return False
        else:
            self.check_access_rights(cr, uid, 'write')
            self.check_access_rule(cr, uid, ids, 'write')

        existing_pids_dict = {}
        fol_ids = mail_followers_obj.search(cr, SUPERUSER_ID, ['&', '&', ('res_model', '=', self._name), ('res_id', 'in', ids), ('partner_id', 'in', partner_ids)])
        for fol in mail_followers_obj.browse(cr, SUPERUSER_ID, fol_ids, context=context):
            existing_pids_dict.setdefault(fol.res_id, set()).add(fol.partner_id.id)

        # subtype_ids specified: update already subscribed partners
        if subtype_ids and fol_ids:
            mail_followers_obj.write(cr, SUPERUSER_ID, fol_ids, {'subtype_ids': [(6, 0, subtype_ids)]}, context=context)
        # subtype_ids not specified: do not update already subscribed partner, fetch default subtypes for new partners
        if subtype_ids is None:
            subtype_ids = subtype_obj.search(
                cr, uid, [
                    ('default', '=', True), '|', ('res_model', '=', self._name), ('res_model', '=', False)], context=context)

        for id in ids:
            existing_pids = existing_pids_dict.get(id, set())
            new_pids = set(partner_ids) - existing_pids

            # subscribe new followers
            for new_pid in new_pids:
                mail_followers_obj.create(
                    cr, SUPERUSER_ID, {
                        'res_model': self._name,
                        'res_id': id,
                        'partner_id': new_pid,
                        'subtype_ids': [(6, 0, subtype_ids)],
                    }, context=context)

        return True

    def message_unsubscribe_users(self, cr, uid, ids, user_ids=None, context=None):
        """ Wrapper on message_subscribe, using users. If user_ids is not
            provided, unsubscribe uid instead. """
        if user_ids is None:
            user_ids = [uid]
        partner_ids = [user.partner_id.id for user in self.pool.get('res.users').browse(cr, uid, user_ids, context=context)]
        return self.message_unsubscribe(cr, uid, ids, partner_ids, context=context)

    def message_unsubscribe(self, cr, uid, ids, partner_ids, context=None):
        """ Remove partners from the records followers. """
        # not necessary for computation, but saves an access right check
        if not partner_ids:
            return True
        user_pid = self.pool.get('res.users').read(cr, uid, uid, ['partner_id'], context=context)['partner_id'][0]
        if set(partner_ids) == set([user_pid]):
            self.check_access_rights(cr, uid, 'read')
            self.check_access_rule(cr, uid, ids, 'read')
        else:
            self.check_access_rights(cr, uid, 'write')
            self.check_access_rule(cr, uid, ids, 'write')
        fol_obj = self.pool['mail.followers']
        fol_ids = fol_obj.search(
            cr, SUPERUSER_ID, [
                ('res_model', '=', self._name),
                ('res_id', 'in', ids),
                ('partner_id', 'in', partner_ids)
            ], context=context)
        return fol_obj.unlink(cr, SUPERUSER_ID, fol_ids, context=context)

    def _message_get_auto_subscribe_fields(self, cr, uid, updated_fields, auto_follow_fields=['user_id'], context=None):
        """ Returns the list of relational fields linking to res.users that should
            trigger an auto subscribe. The default list checks for the fields
            - called 'user_id'
            - linking to res.users
            - with track_visibility set
            In OpenERP V7, this is sufficent for all major addon such as opportunity,
            project, issue, recruitment, sale.
            Override this method if a custom behavior is needed about fields
            that automatically subscribe users.
        """
        user_field_lst = []
        for name, column_info in self._all_columns.items():
            if name in auto_follow_fields and name in updated_fields and getattr(column_info.column, 'track_visibility', False) and column_info.column._obj == 'res.users':
                user_field_lst.append(name)
        return user_field_lst

    def message_auto_subscribe(self, cr, uid, ids, updated_fields, context=None, values=None):
        """ Handle auto subscription. Two methods for auto subscription exist:

         - tracked res.users relational fields, such as user_id fields. Those fields
           must be relation fields toward a res.users record, and must have the
           track_visilibity attribute set.
         - using subtypes parent relationship: check if the current model being
           modified has an header record (such as a project for tasks) whose followers
           can be added as followers of the current records. Example of structure
           with project and task:

          - st_project_1.parent_id = st_task_1
          - st_project_1.res_model = 'project.project'
          - st_project_1.relation_field = 'project_id'
          - st_task_1.model = 'project.task'

        :param list updated_fields: list of updated fields to track
        :param dict values: updated values; if None, the first record will be browsed
                            to get the values. Added after releasing 7.0, therefore
                            not merged with updated_fields argumment.
        """
        subtype_obj = self.pool.get('mail.message.subtype')
        follower_obj = self.pool.get('mail.followers')
        new_followers = dict()

        # fetch auto_follow_fields: res.users relation fields whose changes are tracked for subscription
        user_field_lst = self._message_get_auto_subscribe_fields(cr, uid, updated_fields, context=context)

        # fetch header subtypes
        header_subtype_ids = subtype_obj.search(cr, uid, ['|', ('res_model', '=', False), ('parent_id.res_model', '=', self._name)], context=context)
        subtypes = subtype_obj.browse(cr, uid, header_subtype_ids, context=context)

        # if no change in tracked field or no change in tracked relational field: quit
        relation_fields = set([subtype.relation_field for subtype in subtypes if subtype.relation_field is not False])
        if not any(relation in updated_fields for relation in relation_fields) and not user_field_lst:
            return True

        # legacy behavior: if values is not given, compute the values by browsing
        # @TDENOTE: remove me in 8.0
        if values is None:
            record = self.browse(cr, uid, ids[0], context=context)
            for updated_field in updated_fields:
                field_value = getattr(record, updated_field)
                if isinstance(field_value, browse_record):
                    field_value = field_value.id
                elif isinstance(field_value, browse_null):
                    field_value = False
                values[updated_field] = field_value

        # find followers of headers, update structure for new followers
        headers = set()
        for subtype in subtypes:
            if subtype.relation_field and values.get(subtype.relation_field):
                headers.add((subtype.res_model, values.get(subtype.relation_field)))
        if headers:
            header_domain = ['|'] * (len(headers) - 1)
            for header in headers:
                header_domain += ['&', ('res_model', '=', header[0]), ('res_id', '=', header[1])]
            header_follower_ids = follower_obj.search(
                cr, SUPERUSER_ID,
                header_domain,
                context=context
            )
            for header_follower in follower_obj.browse(cr, SUPERUSER_ID, header_follower_ids, context=context):
                for subtype in header_follower.subtype_ids:
                    if subtype.parent_id and subtype.parent_id.res_model == self._name:
                        new_followers.setdefault(header_follower.partner_id.id, set()).add(subtype.parent_id.id)
                    elif subtype.res_model is False:
                        new_followers.setdefault(header_follower.partner_id.id, set()).add(subtype.id)

        # add followers coming from res.users relational fields that are tracked
        user_ids = [values[name] for name in user_field_lst if values.get(name)]
        user_pids = [user.partner_id.id for user in self.pool.get('res.users').browse(cr, SUPERUSER_ID, user_ids, context=context)]
        for partner_id in user_pids:
            new_followers.setdefault(partner_id, None)

        for pid, subtypes in new_followers.items():
            subtypes = list(subtypes) if subtypes is not None else None
            self.message_subscribe(cr, uid, ids, [pid], subtypes, context=context)

        # find first email message, set it as unread for auto_subscribe fields for them to have a notification
        if user_pids:
            for record_id in ids:
                message_obj = self.pool.get('mail.message')
                msg_ids = message_obj.search(cr, SUPERUSER_ID, [
                    ('model', '=', self._name),
                    ('res_id', '=', record_id),
                    ('type', '=', 'email')], limit=1, context=context)
                if not msg_ids:
                    msg_ids = message_obj.search(cr, SUPERUSER_ID, [
                        ('model', '=', self._name),
                        ('res_id', '=', record_id)], limit=1, context=context)
                if msg_ids:
                    self.pool.get('mail.notification')._notify(cr, uid, msg_ids[0], partners_to_notify=user_pids, context=context)

        return True

    #------------------------------------------------------
    # Thread state
    #------------------------------------------------------

    def message_mark_as_unread(self, cr, uid, ids, context=None):
        """ Set as unread. """
        partner_id = self.pool.get('res.users').browse(cr, uid, uid, context=context).partner_id.id
        cr.execute('''
            UPDATE mail_notification SET
                read=false
            WHERE
                message_id IN (SELECT id from mail_message where res_id=any(%s) and model=%s limit 1) and
                partner_id = %s
        ''', (ids, self._name, partner_id))
        return True

    def message_mark_as_read(self, cr, uid, ids, context=None):
        """ Set as read. """
        partner_id = self.pool.get('res.users').browse(cr, uid, uid, context=context).partner_id.id
        cr.execute('''
            UPDATE mail_notification SET
                read=true
            WHERE
                message_id IN (SELECT id FROM mail_message WHERE res_id=ANY(%s) AND model=%s) AND
                partner_id = %s
        ''', (ids, self._name, partner_id))
        return True

# vim:expandtab:smartindent:tabstop=4:softtabstop=4:shiftwidth=4:<|MERGE_RESOLUTION|>--- conflicted
+++ resolved
@@ -500,16 +500,9 @@
         partner_ids = []
         s = ', '.join([decode(message.get(h)) for h in header_fields if message.get(h)])
         for email_address in tools.email_split(s):
-<<<<<<< HEAD
-            related_partners = partner_obj.search(cr, uid, [('email', '=ilike', email_address), ('user_ids', '!=', False)], limit=1, context=context)
-            if not related_partners:
-                related_partners = partner_obj.search(cr, uid, [('email', '=ilike', email_address)], limit=1, context=context)
-            partner_ids += related_partners
-=======
             partner_id = self._message_partner_id_by_email(cr, uid, email_address, context=context)
             if partner_id:
                 partner_ids.append(partner_id)
->>>>>>> d0cd92bb
         return partner_ids
 
     def _message_find_user_id(self, cr, uid, message, context=None):
