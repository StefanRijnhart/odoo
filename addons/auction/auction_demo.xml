<?xml version="1.0"?>
<openerp>
<data noupdate="1">

    <!-- demo data for Account -->
    <record model="account.account.type" id="account.account_type_tax">
          <field name="name">Tax</field>
          <field name="code">tax</field>
          <field name="close_method">unreconciled</field>
    </record>

    <record model="account.account" id="auction_income_view">
		<field name="name">Auction Adjudications</field>
		<field name="code">A0</field>
		<field name="type">view</field>
		<field name="currency_id" search="[('name','=','EUR')]"/>
		<field name="parent_id" eval="0">
			<value search="[('type','=','view')]" model="account.account"/>
		</field>
		<field name="user_type" ref="account.account_type_root"/>
	</record>

    <record model="account.account" id="auction_expense_view">
		<field name="name">Auction Adjudication Expenses</field>
		<field name="code">A1</field>
		<field name="type">view</field>
		<field name="currency_id" search="[('name','=','EUR')]"/>
		<field name="parent_id" eval="0">
			<value search="[('type','=','view')]" model="account.account"/>
		</field>
		<field name="user_type" ref="account.account_type_expense"/>
	</record>

	<record model="account.account" id="auction_income">
		<field name="name">Auction Adjudications</field>
<<<<<<< HEAD
		<field name="code">A7x*</field>
		 <field name="user_type" ref="account.account_type_income"/> 
=======
		<field name="code">7x*</field>
		 <field name="user_type" ref="account.account_type_income"/>
>>>>>>> 408d9e32
		<field name="type">receivable</field>
		<field name="currency_id" search="[('name','=','EUR')]"/>
		<field name="parent_id" eval="auction_income_view"/>
	</record>

	<record model="account.account" id="auction_expense">
		<field name="name">Auction Adjudication Expenses</field>
		<field name="code">A6x*</field>
		<field name="user_type" ref="account.account_type_expense"/>
		<field name="type">payable</field>
		<field name="currency_id" search="[('name','=','EUR')]"/>
		<field name="parent_id" eval="auction_expense_view"/>
	</record>

	<record model="account.account" id="auction_income_costs">
		<field name="name">Auction Buyer Costs</field>
		<field name="code">A8x*</field>
		<field name="type">payable</field>
		<field name="currency_id" search="[('name','=','EUR')]"/>
		<field name="parent_id" eval="auction_income_view"/>
		<field name="user_type" ref="account.account_type_tax"/>
	</record>
	<record model="account.account" id="auction_expense_costs">
		<field name="name">Auction Seller Costs</field>
		<field name="code">A9x*</field>
		<field name="type">receivable</field>
		<field name="currency_id" search="[('name','=','EUR')]"/>
		<field name="parent_id" eval="auction_expense_view"/>
		<field name="user_type" ref="account.account_type_tax"/>
	</record>

	<record model="account.tax" id="tax_buyer_author">
		<field name="name">Author rights (4%)</field>
		<field name="type">percent</field>
		<field name="applicable_type">code</field>
		<field name="amount">0.04</field>
		<field name="domain">sabam</field>
		<field name="account_collected_id" ref="auction_income_costs"/>
		<field name="account_paid_id" ref="auction_income_costs"/>
		<field name="python_applicable">result = (price_unit&gt;=1250)</field>
	</record>
	<record model="account.tax" id="tax_buyer">
		<field name="name">Buyer Costs (20%)</field>
		<field name="type">percent</field>
		<field name="amount">0.20</field>
		<field name="domain">auction</field>
		<field name="account_collected_id" ref="auction_income_costs"/>
		<field name="account_paid_id" ref="auction_income_costs"/>
	</record>
	<record model="account.tax" id="tax_seller">
		<field name="name">Seller Costs (12%)</field>
		<field name="type">percent</field>
		<field name="amount">-0.12</field>
		<field name="domain">auction</field>
		<field name="account_collected_id" ref="auction_expense_costs"/>
		<field name="account_paid_id" ref="auction_expense_costs"/>
	</record>
	<!--demo data for the product-->
	<record id="product.product_product_pc2" model="product.product">
		<field name="list_price">770.0</field>
		<field name="standard_price">700.0</field>
	</record>


    <!--demo data for the partner-->

    <record id="partner_record1" model="res.partner">
        <field name="name">Unknown</field>
    </record>

    <record id="res_partner_unknown_address_1" model="res.partner.address">
	    <field name="city">Bruxelles1</field>
	    <field name="name">Benoit Mortie1r1</field>
	    <field name="zip">1030</field>
	    <field name="country_id" model="res.country" search="[('name','=','Belgium')]"/>
	    <field name="email">info@opensides.be</field>
	    <field name="phone">(+32)2 211 34 83</field>
	    <field name="street">Rue des Palais 44, bte 33</field>
	    <field name="type">default</field>
	    <field name="partner_id" ref="partner_record1"/>
	</record>

	<record id="res_partner_unknown_address_2" model="res.partner.address">
	    <field name="city">Avignon CEDEX 091</field>
	    <field name="name">Laurent Jacot1</field>
	    <field name="zip">84911</field>
	    <field name="country_id" model="res.country" search="[('name','=','France')]"/>
	    <field name="email">contact@tecsas.fr</field>
	    <field name="phone">(+33)4.32.74.10.57</field>
	    <field name="street">85 rue du traite de Rome</field>
	    <field name="type">default</field>
	    <field name="partner_id" ref="partner_record1"/>
	</record>

	<record id="res_partner_unknown_address_3" model="res.partner.address">
	    <field name="city">Louvain-la-Neuve</field>
	    <field name="name">Thomas Passot</field>
	    <field name="zip">1348</field>
	    <field name="country_id" model="res.country" search="[('name','=','Belgium')]"/>
	    <field name="email">info@mediapole.net</field>
	    <field name="phone">(+32).10.45.17.73</field>
	    <field name="street">Rue de l'Angelique, 1</field>
	    <field name="partner_id" ref="partner_record1"/>
	</record>

        <!-- demo data for the auction_artist object-->

    <record model="auction.artists" id="auction_art_1">
        <field name="name">Philippe Lavilier</field>
        <field name="birth_death_dates">1345-1450</field>
    </record>

    <record model="auction.artists" id="auction_art_2">
        <field name="name">POREAU OSWALD</field>
        <field name="birth_death_dates">1877-1955</field>
    </record>

        <!-- demo data for the account tax code-->

    <record model="account.tax.code" id="account_tax_code_id1">
        <field name="name">VAT 1%</field>
        <field name="code">VAT01</field>
        <field name="company_id" model="res.company"  search="[]"/>
    </record>

    <record model="account.tax.code" id="account_tax_code_id2">
        <field name="name">VAT 20%</field>
        <field name="code">VAT20</field>
        <field name="company_id" model="res.company"  search="[]"/>
    </record>


    <record model="account.tax.code" id="account_tax_code_id3">
        <field name="name">VAT 10%</field>
        <field name="code">VAT10</field>
        <field name="company_id" model="res.company"  search="[]"/>
    </record>

    <record model="account.tax.code" id="account_tax_code_id4">
        <field name="name">VAT 12%</field>
        <field name="code">VAT12</field>
        <field name="company_id" model="res.company"  search="[]"/>
    </record>

    <record model="account.tax.code" id="account_tax_code_id5">
        <field name="name">VAT 5%</field>
        <field name="code">VAT5</field>
        <field name="company_id" model="res.company"  search="[]"/>
    </record>


<!-- demo data for the auction taxes-->

    <record id="auction_tax" model="account.tax">
        <field name="name">Droit d'auteur</field>
        <field name="amount">0.05</field>
        <field name="domain">sabam</field>
        <field name="base_code_id" ref="account_tax_code_id5"/>
        <field name="tax_code_id" ref="account_tax_code_id5"/>
    </record>

    <record id="auction_tax1" model="account.tax">
        <field name="name">TVA</field>
        <field name="amount">0.12</field>
        <field name="domain">auction</field>
        <field name="base_code_id" ref="account_tax_code_id4"/>
        <field name="tax_code_id" ref="account_tax_code_id4"/>
    </record>

    <record id="auction_tax2" model="account.tax">
        <field name="name">TVA1</field>
        <field name="amount">0.2</field>
        <field name="domain">auction</field>
        <field name="base_code_id" ref="account_tax_code_id2"/>
        <field name="tax_code_id" ref="account_tax_code_id2"/>
    </record>

    <record id="auction_tax3" model="account.tax">
        <field name="name">Buyer Costs</field>
        <field name="amount">0.21</field>
        <field name="domain">auction</field>
        <field name="base_code_id" ref="account_tax_code_id1"/>
        <field name="tax_code_id" ref="account_tax_code_id1"/>
    </record>

    <record id="auction_tax4" model="account.tax">
         <field name="name">Seller Costs1</field>
         <field name="amount">-0.10</field>
         <field name="domain">auction</field>
         <field name="base_code_id" ref="account_tax_code_id1"/>
         <field name="tax_code_id" ref="account_tax_code_id1"/>
    </record>

    <record id="auction_tax5" model="account.tax">
         <field name="name">Seller Costs</field>
         <field name="amount">-0.10</field>
         <field name="domain">auction</field>
         <field name="base_code_id" ref="account_tax_code_id3"/>
         <field name="tax_code_id" ref="account_tax_code_id3"/>
    </record>

<!--        example for creating a demo data for the tax with basecode and tax code-->

    <record id="auction_tax6" model="account.tax">
        <field name="name">Frais de vente</field>
        <field name="amount">-0.15</field>
        <field name="domain">auction</field>
        <field name="base_code_id" ref="account_tax_code_id1"/>
        <field name="tax_code_id" ref="account_tax_code_id1"/>
    </record>

    <record id="auction_tax20" model="account.tax">
       <field name="name">Frais de vente</field>
       <field name="amount">0</field>
       <field name="domain">auction</field>
       <field name="base_code_id" ref="account_tax_code_id2"/>
       <field name="tax_code_id" ref="account_tax_code_id2"/>
    </record>

    <record id="monproduit" model="product.product">
        <field name="name">Oeuvres a 21%</field>
        <field name="categ_id" ref="product.product_category_pc"/>
    </record>


<!--===========================================================================================-->
        <!-- start == demo data for the auction_lot_Category object-->
    <record model="auction.lot.category" id="auction_cat_1">
        <field name="name">Painting</field>
        <field name="priority">1</field>
        <field name="aie_categ" ref="aie_category_paint_view"/>
    </record>

    <record model="auction.lot.category" id="auction_cat_2">
        <field name="name">Furniture</field>
        <field name="priority">2</field>
        <field name="aie_categ"  ref="aie_category_furn_view"/>
    </record>

    <record model="auction.lot.category" id="auction_cat_3">
        <field name="name">Glass</field>
        <field name="priority">2</field>
         <field name="aie_categ"  ref="aie_category_pcg_view"/>
    </record>

    <record model="auction.lot.category" id="auction_cat_4">
        <field name="name">Sculpture</field>
        <field name="priority">10</field>
        <field name="aie_categ"  ref="aie_category_sbe_view"/>
    </record>

    <record model="auction.lot.category" id="auction_cat_5">
        <field name="name">Jawellery</field>
        <field name="priority">6</field>
        <field name="aie_categ"  ref="aie_category_jew_view"/>
    </record>

<!-- end == demo data for the auction_lot_Category-->

<!-- start== demo data for the auction_date-->

    <record model="auction.dates" id="auction_date_1">
       <field name="name">painting Exhibition</field>
       <field name="expo1" eval="time.strftime('%Y-%m-01')" />
       <field name="expo2" eval="time.strftime('%Y-%m-15')" />
       <field name="auction1" eval="time.strftime('%Y-%m-20')" />
       <field name="auction2" eval="time.strftime('%Y-%m-28')" />
       <field name="buyer_costs" model="account.tax" search="[('name','=','Buyer Costs')]"></field>
       <field name="seller_costs" model="account.tax" search="[('name','=','Seller Costs')]"></field>
       <field name="acc_income" ref="account.a_sale"/>
       <field name="acc_expense" ref="account.a_expense"/>
       <field name="journal_id" ref="account.sales_journal"/>
       <field name="journal_seller_id" ref="account.expenses_journal"/>
       <field name="account_analytic_id" model="account.analytic.account" search="[('code','=','1')]"></field>
    </record>

    <record model="auction.dates" id="auction_date_2">
        <field name="name">Antique Items Exhibition</field>
        <field name="expo1" eval="time.strftime('%Y-%m-01')" />
        <field name="expo2" eval="time.strftime('%Y-%m-10')" />
        <field name="buyer_costs" model="account.tax" search="[('name','=','Buyer Costs')]"></field>
        <field name="seller_costs" model="account.tax" search="[('name','=','Seller Costs')]"></field>
        <field name="auction1" eval="time.strftime('%Y-%m-14')" />
        <field name="auction2" eval="time.strftime('%Y-%m-28')" />
        <field name="acc_income" ref="account.a_sale"/>
        <field name="acc_expense" ref="account.a_expense"/>
        <field name="journal_id" ref="account.sales_journal"/>
        <field name="journal_seller_id" ref="account.expenses_journal"/>
        <field name="account_analytic_id" model="account.analytic.account" search="[('code','=','1')]"></field>
    </record>

<!-- end == demo data for the auction_dates-->

    <!-- start == demo data for the auction_deposit-->

    <record model="auction.deposit" id="auction_deposit_1">
	    <field name="date_dep" eval="time.strftime('%Y')+'-04-01'"/>
	    <field name="partner_id" model="res.partner" search="[('name','=','Unknown')]"></field>
	    <field name="method">keep</field>
    </record>

    <record model="auction.deposit" id="auction_deposit_2">
	    <field name="date_dep" eval="time.strftime('%Y')+'-04-05'"/>
	    <field name="partner_id" model="res.partner" search="[('name','=','China Export')]"></field>
	    <field name="method">keep</field>
    </record>

    <record model="auction.deposit" id="auction_deposit_3">
	    <field name="date_dep" eval="time.strftime('%Y')+'-04-10'"/>
	    <field name="partner_id" model="res.partner" search="[('name','=','Agrolait')]"></field>
	    <field name="method">keep</field>
    </record>

    <record model="auction.deposit" id="auction_deposit_4">
	    <field name="date_dep" eval="time.strftime('%Y')+'-04-15'"/>
	    <field name="partner_id" model="res.partner" search="[('name','=','Bank Wealthy and sons')]"></field>
	    <field name="method">keep</field>
    </record>

    <record model="auction.deposit" id="auction_deposit_5">
	    <field name="date_dep" eval="time.strftime('%Y')+'-04-12'"/>
	    <field name="partner_id" model="res.partner" search="[('name','=','Unknown')]"></field>
	    <field name="method">keep</field>
    </record>

    <record model="auction.lots" id="auction_deposit_1_lot_1">
        <field name="auction_id" ref="auction_date_1" />
        <field name="name">Aera Glasses</field>
        <field name="lot_num">1</field>
        <field name="lot_est1">500</field>
        <field name="lot_est2">700</field>
        <field name="obj_desc">show pices</field>
        <field name="obj_ret">465.00</field>
        <field name="obj_num">1</field>
        <field name="obj_price">0.00</field>
        <field name="bord_vnd_id" ref="auction_deposit_1" />
        <field name="product_id" ref="monproduit"/>
        <field name="author_right" ref="auction_tax"/>
    </record>

    <record model="auction.lots" id="auction_deposit_1_lot_2">
        <field name="auction_id" ref="auction_date_1" />
        <field name="name">lake Photos</field>
        <field name="lot_num">2</field>
        <field name="lot_est1">1000</field>
        <field name="lot_est2">1700</field>
        <field name="obj_desc">show pices</field>
        <field name="obj_ret">0.00</field>
        <field name="obj_num">2</field>
        <field name="obj_price">1500.00</field>
        <field name="bord_vnd_id" ref="auction_deposit_1" />
        <!--field name="product_id" ref="monproduit"/-->
        <field name="author_right" ref="auction_tax"/>
        <field name="product_id" model="product.product" search="[]"/>
    </record>

    <record model="auction.lots" id="auction_deposit_2_lot_1">
        <field name="auction_id" ref="auction_date_1" />
        <field name="name">fancy mask</field>
        <field name="lot_num">3</field>
        <field name="lot_est1">500</field>
        <field name="lot_est2">700</field>
        <field name="obj_desc">show pices</field>
        <field name="obj_ret">650</field>
        <field name="obj_num">4</field>
        <field name="obj_price">0.00</field>
        <field name="bord_vnd_id" ref="auction_deposit_2" />
        <field name="author_right" ref="auction_tax"/>
        <field name="product_id" model="product.product" search="[]"/>
    </record>

    <record model="auction.lots" id="auction_deposit_2_lot_2">
        <field name="auction_id" ref="auction_date_1" />
        <field name="name">Dining Table</field>
        <field name="lot_num">4</field>
        <field name="lot_est1">200</field>
        <field name="lot_est2">400</field>
        <field name="obj_desc">show pices</field>
        <field name="obj_ret">0.00</field>
        <field name="obj_num">4</field>
        <field name="obj_price">375</field>
        <field name="bord_vnd_id" ref="auction_deposit_2" />
        <field name="author_right" ref="auction_tax"/>
        <field name="product_id" model="product.product" search="[]"/>
    </record>

    <record model="auction.lots" id="auction_deposit_3_lot_1">
        <field name="auction_id" ref="auction_date_1" />
        <field name="name">Plastic glass</field>
        <field name="lot_num">5</field>
        <field name="lot_est1">300</field>
        <field name="lot_est2">500</field>
        <field name="obj_desc">show pices</field>
        <field name="obj_ret">0.00</field>
        <field name="obj_num">5</field>
        <field name="obj_price">460</field>
        <field name="bord_vnd_id" ref="auction_deposit_3" />
        <field name="author_right" ref="auction_tax"/>
        <field name="product_id" model="product.product" search="[]"/>
    </record>

    <record model="auction.lots" id="auction_deposit_3_lot_2">
        <field name="auction_id" ref="auction_date_1" />
        <field name="name">Mountain photos</field>
        <field name="lot_num">6</field>
        <!--field name="lot_type">painting</field-->
        <field name="lot_est1">50</field>
        <field name="lot_est2">100</field>
        <field name="obj_desc">show pices</field>
        <field name="obj_ret">0.00</field>
        <field name="obj_num">6</field>
        <field name="obj_price">85</field>
        <field name="bord_vnd_id" ref="auction_deposit_3" />
        <field name="author_right" ref="auction_tax"/>
        <field name="product_id" model="product.product" search="[]"/>
    </record>

    <record model="auction.lots" id="auction_deposit_4_lot_1">
        <field name="auction_id" ref="auction_date_1" />
        <field name="name">bresslet</field>
        <field name="lot_num">7</field>
        <field name="lot_est1">150</field>
        <field name="lot_est2">400</field>
        <field name="obj_desc">show pices</field>
        <field name="obj_ret">100</field>
        <field name="obj_num">1</field>
        <field name="obj_price">0</field>
        <field name="bord_vnd_id" ref="auction_deposit_4" />
        <field name="author_right" ref="auction_tax"/>
        <field name="product_id" model="product.product" search="[]"/>
    </record>

    <record model="auction.lots" id="auction_deposit_4_lot_2">
        <field name="auction_id" ref="auction_date_1" />
        <field name="name">gold chain</field>
        <field name="lot_num">11</field>
        <field name="lot_est1">400</field>
        <field name="lot_est2">700</field>
        <field name="obj_desc">show pices</field>
        <field name="obj_ret">0.00</field>
        <field name="obj_num">11</field>
        <field name="obj_price">550</field>
        <field name="bord_vnd_id" ref="auction_deposit_4" />
        <field name="author_right" ref="auction_tax"/>
        <field name="product_id" model="product.product" search="[]"/>
    </record>

    <record model="auction.lots" id="auction_deposit_5_lot_1">
        <field name="auction_id" ref="auction_date_1" />
        <field name="name">fiber glass</field>
        <field name="lot_num">8</field>
        <field name="lot_est1">300</field>
        <field name="lot_est2">500</field>
        <field name="obj_desc">show pices</field>
        <field name="obj_ret">0.00</field>
        <field name="obj_num">8</field>
        <field name="obj_price">450</field>
        <field name="bord_vnd_id" ref="auction_deposit_5" />
        <field name="author_right" ref="auction_tax"/>
        <field name="product_id" model="product.product" search="[]"/>
    </record>

    <record model="auction.lots" id="auction_deposit_5_lot_2">
        <field name="auction_id" ref="auction_date_1" />
        <field name="name">lake photos</field>
        <field name="lot_num">9</field>
        <field name="lot_est1">100</field>
        <field name="lot_est2">200</field>
        <field name="obj_desc">show pices</field>
        <field name="obj_ret">150</field>
        <field name="obj_num">9</field>
        <field name="obj_price">0.00</field>
        <field name="bord_vnd_id" ref="auction_deposit_5" />
        <field name="author_right" ref="auction_tax"/>
        <field name="product_id" model="product.product" search="[]"/>
    </record>

    <record model="auction.lots" id="auction_deposit_6_lot_1">
        <field name="auction_id" ref="auction_date_1" />
        <field name="name">mobile photos</field>
        <field name="lot_num">10</field>
        <field name="lot_est1">4500</field>
        <field name="lot_est2">4700</field>
        <field name="obj_desc">show models</field>
        <field name="obj_ret">4650</field>
        <field name="obj_num">10</field>
        <field name="obj_price">4800.00</field>
        <field name="bord_vnd_id" ref="auction_deposit_5" />
        <field name="author_right" ref="auction_tax"/>
        <field name="product_id" model="product.product" search="[]"/>
    </record>

    <record model="auction.lots" id="auction_deposit_6_lot_2">
        <field name="auction_id" ref="auction_date_1" />
        <field name="name">Antique photos</field>
        <field name="lot_num">11</field>
        <field name="lot_est1">1600</field>
        <field name="lot_est2">2200</field>
        <field name="obj_desc">show map Items</field>
        <field name="obj_ret">2150</field>
        <field name="obj_num">11</field>
        <field name="obj_price">2050.00</field>
        <field name="bord_vnd_id" ref="auction_deposit_5" />
        <field name="author_right" ref="auction_tax"/>
        <field name="product_id" model="product.product" search="[]"/>
    </record>

    <record model="auction.lots" id="auction_deposit_7_lot_1">
        <field name="auction_id" ref="auction_date_1" />
        <field name="name">Hardware  photos</field>
        <field name="lot_num">12</field>
        <field name="lot_est1">2600</field>
        <field name="lot_est2">2800</field>
        <field name="obj_desc">show map Items</field>
        <field name="obj_ret">2550</field>
        <field name="obj_num">12</field>
        <field name="obj_price">2050.00</field>
        <field name="bord_vnd_id" ref="auction_deposit_5" />
        <field name="author_right" ref="auction_tax"/>
        <field name="product_id" model="product.product" search="[]"/>
    </record>

    <record model="auction.lots" id="auction_deposit_7_lot_2">
        <field name="auction_id" ref="auction_date_1" />
        <field name="name">Home Appliance photos</field>
        <field name="lot_num">12</field>
        <!--field name="lot_type">common</field-->
        <field name="lot_est1">1600</field>
        <field name="lot_est2">2200</field>
        <field name="obj_desc">show map Items</field>
        <field name="obj_ret">2150</field>
        <field name="obj_num">12</field>
        <field name="obj_price">2050.00</field>
        <field name="bord_vnd_id" ref="auction_deposit_5" />
        <field name="author_right" ref="auction_tax"/>
        <field name="product_id" model="product.product" search="[]"/>
    </record>

    <record model="auction.lots" id="auction_deposit_8_lot_1">
        <field name="auction_id" ref="auction_date_1" />
        <field name="name">mobile accesories photos</field>
        <field name="lot_num">13</field>
        <field name="lot_est1">1600</field>
        <field name="lot_est2">2200</field>
        <field name="obj_desc">show map Items</field>
        <field name="obj_ret">2150</field>
        <field name="obj_num">13</field>
        <field name="obj_price">2050.00</field>
        <field name="bord_vnd_id" ref="auction_deposit_5" />
        <field name="author_right" ref="auction_tax"/>
        <field name="product_id" model="product.product" search="[]"/>
    </record>

    <record model="auction.lots" id="auction_deposit_8_lot_2">
        <field name="auction_id" ref="auction_date_2" />
        <field name="name">pikes-candles</field>
        <field name="lot_num">14</field>
        <field name="lot_est1">30</field>
        <field name="lot_est2">50</field>
        <field name="obj_desc">show map Items</field>
        <field name="obj_ret">20</field>
        <field name="obj_num">14</field>
        <field name="obj_price">0</field>
        <field name="bord_vnd_id" ref="auction_deposit_5" />
        <field name="author_right" ref="auction_tax"/>
        <field name="product_id" model="product.product" search="[]"/>
    </record>

    <record model="auction.lots" id="auction_deposit_9_lot_1">
        <field name="auction_id" ref="auction_date_1" />
        <field name="name">Coffee Service</field>
        <field name="lot_num">15</field>
        <field name="lot_est1">10</field>
        <field name="lot_est2">20</field>
        <field name="obj_desc">show map Items</field>
        <field name="obj_ret">0</field>
        <field name="obj_num">15</field>
        <field name="obj_price">25</field>
        <field name="bord_vnd_id" ref="auction_deposit_5" />
        <field name="author_right" ref="auction_tax"/>
        <field name="product_id" model="product.product" search="[]"/>
    </record>

    <record model="auction.lots" id="auction_deposit_9_lot_2">
        <field name="auction_id" ref="auction_date_1" />
        <field name="name">Pendulum</field>
        <field name="lot_num">16</field>
        <field name="lot_est1">100</field>
        <field name="lot_est2">200</field>
        <field name="obj_desc">show map Items</field>
        <field name="obj_ret">0</field>
        <field name="obj_num">16</field>
        <field name="obj_price">150</field>
        <field name="bord_vnd_id" ref="auction_deposit_5" />
        <field name="author_right" ref="auction_tax"/>
        <field name="product_id" model="product.product" search="[]"/>
    </record>

    <record model="auction.lots" id="auction_deposit_10_lot_1">
        <field name="auction_id" ref="auction_date_1" />
        <field name="name">Cassolette marble</field>
        <field name="lot_num">17</field>
        <field name="lot_est1">400</field>
        <field name="lot_est2">500</field>
        <field name="obj_desc">Marble Saint Remi</field>
        <field name="obj_ret">150</field>
        <field name="obj_num">17</field>
        <field name="obj_price">0</field>
        <field name="bord_vnd_id" ref="auction_deposit_5" />
        <field name="author_right" ref="auction_tax"/>
        <field name="product_id" model="product.product" search="[]"/>
    </record>

    <record model="auction.lots" id="auction_deposit_10_lot_2">
        <field name="auction_id" ref="auction_date_1" />
        <field name="name">Table</field>
        <field name="lot_num">18</field>
        <field name="lot_est1">1600</field>
        <field name="lot_est2">2200</field>
        <field name="obj_desc">show map Items</field>
        <field name="obj_ret">2150</field>
        <field name="obj_num">18</field>
        <field name="obj_price">2050.00</field>
        <field name="bord_vnd_id" ref="auction_deposit_5" />
        <field name="author_right" ref="auction_tax"/>
        <field name="product_id" model="product.product" search="[]"/>
    </record>

    <record model="auction.lots" id="auction_deposit_11_lot_1">
        <field name="auction_id" ref="auction_date_1" />
        <field name="name">Yourself</field>
        <field name="lot_num">19</field>
        <field name="lot_est1">180</field>
        <field name="lot_est2">220</field>
        <field name="obj_desc">Red</field>
        <field name="obj_ret">0</field>
        <field name="obj_num">19</field>
        <field name="obj_price">190.00</field>
        <field name="bord_vnd_id" ref="auction_deposit_5" />
        <field name="author_right" ref="auction_tax"/>
        <field name="product_id" model="product.product" search="[]"/>
    </record>

    <record model="auction.lots" id="auction_deposit_12_lot_2">
        <field name="auction_id" ref="auction_date_1" />
        <field name="name">Digital photo</field>
        <field name="lot_num">20</field>
        <field name="lot_est1">160</field>
        <field name="lot_est2">340</field>
        <field name="obj_desc">map Items</field>
        <field name="obj_ret">0</field>
        <field name="obj_num">20</field>
        <field name="obj_price">150.00</field>
        <field name="bord_vnd_id" ref="auction_deposit_5" />
        <field name="author_right" ref="auction_tax"/>
        <field name="product_id" model="product.product" search="[]"/>
    </record>

    <record model="auction.bid" id="auction_date_1_bid_1">
        <field name="name">bid1</field>
        <field name="partner_id" model="res.partner" search="[('name','=','Unknown')]"/>
        <field name="auction_id" ref="auction_date_1" />
    </record>

    <record model="auction.bid_line" id="auction_date_1_bid_1_auction_bid_line1">
        <field name="bid_id" ref="auction_date_1_bid_1" />
        <field name="lot_id" ref="auction_deposit_1_lot_1" />
    </record>

    <record model="auction.bid" id="auction_date_1_bid_2">
        <field name="name">bid2</field>
        <field name="partner_id"  model="res.partner"  search="[('name','=','Unknown')]"/>
        <field name="auction_id" ref="auction_date_1" />
    </record>

    <record model="auction.bid_line" id="auction_date_1_bid_2_auction_bid_line1">
        <field name="bid_id" ref="auction_date_1_bid_2" />
        <field name="lot_id" ref="auction_deposit_1_lot_2" />
    </record>

    <record model="auction.bid" id="auction_date_1_bid_3">
        <field name="name">bid3</field>
        <field name="partner_id" model="res.partner"   search="[('name','=','Unknown')]"/>
        <field name="auction_id" ref="auction_date_1" />
    </record>

    <record model="auction.bid_line" id="auction_date_1_bid_3_bid_1_auction_bid_line1">
        <field name="bid_id" ref="auction_date_1_bid_3" />
        <field name="lot_id" ref="auction_deposit_2_lot_1" />
    </record>

    <record model="auction.bid" id="auction_date_1_bid_4">
       <field name="name">bid4</field>
       <field name="partner_id"   model="res.partner" search="[('name','=','Unknown')]"/>
       <field name="auction_id" ref="auction_date_1" />
    </record>

    <record model="auction.bid_line" id="auction_date_1_bid_4_bid_1_auction_bid_line1">
       <field name="bid_id" ref="auction_date_1_bid_4" />
       <field name="lot_id" ref="auction_deposit_2_lot_2" />
    </record>

    <record model="auction.bid" id="auction_date_1_bid_5">
       <field name="name">bid5</field>
       <field name="partner_id" model="res.partner"  search="[('name','=','Unknown')]"/>
       <field name="auction_id" ref="auction_date_1" />
    </record>

    <record model="auction.bid_line" id="auction_date_1_bid_5_auction_bid_line1">
       <field name="bid_id" ref="auction_date_1_bid_5" />
       <field name="lot_id" ref="auction_deposit_3_lot_1" />
    </record>

    <record model="auction.bid" id="auction_date_2_bid_1">
       <field name="name">bid6</field>
       <field name="partner_id" model="res.partner"  search="[('name','=','Unknown')]"/>
       <field name="auction_id" ref="auction_date_2" />
    </record>

    <record model="auction.bid_line" id="auction_date_2_bid_1_auction_bid_line1">
       <field name="bid_id" ref="auction_date_2_bid_1" />
       <field name="lot_id" ref="auction_deposit_3_lot_2" />
    </record>

    <record model="auction.bid" id="auction_date_2_bid_2">
       <field name="name">bid7</field>
       <field name="partner_id" model="res.partner"  search="[('name','=','Unknown')]"/>
       <field name="auction_id" ref="auction_date_2" />
    </record>

    <record model="auction.bid_line" id="auction_date_2_bid_2_auction_bid_line1">
       <field name="bid_id" ref="auction_date_2_bid_2" />
       <field name="lot_id" ref="auction_deposit_4_lot_1" />
    </record>

    <record model="auction.bid" id="auction_date_2_bid_3">
       <field name="name">bid8</field>
       <field name="partner_id" model="res.partner"  search="[('name','=','Unknown')]"/>
       <field name="auction_id" ref="auction_date_2" />
    </record>

    <record model="auction.bid_line" id="auction_date_2_bid_3_auction_bid_line1">
       <field name="bid_id" ref="auction_date_2_bid_3" />
       <field name="lot_id" ref="auction_deposit_4_lot_2" />
    </record>

    <record model="auction.bid" id="auction_date_2_bid_4">
       <field name="name">bid9</field>
       <field name="partner_id" search="[('name','=','Unknown')]"/>
       <field name="auction_id" ref="auction_date_2" />
    </record>

    <record model="auction.bid_line" id="auction_date_2_bid_4_auction_bid_line1">
       <field name="bid_id" ref="auction_date_2_bid_4" />
       <field name="lot_id" ref="auction_deposit_5_lot_1" />
    </record>

    <record model="auction.bid" id="auction_date_2_bid_5">
       <field name="name">bid10</field>
       <field name="partner_id" model="res.partner"  search="[('name','=','Unknown')]"/>
       <field name="auction_id" ref="auction_date_2" />
    </record>

    <record model="auction.bid_line" id="auction_date_2_bid_5_auction_bid_line1">
       <field name="bid_id" ref="auction_date_2_bid_5" />
       <field name="lot_id" ref="auction_deposit_5_lot_2" />
    </record>

        <!--demo data for the hr_employee-->

    <record model="hr.employee" id="employee2">
       <field name="name">Demo</field>
       <field name="user_id" search="[('login','=','admin')]" model="res.users"/>
         <field name="workgroups" ref="timesheet_group1" />-->
    </record>

 <!--demo data for the hr_attendence for employee1 -->

    <record model="hr.attendance" id="unknown1_emp1">
        <field name="name" eval="time.strftime('%Y-%m-25 08:21')"/>
        <field name="action">sign_in</field>
        <field name="employee_id" ref="hr.employee1" />
    </record>

    <record model="hr.attendance" id="unknown1_emp2">
       <field name="name" eval="time.strftime('%Y-%m-25 9:21')"/>
       <field name="action">sign_out</field>
       <field name="employee_id" ref="hr.employee1" />
    </record>

    <record model="hr.attendance" id="unknown1_emp3">
       <field name="name" eval="time.strftime('%Y-%m-25 09:25')"/>
       <field name="action">sign_in</field>
       <field name="employee_id" ref="hr.employee1" />
    </record>

    <record model="hr.attendance" id="unknown1_emp4">
       <field name="name" eval="time.strftime('%Y-%m-25 11:54')"/>
       <field name="action">sign_out</field>
       <field name="employee_id" ref="hr.employee1" />
    </record>

    <record model="hr.attendance" id="unknown1_emp5">
       <field name="name" eval="time.strftime('%Y-%m-25 11:59')"/>
       <field name="action">sign_in</field>
       <field name="employee_id" ref="hr.employee1" />
    </record>

    <record model="hr.attendance" id="unknown1_emp6">
       <field name="name" eval="time.strftime('%Y-%m-25 13:31')"/>
       <field name="action">sign_out</field>
       <field name="employee_id" ref="hr.employee1"/>
    </record>

    <record model="hr.attendance" id="unknown1_emp7">
       <field name="name" eval="time.strftime('%Y-%m-25 20:10')"/>
       <field name="action">sign_in</field>
       <field name="employee_id" ref="hr.employee1" />
    </record>

    <record model="hr.attendance" id="unknown1_emp8">
       <field name="name" eval="time.strftime('%Y-%m-25 21:34')"/>
       <field name="action">sign_out</field>
       <field name="employee_id" ref="hr.employee1" />
    </record>

 <!--demo data for the hr_attendence for employee2-->

    <record model="hr.attendance" id="unknown2_emp1">
       <field name="name" eval="time.strftime('%Y-%m-26 08:21')"/>
       <field name="action">sign_in</field>
       <field name="employee_id" ref="employee2" />
    </record>

    <record model="hr.attendance" id="unknown2_emp2">
       <field name="name" eval="time.strftime('%Y-%m-26 9:21')"/>
       <field name="action">sign_out</field>
       <field name="employee_id" ref="employee2" />
    </record>

    <record model="hr.attendance" id="unknown2_emp3">
       <field name="name" eval="time.strftime('%Y-%m-26 10:21')"/>
       <field name="action">sign_in</field>
       <field name="employee_id" ref="employee2" />
    </record>

    <record model="hr.attendance" id="unknown2_emp4">
       <field name="name" eval="time.strftime('%Y-%m-26 12:54')"/>
       <field name="action">sign_out</field>
       <field name="employee_id" ref="employee2" />
    </record>

    <record model="hr.attendance" id="unknown2_emp5">
       <field name="name" eval="time.strftime('%Y-%m-26 13:32')"/>
       <field name="action">sign_in</field>
       <field name="employee_id" ref="employee2" />
    </record>

    <record model="hr.attendance" id="unknown2_emp6">
       <field name="name" eval="time.strftime('%Y-%m-26 16:31')"/>
       <field name="action">sign_out</field>
       <field name="employee_id" ref="employee2"/>
    </record>

    <record model="hr.attendance" id="unknown2_emp7">
       <field name="name" eval="time.strftime('%Y-%m-26 17:10')"/>
       <field name="action">sign_in</field>
       <field name="employee_id" ref="employee2" />
    </record>

    <record model="hr.attendance" id="unknown2_emp8">
       <field name="name" eval="time.strftime('%Y-%m-26 22:34')"/>
       <field name="action">sign_out</field>
       <field name="employee_id" ref="employee2" />
    </record>

    </data>
</openerp><|MERGE_RESOLUTION|>--- conflicted
+++ resolved
@@ -33,13 +33,8 @@
 
 	<record model="account.account" id="auction_income">
 		<field name="name">Auction Adjudications</field>
-<<<<<<< HEAD
 		<field name="code">A7x*</field>
-		 <field name="user_type" ref="account.account_type_income"/> 
-=======
-		<field name="code">7x*</field>
-		 <field name="user_type" ref="account.account_type_income"/>
->>>>>>> 408d9e32
+        <field name="user_type" ref="account.account_type_income"/> 
 		<field name="type">receivable</field>
 		<field name="currency_id" search="[('name','=','EUR')]"/>
 		<field name="parent_id" eval="auction_income_view"/>
