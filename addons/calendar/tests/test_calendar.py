# -*- coding: utf-8 -*-
# Part of Odoo. See LICENSE file for full copyright and licensing details.
import datetime

from odoo import fields
from odoo.tests.common import TransactionCase


class TestCalendar(TransactionCase):

    def setUp(self):
        super(TestCalendar, self).setUp()

        self.CalendarEvent = self.env['calendar.event']
        # In Order to test calendar, I will first create One Simple Event with real data
        self.event_tech_presentation = self.CalendarEvent.create({
            'privacy': 'private',
            'start': '2011-04-30 16:00:00',
            'stop': '2011-04-30 18:30:00',
            'description': 'The Technical Presentation will cover following topics:\n* Creating Odoo class\n* Views\n* Wizards\n* Workflows',
            'duration': 2.5,
            'location': 'Odoo S.A.',
            'name': 'Technical Presentation'
        })

    def test_calender_event(self):
        # Now I will set recurrence for this event to occur monday and friday of week
        data = {
            'fr': 1,
            'mo': 1,
            'interval': 1,
            'rrule_type': 'weekly',
            'end_type': 'end_date',
            'final_date': '2011-05-31 00:00:00',
            'recurrency': True
        }

        self.event_tech_presentation.write(data)

        # In order to check that recurrent events are views successfully in calendar view, I will open calendar view of events|
        self.CalendarEvent.fields_view_get(False, 'calendar')

        # In order to check that recurrent events are views successfully in calendar view, I will search for one of the recurrent event and count the number of events
        rec_events = self.CalendarEvent.with_context({'virtual_id': True}).search([
            ('start', '>=', '2011-04-30 16:00:00'), ('start', '<=', '2011-05-31 00:00:00')
        ])
        self.assertEqual(len(rec_events), 9, 'Wrong number of events found')

        # Now I move a virtual event, to see that a real event is well created and depending from the native recurrence
        before = self.CalendarEvent.with_context({'virtual_id': False}).search([
            ('start', '>=', '2011-04-30 16:00:00'), ('start', '<=', '2011-05-31 00:00:00')
        ])

        # We start by detach the event
        newevent = rec_events[1].detach_recurring_event()
        newevent.with_context({'virtual_id': True}).write({'name': 'New Name', 'recurrency': True})
        after = self.CalendarEvent.with_context({'virtual_id': False}).search([
            ('start', '>=', '2011-04-30 16:00:00'), ('start', '<=', '2011-05-31 00:00:00')
        ])
        self.assertEqual(len(after), len(before) + 1, 'Wrong number of events found, after to have moved a virtual event')
        new_event = after - before
        self.assertEqual(new_event[0].recurrent_id, before.id, 'Recurrent_id not correctly passed to the new event')

        # Now I will test All day event
        allday_event = self.CalendarEvent.create({
            'allday': 1,
            'privacy': 'confidential',
            'start': '2011-04-30 00:00:00',
            'stop': '2011-04-30 00:00:00',
            'description': 'All day technical test',
            'location': 'School',
            'name': 'All day test event'
        })

        # In order to check reminder I will first create reminder
        res_alarm_day_before_event_starts = self.env['calendar.alarm'].create({
            'name': '1 Day before event starts',
            'duration': 1,
            'interval': 'days',
            'type': 'notification'
        })

        # Now I will assign this reminder to all day event|
        allday_event.write({'alarm_ids': [(6, 0, [res_alarm_day_before_event_starts.id])]})

        # I create a recuring rule for my event
        calendar_event_sprint_review = self.CalendarEvent.create({
            'name': 'Begin of month meeting',
            'start': fields.Date.today() + ' 12:00:00',
            'stop': fields.Date.today() + ' 18:00:00',
            'recurrency': True,
            'rrule': 'FREQ=MONTHLY;INTERVAL=1;COUNT=12;BYDAY=1MO'
        })

        # I check that the attributes are set correctly
        self.assertEqual(calendar_event_sprint_review.rrule_type, 'monthly', 'rrule_type should be mothly')
        self.assertEqual(calendar_event_sprint_review.count, 12, 'rrule_type should be mothly')
        self.assertEqual(calendar_event_sprint_review.month_by, 'day', 'rrule_type should be mothly')
        self.assertEqual(calendar_event_sprint_review.byday, '1', 'rrule_type should be mothly')
        self.assertEqual(calendar_event_sprint_review.week_list, 'MO', 'rrule_type should be mothly')

<<<<<<< HEAD
    def test_event_order(self):
        """ check the ordering of events when searching """
        def create_event(name, date):
            return self.CalendarEvent.create({
                'name': name,
                'start': date + ' 12:00:00',
                'stop': date + ' 14:00:00',
                'duration': 2.0,
            })
        foo1 = create_event('foo', '2011-04-01')
        foo2 = create_event('foo', '2011-06-01')
        bar1 = create_event('bar', '2011-05-01')
        bar2 = create_event('bar', '2011-06-01')
        domain = [('id', 'in', (foo1 + foo2 + bar1 + bar2).ids)]

        # sort them by name only
        events = self.CalendarEvent.search(domain, order='name')
        self.assertEqual(events.mapped('name'), ['bar', 'bar', 'foo', 'foo'])
        events = self.CalendarEvent.search(domain, order='name desc')
        self.assertEqual(events.mapped('name'), ['foo', 'foo', 'bar', 'bar'])

        # sort them by start date only
        events = self.CalendarEvent.search(domain, order='start')
        self.assertEqual(events.mapped('start'), (foo1 + bar1 + foo2 + bar2).mapped('start'))
        events = self.CalendarEvent.search(domain, order='start desc')
        self.assertEqual(events.mapped('start'), (foo2 + bar2 + bar1 + foo1).mapped('start'))

        # sort them by name then start date
        events = self.CalendarEvent.search(domain, order='name asc, start asc')
        self.assertEqual(list(events), [bar1, bar2, foo1, foo2])
        events = self.CalendarEvent.search(domain, order='name asc, start desc')
        self.assertEqual(list(events), [bar2, bar1, foo2, foo1])
        events = self.CalendarEvent.search(domain, order='name desc, start asc')
        self.assertEqual(list(events), [foo1, foo2, bar1, bar2])
        events = self.CalendarEvent.search(domain, order='name desc, start desc')
        self.assertEqual(list(events), [foo2, foo1, bar2, bar1])

        # sort them by start date then name
        events = self.CalendarEvent.search(domain, order='start asc, name asc')
        self.assertEqual(list(events), [foo1, bar1, bar2, foo2])
        events = self.CalendarEvent.search(domain, order='start asc, name desc')
        self.assertEqual(list(events), [foo1, bar1, foo2, bar2])
        events = self.CalendarEvent.search(domain, order='start desc, name asc')
        self.assertEqual(list(events), [bar2, foo2, bar1, foo1])
        events = self.CalendarEvent.search(domain, order='start desc, name desc')
        self.assertEqual(list(events), [foo2, bar2, bar1, foo1])
=======
    def test_validation_error(self):
        """
        Ideally this should build the base event in such a way that calling
        write() triggers detach_recurring_event, but I've no idea how that
        actually works so just calling it directly for now
        """
        m = self.CalendarEvent.create({
            'name': "wheee",
            'start': '2017-07-12 14:30:00',
            'allday': False,
            'rrule': u'FREQ=WEEKLY;BYDAY=WE;INTERVAL=1;COUNT=100',
            'duration': 0.5,
            'stop': '2017-07-12 15:00:00',
        })

        values = {
            'allday': False,
            'name': u'wheee',
            'attendee_ids': [
                (0, 0, {'state': u'needsAction', 'partner_id': 8, 'email': u'bob@example.com'}),
                (0, 0, {'state': u'needsAction', 'partner_id': 10, 'email': u'ed@example.com'}),
            ],
            'recurrency': True,
            'privacy': u'public',
            'stop': '2017-07-10 16:00:00',
            'alarm_ids': [(6, 0, [])],
            'start': '2017-07-10 15:30:00',
            'location': u"XXX",
            'duration': 0.5,
            'partner_ids': [(4, 10), (4, 8)],
            'description': u"A thing"
        }

        records = m.detach_recurring_event(values)
        self.assertEqual(
            (m.start_datetime, m.stop_datetime),
            (u'2017-07-12 14:30:00', u'2017-07-12 15:00:00'),
        )
        self.assertEquals(
            (records.start_datetime, records.stop_datetime),
            (u'2017-07-10 15:30:00', u'2017-07-10 16:00:00'),
        )
>>>>>>> 729cf0e1
<|MERGE_RESOLUTION|>--- conflicted
+++ resolved
@@ -99,7 +99,49 @@
         self.assertEqual(calendar_event_sprint_review.byday, '1', 'rrule_type should be mothly')
         self.assertEqual(calendar_event_sprint_review.week_list, 'MO', 'rrule_type should be mothly')
 
-<<<<<<< HEAD
+    def test_validation_error(self):
+        """
+        Ideally this should build the base event in such a way that calling
+        write() triggers detach_recurring_event, but I've no idea how that
+        actually works so just calling it directly for now
+        """
+        m = self.CalendarEvent.create({
+            'name': "wheee",
+            'start': '2017-07-12 14:30:00',
+            'allday': False,
+            'rrule': u'FREQ=WEEKLY;BYDAY=WE;INTERVAL=1;COUNT=100',
+            'duration': 0.5,
+            'stop': '2017-07-12 15:00:00',
+        })
+
+        values = {
+            'allday': False,
+            'name': u'wheee',
+            'attendee_ids': [
+                (0, 0, {'state': u'needsAction', 'partner_id': 8, 'email': u'bob@example.com'}),
+                (0, 0, {'state': u'needsAction', 'partner_id': 10, 'email': u'ed@example.com'}),
+            ],
+            'recurrency': True,
+            'privacy': u'public',
+            'stop': '2017-07-10 16:00:00',
+            'alarm_ids': [(6, 0, [])],
+            'start': '2017-07-10 15:30:00',
+            'location': u"XXX",
+            'duration': 0.5,
+            'partner_ids': [(4, 10), (4, 8)],
+            'description': u"A thing"
+        }
+
+        records = m.detach_recurring_event(values)
+        self.assertEqual(
+            (m.start_datetime, m.stop_datetime),
+            (u'2017-07-12 14:30:00', u'2017-07-12 15:00:00'),
+        )
+        self.assertEquals(
+            (records.start_datetime, records.stop_datetime),
+            (u'2017-07-10 15:30:00', u'2017-07-10 16:00:00'),
+        )
+
     def test_event_order(self):
         """ check the ordering of events when searching """
         def create_event(name, date):
@@ -145,48 +187,4 @@
         events = self.CalendarEvent.search(domain, order='start desc, name asc')
         self.assertEqual(list(events), [bar2, foo2, bar1, foo1])
         events = self.CalendarEvent.search(domain, order='start desc, name desc')
-        self.assertEqual(list(events), [foo2, bar2, bar1, foo1])
-=======
-    def test_validation_error(self):
-        """
-        Ideally this should build the base event in such a way that calling
-        write() triggers detach_recurring_event, but I've no idea how that
-        actually works so just calling it directly for now
-        """
-        m = self.CalendarEvent.create({
-            'name': "wheee",
-            'start': '2017-07-12 14:30:00',
-            'allday': False,
-            'rrule': u'FREQ=WEEKLY;BYDAY=WE;INTERVAL=1;COUNT=100',
-            'duration': 0.5,
-            'stop': '2017-07-12 15:00:00',
-        })
-
-        values = {
-            'allday': False,
-            'name': u'wheee',
-            'attendee_ids': [
-                (0, 0, {'state': u'needsAction', 'partner_id': 8, 'email': u'bob@example.com'}),
-                (0, 0, {'state': u'needsAction', 'partner_id': 10, 'email': u'ed@example.com'}),
-            ],
-            'recurrency': True,
-            'privacy': u'public',
-            'stop': '2017-07-10 16:00:00',
-            'alarm_ids': [(6, 0, [])],
-            'start': '2017-07-10 15:30:00',
-            'location': u"XXX",
-            'duration': 0.5,
-            'partner_ids': [(4, 10), (4, 8)],
-            'description': u"A thing"
-        }
-
-        records = m.detach_recurring_event(values)
-        self.assertEqual(
-            (m.start_datetime, m.stop_datetime),
-            (u'2017-07-12 14:30:00', u'2017-07-12 15:00:00'),
-        )
-        self.assertEquals(
-            (records.start_datetime, records.stop_datetime),
-            (u'2017-07-10 15:30:00', u'2017-07-10 16:00:00'),
-        )
->>>>>>> 729cf0e1
+        self.assertEqual(list(events), [foo2, bar2, bar1, foo1])