--- conflicted
+++ resolved
@@ -19,15 +19,9 @@
 #
 ##############################################################################
 
-<<<<<<< HEAD
-from osv import osv, fields
-from tools.translate import _
-import netsvc
-=======
-from openerp.osv import osv
+from openerp.osv import osv, fields
 from openerp.tools.translate import _
 from openerp import netsvc
->>>>>>> add034ca
 
 class sale_order_line_make_invoice(osv.osv_memory):
     _name = "sale.order.line.make.invoice"
