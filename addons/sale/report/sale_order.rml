--- conflicted
+++ resolved
@@ -334,11 +334,7 @@
           <para style="terp_default_9">Net Total :</para>
         </td>
         <td>
-<<<<<<< HEAD
-          <para style="terp_default_Right_9">[[ formatLang(o.amount_untaxed , digits=get_digits(dp='Sale Price')) ]] [[ o.pricelist_id.currency_id. symbol ]]</para>
-=======
-          <para style="terp_default_Right_9">[[ formatLang(o.amount_untaxed, dp='Sale Price') ]] [[ o.pricelist_id.currency_id. symbol ]]</para>
->>>>>>> 4750ff6c
+          <para style="terp_default_Right_9">[[ formatLang(o.amount_untaxed, dp='Sale Price') ]] [[ o.pricelist_id.currency_id.symbol ]]</para>
         </td>
       </tr>
       <tr>
@@ -351,11 +347,7 @@
           <para style="terp_default_9">Taxes :</para>
         </td>
         <td>
-<<<<<<< HEAD
-          <para style="terp_default_Right_9">[[ formatLang(o.amount_tax , digits=get_digits(dp='Sale Price')) ]] [[ o.pricelist_id.currency_id. symbol ]]</para>
-=======
-          <para style="terp_default_Right_9">[[ formatLang(o.amount_tax, dp='Sale Price') ]] [[ o.pricelist_id.currency_id. symbol ]]</para>
->>>>>>> 4750ff6c
+          <para style="terp_default_Right_9">[[ formatLang(o.amount_tax, dp='Sale Price') ]] [[ o.pricelist_id.currency_id.symbol ]]</para>
         </td>
       </tr>
       <tr>
@@ -368,11 +360,7 @@
           <para style="terp_default_Bold_9">Total :</para>
         </td>
         <td>
-<<<<<<< HEAD
-          <para style="terp_default_Right_9_Bold">[[ formatLang(o.amount_total , digits=get_digits(dp='Sale Price')) ]] [[ o.pricelist_id.currency_id. symbol ]] </para>
-=======
-          <para style="terp_default_Right_9_Bold">[[ formatLang(o.amount_total, dp='Sale Price') ]] [[ o.pricelist_id.currency_id. symbol ]] </para>
->>>>>>> 4750ff6c
+          <para style="terp_default_Right_9_Bold">[[ formatLang(o.amount_total, dp='Sale Price') ]] [[ o.pricelist_id.currency_id.symbol ]] </para>
         </td>
       </tr>
     </blockTable>
