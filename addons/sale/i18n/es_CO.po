--- conflicted
+++ resolved
@@ -9,11 +9,7 @@
 "Project-Id-Version: Odoo 9.0\n"
 "Report-Msgid-Bugs-To: \n"
 "POT-Creation-Date: 2015-10-09 09:17+0000\n"
-<<<<<<< HEAD
-"PO-Revision-Date: 2015-10-24 14:09+0000\n"
-=======
 "PO-Revision-Date: 2015-12-04 19:05+0000\n"
->>>>>>> da2b88bb
 "Last-Translator: Mateo Tibaquirá <nestormateo@gmail.com>\n"
 "Language-Team: Spanish (Colombia) (http://www.transifex.com/odoo/odoo-9/language/es_CO/)\n"
 "MIME-Version: 1.0\n"
@@ -782,7 +778,7 @@
 #. module: sale
 #: selection:sale.config.settings,default_invoice_policy:0
 msgid "Invoice ordered quantities"
-msgstr "Facturar cantidades ordenadas"
+msgstr "Facturar cantidades pedidas"
 
 #. module: sale
 #: model:ir.model.fields,help:sale.field_crm_team_invoiced
@@ -1092,7 +1088,7 @@
 #. module: sale
 #: selection:product.template,invoice_policy:0
 msgid "Ordered quantities"
-msgstr "Cantidades ordenadas"
+msgstr "Cantidades pedidas"
 
 #. module: sale
 #: model:ir.actions.act_window,name:sale.action_orders_upselling
@@ -1663,7 +1659,7 @@
 "The product used to invoice a down payment should have an invoice policy set"
 " to \"Ordered quantities\". Please update your deposit product to be able to"
 " create a deposit invoice."
-msgstr "El producto usado para facturar un pago inicial debería tener una política de facturación de \"Cantidades ordenadas\". Por favor actualice su producto de depósito para poder crear una factura de depósito."
+msgstr "El producto usado para facturar un pago inicial debería tener una política de facturación de \"Cantidades pedidas\". Por favor actualice su producto de depósito para poder crear una factura de depósito."
 
 #. module: sale
 #: code:addons/sale/wizard/sale_make_invoice_advance.py:64
@@ -1804,7 +1800,7 @@
 #. module: sale
 #: model:ir.ui.view,arch_db:sale.report_saleorder_document
 msgid "VAT:"
-msgstr "CIF/NIF:"
+msgstr "NIT/RUT:"
 
 #. module: sale
 #: model:ir.model.fields,field_description:sale.field_sale_order_website_message_ids
@@ -1826,7 +1822,7 @@
 msgid ""
 "Work with product variant allows you to define some variant of the same "
 "products, an ease the product management in the ecommerce for example"
-msgstr "Trabajar con variantes de producto permite definir algunas variantes del mismo poducto, y facilitar la administración de productos de comercio electrónico por ejemplo"
+msgstr "Trabajar con variantes de producto le permite definir algunas variantes del mismo poducto, y facilitar la administración de productos en la tienda virtual por ejemplo"
 
 #. module: sale
 #. openerp-web
@@ -1869,7 +1865,7 @@
 #. module: sale
 #: model:ir.model,name:sale.model_account_config_settings
 msgid "account.config.settings"
-msgstr "contabilidad.configuracion.parametros"
+msgstr "account.config.settings"
 
 #. module: sale
 #: model:ir.ui.view,arch_db:sale.view_order_form
@@ -1879,9 +1875,9 @@
 #. module: sale
 #: model:ir.model,name:sale.model_sale_config_settings
 msgid "sale.config.settings"
-msgstr "Ajustes"
+msgstr "sale.config.settings"
 
 #. module: sale
 #: model:ir.model.fields,field_description:sale.field_sale_config_settings_sale_pricelist_setting
 msgid "unknown"
-msgstr "desconocido"+msgstr "desconocida"