--- conflicted
+++ resolved
@@ -6,10 +6,5 @@
   I check that delivery order should not created before invoice is paid.
 -
   !python {model: sale.order}: |
-<<<<<<< HEAD
-    sale_order = self.browse(cr, uid, ref("order3"))
-=======
     sale_order = self.browse(cr, uid, ref("sale_order_4"))
-    assert len(sale_order.picking_ids) == False, "Delivery order should not created before invoice."
->>>>>>> 36aaaf4a
     assert sale_order.invoice_ids, "Invoice should be created."