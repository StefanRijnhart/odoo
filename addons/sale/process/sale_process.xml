<?xml version="1.0" ?>
<openerp>
    <data>

        <!--
            Process
        -->

        <record id="process_process_salesprocess0" model="process.process">
            <field eval="1" name="active"/>
            <field name="model_id" ref="sale.model_sale_order"/>
            <field eval="&quot;&quot;&quot;Sales&quot;&quot;&quot;" name="name"/>
        </record>

        <!--
            Process Node
        -->

        <record id="process_node_order0" model="process.node">
            <field name="menu_id" ref="sale.menu_sale_order"/>
            <field name="model_id" ref="sale.model_sale_order"/>
            <field eval="&quot;&quot;&quot;subflow&quot;&quot;&quot;" name="kind"/>
            <field eval="&quot;&quot;&quot;Sale Order&quot;&quot;&quot;" name="name"/>
            <field eval="&quot;&quot;&quot;Confirmed sale order to invoice.&quot;&quot;&quot;" name="note"/>
            <field name="process_id" ref="account.process_process_invoiceprocess0"/>
            <field name="subflow_id" ref="process_process_salesprocess0"/>
            <field eval="&quot;&quot;&quot;object.state=='draft'&quot;&quot;&quot;" name="model_states"/>
            <field eval="1" name="flow_start"/>
        </record>

        <record id="process_node_saleorderprocurement0" model="process.node">
            <field name="menu_id" ref="sale.menu_sale_order"/>
            <field name="model_id" ref="sale.model_sale_order"/>
            <field eval="&quot;&quot;&quot;subflow&quot;&quot;&quot;" name="kind"/>
<<<<<<< HEAD
            <field eval="&quot;&quot;&quot;Sale Order Requisition&quot;&quot;&quot;" name="name"/>
            <field eval="&quot;&quot;&quot;Requisition for each line&quot;&quot;&quot;" name="note"/>
=======
            <field eval="&quot;&quot;&quot;Sale Order Procurement&quot;&quot;&quot;" name="name"/>
            <field eval="&quot;&quot;&quot;Drives procurement orders for every sale order line.&quot;&quot;&quot;" name="note"/>
>>>>>>> d8dc0571
            <field name="subflow_id" ref="process_process_salesprocess0"/>
            <field name="process_id" ref="mrp.process_process_procurementprocess0"/>
            <field eval="&quot;&quot;&quot;object.state in ('draft', 'waiting_date', 'manual', 'progress', 'shipping_except', 'invoice_except', 'done', 'cancel')&quot;&quot;&quot;" name="model_states"/>
            <field eval="1" name="flow_start"/>
        </record>

        <record id="process_node_quotation0" model="process.node">
            <field name="menu_id" ref="sale.menu_action_order_tree"/>
            <field name="model_id" ref="sale.model_sale_order"/>
            <field eval="&quot;&quot;&quot;state&quot;&quot;&quot;" name="kind"/>
            <field eval="&quot;&quot;&quot;Quotation&quot;&quot;&quot;" name="name"/>
            <field eval="&quot;&quot;&quot;Draft state of sale order&quot;&quot;&quot;" name="note"/>
            <field name="process_id" ref="process_process_salesprocess0"/>
            <field eval="&quot;&quot;&quot;object.state=='draft'&quot;&quot;&quot;" name="model_states"/>
            <field eval="0" name="flow_start"/>
        </record>

        <record id="process_node_saleorder0" model="process.node">
            <field name="menu_id" ref="sale.menu_action_order_tree"/>
            <field name="model_id" ref="sale.model_sale_order"/>
            <field eval="&quot;&quot;&quot;state&quot;&quot;&quot;" name="kind"/>
            <field eval="&quot;&quot;&quot;Sale Order&quot;&quot;&quot;" name="name"/>
            <field eval="&quot;&quot;&quot;Drives procurement and invoicing&quot;&quot;&quot;" name="note"/>
            <field name="process_id" ref="process_process_salesprocess0"/>
            <field eval="&quot;&quot;&quot;object.state=='manual'&quot;&quot;&quot;" name="model_states"/>
            <field eval="0" name="flow_start"/>
        </record>

        <record id="process_node_saleprocurement0" model="process.node">
            <field name="menu_id" ref="mrp.menu_mrp_procurement_action"/>
            <field name="model_id" ref="mrp.model_mrp_procurement"/>
            <field eval="&quot;&quot;&quot;subflow&quot;&quot;&quot;" name="kind"/>
<<<<<<< HEAD
            <field eval="&quot;&quot;&quot;Requisition&quot;&quot;&quot;" name="name"/>
            <field eval="&quot;&quot;&quot;One requisition for each product.&quot;&quot;&quot;" name="note"/>
=======
            <field eval="&quot;&quot;&quot;Procurement Order&quot;&quot;&quot;" name="name"/>
            <field eval="&quot;&quot;&quot;One procurement order for each sale order line and for each of the components.&quot;&quot;&quot;" name="note"/>
>>>>>>> d8dc0571
            <field name="subflow_id" ref="mrp.process_process_procurementprocess0"/>
            <field name="process_id" ref="process_process_salesprocess0"/>
            <field eval="&quot;&quot;&quot;object.state=='confirmed'&quot;&quot;&quot;" name="model_states"/>
            <field eval="1" name="flow_start"/>
        </record>

        <record id="process_node_packinglist0" model="process.node">
            <field name="menu_id" ref="stock.menu_action_picking_tree"/>
            <field name="model_id" ref="stock.model_stock_picking"/>
            <field eval="&quot;&quot;&quot;state&quot;&quot;&quot;" name="kind"/>
<<<<<<< HEAD
            <field eval="&quot;&quot;&quot;Outgoing Products&quot;&quot;&quot;" name="name"/>
            <field eval="&quot;&quot;&quot;Picking OUT is created for stockable products.&quot;&quot;&quot;" name="note"/>
=======
            <field eval="&quot;&quot;&quot;Pick List&quot;&quot;&quot;" name="name"/>
            <field eval="&quot;&quot;&quot;Document of the move to the output or to the customer.&quot;&quot;&quot;" name="note"/>
>>>>>>> d8dc0571
            <field name="process_id" ref="process_process_salesprocess0"/>
            <field eval="&quot;&quot;&quot;object.state in ('assigned', 'confirmed')&quot;&quot;&quot;" name="model_states"/>
            <field eval="0" name="flow_start"/>
        </record>

        <record id="process_node_deliveryorder0" model="process.node">
            <field name="menu_id" ref="stock.menu_action_picking_tree_delivery"/>
            <field name="model_id" ref="stock.model_stock_picking"/>
            <field eval="&quot;&quot;&quot;state&quot;&quot;&quot;" name="kind"/>
            <field eval="&quot;&quot;&quot;Delivery Order&quot;&quot;&quot;" name="name"/>
            <field eval="&quot;&quot;&quot;Document of the move to the customer.&quot;&quot;&quot;" name="note"/>
            <field name="process_id" ref="process_process_salesprocess0"/>
            <field eval="&quot;&quot;&quot;object.state in ('done', 'assigned')&quot;&quot;&quot;" name="model_states"/>
            <field eval="0" name="flow_start"/>
        </record>

        <record id="process_node_invoice0" model="process.node">
            <field name="menu_id" ref="account.menu_action_invoice_tree1"/>
            <field name="model_id" ref="account.model_account_invoice"/>
            <field eval="&quot;&quot;&quot;subflow&quot;&quot;&quot;" name="kind"/>
            <field eval="&quot;&quot;&quot;Invoice&quot;&quot;&quot;" name="name"/>
            <field eval="&quot;&quot;&quot;To be reviewed by the accountant.&quot;&quot;&quot;" name="note"/>
            <field name="process_id" ref="process_process_salesprocess0"/>
            <field name="subflow_id" ref="account.process_process_invoiceprocess0"/>
            <field eval="&quot;&quot;&quot;object.state=='draft'&quot;&quot;&quot;" name="model_states"/>
            <field eval="0" name="flow_start"/>
        </record>

        <record id="process_node_invoiceafterdelivery0" model="process.node">
            <field name="menu_id" ref="account.menu_action_invoice_tree1"/>
            <field name="model_id" ref="account.model_account_invoice"/>
            <field eval="&quot;&quot;&quot;subflow&quot;&quot;&quot;" name="kind"/>
<<<<<<< HEAD
            <field eval="&quot;&quot;&quot;Draft Invoice&quot;&quot;&quot;" name="name"/>
            <field eval="&quot;&quot;&quot;Invoice based on picking lists&quot;&quot;&quot;" name="note"/>
=======
            <field eval="&quot;&quot;&quot;Invoice&quot;&quot;&quot;" name="name"/>
            <field eval="&quot;&quot;&quot;Based on the shipped or on the ordered quantities.&quot;&quot;&quot;" name="note"/>
>>>>>>> d8dc0571
            <field name="process_id" ref="process_process_salesprocess0"/>
            <field name="subflow_id" ref="account.process_process_invoiceprocess0"/>
            <field eval="&quot;&quot;&quot;object.state=='draft'&quot;&quot;&quot;" name="model_states"/>
            <field eval="0" name="flow_start"/>
        </record>

        <!--
            Process Condition
        -->

        <record id="process_condition_conditionafterdelivery0" model="process.condition">
            <field name="model_id" ref="sale.model_sale_order"/>
            <field name="node_id" ref="process_node_invoiceafterdelivery0"/>
            <field eval="&quot;&quot;&quot;object.order_policy=='postpaid'&quot;&quot;&quot;" name="model_states"/>
            <field eval="&quot;&quot;&quot;condition_after_delivery&quot;&quot;&quot;" name="name"/>
        </record>

        <!--
            Process Transition
        -->

        <record id="res_roles_salesman0" model="res.roles">
            <field eval="&quot;&quot;&quot;Salesman&quot;&quot;&quot;" name="name"/>
        </record>

        <record id="sale.trans_draft_router" model="workflow.transition">
            <field name="role_id" ref="res_roles_salesman0"/>
        </record>

<<<<<<< HEAD
    	<record id="sale.trans_wait_invoice_invoice_manual" model="workflow.transition">
=======
        <record id="sale.trans_wait_invoice_invoice_manual" model="workflow.transition">
>>>>>>> d8dc0571
            <field name="role_id" ref="res_roles_salesman0"/>
        </record>

        <record id="process_transition_confirmquotation0" model="process.transition">
            <field eval="[(6,0,[])]" name="transition_ids"/>
            <field eval="&quot;&quot;&quot;Confirm Quotation&quot;&quot;&quot;" name="name"/>
            <field eval="&quot;&quot;&quot;The salesman confirms the quotation. The state of the sale order becomes 'In progress' or 'Manual in progress'.&quot;&quot;&quot;" name="note"/>
            <field model="process.node" name="target_node_id" ref="process_node_saleorder0"/>
            <field model="process.node" name="source_node_id" ref="process_node_quotation0"/>
            <field eval="[(6,0,[ref('sale.trans_draft_router')])]" name="transition_ids"/>
        </record>

        <record id="process_transition_saleprocurement0" model="process.transition">
            <field eval="[(6,0,[])]" name="transition_ids"/>
<<<<<<< HEAD
            <field eval="&quot;&quot;&quot;Sale Requisition&quot;&quot;&quot;" name="name"/>
            <field eval="&quot;&quot;&quot;Requisition is created after confirmation of sale order.&quot;&quot;&quot;" name="note"/>
=======
            <field eval="&quot;&quot;&quot;Create Procurement Order&quot;&quot;&quot;" name="name"/>
            <field eval="&quot;&quot;&quot;A procurement order is automatically created as soon as a sale order is confirmed or as the invoice is paid. It drives the purchasing and the production of products regarding to the rules and to the sale order's parameters. &quot;&quot;&quot;" name="note"/>
>>>>>>> d8dc0571
            <field model="process.node" name="target_node_id" ref="process_node_saleprocurement0"/>
            <field model="process.node" name="source_node_id" ref="process_node_saleorder0"/>
        </record>

        <record id="process_transition_packing0" model="process.transition">
            <field eval="[(6,0,[])]" name="transition_ids"/>
<<<<<<< HEAD
            <field eval="&quot;&quot;&quot;Picking&quot;&quot;&quot;" name="name"/>
            <field eval="&quot;&quot;&quot;Picking list is created when 'Assign' is being clicked after confirming the sale order. This transaction moves the sale order to picking list.&quot;&quot;&quot;" name="note"/>
=======
            <field eval="&quot;&quot;&quot;Create Pick List&quot;&quot;&quot;" name="name"/>
            <field eval="&quot;&quot;&quot;The Pick List form is created as soon as the sale order is confirmed, in the same time as the procurement order. It represents the assignment of parts to the sale order. There is 1 pick list by sale order line which evolves with the availability of parts.&quot;&quot;&quot;" name="note"/>
>>>>>>> d8dc0571
            <field model="process.node" name="target_node_id" ref="process_node_packinglist0"/>
            <field model="process.node" name="source_node_id" ref="process_node_saleprocurement0"/>
        </record>

        <record id="process_transition_deliver0" model="process.transition">
            <field eval="[(6,0,[])]" name="transition_ids"/>
<<<<<<< HEAD
            <field eval="&quot;&quot;&quot;Deliver&quot;&quot;&quot;" name="name"/>
            <field eval="&quot;&quot;&quot;Confirming the picking list moves them to delivery order. This can be done by clicking on 'Validate' button.&quot;&quot;&quot;" name="note"/>
=======
            <field eval="&quot;&quot;&quot;Create Delivery Order&quot;&quot;&quot;" name="name"/>
            <field eval="&quot;&quot;&quot;Depending on the configuration of the location Output, the move between the output area and the customer is done through the Delivery Order manually or automatically.&quot;&quot;&quot;" name="note"/>
>>>>>>> d8dc0571
            <field model="process.node" name="target_node_id" ref="process_node_deliveryorder0"/>
            <field model="process.node" name="source_node_id" ref="process_node_packinglist0"/>
        </record>

        <record id="process_transition_invoice0" model="process.transition">
            <field eval="[(6,0,[])]" name="transition_ids"/>
            <field eval="&quot;&quot;&quot;Create Invoice&quot;&quot;&quot;" name="name"/>
            <field eval="&quot;&quot;&quot;The Salesman creates an invoice manually, if the sales order shipping policy is 'Shipping and Manual in Progress'. The invoice is created automatically if the shipping policy is 'Payment before Delivery'.&quot;&quot;&quot;" name="note"/>
            <field model="process.node" name="target_node_id" ref="process_node_invoice0"/>
            <field model="process.node" name="source_node_id" ref="process_node_saleorder0"/>
            <field eval="[(6,0,[ref('sale.trans_wait_invoice_invoice_manual')])]" name="transition_ids"/>
        </record>

        <record id="process_transition_invoiceafterdelivery0" model="process.transition">
            <field eval="[(6,0,[])]" name="transition_ids"/>
            <field eval="&quot;&quot;&quot;Create Invoice&quot;&quot;&quot;" name="name"/>
            <field eval="&quot;&quot;&quot;The invoice is created automatically if the shipping policy is 'Invoice from pick' or 'Invoice on order after delivery'.&quot;&quot;&quot;" name="note"/>
            <field model="process.node" name="target_node_id" ref="process_node_invoiceafterdelivery0"/>
            <field model="process.node" name="source_node_id" ref="process_node_packinglist0"/>
        </record>

        <record id="process_transition_saleorderprocurement0" model="process.transition">
            <field eval="[(6,0,[])]" name="role_ids"/>
            <field eval="[(6,0,[])]" name="transition_ids"/>
<<<<<<< HEAD
            <field eval="&quot;&quot;&quot;Sale Requisition&quot;&quot;&quot;" name="name"/>
            <field eval="&quot;&quot;&quot;In sale order , 	requisition for each line and it comes into the requisition order&quot;&quot;&quot;" name="note"/>
=======
            <field eval="&quot;&quot;&quot;Procurement of sold material&quot;&quot;&quot;" name="name"/>
            <field eval="&quot;&quot;&quot;For every sale order line, a procurement order is created to supply the sold product.&quot;&quot;&quot;" name="note"/>
>>>>>>> d8dc0571
            <field model="process.node" name="target_node_id" ref="mrp.process_node_procureproducts0"/>
            <field model="process.node" name="source_node_id" ref="process_node_saleorderprocurement0"/>
        </record>

        <record id="process_transition_saleinvoice0" model="process.transition">
            <field eval="[(6,0,[])]" name="role_ids"/>
            <field eval="[(6,0,[])]" name="transition_ids"/>
            <field eval="&quot;&quot;&quot;From a sale order&quot;&quot;&quot;" name="name"/>
            <field eval="&quot;&quot;&quot;A sale order generates an invoice, as soon as it is confirmed by the salesman. Depending on the Invoicing control of the sale order, the invoice is based on delivered or on ordered quantities.&quot;&quot;&quot;" name="note"/>
            <field model="process.node" name="target_node_id" ref="account.process_node_draftinvoices0"/>
            <field model="process.node" name="source_node_id" ref="process_node_order0"/>
        </record>

        <!--
            Process Action
        -->

        <record id="process_transition_action_confirm0" model="process.transition.action">
            <field eval="&quot;&quot;&quot;action_wait&quot;&quot;&quot;" name="action"/>
            <field eval="&quot;&quot;&quot;object&quot;&quot;&quot;" name="state"/>
            <field eval="&quot;&quot;&quot;Confirm&quot;&quot;&quot;" name="name"/>
            <field name="transition_id" ref="process_transition_confirmquotation0"/>
        </record>

        <record id="process_transition_action_cancel0" model="process.transition.action">
            <field eval="&quot;&quot;&quot;action_cancel&quot;&quot;&quot;" name="action"/>
            <field eval="&quot;&quot;&quot;object&quot;&quot;&quot;" name="state"/>
            <field eval="&quot;&quot;&quot;Cancel&quot;&quot;&quot;" name="name"/>
            <field name="transition_id" ref="process_transition_confirmquotation0"/>
        </record>

        <record id="process_transition_action_assign0" model="process.transition.action">
            <field eval="&quot;&quot;&quot;action_assign&quot;&quot;&quot;" name="action"/>
            <field eval="&quot;&quot;&quot;object&quot;&quot;&quot;" name="state"/>
            <field eval="&quot;&quot;&quot;Assign&quot;&quot;&quot;" name="name"/>
            <field name="transition_id" ref="process_transition_packing0"/>
        </record>

        <record id="process_transition_action_forceassignation0" model="process.transition.action">
            <field eval="&quot;&quot;&quot;force_assign&quot;&quot;&quot;" name="action"/>
            <field eval="&quot;&quot;&quot;object&quot;&quot;&quot;" name="state"/>
            <field eval="&quot;&quot;&quot;Force Assignation&quot;&quot;&quot;" name="name"/>
            <field name="transition_id" ref="process_transition_packing0"/>
        </record>

        <record id="process_transition_action_cancel1" model="process.transition.action">
            <field eval="&quot;&quot;&quot;action_cancel&quot;&quot;&quot;" name="action"/>
            <field eval="&quot;&quot;&quot;object&quot;&quot;&quot;" name="state"/>
            <field eval="&quot;&quot;&quot;Cancel&quot;&quot;&quot;" name="name"/>
            <field name="transition_id" ref="process_transition_packing0"/>
        </record>

        <record id="process_transition_action_cancelassignation0" model="process.transition.action">
            <field eval="&quot;&quot;&quot;cancel_assign&quot;&quot;&quot;" name="action"/>
            <field eval="&quot;&quot;&quot;object&quot;&quot;&quot;" name="state"/>
            <field eval="&quot;&quot;&quot;Cancel Assignation&quot;&quot;&quot;" name="name"/>
            <field name="transition_id" ref="process_transition_deliver0"/>
        </record>

        <record id="process_transition_action_validate0" model="process.transition.action">
            <field eval="&quot;&quot;&quot;test_finnished&quot;&quot;&quot;" name="action"/>
            <field eval="&quot;&quot;&quot;object&quot;&quot;&quot;" name="state"/>
            <field eval="&quot;&quot;&quot;Validate&quot;&quot;&quot;" name="name"/>
            <field name="transition_id" ref="process_transition_deliver0"/>
        </record>

        <record id="process_transition_action_cancel2" model="process.transition.action">
            <field eval="&quot;&quot;&quot;action_cancel&quot;&quot;&quot;" name="action"/>
            <field eval="&quot;&quot;&quot;object&quot;&quot;&quot;" name="state"/>
            <field eval="&quot;&quot;&quot;Cancel&quot;&quot;&quot;" name="name"/>
            <field name="transition_id" ref="process_transition_deliver0"/>
        </record>

        <record id="process_transition_action_createinvoice0" model="process.transition.action">
            <field eval="&quot;&quot;&quot;action_invoice_create&quot;&quot;&quot;" name="action"/>
            <field eval="&quot;&quot;&quot;object&quot;&quot;&quot;" name="state"/>
            <field eval="&quot;&quot;&quot;Create Invoice&quot;&quot;&quot;" name="name"/>
            <field name="transition_id" ref="process_transition_invoice0"/>
        </record>

<<<<<<< HEAD
    	<record id="process_transition_action_cancelorder0" model="process.transition.action">
=======
        <record id="process_transition_action_cancelorder0" model="process.transition.action">
>>>>>>> d8dc0571
            <field eval="&quot;&quot;&quot;action_cancel&quot;&quot;&quot;" name="action"/>
            <field eval="&quot;&quot;&quot;object&quot;&quot;&quot;" name="state"/>
            <field eval="&quot;&quot;&quot;Cancel Order&quot;&quot;&quot;" name="name"/>
            <field name="transition_id" ref="process_transition_invoice0"/>
        </record>

    </data>
</openerp><|MERGE_RESOLUTION|>--- conflicted
+++ resolved
@@ -32,13 +32,8 @@
             <field name="menu_id" ref="sale.menu_sale_order"/>
             <field name="model_id" ref="sale.model_sale_order"/>
             <field eval="&quot;&quot;&quot;subflow&quot;&quot;&quot;" name="kind"/>
-<<<<<<< HEAD
             <field eval="&quot;&quot;&quot;Sale Order Requisition&quot;&quot;&quot;" name="name"/>
-            <field eval="&quot;&quot;&quot;Requisition for each line&quot;&quot;&quot;" name="note"/>
-=======
-            <field eval="&quot;&quot;&quot;Sale Order Procurement&quot;&quot;&quot;" name="name"/>
-            <field eval="&quot;&quot;&quot;Drives procurement orders for every sale order line.&quot;&quot;&quot;" name="note"/>
->>>>>>> d8dc0571
+            <field eval="&quot;&quot;&quot;Drives requisition orders for every sale order line.&quot;&quot;&quot;" name="note"/>
             <field name="subflow_id" ref="process_process_salesprocess0"/>
             <field name="process_id" ref="mrp.process_process_procurementprocess0"/>
             <field eval="&quot;&quot;&quot;object.state in ('draft', 'waiting_date', 'manual', 'progress', 'shipping_except', 'invoice_except', 'done', 'cancel')&quot;&quot;&quot;" name="model_states"/>
@@ -71,13 +66,8 @@
             <field name="menu_id" ref="mrp.menu_mrp_procurement_action"/>
             <field name="model_id" ref="mrp.model_mrp_procurement"/>
             <field eval="&quot;&quot;&quot;subflow&quot;&quot;&quot;" name="kind"/>
-<<<<<<< HEAD
-            <field eval="&quot;&quot;&quot;Requisition&quot;&quot;&quot;" name="name"/>
-            <field eval="&quot;&quot;&quot;One requisition for each product.&quot;&quot;&quot;" name="note"/>
-=======
-            <field eval="&quot;&quot;&quot;Procurement Order&quot;&quot;&quot;" name="name"/>
-            <field eval="&quot;&quot;&quot;One procurement order for each sale order line and for each of the components.&quot;&quot;&quot;" name="note"/>
->>>>>>> d8dc0571
+            <field eval="&quot;&quot;&quot;Requisition Order&quot;&quot;&quot;" name="name"/>
+            <field eval="&quot;&quot;&quot;One requisition order for each sale order line and for each of the components.&quot;&quot;&quot;" name="note"/>
             <field name="subflow_id" ref="mrp.process_process_procurementprocess0"/>
             <field name="process_id" ref="process_process_salesprocess0"/>
             <field eval="&quot;&quot;&quot;object.state=='confirmed'&quot;&quot;&quot;" name="model_states"/>
@@ -88,13 +78,8 @@
             <field name="menu_id" ref="stock.menu_action_picking_tree"/>
             <field name="model_id" ref="stock.model_stock_picking"/>
             <field eval="&quot;&quot;&quot;state&quot;&quot;&quot;" name="kind"/>
-<<<<<<< HEAD
-            <field eval="&quot;&quot;&quot;Outgoing Products&quot;&quot;&quot;" name="name"/>
-            <field eval="&quot;&quot;&quot;Picking OUT is created for stockable products.&quot;&quot;&quot;" name="note"/>
-=======
             <field eval="&quot;&quot;&quot;Pick List&quot;&quot;&quot;" name="name"/>
             <field eval="&quot;&quot;&quot;Document of the move to the output or to the customer.&quot;&quot;&quot;" name="note"/>
->>>>>>> d8dc0571
             <field name="process_id" ref="process_process_salesprocess0"/>
             <field eval="&quot;&quot;&quot;object.state in ('assigned', 'confirmed')&quot;&quot;&quot;" name="model_states"/>
             <field eval="0" name="flow_start"/>
@@ -127,13 +112,8 @@
             <field name="menu_id" ref="account.menu_action_invoice_tree1"/>
             <field name="model_id" ref="account.model_account_invoice"/>
             <field eval="&quot;&quot;&quot;subflow&quot;&quot;&quot;" name="kind"/>
-<<<<<<< HEAD
-            <field eval="&quot;&quot;&quot;Draft Invoice&quot;&quot;&quot;" name="name"/>
-            <field eval="&quot;&quot;&quot;Invoice based on picking lists&quot;&quot;&quot;" name="note"/>
-=======
             <field eval="&quot;&quot;&quot;Invoice&quot;&quot;&quot;" name="name"/>
             <field eval="&quot;&quot;&quot;Based on the shipped or on the ordered quantities.&quot;&quot;&quot;" name="note"/>
->>>>>>> d8dc0571
             <field name="process_id" ref="process_process_salesprocess0"/>
             <field name="subflow_id" ref="account.process_process_invoiceprocess0"/>
             <field eval="&quot;&quot;&quot;object.state=='draft'&quot;&quot;&quot;" name="model_states"/>
@@ -163,11 +143,7 @@
             <field name="role_id" ref="res_roles_salesman0"/>
         </record>
 
-<<<<<<< HEAD
-    	<record id="sale.trans_wait_invoice_invoice_manual" model="workflow.transition">
-=======
         <record id="sale.trans_wait_invoice_invoice_manual" model="workflow.transition">
->>>>>>> d8dc0571
             <field name="role_id" ref="res_roles_salesman0"/>
         </record>
 
@@ -182,39 +158,24 @@
 
         <record id="process_transition_saleprocurement0" model="process.transition">
             <field eval="[(6,0,[])]" name="transition_ids"/>
-<<<<<<< HEAD
-            <field eval="&quot;&quot;&quot;Sale Requisition&quot;&quot;&quot;" name="name"/>
-            <field eval="&quot;&quot;&quot;Requisition is created after confirmation of sale order.&quot;&quot;&quot;" name="note"/>
-=======
-            <field eval="&quot;&quot;&quot;Create Procurement Order&quot;&quot;&quot;" name="name"/>
-            <field eval="&quot;&quot;&quot;A procurement order is automatically created as soon as a sale order is confirmed or as the invoice is paid. It drives the purchasing and the production of products regarding to the rules and to the sale order's parameters. &quot;&quot;&quot;" name="note"/>
->>>>>>> d8dc0571
+            <field eval="&quot;&quot;&quot;Create Requisition Order&quot;&quot;&quot;" name="name"/>
+            <field eval="&quot;&quot;&quot;A requisition order is automatically created as soon as a sale order is confirmed or as the invoice is paid. It drives the purchasing and the production of products regarding to the rules and to the sale order's parameters. &quot;&quot;&quot;" name="note"/>
             <field model="process.node" name="target_node_id" ref="process_node_saleprocurement0"/>
             <field model="process.node" name="source_node_id" ref="process_node_saleorder0"/>
         </record>
 
         <record id="process_transition_packing0" model="process.transition">
             <field eval="[(6,0,[])]" name="transition_ids"/>
-<<<<<<< HEAD
-            <field eval="&quot;&quot;&quot;Picking&quot;&quot;&quot;" name="name"/>
-            <field eval="&quot;&quot;&quot;Picking list is created when 'Assign' is being clicked after confirming the sale order. This transaction moves the sale order to picking list.&quot;&quot;&quot;" name="note"/>
-=======
             <field eval="&quot;&quot;&quot;Create Pick List&quot;&quot;&quot;" name="name"/>
-            <field eval="&quot;&quot;&quot;The Pick List form is created as soon as the sale order is confirmed, in the same time as the procurement order. It represents the assignment of parts to the sale order. There is 1 pick list by sale order line which evolves with the availability of parts.&quot;&quot;&quot;" name="note"/>
->>>>>>> d8dc0571
+            <field eval="&quot;&quot;&quot;The Pick List form is created as soon as the sale order is confirmed, in the same time as the requisition order. It represents the assignment of parts to the sale order. There is 1 pick list by sale order line which evolves with the availability of parts.&quot;&quot;&quot;" name="note"/>
             <field model="process.node" name="target_node_id" ref="process_node_packinglist0"/>
             <field model="process.node" name="source_node_id" ref="process_node_saleprocurement0"/>
         </record>
 
         <record id="process_transition_deliver0" model="process.transition">
             <field eval="[(6,0,[])]" name="transition_ids"/>
-<<<<<<< HEAD
-            <field eval="&quot;&quot;&quot;Deliver&quot;&quot;&quot;" name="name"/>
-            <field eval="&quot;&quot;&quot;Confirming the picking list moves them to delivery order. This can be done by clicking on 'Validate' button.&quot;&quot;&quot;" name="note"/>
-=======
             <field eval="&quot;&quot;&quot;Create Delivery Order&quot;&quot;&quot;" name="name"/>
             <field eval="&quot;&quot;&quot;Depending on the configuration of the location Output, the move between the output area and the customer is done through the Delivery Order manually or automatically.&quot;&quot;&quot;" name="note"/>
->>>>>>> d8dc0571
             <field model="process.node" name="target_node_id" ref="process_node_deliveryorder0"/>
             <field model="process.node" name="source_node_id" ref="process_node_packinglist0"/>
         </record>
@@ -239,13 +200,8 @@
         <record id="process_transition_saleorderprocurement0" model="process.transition">
             <field eval="[(6,0,[])]" name="role_ids"/>
             <field eval="[(6,0,[])]" name="transition_ids"/>
-<<<<<<< HEAD
-            <field eval="&quot;&quot;&quot;Sale Requisition&quot;&quot;&quot;" name="name"/>
-            <field eval="&quot;&quot;&quot;In sale order , 	requisition for each line and it comes into the requisition order&quot;&quot;&quot;" name="note"/>
-=======
-            <field eval="&quot;&quot;&quot;Procurement of sold material&quot;&quot;&quot;" name="name"/>
-            <field eval="&quot;&quot;&quot;For every sale order line, a procurement order is created to supply the sold product.&quot;&quot;&quot;" name="note"/>
->>>>>>> d8dc0571
+            <field eval="&quot;&quot;&quot;Requisition of sold material&quot;&quot;&quot;" name="name"/>
+            <field eval="&quot;&quot;&quot;For every sale order line, a requisition order is created to supply the sold product.&quot;&quot;&quot;" name="note"/>
             <field model="process.node" name="target_node_id" ref="mrp.process_node_procureproducts0"/>
             <field model="process.node" name="source_node_id" ref="process_node_saleorderprocurement0"/>
         </record>
@@ -326,11 +282,7 @@
             <field name="transition_id" ref="process_transition_invoice0"/>
         </record>
 
-<<<<<<< HEAD
-    	<record id="process_transition_action_cancelorder0" model="process.transition.action">
-=======
         <record id="process_transition_action_cancelorder0" model="process.transition.action">
->>>>>>> d8dc0571
             <field eval="&quot;&quot;&quot;action_cancel&quot;&quot;&quot;" name="action"/>
             <field eval="&quot;&quot;&quot;object&quot;&quot;&quot;" name="state"/>
             <field eval="&quot;&quot;&quot;Cancel Order&quot;&quot;&quot;" name="name"/>
