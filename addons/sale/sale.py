--- conflicted
+++ resolved
@@ -913,7 +913,17 @@
             order.message_post(body=_("Invoice %s paid") % (name))
         return res
 
-<<<<<<< HEAD
+    @api.model
+    def _refund_cleanup_lines(self, lines):
+        result = super(AccountInvoice, self)._refund_cleanup_lines(lines)
+        if self.env.context.get('mode') == 'modify':
+            for i in xrange(0, len(lines)):
+                for name, field in lines[i]._fields.iteritems():
+                    if name == 'sale_line_ids':
+                        result[i][2][name] = [(6, 0, lines[i][name].ids)]
+                        lines[i][name] = False
+        return result
+
     @api.multi
     def order_lines_layouted(self):
         """
@@ -934,18 +944,6 @@
             })
 
         return report_pages
-=======
-    @api.model
-    def _refund_cleanup_lines(self, lines):
-        result = super(AccountInvoice, self)._refund_cleanup_lines(lines)
-        if self.env.context.get('mode') == 'modify':
-            for i in xrange(0, len(lines)):
-                for name, field in lines[i]._fields.iteritems():
-                    if name == 'sale_line_ids':
-                        result[i][2][name] = [(6, 0, lines[i][name].ids)]
-                        lines[i][name] = False
-        return result
->>>>>>> 1e867742
 
 class AccountInvoiceLine(models.Model):
     _inherit = 'account.invoice.line'
