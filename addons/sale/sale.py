# -*- coding: utf-8 -*-
# Part of Odoo. See LICENSE file for full copyright and licensing details.

from datetime import datetime, timedelta
from openerp import SUPERUSER_ID
from openerp import api, fields, models, _
import openerp.addons.decimal_precision as dp
from openerp.exceptions import UserError
from openerp.tools import float_is_zero, float_compare, DEFAULT_SERVER_DATETIME_FORMAT


class res_company(models.Model):
    _inherit = "res.company"
    sale_note = fields.Text(string='Default Terms and Conditions', translate=True)


class SaleOrder(models.Model):
    _name = "sale.order"
    _inherit = ['mail.thread', 'ir.needaction_mixin']
    _description = "Sales Order"
    _order = 'date_order desc, id desc'

    @api.depends('order_line.price_total')
    def _amount_all(self):
        """
        Compute the total amounts of the SO.
        """
        for order in self:
            amount_untaxed = amount_tax = 0.0
            for line in order.order_line:
                amount_untaxed += line.price_subtotal
                amount_tax += line.price_tax
            order.update({
                'amount_untaxed': order.pricelist_id.currency_id.round(amount_untaxed),
                'amount_tax': order.pricelist_id.currency_id.round(amount_tax),
                'amount_total': amount_untaxed + amount_tax,
            })

    @api.depends('state', 'order_line.invoice_status')
    def _get_invoiced(self):
        """
        Compute the invoice status of a SO. Possible statuses:
        - no: if the SO is not in status 'sale' or 'done', we consider that there is nothing to
          invoice. This is also hte default value if the conditions of no other status is met.
        - to invoice: if any SO line is 'to invoice', the whole SO is 'to invoice'
        - invoiced: if all SO lines are invoiced, the SO is invoiced.
        - upselling: if all SO lines are invoiced or upselling, the status is upselling.

        The invoice_ids are obtained thanks to the invoice lines of the SO lines, and we also search
        for possible refunds created directly from existing invoices. This is necessary since such a
        refund is not directly linked to the SO.
        """
        for order in self:
            invoice_ids = order.order_line.mapped('invoice_lines').mapped('invoice_id')
            # Search for refunds as well
            refund_ids = self.env['account.invoice'].browse()
            if invoice_ids:
                refund_ids = refund_ids.search([('type', '=', 'out_refund'), ('origin', 'in', invoice_ids.mapped('number')), ('origin', '!=', False)])

            line_invoice_status = [line.invoice_status for line in order.order_line]

            if order.state not in ('sale', 'done'):
                invoice_status = 'no'
            elif any(invoice_status == 'to invoice' for invoice_status in line_invoice_status):
                invoice_status = 'to invoice'
            elif all(invoice_status == 'invoiced' for invoice_status in line_invoice_status):
                invoice_status = 'invoiced'
            elif all(invoice_status in ['invoiced', 'upselling'] for invoice_status in line_invoice_status):
                invoice_status = 'upselling'
            else:
                invoice_status = 'no'

            order.update({
                'invoice_count': len(set(invoice_ids.ids + refund_ids.ids)),
                'invoice_ids': invoice_ids.ids + refund_ids.ids,
                'invoice_status': invoice_status
            })

    @api.model
    def _default_note(self):
        return self.env.user.company_id.sale_note

    @api.model
    def _get_default_team(self):
        default_team_id = self.env['crm.team']._get_default_team_id()
        return self.env['crm.team'].browse(default_team_id)

    @api.constrains('fiscal_position_id')
    @api.onchange('fiscal_position_id')
    def _compute_tax_id(self):
        """
        Trigger the recompute of the taxes if the fiscal position is changed on the SO.
        """
        for order in self:
            order.order_line._compute_tax_id()

    name = fields.Char(string='Order Reference', required=True, copy=False, readonly=True, index=True, default='New')
    origin = fields.Char(string='Source Document', help="Reference of the document that generated this sales order request.")
    client_order_ref = fields.Char(string='Customer Reference', copy=False)

    state = fields.Selection([
        ('draft', 'Quotation'),
        ('sent', 'Quotation Sent'),
        ('sale', 'Sale Order'),
        ('done', 'Done'),
        ('cancel', 'Cancelled'),
        ], string='Status', readonly=True, copy=False, index=True, track_visibility='onchange', default='draft')
    date_order = fields.Datetime(string='Order Date', required=True, readonly=True, index=True, states={'draft': [('readonly', False)], 'sent': [('readonly', False)]}, copy=False, default=fields.Datetime.now)
    validity_date = fields.Date(string='Expiration Date', readonly=True, states={'draft': [('readonly', False)], 'sent': [('readonly', False)]})
    create_date = fields.Datetime(string='Creation Date', readonly=True, index=True, help="Date on which sales order is created.")

    user_id = fields.Many2one('res.users', string='Salesperson', index=True, track_visibility='onchange', default=lambda self: self.env.user)
    partner_id = fields.Many2one('res.partner', string='Customer', readonly=True, states={'draft': [('readonly', False)], 'sent': [('readonly', False)]}, required=True, change_default=True, index=True, track_visibility='always')
    partner_invoice_id = fields.Many2one('res.partner', string='Invoice Address', readonly=True, required=True, states={'draft': [('readonly', False)], 'sent': [('readonly', False)]}, help="Invoice address for current sales order.")
    partner_shipping_id = fields.Many2one('res.partner', string='Delivery Address', readonly=True, required=True, states={'draft': [('readonly', False)], 'sent': [('readonly', False)]}, help="Delivery address for current sales order.")

    pricelist_id = fields.Many2one('product.pricelist', string='Pricelist', required=True, readonly=True, states={'draft': [('readonly', False)], 'sent': [('readonly', False)]}, help="Pricelist for current sales order.")
    currency_id = fields.Many2one("res.currency", related='pricelist_id.currency_id', string="Currency", readonly=True, required=True)
    project_id = fields.Many2one('account.analytic.account', 'Analytic Account', readonly=True, states={'draft': [('readonly', False)], 'sent': [('readonly', False)]}, help="The analytic account related to a sales order.", copy=False, domain=[('account_type', '=', 'normal')])

    order_line = fields.One2many('sale.order.line', 'order_id', string='Order Lines', states={'cancel': [('readonly', True)], 'done': [('readonly', True)]}, copy=True)

    invoice_count = fields.Integer(string='# of Invoices', compute='_get_invoiced', readonly=True)
    invoice_ids = fields.Many2many("account.invoice", string='Invoices', compute="_get_invoiced", readonly=True, copy=False)
    invoice_status = fields.Selection([
        ('upselling', 'Upselling Opportunity'),
        ('invoiced', 'Fully Invoiced'),
        ('to invoice', 'To Invoice'),
        ('no', 'Nothing to Invoice')
        ], string='Invoice Status', compute='_get_invoiced', store=True, readonly=True, default='no')

    note = fields.Text('Terms and conditions', default=_default_note)

    amount_untaxed = fields.Monetary(string='Untaxed Amount', store=True, readonly=True, compute='_amount_all', track_visibility='always')
    amount_tax = fields.Monetary(string='Taxes', store=True, readonly=True, compute='_amount_all', track_visibility='always')
    amount_total = fields.Monetary(string='Total', store=True, readonly=True, compute='_amount_all', track_visibility='always')

    payment_term_id = fields.Many2one('account.payment.term', string='Payment Term', oldname='payment_term')
    fiscal_position_id = fields.Many2one('account.fiscal.position', oldname='fiscal_position', string='Fiscal Position')
    company_id = fields.Many2one('res.company', 'Company', default=lambda self: self.env['res.company']._company_default_get('sale.order'))
    team_id = fields.Many2one('crm.team', 'Sales Team', change_default=True, default=_get_default_team)
    procurement_group_id = fields.Many2one('procurement.group', 'Procurement Group', copy=False)

    product_id = fields.Many2one('product.product', related='order_line.product_id', string='Product')

    @api.multi
    def button_dummy(self):
        return True

    @api.multi
    def unlink(self):
        for order in self:
            if order.state != 'draft':
                raise UserError(_('You can only delete draft quotations!'))
        return super(SaleOrder, self).unlink()

    @api.multi
    def _track_subtype(self, init_values):
        self.ensure_one()
        if 'state' in init_values and self.state == 'sale':
            return 'sale.mt_order_confirmed'
        elif 'state' in init_values and self.state == 'sent':
            return 'sale.mt_order_sent'
        return super(SaleOrder, self)._track_subtype(init_values)

    @api.multi
    @api.onchange('partner_shipping_id')
    def onchange_partner_shipping_id(self):
        """
        Trigger the change of fiscal position when the shipping address is modified.
        """
        fiscal_position = self.env['account.fiscal.position'].get_fiscal_position(self.partner_id.id, self.partner_shipping_id.id)
        if fiscal_position:
            self.fiscal_position_id = fiscal_position
        return {}

    @api.multi
    @api.onchange('partner_id')
    def onchange_partner_id(self):
        """
        Update the following fields when the partner is changed:
        - Pricelist
        - Payment term
        - Invoice address
        - Delivery address
        """
        if not self.partner_id:
            self.update({
                'partner_invoice_id': False,
                'partner_shipping_id': False,
                'payment_term_id': False,
                'fiscal_position_id': False,
            })
            return

        addr = self.partner_id.address_get(['delivery', 'invoice'])
        values = {
            'pricelist_id': self.partner_id.property_product_pricelist and self.partner_id.property_product_pricelist.id or False,
            'payment_term_id': self.partner_id.property_payment_term_id and self.partner_id.property_payment_term_id.id or False,
            'partner_invoice_id': addr['invoice'],
            'partner_shipping_id': addr['delivery'],
            'note': self.with_context(lang=self.partner_id.lang).env.user.company_id.sale_note,
        }

        if self.partner_id.user_id:
            values['user_id'] = self.partner_id.user_id.id
        if self.partner_id.team_id:
            values['team_id'] = self.partner_id.team_id.id
        self.update(values)

    @api.model
    def create(self, vals):
        if vals.get('name', 'New') == 'New':
            vals['name'] = self.env['ir.sequence'].next_by_code('sale.order') or 'New'

        # Makes sure partner_invoice_id', 'partner_shipping_id' and 'pricelist_id' are defined
        if any(f not in vals for f in ['partner_invoice_id', 'partner_shipping_id', 'pricelist_id']):
            partner = self.env['res.partner'].browse(vals.get('partner_id'))
            addr = partner.address_get(['delivery', 'invoice'])
            vals['partner_invoice_id'] = vals.setdefault('partner_invoice_id', addr['invoice'])
            vals['partner_shipping_id'] = vals.setdefault('partner_shipping_id', addr['delivery'])
            vals['pricelist_id'] = vals.setdefault('pricelist_id', partner.property_product_pricelist and partner.property_product_pricelist.id)
        result = super(SaleOrder, self).create(vals)
        return result

    @api.multi
    def _prepare_invoice(self):
        """
        Prepare the dict of values to create the new invoice for a sales order. This method may be
        overridden to implement custom invoice generation (making sure to call super() to establish
        a clean extension chain).
        """
        self.ensure_one()
        journal_id = self.env['account.invoice'].default_get(['journal_id'])['journal_id']
        if not journal_id:
            raise UserError(_('Please define an accounting sale journal for this company.'))
        invoice_vals = {
            'name': self.client_order_ref or '',
            'origin': self.name,
            'type': 'out_invoice',
            'reference': self.client_order_ref or self.name,
            'account_id': self.partner_invoice_id.property_account_receivable_id.id,
            'partner_id': self.partner_invoice_id.id,
            'journal_id': journal_id,
            'currency_id': self.pricelist_id.currency_id.id,
            'comment': self.note,
            'payment_term_id': self.payment_term_id.id,
            'fiscal_position_id': self.fiscal_position_id.id or self.partner_invoice_id.property_account_position_id.id,
            'company_id': self.company_id.id,
            'user_id': self.user_id and self.user_id.id,
            'team_id': self.team_id.id
        }
        return invoice_vals

    @api.multi
    def print_quotation(self):
        self.filtered(lambda s: s.state == 'draft').write({'state': 'sent'})
        return self.env['report'].get_action(self, 'sale.report_saleorder')

    @api.multi
    def action_view_invoice(self):
        invoice_ids = self.mapped('invoice_ids')
        imd = self.env['ir.model.data']
        action = imd.xmlid_to_object('account.action_invoice_tree1')
        list_view_id = imd.xmlid_to_res_id('account.invoice_tree')
        form_view_id = imd.xmlid_to_res_id('account.invoice_form')

        result = {
            'name': action.name,
            'help': action.help,
            'type': action.type,
            'views': [[list_view_id, 'tree'], [form_view_id, 'form'], [False, 'graph'], [False, 'kanban'], [False, 'calendar'], [False, 'pivot']],
            'target': action.target,
            'context': action.context,
            'res_model': action.res_model,
        }
        if len(invoice_ids) > 1:
            result['domain'] = "[('id','in',%s)]" % invoice_ids.ids
        elif len(invoice_ids) == 1:
            result['views'] = [(form_view_id, 'form')]
            result['res_id'] = invoice_ids.ids[0]
        else:
            result = {'type': 'ir.actions.act_window_close'}
        return result

    @api.multi
    def action_invoice_create(self, grouped=False, final=False):
        """
        Create the invoice associated to the SO.
        :param grouped: if True, invoices are grouped by SO id. If False, invoices are grouped by
                        (partner, currency)
        :param final: if True, refunds will be generated if necessary
        :returns: list of created invoices
        """
        inv_obj = self.env['account.invoice']
        precision = self.env['decimal.precision'].precision_get('Product Unit of Measure')
        invoices = {}

        for order in self:
            group_key = order.id if grouped else (order.partner_id.id, order.currency_id.id)
            for line in order.order_line.sorted(key=lambda l: l.qty_to_invoice < 0):
                if float_is_zero(line.qty_to_invoice, precision_digits=precision):
                    continue
                if group_key not in invoices:
                    inv_data = order._prepare_invoice()
                    invoice = inv_obj.create(inv_data)
                    invoices[group_key] = invoice
                elif group_key in invoices and order.name not in invoices[group_key].origin.split(', '):
                    invoices[group_key].write({'origin': invoices[group_key].origin + ', ' + order.name})
                if line.qty_to_invoice > 0:
                    line.invoice_line_create(invoices[group_key].id, line.qty_to_invoice)
                elif line.qty_to_invoice < 0 and final:
                    line.invoice_line_create(invoices[group_key].id, line.qty_to_invoice)

        for invoice in invoices.values():
            # If invoice is negative, do a refund invoice instead
            if invoice.amount_untaxed < 0:
                invoice.type = 'out_refund'
                for line in invoice.invoice_line_ids:
                    line.quantity = -line.quantity
            # Necessary to force computation of taxes. In account_invoice, they are triggered
            # by onchanges, which are not triggered when doing a create.
            invoice.compute_taxes()

        return [inv.id for inv in invoices.values()]

    @api.multi
    def action_draft(self):
        self.filtered(lambda s: s.state in ['cancel', 'sent']).write({'state': 'draft'})

    @api.multi
    def action_cancel(self):
        self.write({'state': 'cancel'})

    @api.multi
    def action_quotation_send(self):
        '''
        This function opens a window to compose an email, with the edi sale template message loaded by default
        '''
        self.ensure_one()
        ir_model_data = self.env['ir.model.data']
        try:
            template_id = ir_model_data.get_object_reference('sale', 'email_template_edi_sale')[1]
        except ValueError:
            template_id = False
        try:
            compose_form_id = ir_model_data.get_object_reference('mail', 'email_compose_message_wizard_form')[1]
        except ValueError:
            compose_form_id = False
        ctx = dict()
        ctx.update({
            'default_model': 'sale.order',
            'default_res_id': self.ids[0],
            'default_use_template': bool(template_id),
            'default_template_id': template_id,
            'default_composition_mode': 'comment',
            'mark_so_as_sent': True
        })
        return {
            'type': 'ir.actions.act_window',
            'view_type': 'form',
            'view_mode': 'form',
            'res_model': 'mail.compose.message',
            'views': [(compose_form_id, 'form')],
            'view_id': compose_form_id,
            'target': 'new',
            'context': ctx,
        }

    @api.multi
    def force_quotation_send(self):
        for order in self:
            email_act = order.action_quotation_send()
            if email_act and email_act.get('context'):
                email_ctx = email_act['context']
                email_ctx.update(default_email_from=order.company_id.email)
                order.with_context(email_ctx).message_post_with_template(email_ctx.get('default_template_id'))
        return True

    @api.multi
    def action_done(self):
        self.write({'state': 'done'})

    @api.model
    def _prepare_procurement_group(self):
        return {'name': self.name}

    @api.multi
    def action_confirm(self):
        for order in self:
            order.state = 'sale'
            if self.env.context.get('send_email'):
                self.force_quotation_send()
            order.order_line._action_procurement_create()
            if not order.project_id:
                for line in order.order_line:
                    if line.product_id.invoice_policy == 'cost':
                        order._create_analytic_account()
                        break
        if self.env['ir.values'].get_default('sale.config.settings', 'auto_done_setting'):
            self.action_done()

    @api.multi
    def _create_analytic_account(self, prefix=None):
        for order in self:
            name = order.name
            if prefix:
                name = prefix + ": " + order.name
            analytic = self.env['account.analytic.account'].create({
                'name': name,
                'code': order.client_order_ref,
                'company_id': order.company_id.id,
                'partner_id': order.partner_id.id
            })
            order.project_id = analytic


class SaleOrderLine(models.Model):
    _name = 'sale.order.line'
    _description = 'Sales Order Line'
    _order = 'order_id desc, sequence, id'

    @api.depends('state', 'product_uom_qty', 'qty_delivered', 'qty_to_invoice', 'qty_invoiced')
    def _compute_invoice_status(self):
        """
        Compute the invoice status of a SO line. Possible statuses:
        - no: if the SO is not in status 'sale' or 'done', we consider that there is nothing to
          invoice. This is also hte default value if the conditions of no other status is met.
        - to invoice: we refer to the quantity to invoice of the line. Refer to method
          `_get_to_invoice_qty()` for more information on how this quantity is calculated.
        - upselling: this is possible only for a product invoiced on ordered quantities for which
          we delivered more than expected. The could arise if, for example, a project took more
          time than expected but we decided not to invoice the extra cost to the client. This
          occurs onyl in state 'sale', so that when a SO is set to done, the upselling opportunity
          is removed from the list.
        - invoiced: the quantity invoiced is larger or equal to the quantity ordered.
        """
        precision = self.env['decimal.precision'].precision_get('Product Unit of Measure')
        for line in self:
            if line.state not in ('sale', 'done'):
                line.invoice_status = 'no'
            elif not float_is_zero(line.qty_to_invoice, precision_digits=precision):
                line.invoice_status = 'to invoice'
            elif line.state == 'sale' and line.product_id.invoice_policy == 'order' and\
                    float_compare(line.qty_delivered, line.product_uom_qty, precision_digits=precision) == 1:
                line.invoice_status = 'upselling'
            elif float_compare(line.qty_invoiced, line.product_uom_qty, precision_digits=precision) >= 0:
                line.invoice_status = 'invoiced'
            else:
                line.invoice_status = 'no'

    @api.depends('product_uom_qty', 'discount', 'price_unit', 'tax_id')
    def _compute_amount(self):
        """
        Compute the amounts of the SO line.
        """
        for line in self:
            price = line.price_unit * (1 - (line.discount or 0.0) / 100.0)
            taxes = line.tax_id.compute_all(price, line.order_id.currency_id, line.product_uom_qty, product=line.product_id, partner=line.order_id.partner_id)
            line.update({
                'price_tax': taxes['total_included'] - taxes['total_excluded'],
                'price_total': taxes['total_included'],
                'price_subtotal': taxes['total_excluded'],
            })

    @api.depends('product_id.invoice_policy', 'order_id.state')
    def _compute_qty_delivered_updateable(self):
        for line in self:
            line.qty_delivered_updateable = line.product_id.invoice_policy in ('order', 'delivery') and line.order_id.state == 'sale' and line.product_id.track_service == 'manual'

    @api.depends('qty_invoiced', 'qty_delivered', 'product_uom_qty', 'order_id.state')
    def _get_to_invoice_qty(self):
        """
        Compute the quantity to invoice. If the invoice policy is order, the quantity to invoice is
        calculated from the ordered quantity. Otherwise, the quantity delivered is used.
        """
        for line in self:
            if line.order_id.state in ['sale', 'done']:
                if line.product_id.invoice_policy == 'order':
                    line.qty_to_invoice = line.product_uom_qty - line.qty_invoiced
                else:
                    line.qty_to_invoice = line.qty_delivered - line.qty_invoiced
            else:
                line.qty_to_invoice = 0

<<<<<<< HEAD
    @api.depends('invoice_lines.invoice_id.state', 'invoice_lines.quantity')
    def _get_invoice_qty(self):
        """
        Compute the quantity invoiced. If case of a refund, the quantity invoiced is decreased. Note
        that this is the case only if the refund is generated from the SO and that is intentional: if
        a refund made would automatically decrease the invoiced quantity, then there is a risk of reinvoicing
        it automatically, which may not be wanted at all. That's why the refund has to be created from the SO
        """
        for line in self:
            qty_invoiced = 0.0
            for invoice_line in line.invoice_lines:
                if invoice_line.invoice_id.state != 'cancel':
                    if invoice_line.invoice_id.type == 'out_invoice':
                        qty_invoiced += invoice_line.quantity
                    elif invoice_line.invoice_id.type == 'out_refund':
                        qty_invoiced -= invoice_line.quantity
            line.qty_invoiced = qty_invoiced

    @api.depends('price_subtotal', 'product_uom_qty')
    def _get_price_reduce(self):
        for line in self:
            line.price_reduce = line.price_subtotal / line.product_uom_qty if line.product_uom_qty else 0.0

    @api.multi
    def _compute_tax_id(self):
        for line in self:
            fpos = line.order_id.fiscal_position_id or line.order_id.partner_id.property_account_position_id
            if fpos:
                # The superuser is used by website_sale in order to create a sale order. We need to make
                # sure we only select the taxes related to the company of the partner. This should only
                # apply if the partner is linked to a company.
                if self.env.uid == SUPERUSER_ID and line.order_id.company_id:
                    taxes = fpos.map_tax(line.product_id.taxes_id).filtered(lambda r: r.company_id == line.order_id.company_id)
                else:
                    taxes = fpos.map_tax(line.product_id.taxes_id)
                line.tax_id = taxes
=======
        fpos = False
        if fiscal_position:
            fpos = fiscal_obj.browse(cr, uid, fiscal_position, context=context)
        
        for line in order_lines:
            # create    (0, 0,  { fields })
            # update    (1, ID, { fields })
            if line[0] in [0, 1]:
                prod = None
                if line[2].get('product_id'):
                    prod = product_obj.browse(cr, uid, line[2]['product_id'], context=context)
                elif line[1]:
                    prod =  line_obj.browse(cr, uid, line[1], context=context).product_id
                if prod and prod.taxes_id:
                    line[2]['tax_id'] = [[6, 0, fiscal_obj.map_tax(cr, uid, fpos, prod.taxes_id, context=context)]]
                order_line.append(line)

            # link      (4, ID)
            # link all  (6, 0, IDS)
            elif line[0] in [4, 6]:
                line_ids = line[0] == 4 and [line[1]] or line[2]
                for line_id in line_ids:
                    prod = line_obj.browse(cr, uid, line_id, context=context).product_id
                    if prod and prod.taxes_id:
                        order_line.append([1, line_id, {'tax_id': [[6, 0, fiscal_obj.map_tax(cr, uid, fpos, prod.taxes_id, context=context)]]}])
                    else:
                        order_line.append([4, line_id])
>>>>>>> 0f085db1
            else:
                line.tax_id = line.product_id.taxes_id if line.product_id.taxes_id else False

    @api.multi
    def _prepare_order_line_procurement(self, group_id=False):
        self.ensure_one()
        return {
            'name': self.name,
            'origin': self.order_id.name,
            'date_planned': datetime.strptime(self.order_id.date_order, DEFAULT_SERVER_DATETIME_FORMAT) + timedelta(days=self.customer_lead),
            'product_id': self.product_id.id,
            'product_qty': self.product_uom_qty,
            'product_uom': self.product_uom.id,
            'company_id': self.order_id.company_id.id,
            'group_id': group_id,
            'sale_line_id': self.id
        }

    @api.multi
    def _action_procurement_create(self):
        """
        Create procurements based on quantity ordered. If the quantity is increased, new
        procurements are created. If the quantity is decreased, no automated action is taken.
        """
        precision = self.env['decimal.precision'].precision_get('Product Unit of Measure')
        new_procs = self.env['procurement.order'] #Empty recordset
        for line in self:
            if line.state != 'sale' or not line.product_id._need_procurement():
                continue
            qty = 0.0
            for proc in line.procurement_ids:
                qty += proc.product_qty
            if float_compare(qty, line.product_uom_qty, precision_digits=precision) >= 0:
                return False

            if not line.order_id.procurement_group_id:
                vals = line.order_id._prepare_procurement_group()
                line.order_id.procurement_group_id = self.env["procurement.group"].create(vals)

            vals = line._prepare_order_line_procurement(group_id=line.order_id.procurement_group_id.id)
            vals['product_qty'] = line.product_uom_qty - qty
            new_proc = self.env["procurement.order"].create(vals)
            new_procs += new_proc
        new_procs.run()
        return new_procs

    @api.model
    def _get_analytic_invoice_policy(self):
        return ['cost']

    @api.model
    def _get_analytic_track_service(self):
        return []

    @api.model
    def create(self, values):
        line = super(SaleOrderLine, self).create(values)
        if line.state == 'sale':
            if line.product_id.track_service in self._get_analytic_track_service() or line.product_id.invoice_policy in self._get_analytic_invoice_policy() and not line.order_id.project_id:
                line.order_id._create_analytic_account()
            line._action_procurement_create()

        return line

    @api.multi
    def write(self, values):
        lines = False
        if 'product_uom_qty' in values:
            precision = self.env['decimal.precision'].precision_get('Product Unit of Measure')
            lines = self.filtered(
                lambda r: r.state == 'sale' and float_compare(r.product_uom_qty, values['product_uom_qty'], precision_digits=precision) == -1)
        result = super(SaleOrderLine, self).write(values)
        if lines:
            lines._action_procurement_create()
        return result

    order_id = fields.Many2one('sale.order', string='Order Reference', required=True, ondelete='cascade', index=True, copy=False)
    name = fields.Text(string='Description', required=True)
    sequence = fields.Integer(string='Sequence', default=10)

    invoice_lines = fields.Many2many('account.invoice.line', 'sale_order_line_invoice_rel', 'order_line_id', 'invoice_line_id', string='Invoice Lines', copy=False)
    invoice_status = fields.Selection([
        ('upselling', 'Upselling Opportunity'),
        ('invoiced', 'Fully Invoiced'),
        ('to invoice', 'To Invoice'),
        ('no', 'Nothing to Invoice')
        ], string='Invoice Status', compute='_compute_invoice_status', store=True, readonly=True, default='no')
    price_unit = fields.Float('Unit Price', required=True, digits=dp.get_precision('Product Price'), default=0.0)

    price_subtotal = fields.Monetary(compute='_compute_amount', string='Subtotal', readonly=True, store=True)
    price_tax = fields.Monetary(compute='_compute_amount', string='Taxes', readonly=True, store=True)
    price_total = fields.Monetary(compute='_compute_amount', string='Total', readonly=True, store=True)

    price_reduce = fields.Monetary(compute='_get_price_reduce', string='Price Reduce', readonly=True, store=True)
    tax_id = fields.Many2many('account.tax', string='Taxes')

    discount = fields.Float(string='Discount (%)', digits=dp.get_precision('Discount'), default=0.0)

    product_id = fields.Many2one('product.product', string='Product', domain=[('sale_ok', '=', True)], change_default=True, ondelete='restrict', required=True)
    product_uom_qty = fields.Float(string='Quantity', digits=dp.get_precision('Product Unit of Measure'), required=True, default=1.0)
    product_uom = fields.Many2one('product.uom', string='Unit of Measure', required=True)

    qty_delivered_updateable = fields.Boolean(compute='_compute_qty_delivered_updateable', string='Can Edit Delivered', readonly=True, default=True)
    qty_delivered = fields.Float(string='Delivered', copy=False, digits=dp.get_precision('Product Unit of Measure'), default=0.0)
    qty_to_invoice = fields.Float(
        compute='_get_to_invoice_qty', string='To Invoice', store=True, readonly=True,
        digits=dp.get_precision('Product Unit of Measure'), default=0.0)
    qty_invoiced = fields.Float(
        compute='_get_invoice_qty', string='Invoiced', store=True, readonly=True,
        digits=dp.get_precision('Product Unit of Measure'), default=0.0)

    salesman_id = fields.Many2one(related='order_id.user_id', store=True, string='Salesperson', readonly=True)
    currency_id = fields.Many2one(related='order_id.currency_id', store=True, string='Currency', readonly=True)
    company_id = fields.Many2one(related='order_id.company_id', string='Company', store=True, readonly=True)
    order_partner_id = fields.Many2one(related='order_id.partner_id', store=True, string='Customer')

    state = fields.Selection([
        ('draft', 'Quotation'),
        ('sent', 'Quotation Sent'),
        ('sale', 'Sale Order'),
        ('done', 'Done'),
        ('cancel', 'Cancelled'),
    ], related='order_id.state', string='Order Status', readonly=True, copy=False, store=True, default='draft')

    customer_lead = fields.Float(
        'Delivery Lead Time', required=True, default=0.0,
        help="Number of days between the order confirmation and the shipping of the products to the customer", oldname="delay")
    procurement_ids = fields.One2many('procurement.order', 'sale_line_id', string='Procurements')

    @api.multi
    def _prepare_invoice_line(self, qty):
        """
        Prepare the dict of values to create the new invoice line for a sales order line.

<<<<<<< HEAD
        :param qty: float quantity to invoice
=======
    _name = 'sale.order.line'
    _description = 'Sales Order Line'
    _columns = {
        'order_id': fields.many2one('sale.order', 'Order Reference', required=True, ondelete='cascade', select=True, readonly=True, states={'draft':[('readonly',False)]}),
        'name': fields.text('Description', required=True, readonly=True, states={'draft': [('readonly', False)]}),
        'sequence': fields.integer('Sequence', help="Gives the sequence order when displaying a list of sales order lines."),
        'product_id': fields.many2one('product.product', 'Product', domain=[('sale_ok', '=', True)], change_default=True, readonly=True, states={'draft': [('readonly', False)]}, ondelete='restrict'),
        'invoice_lines': fields.many2many('account.invoice.line', 'sale_order_line_invoice_rel', 'order_line_id', 'invoice_id', 'Invoice Lines', readonly=True, copy=False),
        'invoiced': fields.function(_fnct_line_invoiced, string='Invoiced', type='boolean',
            store={
                'account.invoice': (_order_lines_from_invoice, ['state'], 10),
                'sale.order.line': (lambda self,cr,uid,ids,ctx=None: ids, ['invoice_lines'], 10)
            }),
        'price_unit': fields.float('Unit Price', required=True, digits_compute= dp.get_precision('Product Price'), readonly=True, states={'draft': [('readonly', False)]}),
        'price_subtotal': fields.function(_amount_line, string='Subtotal', digits_compute= dp.get_precision('Account')),
        'price_reduce': fields.function(_get_price_reduce, type='float', string='Price Reduce', digits_compute=dp.get_precision('Product Price')),
        'tax_id': fields.many2many('account.tax', 'sale_order_tax', 'order_line_id', 'tax_id', 'Taxes', readonly=True, states={'draft': [('readonly', False)]}),
        'address_allotment_id': fields.many2one('res.partner', 'Allotment Partner',help="A partner to whom the particular product needs to be allotted."),
        'product_uom_qty': fields.float('Quantity', digits_compute= dp.get_precision('Product UoS'), required=True, readonly=True, states={'draft': [('readonly', False)]}),
        'product_uom': fields.many2one('product.uom', 'Unit of Measure ', required=True, readonly=True, states={'draft': [('readonly', False)]}),
        'product_uos_qty': fields.float('Quantity (UoS)' ,digits_compute= dp.get_precision('Product UoS'), readonly=True, states={'draft': [('readonly', False)]}),
        'product_uos': fields.many2one('product.uom', 'Product UoS'),
        'discount': fields.float('Discount (%)', digits_compute= dp.get_precision('Discount'), readonly=True, states={'draft': [('readonly', False)]}),
        'th_weight': fields.float('Weight', readonly=True, states={'draft': [('readonly', False)]}, digits_compute=dp.get_precision('Stock Weight')),
        'state': fields.selection(
                [('cancel', 'Cancelled'),('draft', 'Draft'),('confirmed', 'Confirmed'),('exception', 'Exception'),('done', 'Done')],
                'Status', required=True, readonly=True, copy=False,
                help='* The \'Draft\' status is set when the related sales order in draft status. \
                    \n* The \'Confirmed\' status is set when the related sales order is confirmed. \
                    \n* The \'Exception\' status is set when the related sales order is set as exception. \
                    \n* The \'Done\' status is set when the sales order line has been picked. \
                    \n* The \'Cancelled\' status is set when a user cancel the sales order related.'),
        'order_partner_id': fields.related('order_id', 'partner_id', type='many2one', relation='res.partner', store=True, string='Customer'),
        'salesman_id':fields.related('order_id', 'user_id', type='many2one', relation='res.users', store=True, string='Salesperson'),
        'company_id': fields.related('order_id', 'company_id', type='many2one', relation='res.company', string='Company', store=True, readonly=True),
        'delay': fields.float('Delivery Lead Time', required=True, help="Number of days between the order confirmation and the shipping of the products to the customer", readonly=True, states={'draft': [('readonly', False)]}),
        'procurement_ids': fields.one2many('procurement.order', 'sale_line_id', 'Procurements'),
    }
    _order = 'order_id desc, sequence, id'
    _defaults = {
        'product_uom' : _get_uom_id,
        'discount': 0.0,
        'product_uom_qty': 1,
        'product_uos_qty': 1,
        'sequence': 10,
        'state': 'draft',
        'price_unit': 0.0,
        'delay': 0.0,
    }



    def _get_line_qty(self, cr, uid, line, context=None):
        if line.product_uos:
            return line.product_uos_qty or 0.0
        return line.product_uom_qty

    def _get_line_uom(self, cr, uid, line, context=None):
        if line.product_uos:
            return line.product_uos.id
        return line.product_uom.id

    def _prepare_order_line_invoice_line(self, cr, uid, line, account_id=False, context=None):
        """Prepare the dict of values to create the new invoice line for a
           sales order line. This method may be overridden to implement custom
           invoice generation (making sure to call super() to establish
           a clean extension chain).

           :param browse_record line: sale.order.line record to invoice
           :param int account_id: optional ID of a G/L account to force
               (this is used for returning products including service)
           :return: dict of values to create() the invoice line
>>>>>>> 0f085db1
        """
        self.ensure_one()
        res = {}
        account = self.product_id.property_account_income_id or self.product_id.categ_id.property_account_income_categ_id
        if not account:
            raise UserError(_('Please define income account for this product: "%s" (id:%d) - or for its category: "%s".') % \
                            (self.product_id.name, self.product_id.id, self.product_id.categ_id.name))

        fpos = self.order_id.fiscal_position_id or self.order_id.partner_id.property_account_position_id
        if fpos:
            account = fpos.map_account(account)

        res = {
            'name': self.name,
            'sequence': self.sequence,
            'origin': self.order_id.name,
            'account_id': account.id,
            'price_unit': self.price_unit,
            'quantity': qty,
            'discount': self.discount,
            'uom_id': self.product_uom.id,
            'product_id': self.product_id.id or False,
            'invoice_line_tax_ids': [(6, 0, self.tax_id.ids)],
            'account_analytic_id': self.order_id.project_id.id,
        }
        return res

    @api.multi
    def invoice_line_create(self, invoice_id, qty):
        """
        Create an invoice line. The quantity to invoice can be positive (invoice) or negative
        (refund).

        :param invoice_id: integer
        :param qty: float quantity to invoice
        """
        precision = self.env['decimal.precision'].precision_get('Product Unit of Measure')
        for line in self:
            if not float_is_zero(qty, precision_digits=precision):
                vals = line._prepare_invoice_line(qty=qty)
                vals.update({'invoice_id': invoice_id, 'sale_line_ids': [(6, 0, [line.id])]})
                self.env['account.invoice.line'].create(vals)

    @api.multi
    @api.onchange('product_id')
    def product_id_change(self):
        if not self.product_id:
            return {'domain': {'product_uom': []}}

        vals = {}
        domain = {'product_uom': [('category_id', '=', self.product_id.uom_id.category_id.id)]}
        if not (self.product_uom and (self.product_id.uom_id.category_id.id == self.product_uom.category_id.id)):
            vals['product_uom'] = self.product_id.uom_id

        product = self.product_id.with_context(
            lang=self.order_id.partner_id.lang,
            partner=self.order_id.partner_id.id,
            quantity=self.product_uom_qty,
            date=self.order_id.date_order,
            pricelist=self.order_id.pricelist_id.id,
            uom=self.product_uom.id
        )

        name = product.name_get()[0][1]
        if product.description_sale:
            name += '\n' + product.description_sale
        vals['name'] = name

        self._compute_tax_id()

        if self.order_id.pricelist_id and self.order_id.partner_id:
            vals['price_unit'] = self.env['account.tax']._fix_tax_included_price(product.price, product.taxes_id, self.tax_id)
        self.update(vals)
        return {'domain': domain}

    @api.onchange('product_uom', 'product_uom_qty')
    def product_uom_change(self):
        if not self.product_uom:
            self.price_unit = 0.0
            return
        if self.order_id.pricelist_id and self.order_id.partner_id:
            product = self.product_id.with_context(
                lang=self.order_id.partner_id.lang,
                partner=self.order_id.partner_id.id,
                quantity=self.product_uom_qty,
                date_order=self.order_id.date_order,
                pricelist=self.order_id.pricelist_id.id,
                uom=self.product_uom.id
            )
            self.price_unit = self.env['account.tax']._fix_tax_included_price(product.price, product.taxes_id, self.tax_id)

    @api.multi
    def unlink(self):
        if self.filtered(lambda x: x.state in ('sale', 'done')):
            raise UserError(_('You can not remove a sale order line.\nDiscard changes and try setting the quantity to 0.'))
        return super(SaleOrderLine, self).unlink()

    @api.multi
    def _get_delivered_qty(self):
        '''
        Intended to be overridden in sale_stock and sale_mrp
        :return: the quantity delivered
        :rtype: float
        '''
        return 0.0

<<<<<<< HEAD

class MailComposeMessage(models.TransientModel):
=======
        if uid == SUPERUSER_ID and context.get('company_id'):
            taxes = product_obj.taxes_id.filtered(lambda r: r.company_id.id == context['company_id'])
        else:
            taxes = product_obj.taxes_id
        result['tax_id'] = self.pool['account.fiscal.position'].map_tax(cr, uid, fpos, taxes, context=context)

        if not flag:
            result['name'] = Product.name_get(cr, uid, [product_obj.id], context=ctx_product)[0][1]
            if product_obj.description_sale:
                result['name'] += '\n'+product_obj.description_sale
        domain = {}
        if (not uom) and (not uos):
            result['product_uom'] = product_obj.uom_id.id
            if product_obj.uos_id:
                result['product_uos'] = product_obj.uos_id.id
                result['product_uos_qty'] = qty * product_obj.uos_coeff
                uos_category_id = product_obj.uos_id.category_id.id
            else:
                result['product_uos'] = False
                result['product_uos_qty'] = qty
                uos_category_id = False
            result['th_weight'] = qty * product_obj.weight
            domain = {'product_uom':
                        [('category_id', '=', product_obj.uom_id.category_id.id)],
                        'product_uos':
                        [('category_id', '=', uos_category_id)]}
        elif uos and not uom:  # only happens if uom is False
            result['product_uom'] = product_obj.uom_id and product_obj.uom_id.id
            result['product_uom_qty'] = qty_uos / product_obj.uos_coeff
            result['th_weight'] = result['product_uom_qty'] * product_obj.weight
        elif uom:  # whether uos is set or not
            default_uom = product_obj.uom_id and product_obj.uom_id.id
            q = ProductUom._compute_qty(cr, uid, uom, qty, default_uom)
            if product_obj.uos_id:
                result['product_uos'] = product_obj.uos_id.id
                result['product_uos_qty'] = qty * product_obj.uos_coeff
            else:
                result['product_uos'] = False
                result['product_uos_qty'] = qty
            result['th_weight'] = q * product_obj.weight        # Round the quantity up

        if not uom2:
            uom2 = product_obj.uom_id

        if pricelist and partner_id:
            ctx = dict(
                context,
                uom=uom or result.get('product_uom'),
                date=date_order,
            )
            price = self.pool['product.pricelist'].price_get(cr, uid, [pricelist],
                    product, qty or 1.0, partner_id, ctx)[pricelist]
        else:
            price = Product.price_get(cr, uid, [product], ptype='list_price', context=ctx_product)[product] or False
        price = self.pool['account.tax']._fix_tax_included_price(cr, uid, price, taxes, result['tax_id'])
        if context.get('uom_qty_change', False):
            # Remove unnecessary changes
            domain = {}
            for key in ["name", "product_uom", "product_uos", "tax_id"]:
                result.pop(key, None)
        result.update({'price_unit': price})
        return {'value': result, 'domain': domain}

    def product_uom_change(self, cursor, user, ids, pricelist, product, qty=0,
            uom=False, qty_uos=0, uos=False, name='', partner_id=False,
            lang=False, update_tax=True, date_order=False, context=None):
        context = context or {}
        lang = lang or ('lang' in context and context['lang'])
        if not uom:
            return {'value': {'price_unit': 0.0, 'product_uom' : uom or False}}
        return self.product_id_change(cursor, user, ids, pricelist, product,
                qty=qty, uom=uom, qty_uos=qty_uos, uos=uos, name=name,
                partner_id=partner_id, lang=lang, update_tax=update_tax,
                date_order=date_order, fiscal_position=context.get('fiscal_position', False), context=context)

    def onchange_product_uom(self, cursor, user, ids, pricelist, product, qty=0,
                             uom=False, qty_uos=0, uos=False, name='', partner_id=False,
                             lang=False, update_tax=True, date_order=False, fiscal_position=False, context=None):
        ctx = dict(context or {}, fiscal_position=fiscal_position)
        return self.product_uom_change(cursor, user, ids, pricelist, product,
                                      qty=qty, uom=uom, qty_uos=qty_uos, uos=uos, name=name,
                                      partner_id=partner_id, lang=lang, update_tax=update_tax,
                                      date_order=date_order, context=ctx)

    def unlink(self, cr, uid, ids, context=None):
        if context is None:
            context = {}
        """Allows to delete sales order lines in draft,cancel states"""
        for rec in self.browse(cr, uid, ids, context=context):
            if rec.state not in ['draft', 'cancel']:
                raise UserError(_('Cannot delete a sales order line which is in state \'%s\'.') % (rec.state,))
        return super(sale_order_line, self).unlink(cr, uid, ids, context=context)


class mail_compose_message(osv.Model):
>>>>>>> 0f085db1
    _inherit = 'mail.compose.message'

    @api.multi
    def send_mail(self, auto_commit=False):
        if self._context.get('default_model') == 'sale.order' and self._context.get('default_res_id') and self._context.get('mark_so_as_sent'):
            order = self.env['sale.order'].browse([self._context['default_res_id']])
            if order.state == 'draft':
                order.state = 'sent'
        return super(MailComposeMessage, self.with_context(mail_post_autofollow=True)).send_mail(auto_commit=auto_commit)


class AccountInvoice(models.Model):
    _inherit = 'account.invoice'

    @api.model
    def _get_default_team(self):
        default_team_id = self.env['crm.team']._get_default_team_id()
        return self.env['crm.team'].browse(default_team_id)

    team_id = fields.Many2one('crm.team', string='Sales Team', default=_get_default_team)

    @api.multi
    def confirm_paid(self):
        res = super(AccountInvoice, self).confirm_paid()
        todo = set()
        for invoice in self:
            for line in invoice.invoice_line_ids:
                for sale_line in line.sale_line_ids:
                    todo.add((sale_line.order_id, invoice.number))
        for (order, name) in todo:
            order.message_post(body=_("Invoice %s paid") % (name))
        return res


class AccountInvoiceLine(models.Model):
    _inherit = 'account.invoice.line'
    sale_line_ids = fields.Many2many('sale.order.line', 'sale_order_line_invoice_rel', 'invoice_line_id', 'order_line_id', string='Sale Order Lines', readonly=True, copy=False)


class ProcurementOrder(models.Model):
    _inherit = 'procurement.order'
    sale_line_id = fields.Many2one('sale.order.line', string='Sale Order Line')


class ProductProduct(models.Model):
    _inherit = 'product.product'

    @api.multi
    def _sales_count(self):
        r = {}
        domain = [
            ('state', 'in', ['sale', 'done']),
            ('product_id', 'in', self.ids),
        ]
        for group in self.env['sale.report'].read_group(domain, ['product_id', 'product_uom_qty'], ['product_id']):
            r[group['product_id'][0]] = group['product_uom_qty']
        for product in self:
            product.sales_count = r.get(product.id, 0)
        return r

    sales_count = fields.Integer(compute='_sales_count', string='# Sales')


class ProductTemplate(models.Model):
    _inherit = 'product.template'
    track_service = fields.Selection([('manual', 'Manually set quantities on order')], string='Track Service', default='manual')

    @api.multi
    @api.depends('product_variant_ids.sales_count')
    def _sales_count(self):
        for product in self:
            product.sales_count = sum([p.sales_count for p in product.product_variant_ids])

    @api.multi
    def action_view_sales(self):
        self.ensure_one()
        action = self.env.ref('sale.action_product_sale_list')
        product_ids = self.product_variant_ids.ids

        return {
            'name': action.name,
            'help': action.help,
            'type': action.type,
            'view_type': action.view_type,
            'view_mode': action.view_mode,
            'target': action.target,
            'context': "{'search_default_product_id': " + ','.join(map(str, product_ids)) + ", 'default_product_id': " + str(product_ids[0]) + "}",
            'res_model': action.res_model,
            'domain': action.domain,
        }

    sales_count = fields.Integer(compute='_sales_count', string='# Sales')
    invoice_policy = fields.Selection(
        [('order', 'Ordered quantities'),
         ('delivery', 'Delivered quantities'),
         ('cost', 'Invoice based on time and material')],
        string='Invoicing Policy', default='order')<|MERGE_RESOLUTION|>--- conflicted
+++ resolved
@@ -483,7 +483,6 @@
             else:
                 line.qty_to_invoice = 0
 
-<<<<<<< HEAD
     @api.depends('invoice_lines.invoice_id.state', 'invoice_lines.quantity')
     def _get_invoice_qty(self):
         """
@@ -520,35 +519,6 @@
                 else:
                     taxes = fpos.map_tax(line.product_id.taxes_id)
                 line.tax_id = taxes
-=======
-        fpos = False
-        if fiscal_position:
-            fpos = fiscal_obj.browse(cr, uid, fiscal_position, context=context)
-        
-        for line in order_lines:
-            # create    (0, 0,  { fields })
-            # update    (1, ID, { fields })
-            if line[0] in [0, 1]:
-                prod = None
-                if line[2].get('product_id'):
-                    prod = product_obj.browse(cr, uid, line[2]['product_id'], context=context)
-                elif line[1]:
-                    prod =  line_obj.browse(cr, uid, line[1], context=context).product_id
-                if prod and prod.taxes_id:
-                    line[2]['tax_id'] = [[6, 0, fiscal_obj.map_tax(cr, uid, fpos, prod.taxes_id, context=context)]]
-                order_line.append(line)
-
-            # link      (4, ID)
-            # link all  (6, 0, IDS)
-            elif line[0] in [4, 6]:
-                line_ids = line[0] == 4 and [line[1]] or line[2]
-                for line_id in line_ids:
-                    prod = line_obj.browse(cr, uid, line_id, context=context).product_id
-                    if prod and prod.taxes_id:
-                        order_line.append([1, line_id, {'tax_id': [[6, 0, fiscal_obj.map_tax(cr, uid, fpos, prod.taxes_id, context=context)]]}])
-                    else:
-                        order_line.append([4, line_id])
->>>>>>> 0f085db1
             else:
                 line.tax_id = line.product_id.taxes_id if line.product_id.taxes_id else False
 
@@ -683,82 +653,7 @@
         """
         Prepare the dict of values to create the new invoice line for a sales order line.
 
-<<<<<<< HEAD
         :param qty: float quantity to invoice
-=======
-    _name = 'sale.order.line'
-    _description = 'Sales Order Line'
-    _columns = {
-        'order_id': fields.many2one('sale.order', 'Order Reference', required=True, ondelete='cascade', select=True, readonly=True, states={'draft':[('readonly',False)]}),
-        'name': fields.text('Description', required=True, readonly=True, states={'draft': [('readonly', False)]}),
-        'sequence': fields.integer('Sequence', help="Gives the sequence order when displaying a list of sales order lines."),
-        'product_id': fields.many2one('product.product', 'Product', domain=[('sale_ok', '=', True)], change_default=True, readonly=True, states={'draft': [('readonly', False)]}, ondelete='restrict'),
-        'invoice_lines': fields.many2many('account.invoice.line', 'sale_order_line_invoice_rel', 'order_line_id', 'invoice_id', 'Invoice Lines', readonly=True, copy=False),
-        'invoiced': fields.function(_fnct_line_invoiced, string='Invoiced', type='boolean',
-            store={
-                'account.invoice': (_order_lines_from_invoice, ['state'], 10),
-                'sale.order.line': (lambda self,cr,uid,ids,ctx=None: ids, ['invoice_lines'], 10)
-            }),
-        'price_unit': fields.float('Unit Price', required=True, digits_compute= dp.get_precision('Product Price'), readonly=True, states={'draft': [('readonly', False)]}),
-        'price_subtotal': fields.function(_amount_line, string='Subtotal', digits_compute= dp.get_precision('Account')),
-        'price_reduce': fields.function(_get_price_reduce, type='float', string='Price Reduce', digits_compute=dp.get_precision('Product Price')),
-        'tax_id': fields.many2many('account.tax', 'sale_order_tax', 'order_line_id', 'tax_id', 'Taxes', readonly=True, states={'draft': [('readonly', False)]}),
-        'address_allotment_id': fields.many2one('res.partner', 'Allotment Partner',help="A partner to whom the particular product needs to be allotted."),
-        'product_uom_qty': fields.float('Quantity', digits_compute= dp.get_precision('Product UoS'), required=True, readonly=True, states={'draft': [('readonly', False)]}),
-        'product_uom': fields.many2one('product.uom', 'Unit of Measure ', required=True, readonly=True, states={'draft': [('readonly', False)]}),
-        'product_uos_qty': fields.float('Quantity (UoS)' ,digits_compute= dp.get_precision('Product UoS'), readonly=True, states={'draft': [('readonly', False)]}),
-        'product_uos': fields.many2one('product.uom', 'Product UoS'),
-        'discount': fields.float('Discount (%)', digits_compute= dp.get_precision('Discount'), readonly=True, states={'draft': [('readonly', False)]}),
-        'th_weight': fields.float('Weight', readonly=True, states={'draft': [('readonly', False)]}, digits_compute=dp.get_precision('Stock Weight')),
-        'state': fields.selection(
-                [('cancel', 'Cancelled'),('draft', 'Draft'),('confirmed', 'Confirmed'),('exception', 'Exception'),('done', 'Done')],
-                'Status', required=True, readonly=True, copy=False,
-                help='* The \'Draft\' status is set when the related sales order in draft status. \
-                    \n* The \'Confirmed\' status is set when the related sales order is confirmed. \
-                    \n* The \'Exception\' status is set when the related sales order is set as exception. \
-                    \n* The \'Done\' status is set when the sales order line has been picked. \
-                    \n* The \'Cancelled\' status is set when a user cancel the sales order related.'),
-        'order_partner_id': fields.related('order_id', 'partner_id', type='many2one', relation='res.partner', store=True, string='Customer'),
-        'salesman_id':fields.related('order_id', 'user_id', type='many2one', relation='res.users', store=True, string='Salesperson'),
-        'company_id': fields.related('order_id', 'company_id', type='many2one', relation='res.company', string='Company', store=True, readonly=True),
-        'delay': fields.float('Delivery Lead Time', required=True, help="Number of days between the order confirmation and the shipping of the products to the customer", readonly=True, states={'draft': [('readonly', False)]}),
-        'procurement_ids': fields.one2many('procurement.order', 'sale_line_id', 'Procurements'),
-    }
-    _order = 'order_id desc, sequence, id'
-    _defaults = {
-        'product_uom' : _get_uom_id,
-        'discount': 0.0,
-        'product_uom_qty': 1,
-        'product_uos_qty': 1,
-        'sequence': 10,
-        'state': 'draft',
-        'price_unit': 0.0,
-        'delay': 0.0,
-    }
-
-
-
-    def _get_line_qty(self, cr, uid, line, context=None):
-        if line.product_uos:
-            return line.product_uos_qty or 0.0
-        return line.product_uom_qty
-
-    def _get_line_uom(self, cr, uid, line, context=None):
-        if line.product_uos:
-            return line.product_uos.id
-        return line.product_uom.id
-
-    def _prepare_order_line_invoice_line(self, cr, uid, line, account_id=False, context=None):
-        """Prepare the dict of values to create the new invoice line for a
-           sales order line. This method may be overridden to implement custom
-           invoice generation (making sure to call super() to establish
-           a clean extension chain).
-
-           :param browse_record line: sale.order.line record to invoice
-           :param int account_id: optional ID of a G/L account to force
-               (this is used for returning products including service)
-           :return: dict of values to create() the invoice line
->>>>>>> 0f085db1
         """
         self.ensure_one()
         res = {}
@@ -846,7 +741,8 @@
                 quantity=self.product_uom_qty,
                 date_order=self.order_id.date_order,
                 pricelist=self.order_id.pricelist_id.id,
-                uom=self.product_uom.id
+                uom=self.product_uom.id,
+                fiscal_position=self.env.context.get('fiscal_position')
             )
             self.price_unit = self.env['account.tax']._fix_tax_included_price(product.price, product.taxes_id, self.tax_id)
 
@@ -855,94 +751,6 @@
         if self.filtered(lambda x: x.state in ('sale', 'done')):
             raise UserError(_('You can not remove a sale order line.\nDiscard changes and try setting the quantity to 0.'))
         return super(SaleOrderLine, self).unlink()
-
-    @api.multi
-    def _get_delivered_qty(self):
-        '''
-        Intended to be overridden in sale_stock and sale_mrp
-        :return: the quantity delivered
-        :rtype: float
-        '''
-        return 0.0
-
-<<<<<<< HEAD
-
-class MailComposeMessage(models.TransientModel):
-=======
-        if uid == SUPERUSER_ID and context.get('company_id'):
-            taxes = product_obj.taxes_id.filtered(lambda r: r.company_id.id == context['company_id'])
-        else:
-            taxes = product_obj.taxes_id
-        result['tax_id'] = self.pool['account.fiscal.position'].map_tax(cr, uid, fpos, taxes, context=context)
-
-        if not flag:
-            result['name'] = Product.name_get(cr, uid, [product_obj.id], context=ctx_product)[0][1]
-            if product_obj.description_sale:
-                result['name'] += '\n'+product_obj.description_sale
-        domain = {}
-        if (not uom) and (not uos):
-            result['product_uom'] = product_obj.uom_id.id
-            if product_obj.uos_id:
-                result['product_uos'] = product_obj.uos_id.id
-                result['product_uos_qty'] = qty * product_obj.uos_coeff
-                uos_category_id = product_obj.uos_id.category_id.id
-            else:
-                result['product_uos'] = False
-                result['product_uos_qty'] = qty
-                uos_category_id = False
-            result['th_weight'] = qty * product_obj.weight
-            domain = {'product_uom':
-                        [('category_id', '=', product_obj.uom_id.category_id.id)],
-                        'product_uos':
-                        [('category_id', '=', uos_category_id)]}
-        elif uos and not uom:  # only happens if uom is False
-            result['product_uom'] = product_obj.uom_id and product_obj.uom_id.id
-            result['product_uom_qty'] = qty_uos / product_obj.uos_coeff
-            result['th_weight'] = result['product_uom_qty'] * product_obj.weight
-        elif uom:  # whether uos is set or not
-            default_uom = product_obj.uom_id and product_obj.uom_id.id
-            q = ProductUom._compute_qty(cr, uid, uom, qty, default_uom)
-            if product_obj.uos_id:
-                result['product_uos'] = product_obj.uos_id.id
-                result['product_uos_qty'] = qty * product_obj.uos_coeff
-            else:
-                result['product_uos'] = False
-                result['product_uos_qty'] = qty
-            result['th_weight'] = q * product_obj.weight        # Round the quantity up
-
-        if not uom2:
-            uom2 = product_obj.uom_id
-
-        if pricelist and partner_id:
-            ctx = dict(
-                context,
-                uom=uom or result.get('product_uom'),
-                date=date_order,
-            )
-            price = self.pool['product.pricelist'].price_get(cr, uid, [pricelist],
-                    product, qty or 1.0, partner_id, ctx)[pricelist]
-        else:
-            price = Product.price_get(cr, uid, [product], ptype='list_price', context=ctx_product)[product] or False
-        price = self.pool['account.tax']._fix_tax_included_price(cr, uid, price, taxes, result['tax_id'])
-        if context.get('uom_qty_change', False):
-            # Remove unnecessary changes
-            domain = {}
-            for key in ["name", "product_uom", "product_uos", "tax_id"]:
-                result.pop(key, None)
-        result.update({'price_unit': price})
-        return {'value': result, 'domain': domain}
-
-    def product_uom_change(self, cursor, user, ids, pricelist, product, qty=0,
-            uom=False, qty_uos=0, uos=False, name='', partner_id=False,
-            lang=False, update_tax=True, date_order=False, context=None):
-        context = context or {}
-        lang = lang or ('lang' in context and context['lang'])
-        if not uom:
-            return {'value': {'price_unit': 0.0, 'product_uom' : uom or False}}
-        return self.product_id_change(cursor, user, ids, pricelist, product,
-                qty=qty, uom=uom, qty_uos=qty_uos, uos=uos, name=name,
-                partner_id=partner_id, lang=lang, update_tax=update_tax,
-                date_order=date_order, fiscal_position=context.get('fiscal_position', False), context=context)
 
     def onchange_product_uom(self, cursor, user, ids, pricelist, product, qty=0,
                              uom=False, qty_uos=0, uos=False, name='', partner_id=False,
@@ -953,18 +761,17 @@
                                       partner_id=partner_id, lang=lang, update_tax=update_tax,
                                       date_order=date_order, context=ctx)
 
-    def unlink(self, cr, uid, ids, context=None):
-        if context is None:
-            context = {}
-        """Allows to delete sales order lines in draft,cancel states"""
-        for rec in self.browse(cr, uid, ids, context=context):
-            if rec.state not in ['draft', 'cancel']:
-                raise UserError(_('Cannot delete a sales order line which is in state \'%s\'.') % (rec.state,))
-        return super(sale_order_line, self).unlink(cr, uid, ids, context=context)
-
-
-class mail_compose_message(osv.Model):
->>>>>>> 0f085db1
+    @api.multi
+    def _get_delivered_qty(self):
+        '''
+        Intended to be overridden in sale_stock and sale_mrp
+        :return: the quantity delivered
+        :rtype: float
+        '''
+        return 0.0
+
+
+class MailComposeMessage(models.TransientModel):
     _inherit = 'mail.compose.message'
 
     @api.multi
