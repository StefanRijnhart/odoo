--- conflicted
+++ resolved
@@ -584,19 +584,11 @@
             taxes = line.tax_id.compute_all(price_reduce, quantity=line.product_uom_qty, product=line.product_id, partner=self.partner_shipping_id)['taxes']
             for tax in line.tax_id:
                 group = tax.tax_group_id
-<<<<<<< HEAD
                 res.setdefault(group, {'amount': 0.0, 'base': 0.0})
-                # FORWARD-PORT UP TO SAAS-17
                 for t in taxes:
                     if t['id'] == tax.id or t['id'] in tax.children_tax_ids.ids:
                         res[group]['amount'] += t['amount']
                         res[group]['base'] += t['base']
-=======
-                res.setdefault(group, 0.0)
-                for t in taxes:
-                    if t['id'] == tax.id or t['id'] in tax.children_tax_ids.ids:
-                        res[group] += t['amount']
->>>>>>> b7f35428
         res = sorted(res.items(), key=lambda l: l[0].sequence)
         res = [(l[0].name, l[1]['amount'], l[1]['base'], len(res)) for l in res]
         return res
