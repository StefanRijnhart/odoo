--- conflicted
+++ resolved
@@ -122,7 +122,6 @@
         res = cr.fetchone()
         return not (res and (res[0]>=(dt or time.strftime('%Y-%m-%d %H:%M:%S'))))
 
-<<<<<<< HEAD
     def attendance_action_change(self, cr, uid, ids, context=None):
         if context is None:
             context = {}
@@ -142,32 +141,6 @@
             if action_date:
                 vals['name'] = action_date
             hr_attendance.create(cr, uid, vals, context=context)
-=======
-    def attendance_action_change(self, cr, uid, ids, type='action', context=None, dt=False, *args):
-        obj_attendance = self.pool.get('hr.attendance')
-        id = False
-        warning_sign = 'sign'
-        res = {}
-
-        #Special case when button calls this method: type=context
-        if isinstance(type, dict):
-            type = type.get('type','action')
-        if type == 'sign_in':
-            warning_sign = "Sign In"
-        elif type == 'sign_out':
-            warning_sign = "Sign Out"
-        for emp in self.read(cr, uid, ids, ['id'], context=context):
-            if not self._action_check(cr, uid, emp['id'], dt, context):
-                raise osv.except_osv(_('Warning!'), _('You tried to %s with a date anterior to another event !\nTry to contact the administrator to correct attendances.')%(warning_sign,))
-
-            res = {'action': type, 'employee_id': emp['id']}
-            if dt:
-                res['name'] = dt
-        id = obj_attendance.create(cr, uid, res, context=context)
-
-        if type != 'action':
-            return id
->>>>>>> 27d22d82
         return True
 
 hr_employee()
