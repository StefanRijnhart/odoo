# -*- coding: utf-8 -*-
from openerp import fields, models, tools


class AssetAssetReport(models.Model):
    _name = "asset.asset.report"
    _description = "Assets Analysis"
    _auto = False

    name = fields.Char(string='Year', required=False, readonly=True)
    date = fields.Date(readonly=True)
    depreciation_date = fields.Date(string='Depreciation Date', readonly=True)
    asset_id = fields.Many2one('account.asset.asset', string='Asset', readonly=True)
    asset_category_id = fields.Many2one('account.asset.category', string='Asset category', readonly=True)
    partner_id = fields.Many2one('res.partner', string='Partner', readonly=True)
    state = fields.Selection([('draft', 'Draft'), ('open', 'Running'), ('close', 'Close')], string='Status', readonly=True)
    depreciation_value = fields.Float(string='Amount of Depreciation Lines', readonly=True)
    installment_value = fields.Float(string='Amount of Installment Lines', readonly=True)
    move_check = fields.Boolean(string='Posted', readonly=True)
    installment_nbr = fields.Integer(string='# of Installment Lines', readonly=True)
    depreciation_nbr = fields.Integer(string='# of Depreciation Lines', readonly=True)
    gross_value = fields.Float(string='Gross Amount', readonly=True)
    posted_value = fields.Float(string='Posted Amount', readonly=True)
    unposted_value = fields.Float(string='Unposted Amount', readonly=True)
    company_id = fields.Many2one('res.company', string='Company', readonly=True)

    def init(self, cr):
        tools.drop_view_if_exists(cr, 'asset_asset_report')
        cr.execute("""
            create or replace view asset_asset_report as (
                select
                    min(dl.id) as id,
                    dl.name as name,
                    dl.depreciation_date as depreciation_date,
<<<<<<< HEAD
                    a.date as date,
                    (CASE WHEN (select min(d.id) from account_asset_depreciation_line as d
                                left join account_asset_asset as ac ON (ac.id=d.asset_id)
                                where a.id=ac.id) = min(dl.id)
                      THEN a.value
=======
                    a.purchase_date as purchase_date,
                    (CASE WHEN dlmin.id = min(dl.id)
                      THEN a.purchase_value
>>>>>>> f2bc45f9
                      ELSE 0
                      END) as gross_value,
                    dl.amount as depreciation_value,
                    dl.amount as installment_value,
                    (CASE WHEN dl.move_check
                      THEN dl.amount
                      ELSE 0
                      END) as posted_value,
                    (CASE WHEN NOT dl.move_check
                      THEN dl.amount
                      ELSE 0
                      END) as unposted_value,
                    dl.asset_id as asset_id,
                    dl.move_check as move_check,
                    a.category_id as asset_category_id,
                    a.partner_id as partner_id,
                    a.state as state,
                    count(dl.*) as installment_nbr,
                    count(dl.*) as depreciation_nbr,
                    a.company_id as company_id
                from account_asset_depreciation_line dl
                    left join account_asset_asset a on (dl.asset_id=a.id)
<<<<<<< HEAD
                group by
                    dl.amount,dl.asset_id,dl.depreciation_date,dl.name,
                    a.date, dl.move_check, a.state, a.category_id, a.partner_id, a.company_id,
                    a.value, a.id, a.salvage_value
        )""")
=======
                    left join (select min(d.id) as id,ac.id as ac_id from account_asset_depreciation_line as d inner join account_asset_asset as ac ON (ac.id=d.asset_id) group by ac_id) as dlmin on dlmin.ac_id=a.id
                group by 
                    dl.amount,dl.asset_id,dl.depreciation_date,dl.name,
                    a.purchase_date, dl.move_check, a.state, a.category_id, a.partner_id, a.company_id,
                    a.purchase_value, a.id, a.salvage_value, dlmin.id
        )""")
	

# vim:expandtab:smartindent:tabstop=4:softtabstop=4:shiftwidth=4:
>>>>>>> f2bc45f9
<|MERGE_RESOLUTION|>--- conflicted
+++ resolved
@@ -32,17 +32,9 @@
                     min(dl.id) as id,
                     dl.name as name,
                     dl.depreciation_date as depreciation_date,
-<<<<<<< HEAD
                     a.date as date,
-                    (CASE WHEN (select min(d.id) from account_asset_depreciation_line as d
-                                left join account_asset_asset as ac ON (ac.id=d.asset_id)
-                                where a.id=ac.id) = min(dl.id)
+                    (CASE WHEN dlmin.id = min(dl.id)
                       THEN a.value
-=======
-                    a.purchase_date as purchase_date,
-                    (CASE WHEN dlmin.id = min(dl.id)
-                      THEN a.purchase_value
->>>>>>> f2bc45f9
                       ELSE 0
                       END) as gross_value,
                     dl.amount as depreciation_value,
@@ -65,20 +57,9 @@
                     a.company_id as company_id
                 from account_asset_depreciation_line dl
                     left join account_asset_asset a on (dl.asset_id=a.id)
-<<<<<<< HEAD
+                    left join (select min(d.id) as id,ac.id as ac_id from account_asset_depreciation_line as d inner join account_asset_asset as ac ON (ac.id=d.asset_id) group by ac_id) as dlmin on dlmin.ac_id=a.id
                 group by
                     dl.amount,dl.asset_id,dl.depreciation_date,dl.name,
                     a.date, dl.move_check, a.state, a.category_id, a.partner_id, a.company_id,
-                    a.value, a.id, a.salvage_value
-        )""")
-=======
-                    left join (select min(d.id) as id,ac.id as ac_id from account_asset_depreciation_line as d inner join account_asset_asset as ac ON (ac.id=d.asset_id) group by ac_id) as dlmin on dlmin.ac_id=a.id
-                group by 
-                    dl.amount,dl.asset_id,dl.depreciation_date,dl.name,
-                    a.purchase_date, dl.move_check, a.state, a.category_id, a.partner_id, a.company_id,
-                    a.purchase_value, a.id, a.salvage_value, dlmin.id
-        )""")
-	
-
-# vim:expandtab:smartindent:tabstop=4:softtabstop=4:shiftwidth=4:
->>>>>>> f2bc45f9
+                    a.value, a.id, a.salvage_value, dlmin.id
+        )""")