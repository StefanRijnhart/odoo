--- conflicted
+++ resolved
@@ -1,27 +1,21 @@
-# Serbian Latin translation for openobject-addons
-# Copyright (c) 2014 Rosetta Contributors and Canonical Ltd 2014
-# This file is distributed under the same license as the openobject-addons package.
-# FIRST AUTHOR <EMAIL@ADDRESS>, 2014.
-#
+# Translation of OpenERP Server.
+# This file contains the translation of the following modules:
+# * l10n_in
+# 
+# Translators:
 msgid ""
 msgstr ""
-"Project-Id-Version: openobject-addons\n"
-"Report-Msgid-Bugs-To: FULL NAME <EMAIL@ADDRESS>\n"
+"Project-Id-Version: Odoo 8.0\n"
+"Report-Msgid-Bugs-To: \n"
 "POT-Creation-Date: 2011-12-23 09:56+0000\n"
-<<<<<<< HEAD
-"PO-Revision-Date: 2014-08-14 16:10+0000\n"
-"Last-Translator: FULL NAME <EMAIL@ADDRESS>\n"
-"Language-Team: Serbian Latin <sr@latin@li.org>\n"
-=======
 "PO-Revision-Date: 2016-01-08 16:16+0000\n"
 "Last-Translator: Martin Trigaux\n"
 "Language-Team: Serbian (Latin) (http://www.transifex.com/odoo/odoo-8/language/sr@latin/)\n"
->>>>>>> 37ed5ce8
 "MIME-Version: 1.0\n"
 "Content-Type: text/plain; charset=UTF-8\n"
-"Content-Transfer-Encoding: 8bit\n"
-"X-Launchpad-Export-Date: 2014-08-15 07:22+0000\n"
-"X-Generator: Launchpad (build 17156)\n"
+"Content-Transfer-Encoding: \n"
+"Language: sr@latin\n"
+"Plural-Forms: nplurals=3; plural=(n%10==1 && n%100!=11 ? 0 : n%10>=2 && n%10<=4 && (n%100<10 || n%100>=20) ? 1 : 2);\n"
 
 #. module: l10n_in
 #: model:account.account.type,name:l10n_in.account_type_asset_view
@@ -31,7 +25,7 @@
 #. module: l10n_in
 #: model:account.account.type,name:l10n_in.account_type_expense1
 msgid "Expense"
-msgstr ""
+msgstr "Trošak"
 
 #. module: l10n_in
 #: model:account.account.type,name:l10n_in.account_type_income_view
@@ -41,34 +35,29 @@
 #. module: l10n_in
 #: model:ir.actions.todo,note:l10n_in.config_call_account_template_in_minimal
 msgid ""
-"Generate Chart of Accounts from a Chart Template. You will be asked to pass "
-"the name of the company, the chart template to follow, the no. of digits to "
-"generate the code for your accounts and Bank account, currency to create "
-"Journals. Thus,the pure copy of chart Template is generated.\n"
-"\tThis is the same wizard that runs from Financial "
-"Management/Configuration/Financial Accounting/Financial Accounts/Generate "
-"Chart of Accounts from a Chart Template."
+"Generate Chart of Accounts from a Chart Template. You will be asked to pass the name of the company, the chart template to follow, the no. of digits to generate the code for your accounts and Bank account, currency to create Journals. Thus,the pure copy of chart Template is generated.\n"
+"\tThis is the same wizard that runs from Financial Management/Configuration/Financial Accounting/Financial Accounts/Generate Chart of Accounts from a Chart Template."
 msgstr ""
 
 #. module: l10n_in
 #: model:account.account.type,name:l10n_in.account_type_liability1
 msgid "Liability"
-msgstr ""
+msgstr "Obveza"
 
 #. module: l10n_in
 #: model:account.account.type,name:l10n_in.account_type_asset1
 msgid "Asset"
-msgstr ""
+msgstr "Sredstvo"
 
 #. module: l10n_in
 #: model:account.account.type,name:l10n_in.account_type_closed1
 msgid "Closed"
-msgstr ""
+msgstr "Zatvoren"
 
 #. module: l10n_in
 #: model:account.account.type,name:l10n_in.account_type_income1
 msgid "Income"
-msgstr ""
+msgstr "Prihod"
 
 #. module: l10n_in
 #: model:account.account.type,name:l10n_in.account_type_liability_view
@@ -83,4 +72,4 @@
 #. module: l10n_in
 #: model:account.account.type,name:l10n_in.account_type_root_ind1
 msgid "View"
-msgstr ""+msgstr "Pregled"