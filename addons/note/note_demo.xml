<?xml version="1.0"?>
<openerp>
  <data>

    <record id="note_1" model="note.note">
      <field name="name">Customer report #349872</field>
      <field name="memo"><![CDATA[Customer report #349872
    <br/><br/>* Calendar app in Home
    <br/>*  The base_calendar module should create a menu in Home, like described above.
    <br/>*  This module should become a main application (in the first screen at installation)
    <br/>*  We should use the term Calendar, not Meeting.
     ]]>
      </field>
      <field name="stage_id" ref="note_stage_01"/>
      <field name="color">2</field>
    </record>

    <record id="note_2" model="note.note">
      <field name="memo"><![CDATA[Call Fabien
    <br/><br/>* Followed by the telephone conversation and mail about D.544.3
    ]]>
      </field>
      <field name="stage_id" ref="note_stage_01"/>
    </record>

    <record id="note_3" model="note.note">
      <field name="memo"><![CDATA[Call Marc
    <br/><br/>]]>
      </field>
      <field name="stage_id" ref="note_stage_01"/>
    </record>

    <record id="note_4" model="note.note">
      <field name="memo"><![CDATA[Project N.947.5
    <br/><br/>]]>
      </field>
      <field name="stage_id" ref="note_stage_02"/>
    </record>

    <record id="note_5" model="note.note">
      <field name="memo"><![CDATA[Shop for family dinner
    <br/>* stuffed turkey
    <br/>* wine
    ]]>
      </field>
      <field name="stage_id" ref="note_stage_02"/>
    </record>

    <record id="note_6" model="note.note">
      <field name="memo"><![CDATA[Idea to develop
    <br/><br/>* Create a module note_pad
    it transforms the html editable memo text field into widget='pad', similar to project_pad depends on 'memo' and 'pad' modules
    ]]>
      </field>
<<<<<<< HEAD
      <field name="stage_id" ref="note_stage_01"/>
=======
      <field name="stage_id" ref="note_stage_02"/>
>>>>>>> 378b77a5
    </record>

    <record id="note_7" model="note.note">
      <field name="memo"><![CDATA[Read some documentation about OpenERP before diving into the code
      <br/><br/>* Open ERP: a modern approach to integrated business management
      <br/>* Open ERP for Retail and Industrial Management
      ]]>
      </field>
<<<<<<< HEAD
      <field name="stage_id" ref="note_stage_02"/>
=======
      <field name="stage_id" ref="note_stage_03"/>
>>>>>>> 378b77a5
    </record>

    <record id="note_8" model="note.note">
      <field name="memo"><![CDATA[New computer specs
      <br/><br/>* Motherboard
      according to processor
      <br/>* Processor
      need to decide
      <br/>* Graphic card
      with great performance for games !
      <br/>* Hard drive
      big, for lot of internet backups
      <br/>* Tower
      silent, better when watching films
      <br/>* Blueray drive ?
      is it interesting yet ?
      <br/>* Screen
      a big one, full of pixels, of course !
      ]]>
      </field>
<<<<<<< HEAD
      <field name="stage_id" ref="note_stage_02"/>
=======
      <field name="stage_id" ref="note_stage_03"/>
>>>>>>> 378b77a5
      <field name="color">3</field>
    </record>

    <record id="note_9" model="note.note">
      <field name="memo"><![CDATA[Read those books
      <br/><br/>* Open ERP: a modern approach to integrated business management
      <br/>* Open ERP for Retail and Industrial Management
      ]]>
      </field>
      <field name="stage_id" ref="note_stage_02"/>
<<<<<<< HEAD
    </record>

    <record id="note_7" model="note.note">
      <field name="note"><![CDATA[Read some documentation about OpenERP before diving into the code
      * Open ERP: a modern approach to integrated business management
      * Open ERP for Retail and Industrial Management
      ]]>
      </field>
      <field name="stage_id" ref="note_stage_03"/>
    </record>

    <record id="note_8" model="note.note">
      <field name="note"><![CDATA[Read those books
      * Open ERP: a modern approach to integrated business management
      * Open ERP for Retail and Industrial Management
      ]]>
      </field>
      <field name="stage_id" ref="note_stage_03"/>
      <field name="color">5</field>
=======
      
    </record>

    <record id="note_10" model="note.note">
      <field name="memo"><![CDATA[Read some documentation about OpenERP before diving into the code
      <br/><br/>* Open ERP: a modern approach to integrated business management
      <br/>* Open ERP for Retail and Industrial Management
      ]]>
      </field>
      <field name="stage_id" ref="note_stage_03"/>
>>>>>>> 378b77a5
    </record>

    <record id="note_12" model="note.note">
      <field name="memo"><![CDATA[Read some documentation about OpenERP before diving into the code
      <br/><br/>* Open ERP: a modern approach to integrated business management
      <br/>* Open ERP for Retail and Industrial Management
      ]]>
      </field>
      <field name="stage_id" ref="note_stage_03"/>
      <field name="color">7</field>
    </record>

    <record id="note_13" model="note.note">
      <field name="memo"><![CDATA[Read those books
      <br/><br/>* Open ERP: a modern approach to integrated business management
      <br/>* Open ERP for Retail and Industrial Management
      ]]>
      </field>
      <field name="stage_id" ref="note_stage_03"/>
    </record>

  </data>
</openerp><|MERGE_RESOLUTION|>--- conflicted
+++ resolved
@@ -1,6 +1,30 @@
 <?xml version="1.0"?>
 <openerp>
-  <data>
+  <data noupdate="1">
+    <record model="note.stage" id="demo_note_stage_01">
+      <field name="name">Today</field>
+      <field name="sequence">1</field>
+      <field name="user_id" eval="ref('base.user_demo')"/>
+    </record>
+
+    <record model="note.stage" id="demo_note_stage_02">
+      <field name="name">Tomorrow</field>
+      <field name="sequence">2</field>
+      <field name="user_id" eval="ref('base.user_demo')"/>
+    </record>
+
+    <record model="note.stage" id="demo_note_stage_03">
+      <field name="name">Later</field>
+      <field name="sequence">3</field>
+      <field name="user_id" eval="ref('base.user_demo')"/>
+    </record>
+
+    <record model="note.stage" id="demo_note_stage_04">
+      <field name="name">Notes</field>
+      <field name="sequence">4</field>
+      <field name="user_id" eval="ref('base.user_demo')"/>
+    </record>
+
 
     <record id="note_1" model="note.note">
       <field name="name">Customer report #349872</field>
@@ -52,11 +76,7 @@
     it transforms the html editable memo text field into widget='pad', similar to project_pad depends on 'memo' and 'pad' modules
     ]]>
       </field>
-<<<<<<< HEAD
-      <field name="stage_id" ref="note_stage_01"/>
-=======
       <field name="stage_id" ref="note_stage_02"/>
->>>>>>> 378b77a5
     </record>
 
     <record id="note_7" model="note.note">
@@ -65,11 +85,7 @@
       <br/>* Open ERP for Retail and Industrial Management
       ]]>
       </field>
-<<<<<<< HEAD
-      <field name="stage_id" ref="note_stage_02"/>
-=======
       <field name="stage_id" ref="note_stage_03"/>
->>>>>>> 378b77a5
     </record>
 
     <record id="note_8" model="note.note">
@@ -90,11 +106,7 @@
       a big one, full of pixels, of course !
       ]]>
       </field>
-<<<<<<< HEAD
-      <field name="stage_id" ref="note_stage_02"/>
-=======
       <field name="stage_id" ref="note_stage_03"/>
->>>>>>> 378b77a5
       <field name="color">3</field>
     </record>
 
@@ -105,28 +117,6 @@
       ]]>
       </field>
       <field name="stage_id" ref="note_stage_02"/>
-<<<<<<< HEAD
-    </record>
-
-    <record id="note_7" model="note.note">
-      <field name="note"><![CDATA[Read some documentation about OpenERP before diving into the code
-      * Open ERP: a modern approach to integrated business management
-      * Open ERP for Retail and Industrial Management
-      ]]>
-      </field>
-      <field name="stage_id" ref="note_stage_03"/>
-    </record>
-
-    <record id="note_8" model="note.note">
-      <field name="note"><![CDATA[Read those books
-      * Open ERP: a modern approach to integrated business management
-      * Open ERP for Retail and Industrial Management
-      ]]>
-      </field>
-      <field name="stage_id" ref="note_stage_03"/>
-      <field name="color">5</field>
-=======
-      
     </record>
 
     <record id="note_10" model="note.note">
@@ -136,7 +126,6 @@
       ]]>
       </field>
       <field name="stage_id" ref="note_stage_03"/>
->>>>>>> 378b77a5
     </record>
 
     <record id="note_12" model="note.note">
