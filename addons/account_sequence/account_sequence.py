# -*- coding: utf-8 -*-
##############################################################################
#
#    OpenERP, Open Source Management Solution
#    Copyright (C) 2004-2010 Tiny SPRL (<http://tiny.be>). All Rights Reserved
#    $Id$
#
#    This program is free software: you can redistribute it and/or modify
#    it under the terms of the GNU General Public License as published by
#    the Free Software Foundation, either version 3 of the License, or
#    (at your option) any later version.
#
#    This program is distributed in the hope that it will be useful,
#    but WITHOUT ANY WARRANTY; without even the implied warranty of
#    MERCHANTABILITY or FITNESS FOR A PARTICULAR PURPOSE.  See the
#    GNU General Public License for more details.
#
#    You should have received a copy of the GNU General Public License
#    along with this program.  If not, see <http://www.gnu.org/licenses/>.
#
##############################################################################

from osv import osv, fields

class account_move(osv.osv):
    _inherit = 'account.move'

    _columns = {
        'internal_sequence_number': fields.char('Internal Sequence Number', size=64, readonly=True),
    }

    def post(self, cr, uid, ids, context=None):
        if not context: context = {}
        obj_sequence = self.pool.get('ir.sequence')
        res = super(account_move, self).post(cr, uid, ids, context=context)
        seq_no = False
<<<<<<< HEAD
        for line in self.browse(cr, uid, ids, context=context):
=======
        for line in self.browse(cr, uid, ids):
            # Todo: if there is not internal seq defined on journal raise error ?
>>>>>>> c4dcf78c
            if line.journal_id.internal_sequence:
                seq_no = obj_sequence.get_id(cr, uid, line.journal_id.internal_sequence.id, context=context)
            if seq_no:
                self.write(cr, uid, [line.id], {'internal_sequence_number': seq_no})
        return res

account_move()

class account_journal(osv.osv):
    _inherit = "account.journal"

    _columns = {
        'internal_sequence': fields.many2one('ir.sequence', 'Internal Sequence'),
    }

account_journal()

# vim:expandtab:smartindent:tabstop=4:softtabstop=4:shiftwidth=4:<|MERGE_RESOLUTION|>--- conflicted
+++ resolved
@@ -34,12 +34,8 @@
         obj_sequence = self.pool.get('ir.sequence')
         res = super(account_move, self).post(cr, uid, ids, context=context)
         seq_no = False
-<<<<<<< HEAD
         for line in self.browse(cr, uid, ids, context=context):
-=======
-        for line in self.browse(cr, uid, ids):
             # Todo: if there is not internal seq defined on journal raise error ?
->>>>>>> c4dcf78c
             if line.journal_id.internal_sequence:
                 seq_no = obj_sequence.get_id(cr, uid, line.journal_id.internal_sequence.id, context=context)
             if seq_no:
