--- conflicted
+++ resolved
@@ -67,16 +67,9 @@
         proxy = req.session.proxy("db")
         dbs = proxy.list()
         h = req.httprequest.headers['Host'].split(':')[0]
-<<<<<<< HEAD
-        d = h.split(':')[0]
+        d = h.split('.')[0]
         r = cherrypy.config['openerp.dbfilter'].replace('%h', h).replace('%d', d)
         dbs = [i for i in dbs if re.match(r, i)]
-=======
-        d = h.split('.')[0]
-        r = cherrypy.config['openerp.dbfilter'].replace('%h',h).replace('%d',d)
-        print "h,d",h,d,r
-        dbs = [i for i in dbs if re.match(r,i)]
->>>>>>> 8a6af300
         return {"db_list": dbs}
     
     @openerpweb.jsonrequest
