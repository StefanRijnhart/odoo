--- conflicted
+++ resolved
@@ -166,17 +166,12 @@
             <tr>
               <td>
                 <para style="terp_default_Bold_9">Shipping address :</para>
-<<<<<<< HEAD
-                <para style="terp_default_9">[[ (addr.partner_id and addr.partner_id.title and addr.partner_id.title.name) or '' ]] [[ (addr.partner_id and addr.partner_id.name) or '' ]]</para>
-                <para style="terp_default_9">[[ addr.partner_id and addr.partner_id.display_address(addr.partner_id) ]] </para>
-=======
                 <para style="terp_default_9">[[ (o.dest_address_id and o.dest_address_id.partner_id.name) or (o.warehouse_id and o.warehouse_id.name) or '']]</para>
                 <para style="terp_default_9">[[ (o.dest_address_id and o.dest_address_id and o.dest_address_id.street) or (o.warehouse_id and o.warehouse_id.partner_address_id and o.warehouse_id.partner_address_id.street) or '']]</para>
                 <para style="terp_default_9">[[ (o.dest_address_id and o.dest_address_id and o.dest_address_id.street2) or (o.warehouse_id and o.warehouse_id.partner_address_id and o.warehouse_id.partner_address_id.street2) or removeParentNode('para') ]]</para>
                 <para style="terp_default_9">[[ (o.dest_address_id and o.dest_address_id and o.dest_address_id.zip) or (o.warehouse_id and o.warehouse_id.partner_address_id and o.warehouse_id.partner_address_id.zip) or '' ]] [[ (o.dest_address_id and o.dest_address_id and o.dest_address_id.city) or (o.warehouse_id and o.warehouse_id.partner_address_id and o.warehouse_id.partner_address_id.city) or '' ]]</para>
                 <para style="terp_default_9">[[ (o.dest_address_id and o.dest_address_id.state_id and o.dest_address_id.state_id.name) or (o.warehouse_id and o.warehouse_id.partner_address_id and o.warehouse_id.partner_address_id.state_id and o.warehouse_id.partner_address_id.state_id.name) or removeParentNode('para') ]] </para>
                 <para style="terp_default_9">[[ (o.dest_address_id and o.dest_address_id.country_id and o.dest_address_id.country_id.name) or (o.warehouse_id and o.warehouse_id.partner_address_id and o.warehouse_id.partner_address_id.country_id and o.warehouse_id.partner_address_id.country_id.name) ]]</para>
->>>>>>> 14d5e1df
               </td>
             </tr>
           </blockTable>
