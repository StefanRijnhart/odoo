# -*- coding: utf-8 -*-
##############################################################################
#
#    OpenERP, Open Source Management Solution
#    Copyright (C) 2004-2010 Tiny SPRL (<http://tiny.be>).
#
#    This program is free software: you can redistribute it and/or modify
#    it under the terms of the GNU Affero General Public License as
#    published by the Free Software Foundation, either version 3 of the
#    License, or (at your option) any later version.
#
#    This program is distributed in the hope that it will be useful,
#    but WITHOUT ANY WARRANTY; without even the implied warranty of
#    MERCHANTABILITY or FITNESS FOR A PARTICULAR PURPOSE.  See the
#    GNU Affero General Public License for more details.
#
#    You should have received a copy of the GNU Affero General Public License
#    along with this program.  If not, see <http://www.gnu.org/licenses/>.
#
##############################################################################

import time
from datetime import datetime
from dateutil.relativedelta import relativedelta

from openerp.osv import fields, osv
from openerp import netsvc
from openerp import pooler
from openerp.tools.translate import _
import openerp.addons.decimal_precision as dp
from openerp.osv.orm import browse_record, browse_null
from openerp.tools import DEFAULT_SERVER_DATE_FORMAT, DEFAULT_SERVER_DATETIME_FORMAT, DATETIME_FORMATS_MAP

class purchase_order(osv.osv):

    def _amount_all(self, cr, uid, ids, field_name, arg, context=None):
        res = {}
        cur_obj=self.pool.get('res.currency')
        for order in self.browse(cr, uid, ids, context=context):
            res[order.id] = {
                'amount_untaxed': 0.0,
                'amount_tax': 0.0,
                'amount_total': 0.0,
            }
            val = val1 = 0.0
            cur = order.pricelist_id.currency_id
            for line in order.order_line:
               val1 += line.price_subtotal
               for c in self.pool.get('account.tax').compute_all(cr, uid, line.taxes_id, line.price_unit, line.product_qty, line.product_id, order.partner_id)['taxes']:
                    val += c.get('amount', 0.0)
            res[order.id]['amount_tax']=cur_obj.round(cr, uid, cur, val)
            res[order.id]['amount_untaxed']=cur_obj.round(cr, uid, cur, val1)
            res[order.id]['amount_total']=res[order.id]['amount_untaxed'] + res[order.id]['amount_tax']
        return res

    def _set_minimum_planned_date(self, cr, uid, ids, name, value, arg, context=None):
        if not value: return False
        if type(ids)!=type([]):
            ids=[ids]
        for po in self.browse(cr, uid, ids, context=context):
            if po.order_line:
                cr.execute("""update purchase_order_line set
                        date_planned=%s
                    where
                        order_id=%s and
                        (date_planned=%s or date_planned<%s)""", (value,po.id,po.minimum_planned_date,value))
            cr.execute("""update purchase_order set
                    minimum_planned_date=%s where id=%s""", (value, po.id))
        return True

    def _minimum_planned_date(self, cr, uid, ids, field_name, arg, context=None):
        res={}
        purchase_obj=self.browse(cr, uid, ids, context=context)
        for purchase in purchase_obj:
            res[purchase.id] = False
            if purchase.order_line:
                min_date=purchase.order_line[0].date_planned
                for line in purchase.order_line:
                    if line.date_planned < min_date:
                        min_date=line.date_planned
                res[purchase.id]=min_date
        return res


    def _invoiced_rate(self, cursor, user, ids, name, arg, context=None):
        res = {}
        for purchase in self.browse(cursor, user, ids, context=context):
            tot = 0.0
            for invoice in purchase.invoice_ids:
                if invoice.state not in ('draft','cancel'):
                    tot += invoice.amount_untaxed
            if purchase.amount_untaxed:
                res[purchase.id] = tot * 100.0 / purchase.amount_untaxed
            else:
                res[purchase.id] = 0.0
        return res

    def _shipped_rate(self, cr, uid, ids, name, arg, context=None):
        if not ids: return {}
        res = {}
        for id in ids:
            res[id] = [0.0,0.0]
        cr.execute('''SELECT
                p.purchase_id,sum(m.product_qty), m.state
            FROM
                stock_move m
            LEFT JOIN
                stock_picking p on (p.id=m.picking_id)
            WHERE
                p.purchase_id IN %s GROUP BY m.state, p.purchase_id''',(tuple(ids),))
        for oid,nbr,state in cr.fetchall():
            if state=='cancel':
                continue
            if state=='done':
                res[oid][0] += nbr or 0.0
                res[oid][1] += nbr or 0.0
            else:
                res[oid][1] += nbr or 0.0
        for r in res:
            if not res[r][1]:
                res[r] = 0.0
            else:
                res[r] = 100.0 * res[r][0] / res[r][1]
        return res

    def _get_order(self, cr, uid, ids, context=None):
        result = {}
        for line in self.pool.get('purchase.order.line').browse(cr, uid, ids, context=context):
            result[line.order_id.id] = True
        return result.keys()

    def _invoiced(self, cursor, user, ids, name, arg, context=None):
        res = {}
        for purchase in self.browse(cursor, user, ids, context=context):
            invoiced = False
            if purchase.invoiced_rate == 100.00:
                invoiced = True
            res[purchase.id] = invoiced
        return res
    
    def _get_journal(self, cr, uid, context=None):
        if context is None:
            context = {}
        user = self.pool.get('res.users').browse(cr, uid, uid, context=context)
        company_id = context.get('company_id', user.company_id.id)
        journal_obj = self.pool.get('account.journal')
        res = journal_obj.search(cr, uid, [('type', '=', 'purchase'),
                                            ('company_id', '=', company_id)],
                                                limit=1)
        return res and res[0] or False  

    STATE_SELECTION = [
        ('draft', 'Draft PO'),
        ('sent', 'RFQ Sent'),
        ('confirmed', 'Waiting Approval'),
        ('approved', 'Purchase Order'),
        ('except_picking', 'Shipping Exception'),
        ('except_invoice', 'Invoice Exception'),
        ('done', 'Done'),
        ('cancel', 'Cancelled')
    ]

    _columns = {
        'name': fields.char('Order Reference', size=64, required=True, select=True, help="Unique number of the purchase order, computed automatically when the purchase order is created."),
        'origin': fields.char('Source Document', size=64,
            help="Reference of the document that generated this purchase order request; a sale order or an internal procurement request."
        ),
        'partner_ref': fields.char('Supplier Reference', states={'confirmed':[('readonly',True)], 'approved':[('readonly',True)],'done':[('readonly',True)]}, size=64,
            help="Reference of the sale order or quotation sent by your supplier. It's mainly used to do the matching when you receive the products as this reference is usually written on the delivery order sent by your supplier."),
        'date_order':fields.date('Order Date', required=True, states={'confirmed':[('readonly',True)], 'approved':[('readonly',True)]}, select=True, help="Date on which this document has been created."),
        'date_approve':fields.date('Date Approved', readonly=1, select=True, help="Date on which purchase order has been approved"),
        'partner_id':fields.many2one('res.partner', 'Supplier', required=True, states={'confirmed':[('readonly',True)], 'approved':[('readonly',True)],'done':[('readonly',True)]}, change_default=True),
        'dest_address_id':fields.many2one('res.partner', 'Customer Address (Direct Delivery)',
            states={'confirmed':[('readonly',True)], 'approved':[('readonly',True)],'done':[('readonly',True)]},
            help="Put an address if you want to deliver directly from the supplier to the customer. " \
                "Otherwise, keep empty to deliver to your own company."
        ),
        'warehouse_id': fields.many2one('stock.warehouse', 'Destination Warehouse'),
        'location_id': fields.many2one('stock.location', 'Destination', required=True, domain=[('usage','<>','view')], states={'confirmed':[('readonly',True)], 'approved':[('readonly',True)],'done':[('readonly',True)]} ),
        'pricelist_id':fields.many2one('product.pricelist', 'Pricelist', required=True, states={'confirmed':[('readonly',True)], 'approved':[('readonly',True)],'done':[('readonly',True)]}, help="The pricelist sets the currency used for this purchase order. It also computes the supplier price for the selected products/quantities."),
        'currency_id': fields.related('pricelist_id', 'currency_id', type="many2one", relation="res.currency", string="Currency",readonly=True, required=True),
        'state': fields.selection(STATE_SELECTION, 'Status', readonly=True, help="The status of the purchase order or the quotation request. A quotation is a purchase order in a 'Draft' status. Then the order has to be confirmed by the user, the status switch to 'Confirmed'. Then the supplier must confirm the order to change the status to 'Approved'. When the purchase order is paid and received, the status becomes 'Done'. If a cancel action occurs in the invoice or in the reception of goods, the status becomes in exception.", select=True),
        'order_line': fields.one2many('purchase.order.line', 'order_id', 'Order Lines', states={'approved':[('readonly',True)],'done':[('readonly',True)]}),
        'validator' : fields.many2one('res.users', 'Validated by', readonly=True),
        'notes': fields.text('Terms and Conditions'),
        'invoice_ids': fields.many2many('account.invoice', 'purchase_invoice_rel', 'purchase_id', 'invoice_id', 'Invoices', help="Invoices generated for a purchase order"),
        'picking_ids': fields.one2many('stock.picking.in', 'purchase_id', 'Picking List', readonly=True, help="This is the list of incoming shipments that have been generated for this purchase order."),
        'shipped':fields.boolean('Received', readonly=True, select=True, help="It indicates that a picking has been done"),
        'shipped_rate': fields.function(_shipped_rate, string='Received Ratio', type='float'),
        'invoiced': fields.function(_invoiced, string='Invoice Received', type='boolean', help="It indicates that an invoice has been paid"),
        'invoiced_rate': fields.function(_invoiced_rate, string='Invoiced', type='float'),
        'invoice_method': fields.selection([('manual','Based on Purchase Order lines'),('order','Based on generated draft invoice'),('picking','Based on incoming shipments')], 'Invoicing Control', required=True,
            readonly=True, states={'draft':[('readonly',False)], 'sent':[('readonly',False)]},
            help="Based on Purchase Order lines: place individual lines in 'Invoice Control > Based on P.O. lines' from where you can selectively create an invoice.\n" \
                "Based on generated invoice: create a draft invoice you can validate later.\n" \
                "Bases on incoming shipments: let you create an invoice when receptions are validated."
        ),
        'minimum_planned_date':fields.function(_minimum_planned_date, fnct_inv=_set_minimum_planned_date, string='Expected Date', type='date', select=True, help="This is computed as the minimum scheduled date of all purchase order lines' products.",
            store = {
                'purchase.order.line': (_get_order, ['date_planned'], 10),
            }
        ),
        'amount_untaxed': fields.function(_amount_all, digits_compute= dp.get_precision('Account'), string='Untaxed Amount',
            store={
                'purchase.order.line': (_get_order, None, 10),
            }, multi="sums", help="The amount without tax"),
        'amount_tax': fields.function(_amount_all, digits_compute= dp.get_precision('Account'), string='Taxes',
            store={
                'purchase.order.line': (_get_order, None, 10),
            }, multi="sums", help="The tax amount"),
        'amount_total': fields.function(_amount_all, digits_compute= dp.get_precision('Account'), string='Total',
            store={
                'purchase.order.line': (_get_order, None, 10),
            }, multi="sums",help="The total amount"),
        'fiscal_position': fields.many2one('account.fiscal.position', 'Fiscal Position'),
        'payment_term_id': fields.many2one('account.payment.term', 'Payment Term'),
        'product_id': fields.related('order_line','product_id', type='many2one', relation='product.product', string='Product'),
        'create_uid':  fields.many2one('res.users', 'Responsible'),
        'company_id': fields.many2one('res.company','Company',required=True,select=1, states={'confirmed':[('readonly',True)], 'approved':[('readonly',True)]}),
        'journal_id': fields.many2one('account.journal', 'Journal'),
    }
    _defaults = {
        'date_order': fields.date.context_today,
        'state': 'draft',
        'name': lambda obj, cr, uid, context: '/',
        'shipped': 0,
        'invoice_method': 'order',
        'invoiced': 0,
        'pricelist_id': lambda self, cr, uid, context: context.get('partner_id', False) and self.pool.get('res.partner').browse(cr, uid, context['partner_id']).property_product_pricelist_purchase.id,
        'company_id': lambda self,cr,uid,c: self.pool.get('res.company')._company_default_get(cr, uid, 'purchase.order', context=c),
        'journal_id': _get_journal,
    }
    _sql_constraints = [
        ('name_uniq', 'unique(name, company_id)', 'Order Reference must be unique per Company!'),
    ]
    _name = "purchase.order"
    _inherit = ['mail.thread', 'ir.needaction_mixin']
    _description = "Purchase Order"
    _order = "name desc"

    def create(self, cr, uid, vals, context=None):
        if vals.get('name','/')=='/':
            vals['name'] = self.pool.get('ir.sequence').get(cr, uid, 'purchase.order') or '/'
        order =  super(purchase_order, self).create(cr, uid, vals, context=context)
        if order:
            self.create_send_note(cr, uid, [order], context=context)
        return order

    def unlink(self, cr, uid, ids, context=None):
        purchase_orders = self.read(cr, uid, ids, ['state'], context=context)
        unlink_ids = []
        for s in purchase_orders:
            if s['state'] in ['draft','cancel']:
                unlink_ids.append(s['id'])
            else:
                raise osv.except_osv(_('Invalid Action!'), _('In order to delete a purchase order, you must cancel it first.'))

        # automatically sending subflow.delete upon deletion
        wf_service = netsvc.LocalService("workflow")
        for id in unlink_ids:
            wf_service.trg_validate(uid, 'purchase.order', id, 'purchase_cancel', cr)

        return super(purchase_order, self).unlink(cr, uid, unlink_ids, context=context)

    def button_dummy(self, cr, uid, ids, context=None):
        return True

    def onchange_pricelist(self, cr, uid, ids, pricelist_id, context=None):
        if not pricelist_id:
            return {}
        return {'value': {'currency_id': self.pool.get('product.pricelist').browse(cr, uid, pricelist_id, context=context).currency_id.id}}

    def onchange_dest_address_id(self, cr, uid, ids, address_id):
        if not address_id:
            return {}
        address = self.pool.get('res.partner')
        values = {'warehouse_id': False}
        supplier = address.browse(cr, uid, address_id)
        if supplier:
            location_id = supplier.property_stock_customer.id
            values.update({'location_id': location_id})
        return {'value':values}

    def onchange_warehouse_id(self, cr, uid, ids, warehouse_id):
        if not warehouse_id:
            return {}
        warehouse = self.pool.get('stock.warehouse').browse(cr, uid, warehouse_id)
        return {'value':{'location_id': warehouse.lot_input_id.id, 'dest_address_id': False}}

    def onchange_partner_id(self, cr, uid, ids, partner_id):
        partner = self.pool.get('res.partner')
        if not partner_id:
            return {'value': {
                'fiscal_position': False,
                'payment_term_id': False,
                }}
        supplier_address = partner.address_get(cr, uid, [partner_id], ['default'])
        supplier = partner.browse(cr, uid, partner_id)
        return {'value': {
            'pricelist_id': supplier.property_product_pricelist_purchase.id,
            'fiscal_position': supplier.property_account_position and supplier.property_account_position.id or False,
            'payment_term_id': supplier.property_supplier_payment_term.id or False,
            }}

    def invoice_open(self, cr, uid, ids, context=None):
        mod_obj = self.pool.get('ir.model.data')
        act_obj = self.pool.get('ir.actions.act_window')

        result = mod_obj.get_object_reference(cr, uid, 'account', 'action_invoice_tree2')
        id = result and result[1] or False
        result = act_obj.read(cr, uid, [id], context=context)[0]
        inv_ids = []
        for po in self.browse(cr, uid, ids, context=context):
            inv_ids+= [invoice.id for invoice in po.invoice_ids]
        if not inv_ids:
            raise osv.except_osv(_('Error!'), _('Please create Invoices.'))
         #choose the view_mode accordingly
        if len(inv_ids)>1:
            result['domain'] = "[('id','in',["+','.join(map(str, inv_ids))+"])]"
        else:
            res = mod_obj.get_object_reference(cr, uid, 'account', 'invoice_supplier_form')
            result['views'] = [(res and res[1] or False, 'form')]
            result['res_id'] = inv_ids and inv_ids[0] or False
        return result

    def view_invoice(self, cr, uid, ids, context=None):
        '''
        This function returns an action that display existing invoices of given sale order ids. It can either be a in a list or in a form view, if there is only one invoice to show.
        '''
        mod_obj = self.pool.get('ir.model.data')
        wizard_obj = self.pool.get('purchase.order.line_invoice')
        #compute the number of invoices to display
        inv_ids = []
        for po in self.browse(cr, uid, ids, context=context):
            if po.invoice_method == 'manual':
                if not po.invoice_ids:
                    context.update({'active_ids' :  [line.id for line in po.order_line]})
                    wizard_obj.makeInvoices(cr, uid, [], context=context)

        for po in self.browse(cr, uid, ids, context=context):
            inv_ids+= [invoice.id for invoice in po.invoice_ids]
        res = mod_obj.get_object_reference(cr, uid, 'account', 'invoice_supplier_form')
        res_id = res and res[1] or False

        return {
            'name': _('Supplier Invoices'),
            'view_type': 'form',
            'view_mode': 'form',
            'view_id': [res_id],
            'res_model': 'account.invoice',
            'context': "{'type':'in_invoice', 'journal_type': 'purchase'}",
            'type': 'ir.actions.act_window',
            'nodestroy': True,
            'target': 'current',
            'res_id': inv_ids and inv_ids[0] or False,
        }

    def view_picking(self, cr, uid, ids, context=None):
        '''
        This function returns an action that display existing pîcking orders of given purchase order ids.
        '''
        mod_obj = self.pool.get('ir.model.data')
        pick_ids = []
        for po in self.browse(cr, uid, ids, context=context):
            pick_ids += [picking.id for picking in po.picking_ids]

        action_model, action_id = tuple(mod_obj.get_object_reference(cr, uid, 'stock', 'action_picking_tree4'))
        action = self.pool.get(action_model).read(cr, uid, action_id, context=context)
        ctx = eval(action['context'])
        ctx.update({
            'search_default_purchase_id': ids[0]
        })
        if pick_ids and len(pick_ids) == 1:
            form_view_ids = [view_id for view_id, view in action['views'] if view == 'form']
            view_id = form_view_ids and form_view_ids[0] or False
            action.update({
                'views': [],
                'view_mode': 'form',
                'view_id': view_id,
                'res_id': pick_ids[0]
            })

        action.update({
            'context': ctx,
        })
        return action

    def wkf_approve_order(self, cr, uid, ids, context=None):
        self.write(cr, uid, ids, {'state': 'approved', 'date_approve': fields.date.context_today(self,cr,uid,context=context)})
        return True

    def print_confirm(self,cr,uid,ids,context=None):
        print "Confirmed"

    def print_double(self,cr,uid,ids,context=None):
        print "double Approval"

    def print_router(self,cr,uid,ids,context=None):
        print "Routed"

    def wkf_send_rfq(self, cr, uid, ids, context=None):
        '''
        This function opens a window to compose an email, with the edi purchase template message loaded by default
        '''
        ir_model_data = self.pool.get('ir.model.data')
        try:
            template_id = ir_model_data.get_object_reference(cr, uid, 'purchase', 'email_template_edi_purchase')[1]
        except ValueError:
            template_id = False
        try:
            compose_form_id = ir_model_data.get_object_reference(cr, uid, 'mail', 'email_compose_message_wizard_form')[1]
        except ValueError:
            compose_form_id = False 
        ctx = dict(context)
        ctx.update({
            'default_model': 'purchase.order',
            'default_res_id': ids[0],
            'default_use_template': bool(template_id),
            'default_template_id': template_id,
            'default_composition_mode': 'comment',
        })
        return {
            'type': 'ir.actions.act_window',
            'view_type': 'form',
            'view_mode': 'form',
            'res_model': 'mail.compose.message',
            'views': [(compose_form_id, 'form')],
            'view_id': compose_form_id,
            'target': 'new',
            'context': ctx,
        }

    def print_quotation(self, cr, uid, ids, context=None):
        '''
        This function prints the request for quotation and mark it as sent, so that we can see more easily the next step of the workflow
        '''
        assert len(ids) == 1, 'This option should only be used for a single id at a time'
        wf_service = netsvc.LocalService("workflow")
        wf_service.trg_validate(uid, 'purchase.order', ids[0], 'send_rfq', cr)
        datas = {
                 'model': 'purchase.order',
                 'ids': ids,
                 'form': self.read(cr, uid, ids[0], context=context),
        }
        return {'type': 'ir.actions.report.xml', 'report_name': 'purchase.quotation', 'datas': datas, 'nodestroy': True}

    #TODO: implement messages system
    def wkf_confirm_order(self, cr, uid, ids, context=None):
        todo = []
        for po in self.browse(cr, uid, ids, context=context):
            if not po.order_line:
                raise osv.except_osv(_('Error!'),_('You cannot confirm a purchase order without any purchase order line.'))
            for line in po.order_line:
                if line.state=='draft':
                    todo.append(line.id)

        self.pool.get('purchase.order.line').action_confirm(cr, uid, todo, context)
        for id in ids:
            self.write(cr, uid, [id], {'state' : 'confirmed', 'validator' : uid})
        self.confirm_send_note(cr, uid, ids, context)
        return True

    def _prepare_inv_line(self, cr, uid, account_id, order_line, context=None):
        """Collects require data from purchase order line that is used to create invoice line
        for that purchase order line
        :param account_id: Expense account of the product of PO line if any.
        :param browse_record order_line: Purchase order line browse record
        :return: Value for fields of invoice lines.
        :rtype: dict
        """
        return {
            'name': order_line.name,
            'account_id': account_id,
            'price_unit': order_line.price_unit or 0.0,
            'quantity': order_line.product_qty,
            'product_id': order_line.product_id.id or False,
            'uos_id': order_line.product_uom.id or False,
            'invoice_line_tax_id': [(6, 0, [x.id for x in order_line.taxes_id])],
            'account_analytic_id': order_line.account_analytic_id.id or False,
        }

    def action_cancel_draft(self, cr, uid, ids, context=None):
        if not len(ids):
            return False
        self.write(cr, uid, ids, {'state':'draft','shipped':0})
        wf_service = netsvc.LocalService("workflow")
        for p_id in ids:
            # Deleting the existing instance of workflow for PO
            wf_service.trg_delete(uid, 'purchase.order', p_id, cr)
            wf_service.trg_create(uid, 'purchase.order', p_id, cr)
        self.draft_send_note(cr, uid, ids, context=context)
        return True

    def action_invoice_create(self, cr, uid, ids, context=None):
        """Generates invoice for given ids of purchase orders and links that invoice ID to purchase order.
        :param ids: list of ids of purchase orders.
        :return: ID of created invoice.
        :rtype: int
        """
        res = False

        journal_obj = self.pool.get('account.journal')
        inv_obj = self.pool.get('account.invoice')
        inv_line_obj = self.pool.get('account.invoice.line')
        fiscal_obj = self.pool.get('account.fiscal.position')
        property_obj = self.pool.get('ir.property')

        for order in self.browse(cr, uid, ids, context=context):
            pay_acc_id = order.partner_id.property_account_payable.id
            journal_ids = journal_obj.search(cr, uid, [('type', '=','purchase'),('company_id', '=', order.company_id.id)], limit=1)
            if not journal_ids:
                raise osv.except_osv(_('Error!'),
                    _('Define purchase journal for this company: "%s" (id:%d).') % (order.company_id.name, order.company_id.id))

            # generate invoice line correspond to PO line and link that to created invoice (inv_id) and PO line
            inv_lines = []
            for po_line in order.order_line:
                if po_line.product_id:
                    acc_id = po_line.product_id.property_account_expense.id
                    if not acc_id:
                        acc_id = po_line.product_id.categ_id.property_account_expense_categ.id
                    if not acc_id:
                        raise osv.except_osv(_('Error!'), _('Define expense account for this company: "%s" (id:%d).') % (po_line.product_id.name, po_line.product_id.id,))
                else:
                    acc_id = property_obj.get(cr, uid, 'property_account_expense_categ', 'product.category').id
                fpos = order.fiscal_position or False
                acc_id = fiscal_obj.map_account(cr, uid, fpos, acc_id)

                inv_line_data = self._prepare_inv_line(cr, uid, acc_id, po_line, context=context)
                inv_line_id = inv_line_obj.create(cr, uid, inv_line_data, context=context)
                inv_lines.append(inv_line_id)

                po_line.write({'invoiced':True, 'invoice_lines': [(4, inv_line_id)]}, context=context)

            # get invoice data and create invoice
            inv_data = {
                'name': order.partner_ref or order.name,
                'reference': order.partner_ref or order.name,
                'account_id': pay_acc_id,
                'type': 'in_invoice',
                'partner_id': order.partner_id.id,
                'currency_id': order.pricelist_id.currency_id.id,
                'journal_id': len(journal_ids) and journal_ids[0] or False,
                'invoice_line': [(6, 0, inv_lines)],
                'origin': order.name,
                'fiscal_position': order.fiscal_position.id or False,
                'payment_term': order.payment_term_id.id or False,
                'company_id': order.company_id.id,
            }
            inv_id = inv_obj.create(cr, uid, inv_data, context=context)

            # compute the invoice
            inv_obj.button_compute(cr, uid, [inv_id], context=context, set_total=True)

            # Link this new invoice to related purchase order
            order.write({'invoice_ids': [(4, inv_id)]}, context=context)
            res = inv_id
        if res:
            self.invoice_send_note(cr, uid, ids, res, context)
        return res

    def invoice_done(self, cr, uid, ids, context=None):
        self.write(cr, uid, ids, {'state':'approved'}, context=context)
        self.invoice_done_send_note(cr, uid, ids, context=context)
        return True

    def has_stockable_product(self, cr, uid, ids, *args):
        for order in self.browse(cr, uid, ids):
            for order_line in order.order_line:
                if order_line.product_id and order_line.product_id.type in ('product', 'consu'):
                    return True
        return False

    def action_cancel(self, cr, uid, ids, context=None):
        wf_service = netsvc.LocalService("workflow")
        for purchase in self.browse(cr, uid, ids, context=context):
            for pick in purchase.picking_ids:
                if pick.state not in ('draft','cancel'):
                    raise osv.except_osv(
                        _('Unable to cancel this purchase order.'),
                        _('First cancel all receptions related to this purchase order.'))
            for pick in purchase.picking_ids:
                wf_service.trg_validate(uid, 'stock.picking', pick.id, 'button_cancel', cr)
            for inv in purchase.invoice_ids:
                if inv and inv.state not in ('cancel','draft'):
                    raise osv.except_osv(
                        _('Unable to cancel this purchase order.'),
                        _('You must first cancel all receptions related to this purchase order.'))
                if inv:
                    wf_service.trg_validate(uid, 'account.invoice', inv.id, 'invoice_cancel', cr)
        self.write(cr,uid,ids,{'state':'cancel'})

        for (id, name) in self.name_get(cr, uid, ids):
            wf_service.trg_validate(uid, 'purchase.order', id, 'purchase_cancel', cr)
        self.cancel_send_note(cr, uid, ids, context)
        return True

    def _prepare_order_picking(self, cr, uid, order, context=None):
        return {
            'name': self.pool.get('ir.sequence').get(cr, uid, 'stock.picking.in'),
            'origin': order.name + ((order.origin and (':' + order.origin)) or ''),
            'date': order.date_order,
            'partner_id': order.dest_address_id.id or order.partner_id.id,
            'invoice_state': '2binvoiced' if order.invoice_method == 'picking' else 'none',
            'type': 'in',
            'partner_id': order.dest_address_id.id or order.partner_id.id,
            'purchase_id': order.id,
            'company_id': order.company_id.id,
            'move_lines' : [],
        }

    def _prepare_order_line_move(self, cr, uid, order, order_line, picking_id, context=None):
        return {
            'name': order_line.name or '',
            'product_id': order_line.product_id.id,
            'product_qty': order_line.product_qty,
            'product_uos_qty': order_line.product_qty,
            'product_uom': order_line.product_uom.id,
            'product_uos': order_line.product_uom.id,
            'date': order_line.date_planned,
            'date_expected': order_line.date_planned,
            'location_id': order.partner_id.property_stock_supplier.id,
            'location_dest_id': order.location_id.id,
            'picking_id': picking_id,
            'partner_id': order.dest_address_id.id or order.partner_id.id,
            'move_dest_id': order_line.move_dest_id.id,
            'state': 'draft',
            'type':'in',
            'purchase_line_id': order_line.id,
            'company_id': order.company_id.id,
            'price_unit': order_line.price_unit
        }

    def _create_pickings(self, cr, uid, order, order_lines, picking_id=False, context=None):
        """Creates pickings and appropriate stock moves for given order lines, then
        confirms the moves, makes them available, and confirms the picking.

        If ``picking_id`` is provided, the stock moves will be added to it, otherwise
        a standard outgoing picking will be created to wrap the stock moves, as returned
        by :meth:`~._prepare_order_picking`.

        Modules that wish to customize the procurements or partition the stock moves over
        multiple stock pickings may override this method and call ``super()`` with
        different subsets of ``order_lines`` and/or preset ``picking_id`` values.

        :param browse_record order: purchase order to which the order lines belong
        :param list(browse_record) order_lines: purchase order line records for which picking
                                                and moves should be created.
        :param int picking_id: optional ID of a stock picking to which the created stock moves
                               will be added. A new picking will be created if omitted.
        :return: list of IDs of pickings used/created for the given order lines (usually just one)
        """
        if not picking_id:
            picking_id = self.pool.get('stock.picking').create(cr, uid, self._prepare_order_picking(cr, uid, order, context=context))
        todo_moves = []
        stock_move = self.pool.get('stock.move')
        wf_service = netsvc.LocalService("workflow")
        for order_line in order_lines:
            if not order_line.product_id:
                continue
            if order_line.product_id.type in ('product', 'consu'):
                move = stock_move.create(cr, uid, self._prepare_order_line_move(cr, uid, order, order_line, picking_id, context=context))
                if order_line.move_dest_id:
                    order_line.move_dest_id.write({'location_id': order.location_id.id})
                todo_moves.append(move)
        stock_move.action_confirm(cr, uid, todo_moves)
        stock_move.force_assign(cr, uid, todo_moves)
        wf_service.trg_validate(uid, 'stock.picking', picking_id, 'button_confirm', cr)
        return [picking_id]

    def action_picking_create(self, cr, uid, ids, context=None):
        picking_ids = []
        for order in self.browse(cr, uid, ids):
            picking_ids.extend(self._create_pickings(cr, uid, order, order.order_line, None, context=context))

        # Must return one unique picking ID: the one to connect in the subflow of the purchase order.
        # In case of multiple (split) pickings, we should return the ID of the critical one, i.e. the
        # one that should trigger the advancement of the purchase workflow.
        # By default we will consider the first one as most important, but this behavior can be overridden.
        if picking_ids:
            self.shipment_send_note(cr, uid, ids, picking_ids[0], context=context)
        return picking_ids[0] if picking_ids else False

    def picking_done(self, cr, uid, ids, context=None):
        self.write(cr, uid, ids, {'shipped':1,'state':'approved'}, context=context)
        self.shipment_done_send_note(cr, uid, ids, context=context)
        return True

    def copy(self, cr, uid, id, default=None, context=None):
        if not default:
            default = {}
        default.update({
            'state':'draft',
            'shipped':False,
            'invoiced':False,
            'invoice_ids': [],
            'picking_ids': [],
            'name': self.pool.get('ir.sequence').get(cr, uid, 'purchase.order'),
        })
        return super(purchase_order, self).copy(cr, uid, id, default, context)

    def do_merge(self, cr, uid, ids, context=None):
        """
        To merge similar type of purchase orders.
        Orders will only be merged if:
        * Purchase Orders are in draft
        * Purchase Orders belong to the same partner
        * Purchase Orders are have same stock location, same pricelist
        Lines will only be merged if:
        * Order lines are exactly the same except for the quantity and unit

         @param self: The object pointer.
         @param cr: A database cursor
         @param uid: ID of the user currently logged in
         @param ids: the ID or list of IDs
         @param context: A standard dictionary

         @return: new purchase order id

        """
        #TOFIX: merged order line should be unlink
        wf_service = netsvc.LocalService("workflow")
        def make_key(br, fields):
            list_key = []
            for field in fields:
                field_val = getattr(br, field)
                if field in ('product_id', 'move_dest_id', 'account_analytic_id'):
                    if not field_val:
                        field_val = False
                if isinstance(field_val, browse_record):
                    field_val = field_val.id
                elif isinstance(field_val, browse_null):
                    field_val = False
                elif isinstance(field_val, list):
                    field_val = ((6, 0, tuple([v.id for v in field_val])),)
                list_key.append((field, field_val))
            list_key.sort()
            return tuple(list_key)

        # Compute what the new orders should contain

        new_orders = {}

        for porder in [order for order in self.browse(cr, uid, ids, context=context) if order.state == 'draft']:
            order_key = make_key(porder, ('partner_id', 'location_id', 'pricelist_id'))
            new_order = new_orders.setdefault(order_key, ({}, []))
            new_order[1].append(porder.id)
            order_infos = new_order[0]
            if not order_infos:
                order_infos.update({
                    'origin': porder.origin,
                    'date_order': porder.date_order,
                    'partner_id': porder.partner_id.id,
                    'dest_address_id': porder.dest_address_id.id,
                    'warehouse_id': porder.warehouse_id.id,
                    'location_id': porder.location_id.id,
                    'pricelist_id': porder.pricelist_id.id,
                    'state': 'draft',
                    'order_line': {},
                    'notes': '%s' % (porder.notes or '',),
                    'fiscal_position': porder.fiscal_position and porder.fiscal_position.id or False,
                })
            else:
                if porder.date_order < order_infos['date_order']:
                    order_infos['date_order'] = porder.date_order
                if porder.notes:
                    order_infos['notes'] = (order_infos['notes'] or '') + ('\n%s' % (porder.notes,))
                if porder.origin:
                    order_infos['origin'] = (order_infos['origin'] or '') + ' ' + porder.origin

            for order_line in porder.order_line:
                line_key = make_key(order_line, ('name', 'date_planned', 'taxes_id', 'price_unit', 'product_id', 'move_dest_id', 'account_analytic_id'))
                o_line = order_infos['order_line'].setdefault(line_key, {})
                if o_line:
                    # merge the line with an existing line
                    o_line['product_qty'] += order_line.product_qty * order_line.product_uom.factor / o_line['uom_factor']
                else:
                    # append a new "standalone" line
                    for field in ('product_qty', 'product_uom'):
                        field_val = getattr(order_line, field)
                        if isinstance(field_val, browse_record):
                            field_val = field_val.id
                        o_line[field] = field_val
                    o_line['uom_factor'] = order_line.product_uom and order_line.product_uom.factor or 1.0



        allorders = []
        orders_info = {}
        for order_key, (order_data, old_ids) in new_orders.iteritems():
            # skip merges with only one order
            if len(old_ids) < 2:
                allorders += (old_ids or [])
                continue

            # cleanup order line data
            for key, value in order_data['order_line'].iteritems():
                del value['uom_factor']
                value.update(dict(key))
            order_data['order_line'] = [(0, 0, value) for value in order_data['order_line'].itervalues()]

            # create the new order
            neworder_id = self.create(cr, uid, order_data)
            orders_info.update({neworder_id: old_ids})
            allorders.append(neworder_id)

            # make triggers pointing to the old orders point to the new order
            for old_id in old_ids:
                wf_service.trg_redirect(uid, 'purchase.order', old_id, neworder_id, cr)
                wf_service.trg_validate(uid, 'purchase.order', old_id, 'purchase_cancel', cr)
        return orders_info

    # --------------------------------------
    # OpenChatter methods and notifications
    # --------------------------------------

    def needaction_domain_get(self, cr, uid, ids, context=None):
        return [('state', '=', 'draft')]

    def create_send_note(self, cr, uid, ids, context=None):
        return self.message_post(cr, uid, ids, body=_("Request for quotation <b>created</b>."), context=context)

    def confirm_send_note(self, cr, uid, ids, context=None):
        for obj in self.browse(cr, uid, ids, context=context):
            self.message_post(cr, uid, [obj.id], body=_("Quotation for <em>%s</em> <b>converted</b> to a Purchase Order of %s %s.") % (obj.partner_id.name, obj.amount_total, obj.pricelist_id.currency_id.symbol), context=context)

    def shipment_send_note(self, cr, uid, ids, picking_id, context=None):
        for order in self.browse(cr, uid, ids, context=context):
            for picking in (pck for pck in order.picking_ids if pck.id == picking_id):
                # convert datetime field to a datetime, using server format, then
                # convert it to the user TZ and re-render it with %Z to add the timezone
                picking_datetime = fields.DT.datetime.strptime(picking.min_date, DEFAULT_SERVER_DATETIME_FORMAT)
                picking_date_str = fields.datetime.context_timestamp(cr, uid, picking_datetime, context=context).strftime(DATETIME_FORMATS_MAP['%+'] + " (%Z)")
                self.message_post(cr, uid, [order.id], body=_("Shipment <em>%s</em> <b>scheduled</b> for %s.") % (picking.name, picking_date_str), context=context)

    def invoice_send_note(self, cr, uid, ids, invoice_id, context=None):
        for order in self.browse(cr, uid, ids, context=context):
            for invoice in (inv for inv in order.invoice_ids if inv.id == invoice_id):
                self.message_post(cr, uid, [order.id], body=_("Draft Invoice of %s %s is <b>waiting for validation</b>.") % (invoice.amount_total, invoice.currency_id.symbol), context=context)

    def shipment_done_send_note(self, cr, uid, ids, context=None):
        self.message_post(cr, uid, ids, body=_("""Shipment <b>received</b>."""), context=context)

    def invoice_done_send_note(self, cr, uid, ids, context=None):
        self.message_post(cr, uid, ids, body=_("Invoice <b>paid</b>."), context=context)

    def draft_send_note(self, cr, uid, ids, context=None):
        return self.message_post(cr, uid, ids, body=_("Purchase Order has been set to <b>draft</b>."), context=context)

    def cancel_send_note(self, cr, uid, ids, context=None):
        for obj in self.browse(cr, uid, ids, context=context):
            self.message_post(cr, uid, [obj.id], body=_("Purchase Order for <em>%s</em> <b>cancelled</b>.") % (obj.partner_id.name), context=context)

purchase_order()

class purchase_order_line(osv.osv):
    def _amount_line(self, cr, uid, ids, prop, arg, context=None):
        res = {}
        cur_obj=self.pool.get('res.currency')
        tax_obj = self.pool.get('account.tax')
        for line in self.browse(cr, uid, ids, context=context):
            taxes = tax_obj.compute_all(cr, uid, line.taxes_id, line.price_unit, line.product_qty, line.product_id, line.order_id.partner_id)
            cur = line.order_id.pricelist_id.currency_id
            res[line.id] = cur_obj.round(cr, uid, cur, taxes['total'])
        return res

    _columns = {
        'name': fields.text('Description', required=True),
        'product_qty': fields.float('Quantity', digits_compute=dp.get_precision('Product Unit of Measure'), required=True),
        'date_planned': fields.date('Scheduled Date', required=True, select=True),
        'taxes_id': fields.many2many('account.tax', 'purchase_order_taxe', 'ord_id', 'tax_id', 'Taxes'),
        'product_uom': fields.many2one('product.uom', 'Product Unit of Measure', required=True),
        'product_id': fields.many2one('product.product', 'Product', domain=[('purchase_ok','=',True)], change_default=True),
        'move_ids': fields.one2many('stock.move', 'purchase_line_id', 'Reservation', readonly=True, ondelete='set null'),
        'move_dest_id': fields.many2one('stock.move', 'Reservation Destination', ondelete='set null'),
        'price_unit': fields.float('Unit Price', required=True, digits_compute= dp.get_precision('Product Price')),
        'price_subtotal': fields.function(_amount_line, string='Subtotal', digits_compute= dp.get_precision('Account')),
        'order_id': fields.many2one('purchase.order', 'Order Reference', select=True, required=True, ondelete='cascade'),
        'account_analytic_id':fields.many2one('account.analytic.account', 'Analytic Account',),
        'company_id': fields.related('order_id','company_id',type='many2one',relation='res.company',string='Company', store=True, readonly=True),
        'state': fields.selection([('draft', 'Draft'), ('confirmed', 'Confirmed'), ('done', 'Done'), ('cancel', 'Cancelled')], 'Status', required=True, readonly=True,
                                  help=' * The \'Draft\' status is set automatically when purchase order in draft status. \
                                       \n* The \'Confirmed\' status is set automatically as confirm when purchase order in confirm status. \
                                       \n* The \'Done\' status is set automatically when purchase order is set as done. \
                                       \n* The \'Cancelled\' status is set automatically when user cancel purchase order.'),
        'invoice_lines': fields.many2many('account.invoice.line', 'purchase_order_line_invoice_rel', 'order_line_id', 'invoice_id', 'Invoice Lines', readonly=True),
        'invoiced': fields.boolean('Invoiced', readonly=True),
        'partner_id': fields.related('order_id','partner_id',string='Partner',readonly=True,type="many2one", relation="res.partner", store=True),
        'date_order': fields.related('order_id','date_order',string='Order Date',readonly=True,type="date")

    }
    _defaults = {
        'product_qty': lambda *a: 1.0,
        'state': lambda *args: 'draft',
        'invoiced': lambda *a: 0,
    }
    _table = 'purchase_order_line'
    _name = 'purchase.order.line'
    _description = 'Purchase Order Line'

    def copy_data(self, cr, uid, id, default=None, context=None):
        if not default:
            default = {}
        default.update({'state':'draft', 'move_ids':[],'invoiced':0,'invoice_lines':[]})
        return super(purchase_order_line, self).copy_data(cr, uid, id, default, context)

    def onchange_product_uom(self, cr, uid, ids, pricelist_id, product_id, qty, uom_id,
            partner_id, date_order=False, fiscal_position_id=False, date_planned=False,
            name=False, price_unit=False, context=None):
        """
        onchange handler of product_uom.
        """
        if not uom_id:
            return {'value': {'price_unit': price_unit or 0.0, 'name': name or '', 'product_uom' : uom_id or False}}
        return self.onchange_product_id(cr, uid, ids, pricelist_id, product_id, qty, uom_id,
            partner_id, date_order=date_order, fiscal_position_id=fiscal_position_id, date_planned=date_planned,
            name=name, price_unit=price_unit, context=context)

    def _get_date_planned(self, cr, uid, supplier_info, date_order_str, context=None):
        """Return the datetime value to use as Schedule Date (``date_planned``) for
           PO Lines that correspond to the given product.supplierinfo,
           when ordered at `date_order_str`.

           :param browse_record | False supplier_info: product.supplierinfo, used to
               determine delivery delay (if False, default delay = 0)
           :param str date_order_str: date of order, as a string in
               DEFAULT_SERVER_DATE_FORMAT
           :rtype: datetime
           :return: desired Schedule Date for the PO line
        """
        supplier_delay = int(supplier_info.delay) if supplier_info else 0
        return datetime.strptime(date_order_str, DEFAULT_SERVER_DATE_FORMAT) + relativedelta(days=supplier_delay)

    def _check_product_uom_group(self, cr, uid, context=None):
        group_uom = self.pool.get('ir.model.data').get_object(cr, uid, 'product', 'group_uom')
        res = [user for user in group_uom.users if user.id == uid]
        return len(res) and True or False


    def onchange_product_id(self, cr, uid, ids, pricelist_id, product_id, qty, uom_id,
            partner_id, date_order=False, fiscal_position_id=False, date_planned=False,
            name=False, price_unit=False, context=None):
        """
        onchange handler of product_id.
        """
        if context is None:
            context = {}

        res = {'value': {'price_unit': price_unit or 0.0, 'name': name or '', 'product_uom' : uom_id or False}}
        if not product_id:
            return res

        product_product = self.pool.get('product.product')
        product_uom = self.pool.get('product.uom')
        res_partner = self.pool.get('res.partner')
        product_supplierinfo = self.pool.get('product.supplierinfo')
        product_pricelist = self.pool.get('product.pricelist')
        account_fiscal_position = self.pool.get('account.fiscal.position')
        account_tax = self.pool.get('account.tax')

        # - check for the presence of partner_id and pricelist_id
        #if not partner_id:
        #    raise osv.except_osv(_('No Partner!'), _('Select a partner in purchase order to choose a product.'))
        #if not pricelist_id:
        #    raise osv.except_osv(_('No Pricelist !'), _('Select a price list in the purchase order form before choosing a product.'))

        # - determine name and notes based on product in partner lang.
        context_partner = context.copy()
        if partner_id:
            lang = res_partner.browse(cr, uid, partner_id).lang
            context_partner.update( {'lang': lang, 'partner_id': partner_id} )
        product = product_product.browse(cr, uid, product_id, context=context_partner)
        name = product.name
        if product.description_purchase:
            name += '\n' + product.description_purchase
        res['value'].update({'name': name})

        # - set a domain on product_uom
        res['domain'] = {'product_uom': [('category_id','=',product.uom_id.category_id.id)]}

        # - check that uom and product uom belong to the same category
        product_uom_po_id = product.uom_po_id.id
        if not uom_id:
            uom_id = product_uom_po_id

        if product.uom_id.category_id.id != product_uom.browse(cr, uid, uom_id, context=context).category_id.id:
            if self._check_product_uom_group(cr, uid, context=context):
                res['warning'] = {'title': _('Warning!'), 'message': _('Selected Unit of Measure does not belong to the same category as the product Unit of Measure.')}
            uom_id = product_uom_po_id

        res['value'].update({'product_uom': uom_id})

        # - determine product_qty and date_planned based on seller info
        if not date_order:
            date_order = fields.date.context_today(self,cr,uid,context=context)


        supplierinfo = False
        for supplier in product.seller_ids:
            if partner_id and (supplier.name.id == partner_id):
                supplierinfo = supplier
                if supplierinfo.product_uom.id != uom_id:
                    res['warning'] = {'title': _('Warning!'), 'message': _('The selected supplier only sells this product by %s') % supplierinfo.product_uom.name }
                min_qty = product_uom._compute_qty(cr, uid, supplierinfo.product_uom.id, supplierinfo.min_qty, to_uom_id=uom_id)
                if (qty or 0.0) < min_qty: # If the supplier quantity is greater than entered from user, set minimal.
                    if qty:
                        res['warning'] = {'title': _('Warning!'), 'message': _('The selected supplier has a minimal quantity set to %s %s, you should not purchase less.') % (supplierinfo.min_qty, supplierinfo.product_uom.name)}
                    qty = min_qty
        dt = self._get_date_planned(cr, uid, supplierinfo, date_order, context=context).strftime(DEFAULT_SERVER_DATETIME_FORMAT)
        qty = qty or 1.0
        res['value'].update({'date_planned': date_planned or dt})
        if qty:
            res['value'].update({'product_qty': qty})

        # - determine price_unit and taxes_id
        if pricelist_id:
            price = product_pricelist.price_get(cr, uid, [pricelist_id],
                    product.id, qty or 1.0, partner_id or False, {'uom': uom_id, 'date': date_order})[pricelist_id]
        else:
            price = product.standard_price

        taxes = account_tax.browse(cr, uid, map(lambda x: x.id, product.supplier_taxes_id))
        fpos = fiscal_position_id and account_fiscal_position.browse(cr, uid, fiscal_position_id, context=context) or False
        taxes_ids = account_fiscal_position.map_tax(cr, uid, fpos, taxes)
        res['value'].update({'price_unit': price, 'taxes_id': taxes_ids})

        return res

    product_id_change = onchange_product_id
    product_uom_change = onchange_product_uom

    def action_confirm(self, cr, uid, ids, context=None):
        self.write(cr, uid, ids, {'state': 'confirmed'}, context=context)
        return True

purchase_order_line()

class procurement_order(osv.osv):
    _inherit = 'procurement.order'
    _columns = {
        'purchase_id': fields.many2one('purchase.order', 'Purchase Order'),
    }

    def check_buy(self, cr, uid, ids, context=None):
        ''' return True if the supply method of the mto product is 'buy'
        '''
        user = self.pool.get('res.users').browse(cr, uid, uid, context=context)
        for procurement in self.browse(cr, uid, ids, context=context):
            if procurement.product_id.product_tmpl_id.supply_method <> 'buy':
                return False
        return True

    def check_supplier_info(self, cr, uid, ids, context=None):
        partner_obj = self.pool.get('res.partner')
        user = self.pool.get('res.users').browse(cr, uid, uid, context=context)
        for procurement in self.browse(cr, uid, ids, context=context):
            if not procurement.product_id.seller_ids:
                message = _('No supplier defined for this product !')
                self.message_post(cr, uid, [procurement.id], body=message)
                cr.execute('update procurement_order set message=%s where id=%s', (message, procurement.id))
                return False
            partner = procurement.product_id.seller_id #Taken Main Supplier of Product of Procurement.

            if not partner:
                message = _('No default supplier defined for this product')
                self.message_post(cr, uid, [procurement.id], body=message)
                cr.execute('update procurement_order set message=%s where id=%s', (message, procurement.id))
                return False
            if user.company_id and user.company_id.partner_id:
                if partner.id == user.company_id.partner_id.id:
                    raise osv.except_osv(_('Configuration Error!'), _('The product "%s" has been defined with your company as reseller which seems to be a configuration error!' % procurement.product_id.name))

            address_id = partner_obj.address_get(cr, uid, [partner.id], ['delivery'])['delivery']
            if not address_id:
                message = _('No address defined for the supplier')
                self.message_post(cr, uid, [procurement.id], body=message)
                cr.execute('update procurement_order set message=%s where id=%s', (message, procurement.id))
                return False
        return True


    def action_po_assign(self, cr, uid, ids, context=None):
        """ This is action which call from workflow to assign purchase order to procurements
        @return: True
        """
        res = self.make_po(cr, uid, ids, context=context)
        res = res.values()
        return len(res) and res[0] or 0 #TO CHECK: why workflow is generated error if return not integer value

    def create_procurement_purchase_order(self, cr, uid, procurement, po_vals, line_vals, context=None):
        """Create the purchase order from the procurement, using
           the provided field values, after adding the given purchase
           order line in the purchase order.

           :params procurement: the procurement object generating the purchase order
           :params dict po_vals: field values for the new purchase order (the
                                 ``order_line`` field will be overwritten with one
                                 single line, as passed in ``line_vals``).
           :params dict line_vals: field values of the single purchase order line that
                                   the purchase order will contain.
           :return: id of the newly created purchase order
           :rtype: int
        """
        po_vals.update({'order_line': [(0,0,line_vals)]})
        return self.pool.get('purchase.order').create(cr, uid, po_vals, context=context)

    def _get_purchase_schedule_date(self, cr, uid, procurement, company, context=None):
        """Return the datetime value to use as Schedule Date (``date_planned``) for the
           Purchase Order Lines created to satisfy the given procurement.

           :param browse_record procurement: the procurement for which a PO will be created.
           :param browse_report company: the company to which the new PO will belong to.
           :rtype: datetime
           :return: the desired Schedule Date for the PO lines
        """
        procurement_date_planned = datetime.strptime(procurement.date_planned, DEFAULT_SERVER_DATETIME_FORMAT)
        schedule_date = (procurement_date_planned - relativedelta(days=company.po_lead))
        return schedule_date

    def _get_purchase_order_date(self, cr, uid, procurement, company, schedule_date, context=None):
        """Return the datetime value to use as Order Date (``date_order``) for the
           Purchase Order created to satisfy the given procurement.

           :param browse_record procurement: the procurement for which a PO will be created.
           :param browse_report company: the company to which the new PO will belong to.
           :param datetime schedule_date: desired Scheduled Date for the Purchase Order lines.
           :rtype: datetime
           :return: the desired Order Date for the PO
        """
        seller_delay = int(procurement.product_id.seller_delay)
        return schedule_date - relativedelta(days=seller_delay)

    def make_po(self, cr, uid, ids, context=None):
        """ Make purchase order from procurement
        @return: New created Purchase Orders procurement wise
        """
        res = {}
        if context is None:
            context = {}
        company = self.pool.get('res.users').browse(cr, uid, uid, context=context).company_id
        partner_obj = self.pool.get('res.partner')
        uom_obj = self.pool.get('product.uom')
        pricelist_obj = self.pool.get('product.pricelist')
        prod_obj = self.pool.get('product.product')
        acc_pos_obj = self.pool.get('account.fiscal.position')
        seq_obj = self.pool.get('ir.sequence')
        warehouse_obj = self.pool.get('stock.warehouse')
        for procurement in self.browse(cr, uid, ids, context=context):
            res_id = procurement.move_id.id
            partner = procurement.product_id.seller_id # Taken Main Supplier of Product of Procurement.
            seller_qty = procurement.product_id.seller_qty
            partner_id = partner.id
            address_id = partner_obj.address_get(cr, uid, [partner_id], ['delivery'])['delivery']
            pricelist_id = partner.property_product_pricelist_purchase.id
            warehouse_id = warehouse_obj.search(cr, uid, [('company_id', '=', procurement.company_id.id or company.id)], context=context)
            uom_id = procurement.product_id.uom_po_id.id

            qty = uom_obj._compute_qty(cr, uid, procurement.product_uom.id, procurement.product_qty, uom_id)
            if seller_qty:
                qty = max(qty,seller_qty)

            price = pricelist_obj.price_get(cr, uid, [pricelist_id], procurement.product_id.id, qty, partner_id, {'uom': uom_id})[pricelist_id]

            schedule_date = self._get_purchase_schedule_date(cr, uid, procurement, company, context=context)
            purchase_date = self._get_purchase_order_date(cr, uid, procurement, company, schedule_date, context=context)

            #Passing partner_id to context for purchase order line integrity of Line name
            new_context = context.copy()
            new_context.update({'lang': partner.lang, 'partner_id': partner_id})

<<<<<<< HEAD
            product = prod_obj.browse(cr, uid, procurement.product_id.id, context=new_context)
            taxes_ids = procurement.product_id.product_tmpl_id.supplier_taxes_id
=======
            product = prod_obj.browse(cr, uid, procurement.product_id.id, context=context)
            taxes_ids = procurement.product_id.supplier_taxes_id
>>>>>>> f9fe6378
            taxes = acc_pos_obj.map_tax(cr, uid, partner.property_account_position, taxes_ids)

            name = product.partner_ref
            if product.description_purchase:
                name += '\n'+ product.description_purchase
            line_vals = {
                'name': name,
                'product_qty': qty,
                'product_id': procurement.product_id.id,
                'product_uom': uom_id,
                'price_unit': price or 0.0,
                'date_planned': schedule_date.strftime(DEFAULT_SERVER_DATETIME_FORMAT),
                'move_dest_id': res_id,
                'taxes_id': [(6,0,taxes)],
            }
            name = seq_obj.get(cr, uid, 'purchase.order') or _('PO: %s') % procurement.name
            po_vals = {
                'name': name,
                'origin': procurement.origin,
                'partner_id': partner_id,
                'location_id': procurement.location_id.id,
                'warehouse_id': warehouse_id and warehouse_id[0] or False,
                'pricelist_id': pricelist_id,
                'date_order': purchase_date.strftime(DEFAULT_SERVER_DATETIME_FORMAT),
                'company_id': procurement.company_id.id,
                'fiscal_position': partner.property_account_position and partner.property_account_position.id or False,
                'payment_term_id': partner.property_supplier_payment_term.id or False,
            }
            res[procurement.id] = self.create_procurement_purchase_order(cr, uid, procurement, po_vals, line_vals, context=new_context)
            self.write(cr, uid, [procurement.id], {'state': 'running', 'purchase_id': res[procurement.id]})
        self.purchase_order_create_note(cr, uid, ids, context=context)
        return res
    
    def _product_virtual_get(self, cr, uid, order_point):
        procurement = order_point.procurement_id
        if procurement and procurement.state != 'exception' and procurement.purchase_id and procurement.purchase_id.state in ('draft', 'confirmed'):
            return None
        return super(procurement_order, self)._product_virtual_get(cr, uid, order_point)

    def purchase_order_create_note(self, cr, uid, ids, context=None):
        for procurement in self.browse(cr, uid, ids, context=context):
            body = _("Draft Purchase Order created")
            self.message_post(cr, uid, [procurement.id], body=body, context=context)

procurement_order()

class mail_mail(osv.osv):
    _name = 'mail.mail'
    _inherit = 'mail.mail'

    def _postprocess_sent_message(self, cr, uid, mail, context=None):
        if mail.model == 'purchase.order':
            wf_service = netsvc.LocalService("workflow")
            wf_service.trg_validate(uid, 'purchase.order', mail.res_id, 'send_rfq', cr)
        return super(mail_mail, self)._postprocess_sent_message(cr, uid, mail=mail, context=context)

mail_mail()

class product_template(osv.osv):
    _name = 'product.template'
    _inherit = 'product.template'
    _columns = {
        'purchase_ok': fields.boolean('Can be Purchased', help="Specify if the product can be selected in a purchase order line."),
    }
    _defaults = {
        'purchase_ok': 1,
    }

product_template()

class mail_compose_message(osv.osv):
    _inherit = 'mail.compose.message'
    def send_mail(self, cr, uid, ids, context=None):
        context = context or {}
        if context.get('default_model') == 'purchase.order' and context.get('default_res_id'):
            wf_service = netsvc.LocalService("workflow")
            wf_service.trg_validate(uid, 'purchase.order', context['default_res_id'], 'send_rfq', cr)
        return super(mail_compose_message, self).send_mail(cr, uid, ids, context=context)

# vim:expandtab:smartindent:tabstop=4:softtabstop=4:shiftwidth=4:<|MERGE_RESOLUTION|>--- conflicted
+++ resolved
@@ -1046,7 +1046,7 @@
         '''
         user = self.pool.get('res.users').browse(cr, uid, uid, context=context)
         for procurement in self.browse(cr, uid, ids, context=context):
-            if procurement.product_id.product_tmpl_id.supply_method <> 'buy':
+            if procurement.product_id.supply_method <> 'buy':
                 return False
         return True
 
@@ -1168,13 +1168,8 @@
             new_context = context.copy()
             new_context.update({'lang': partner.lang, 'partner_id': partner_id})
 
-<<<<<<< HEAD
             product = prod_obj.browse(cr, uid, procurement.product_id.id, context=new_context)
-            taxes_ids = procurement.product_id.product_tmpl_id.supplier_taxes_id
-=======
-            product = prod_obj.browse(cr, uid, procurement.product_id.id, context=context)
             taxes_ids = procurement.product_id.supplier_taxes_id
->>>>>>> f9fe6378
             taxes = acc_pos_obj.map_tax(cr, uid, partner.property_account_position, taxes_ids)
 
             name = product.partner_ref
