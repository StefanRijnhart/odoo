<?xml version="1.0"?>
<openerp>
    <data>
        <menuitem name="Marketing" id="menu_marketing_event_main" icon="terp-calendar" sequence="9"/>
        <menuitem name="Events Organisation" id="menu_event_main" parent="menu_marketing_event_main" />
    <!-- EVENTS  -->
        <!--<menuitem name="Events Organisation" id="menu_event_main" icon="terp-calendar" />-->

    <!-- EVENTS/CONFIGURATION/TYPE OF EVENTS -->
        <record model="ir.ui.view" id="view_event_type_form">
            <field name="name">Event type</field>
            <field name="model">event.type</field>
            <field name="type">form</field>
            <field name="arch" type="xml">
                <form string="Event Type">
                    <field name="name" select="1"/>
                </form>
            </field>
        </record>

        <record model="ir.ui.view" id="view_event_type_tree">
            <field name="name">Event type</field>
            <field name="model">event.type</field>
            <field name="type">tree</field>
            <field name="arch" type="xml">
                <tree string="Event Type">
                    <field name="name"/>
                </tree>
            </field>
        </record>

        <record model="ir.actions.act_window" id="action_event_type">
            <field name="res_model">event.type</field>
            <field name="view_type">form</field>
        </record>
        <menuitem name="Configuration" id="menu_event_config" parent="menu_marketing_event_main" sequence="30" groups="base.group_extended"/>
        <menuitem name="Types of Events" id="menu_event_type" action="action_event_type" parent="menu_event_config" groups="base.group_extended,crm.group_crm_manager"/>

        <!-- The base section for all events -->

        <record model="ir.actions.act_window" id="action_event_categories">
            <field name="name">Events by section</field>
            <field name="type">ir.actions.act_window</field>
            <field name="res_model">crm.case.section</field>
            <field name="domain" eval="[('parent_id','=',False)]" />
            <field name="view_type">tree</field>
        </record>
        <menuitem name="Events by Categories" id="menu_action_event_categories" action="action_event_categories" parent="menu_event_main"/>


    <!-- Events Organisation/CONFIGURATION/EVENTS  -->

        <record model="ir.ui.view" id="view_event_form">
            <field name="name">Events</field>
            <field name="model">event.event</field>
            <field name="type">form</field>
            <field name="arch" type="xml">
                <form string="Events">
                    <group col="6" colspan="4">
                        <field name="name" string="Event" select="1"/>
                        <field name="type"/>
                        <field name="user_id" select="1"/>
                        <field name="date_begin" select="1"/>
                        <field name="date_end"/>
                        <field name="product_id"/>
                    </group>
                    <notebook colspan="4">
                    <page string="General">
                        <separator string="Event description" colspan="4"/>
                        <field name="parent_id" domain="[('parent_id','child_of','Event')]" string="Parent Category"/>
                        <field name="active"/>
                        <field name="register_min"/>
                        <field name="register_max"/>
                        <separator string="Status" colspan="4"/>
                        <field name="state" select="1"/>
                        <group col="4" colspan="2">
                           <button string="Confirm Event" name="button_confirm" states="draft" type="object" icon="gtk-apply"/>
                           <button string="Cancel Event" name="button_cancel" states="draft,confirm" type="object" icon="gtk-cancel"/>
                           <button string="Event Done" name="button_done" states="confirm" type="object" icon="gtk-jump-to"/>
                           <button string="Set To Draft" name="button_draft" states="confirm,cancel,done" type="object" icon="gtk-convert"/>
                        </group>
                    </page>
                   <page string="Mailing">
                        <field name="reply_to"/>
                        <newline/>
						<group col="3" colspan="2">
                        	<separator string="Auto Registration Email" colspan="2"/>
                            <newline/>
                        	<field name="mail_auto_registr"/>
                        	<separator string="Registration Email" colspan="2"/>
                        	<field name="mail_registr" colspan="2" nolabel="1"/>
                        </group>
                        <group col="2" colspan="2">
 	                       <separator string="Auto Confirmation Email" colspan="2"/>
                        	<field name="mail_auto_confirm"/>
                        	<newline/>
                        	<separator string="Confirmation Email" colspan="2"/>
                        	<field name="mail_confirm" colspan="2" nolabel="1"/>
                        </group>
                    </page>
                    <page string="Statistics">
                        <separator string="Registrations" colspan="4"/>
                        <field name="register_current"/>
                        <field name="register_prospect"/>
                    </page>
                    </notebook>
            </form>
            </field>
        </record>

        <!-- event.event tree view -->
        
        <record model="ir.ui.view" id="view_event_tree">
            <field name="name">event.event.tree</field>
            <field name="model">event.event</field>
            <field name="type">tree</field>
            <field name="arch" type="xml">
                <tree string="Events" colors="red:register_min>register_current;black:register_min&lt;=register_current">
                    <field name="name" string="Name"/>
                    <field name="user_id"/>
                    <field name="date_begin"/>
                    <field name="register_min"/>
                    <field name="register_current"/>
                    <field name="state"/>
                </tree>
            </field>
        </record>

        <record model="ir.ui.view" id="view_event_search">
            <field name="name">Events</field>
            <field name="model">event.event</field>
            <field name="type">search</field>
            <field name="arch" type="xml">
                <search string="Events">
                    <group col="10" colspan="4">
<<<<<<< HEAD
                        <filter icon="terp-calendar" string="Draft" domain="[('state','=','draft')]" help="Draft Events"/>
                        <filter icon="terp-calendar" string="Confirmed" domain="[('state','=','confirm')]" help="Confirmed Events"/>
=======
                        <separator orientation="vertical"/>
                        <filter icon="terp-document-new" string="Draft" domain="[('state','=','draft')]" help="Draft Events"/>
                        <filter icon="terp-camera_test" string="Confirmed" domain="[('state','=','confirm')]" help="Confirmed Events"/>
>>>>>>> 66274f35
                        <separator orientation="vertical"/>
                        <field name="name" string="Event" select="1"/>
                        <field name="user_id" widget="selection">
                        	   <filter icon="terp-partner"
                            		string="My Events"
                            		help="My Events"
                            		domain="[('user_id','=',uid)]"/>
                        </field>    		
                        <field name="date_begin" select="1"/>
                        <field name="state" select="1"/>
                    </group>
                    <newline/>
                    <group expand="1" string="Group By..." colspan="4" col="12">
					    <filter string="Responsible" name="user" icon="terp-partner" context="{'group_by': 'user_id'}"/>
						<filter string="Event Type" icon="terp-crm"  context="{'group_by':'type'}"/>
						<filter string="state" icon="terp-crm" context="{'group_by':'state'}"/>
						<separator orientation="vertical"/>
                    	<filter string="Creation" icon="terp-project"
                        	domain="[]" context="{'group_by':'date_begin'}" />
					</group>
                </search>
            </field>
        </record>

    <!-- Events Organisation/CONFIGURATION/EVENTS  -->
    
       <record model="ir.actions.act_window" id="action_event_view">
           <field name="name">Events</field>
           <field name="type">ir.actions.act_window</field>
           <field name="res_model">event.event</field>
           <field name="view_type">form</field>
           <field name="view_mode">tree,form</field>
           <field name="context">{"search_default_user_id":uid}</field>
           <field name="search_view_id" ref="view_event_search"/>
       </record>

       <menuitem name="Events" id="menu_event_event" action="action_event_view" parent="menu_event_main" />

    <!-- EVENTS/REGISTRATIONS/EVENTS  -->

        <!-- Registration view (form) by _inherits  .................. -->
        
        <record model="ir.ui.view" id="event_registration_tree">
            <field name="name">event.registration.tree</field>
            <field name="model">event.registration</field>
            <field name="type">tree</field>
            <field name="arch" type="xml">
                <tree string="Registration">
                    <field name="id"/>
                    <field name="create_date"/>
                    <field name="event_id"/>
                    <field name="partner_id"/>
                    <field name="nb_register"/>
                    <field name="state"/>
                </tree>
            </field>
        </record>

        <record model="ir.ui.view" id="event_registration_form">
            <field name="name">event.registration.form</field>
            <field name="model">event.registration</field>
            <field name="type">form</field>
            <field name="arch" type="xml">
                <form string="Registration">
                    <group col="6" colspan="4">
                        <field name="event_id" select="1" on_change="onchange_event(event_id, partner_invoice_id)" domain="[('state','in',('draft','confirm'))]"/>
                        <field name="nb_register"/>
                        <group colspan="2">
                            <field name="user_id" select="1"/>
                            <button name="remind_user" string="Send Reminder" states="open,pending" type="object" colspan="2" icon="gtk-go-forward"/>
                        </group>
                        <field name="partner_id" required="1" select="1" on_change="onchange_partner_id(partner_id,event_id)" />
                        <field name="partner_invoice_id" on_change="onchange_partner_invoice_id(event_id, partner_invoice_id)"/>
                        <field name="unit_price"/>
                    </group>
                    <notebook colspan="4">
	                    <page string="General">
	                        <field name="contact_id" on_change="onchange_contact_id(contact_id, partner_id)" /><newline/>
	                        <field name="email_from"/>
	                        <button name="remind_partner" string="Send Reminder" states="open,pending" type="object" colspan="2" icon="gtk-go-forward"/>
	                        <newline/>
	                        <separator string="Badge" colspan="4"/>
	                        <field name="badge_title"/>
	                        <field name="badge_name" on_change="onchange_badge_name(badge_name)"/>
	                        <field name="badge_partner"/>
	                        <newline/>
	                        <separator string="Status" colspan="4"/>
	                        <group col="8" colspan="4">
	                            <field name="state" select="1" colspan="2"/>
	                            <button name="button_reg_close" string="Registration Invoiced" states="open" type="object" icon="gtk-print"/>
	                            <button name="check_confirm" string="Confirm Registration" states="draft" type="object" icon="gtk-apply"/>
	                            <button name="button_reg_cancel" string="Cancel Registration" states="draft,open" type="object" icon="gtk-cancel"/>
	                        </group>
	                    </page>
	                    <page string="Payments">
	                        <field name="invoice_label" select="1"/>
	                        <field name="tobe_invoiced" select="1"/>
	                        <field name="invoice_id"/>
	                    </page>
	                    <page string="History">
	                        <field name="message_ids" colspan="4" nolabel="1" mode="tree,form">
		                        <form string="Communication history">
	                                    <group col="6" colspan="4">
	                                        <field name="date"/>
	                                        <field name="email_to"/>
	                                        <field name="email_from"/>
	                                    </group>
	                                    <notebook colspan="4">
	                                        <page string="Details">
	                                            <field name="description" colspan="4" nolabel="1"/>
	                                        </page>
	                                        <page string="Attachments">
	                                            <field name="attachment_ids" colspan="4" readonly="1" nolabel="1"/>
	                                        </page>
	                                    </notebook>
	                                    <button colspan="4"
	                                    string="Reply to Last Email"
	                                    name="%(crm.action_crm_send_mail)d"
	                                    context="{'mail':'reply', 'model': 'event.registration'}"
	                                    icon="gtk-undo" type="action" />
	                                </form>
	                                <tree string="Communication history">
	                                    <field name="date"/>
	                                    <field name="email_from" />
	                                    <field name="email_to"/>
	                                    <field name="description"/>
	                                </tree>
	                            </field>
	                        <field name="log_ids" nolabel="1" colspan="4" mode="tree,form" readonly="1">
	                            <tree string="Actions">
	                                <separator string="Action Information" colspan="4"/>
	                                <field name="name"/>
	                                <field name="date"/>
	                                <field name="user_id"/>
	                            </tree>
	                            <form string="Actions">
	                                <separator string="Action Information" colspan="4"/>
	                                <field name="name" colspan="4"/>
	                                <field name="date"/>
	                                <field name="user_id"/>
	                            </form>
	                        </field>
	                    </page>
	                    <page string="Extra Info">
	                    	<group col="6" colspan="4">
		                        <field name="name" select="1" colspan="6"/>
		                        <newline/>
		                        <field name="categ_id"/>
		                        <field name="id" select="1"/>
	    	                    <field name="active"/>
	                        	<separator colspan="6" string="Watchers Emails" />
	                        	<field name="email_cc" colspan="6" nolabel="1"/>
	                        </group>
	                        <separator colspan="4" string="Dates"/>
	                        <field name="create_date"/>
	                        <field name="date_closed"/>
	                        <separator colspan="4" string="References"/>
	                        <field name="ref" colspan="4"/>
	                        <field name="ref2" colspan="4"/>
	                    </page>
                    </notebook>
                </form>
            </field>
        </record>

<!-- Search view of event registration form-->

        <record model="ir.ui.view" id="view_registration_search">
            <field name="name">Registrations</field>
            <field name="model">event.registration</field>
            <field name="type">search</field>
            <field name="arch" type="xml">
                <search string="Event Registration">
<<<<<<< HEAD
                    <group col="8" colspan="4">
                        <filter icon="terp-calendar" string="Draft" domain="[('state','=','draft')]" help="Draft Registrations"/>
                        <filter icon="terp-calendar" string="Confirmed" domain="[('state','in',('open','done'))]" help="Confirmed Registrations"/>
=======
                    <group col="12" colspan="4">
                        <separator orientation="vertical"/>
                        <filter icon="terp-document-new" string="Draft" domain="[('state','=','draft')]" help="Draft Registrations"/>
                        <filter icon="terp-camera_test" string="Confirmed" domain="[('state','in',('open','done'))]" help="Confirmed Registrations"/>
>>>>>>> 66274f35
                        <separator orientation="vertical"/>
                        <field name="event_id" widget="selection"/>
                        <field name="user_id" widget="selection"/>
                        <field name="state" select="1"/>
                    </group>
                    <newline/>    
                    <group expand="1" string="Group By...">
                        <filter string="Event" icon="terp-crm" domain="[]" context="{'group_by':'event_id'}"/> 
	                    <filter string="State" icon="terp-crm" domain="[]" context="{'group_by':'state'}"/>
	                    <separator orientation="vertical"/>
						<filter string="Partner" icon="terp-crm" domain="[]" context="{'group_by':'partner_id'}"/>	                    
	                    <filter string="Responsible" name="uid" icon="terp-partner" domain="[]" context="{'group_by':'user_id'}"/>
                   </group>
                </search>
            </field>
        </record>

        <record model="ir.actions.act_window" id="action_registration">
          <field name="name">Registrations</field>
          <field name="res_model">event.registration</field>
          <field name="view_type">form</field>
          <field name="domain"></field>
          <field name="view_mode">tree,form</field>
          <field name="context">{"search_default_user_id":uid}</field>
          <field name="search_view_id" ref="view_registration_search"/>
        </record>
        <menuitem
            name="Registrations"
            id="menu_action_registration" parent="menu_event_main"
            action="action_registration"/>
        <menuitem name="Reporting" id="menu_report_event" parent="menu_marketing_event_main" sequence="20"/>
    </data>
</openerp><|MERGE_RESOLUTION|>--- conflicted
+++ resolved
@@ -133,14 +133,8 @@
             <field name="arch" type="xml">
                 <search string="Events">
                     <group col="10" colspan="4">
-<<<<<<< HEAD
-                        <filter icon="terp-calendar" string="Draft" domain="[('state','=','draft')]" help="Draft Events"/>
-                        <filter icon="terp-calendar" string="Confirmed" domain="[('state','=','confirm')]" help="Confirmed Events"/>
-=======
-                        <separator orientation="vertical"/>
                         <filter icon="terp-document-new" string="Draft" domain="[('state','=','draft')]" help="Draft Events"/>
                         <filter icon="terp-camera_test" string="Confirmed" domain="[('state','=','confirm')]" help="Confirmed Events"/>
->>>>>>> 66274f35
                         <separator orientation="vertical"/>
                         <field name="name" string="Event" select="1"/>
                         <field name="user_id" widget="selection">
@@ -314,16 +308,10 @@
             <field name="type">search</field>
             <field name="arch" type="xml">
                 <search string="Event Registration">
-<<<<<<< HEAD
-                    <group col="8" colspan="4">
-                        <filter icon="terp-calendar" string="Draft" domain="[('state','=','draft')]" help="Draft Registrations"/>
-                        <filter icon="terp-calendar" string="Confirmed" domain="[('state','in',('open','done'))]" help="Confirmed Registrations"/>
-=======
                     <group col="12" colspan="4">
                         <separator orientation="vertical"/>
                         <filter icon="terp-document-new" string="Draft" domain="[('state','=','draft')]" help="Draft Registrations"/>
                         <filter icon="terp-camera_test" string="Confirmed" domain="[('state','in',('open','done'))]" help="Confirmed Registrations"/>
->>>>>>> 66274f35
                         <separator orientation="vertical"/>
                         <field name="event_id" widget="selection"/>
                         <field name="user_id" widget="selection"/>
