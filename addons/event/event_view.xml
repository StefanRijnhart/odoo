<?xml version="1.0"?>
<openerp>
    <data>
        <menuitem name="Marketing" id="menu_marketing_event_main" icon="terp-calendar" sequence="9"/>
        <menuitem name="Events Organisation" id="menu_event_main" parent="menu_marketing_event_main" />
    <!-- EVENTS  -->
        <!--<menuitem name="Events Organisation" id="menu_event_main" icon="terp-calendar" />-->

    <!-- EVENTS/CONFIGURATION/TYPE OF EVENTS -->
        <record model="ir.ui.view" id="view_event_type_form">
            <field name="name">Event type</field>
            <field name="model">event.type</field>
            <field name="type">form</field>
            <field name="arch" type="xml">
                <form string="Event Type">
                    <field name="name" select="1"/>
                </form>
            </field>
        </record>

        <record model="ir.ui.view" id="view_event_type_tree">
            <field name="name">Event type</field>
            <field name="model">event.type</field>
            <field name="type">tree</field>
            <field name="arch" type="xml">
                <tree string="Event Type">
                    <field name="name"/>
                </tree>
            </field>
        </record>

        <record model="ir.actions.act_window" id="action_event_type">
            <field name="res_model">event.type</field>
            <field name="view_type">form</field>
        </record>
        <menuitem name="Configuration" id="menu_event_config" parent="menu_marketing_event_main" sequence="30" groups="base.group_extended"/>
        <menuitem name="Types of Events" id="menu_event_type" action="action_event_type" parent="menu_event_config" groups="base.group_extended,crm.group_crm_manager"/>


    <!-- Events Organisation/CONFIGURATION/EVENTS -->

        <record model="ir.ui.view" id="view_event_form">
            <field name="name">Events</field>
            <field name="model">event.event</field>
            <field name="type">form</field>
            <field name="arch" type="xml">
                <form string="Events">
                    <group col="6" colspan="4">
                        <field name="name" string="Event" select="1"/>
                        <field name="type" widget="selection"/>
                        <field name="user_id" select="1"/>
                        <field name="date_begin" select="1"/>
                        <field name="date_end"/>
                        <field name="product_id"/>
                    </group>
                    <notebook colspan="4">
                    <page string="General">
                        <separator string="Event description" colspan="4"/>
                        <field name="parent_id" domain="[('parent_id','child_of','Event')]"/>
                        <field name="active"/>
                        <field name="register_min"/>
                        <field name="register_max"/>
                        <separator string="Notes" colspan="4"/>
                        <field name="note" colspan="4" nolabel="1"/>
                        <field name="state" select="1"/>
                        <group col="4" colspan="2">
                           <button string="Confirm Event" name="button_confirm" states="draft" type="object" icon="gtk-apply"/>
                           <button string="Cancel Event" name="button_cancel" states="draft,confirm" type="object" icon="gtk-cancel"/>
                           <button string="Event Done" name="button_done" states="confirm" type="object" icon="gtk-jump-to"/>
                           <button string="Set To Draft" name="button_draft" states="confirm,cancel,done" type="object" icon="gtk-convert"/>
                        </group>
                    </page>
                   <page string="Mailing">
<<<<<<< HEAD
                        <field name="reply_to"/>
                        <newline/>
                        <group col="3" colspan="2">
=======
                        <field name="reply_to" />
                        <newline/>

                        <group col="3" colspan="2" expand="1">
>>>>>>> aa8e5bd2
                            <separator string="Auto Registration Email" colspan="2"/>
                            <newline/>
                            <field name="mail_auto_registr"/>
                            <separator string="Registration Email" colspan="2"/>
<<<<<<< HEAD
                            <field name="mail_registr" colspan="2" nolabel="1"/>
                        </group>
                        <group col="2" colspan="2">
=======
                            <newline/>
                            <field name="mail_registr" colspan="2"  nolabel="1"/>
                        </group>
                        <group col="2" colspan="2" >
>>>>>>> aa8e5bd2
                            <separator string="Auto Confirmation Email" colspan="2"/>
                            <field name="mail_auto_confirm"/>
                            <newline/>
                            <separator string="Confirmation Email" colspan="2"/>
                            <field name="mail_confirm" colspan="2" nolabel="1"/>
                        </group>
                    </page>
                    <page string="Statistics">
                        <separator string="Registrations" colspan="4"/>
                        <field name="register_current"/>
                        <field name="register_prospect"/>
                    </page>
                    </notebook>
            </form>
            </field>
        </record>

        <!-- event.event tree view -->
        
        <record model="ir.ui.view" id="view_event_tree">
            <field name="name">event.event.tree</field>
            <field name="model">event.event</field>
            <field name="type">tree</field>
            <field name="arch" type="xml">
                <tree string="Events" colors="red:register_min>register_current;black:register_min&lt;=register_current">
                    <field name="name" string="Name"/>
                    <field name="user_id"/>
                    <field name="type"/>
                    <field name="date_begin"/>
                    <field name="register_min"/>
                    <field name="register_current"/>
                    <field name="state"/>
                </tree>
            </field>
        </record>

        <record model="ir.ui.view" id="view_event_search">
            <field name="name">Events</field>
            <field name="model">event.event</field>
            <field name="type">search</field>
            <field name="arch" type="xml">
                <search string="Events">
                    <group col="10" colspan="4">
<<<<<<< HEAD
                        <filter icon="terp-document-new" string="Draft" domain="[('state','=','draft')]" help="Draft Events"/>
                        <filter icon="terp-camera_test" string="Confirmed" domain="[('state','=','confirm')]" help="Confirmed Events"/>
                        <separator orientation="vertical"/>
                        <field name="name" string="Event" select="1"/>
                        <field name="user_id" widget="selection">
                               <filter icon="terp-partner"
                                    string="My Events"
                                    help="My Events"
                                    domain="[('user_id','=',uid)]"/>
                        </field>            
                        <field name="date_begin" select="1"/>
=======
                        <filter icon="terp-document-new" string="Draft" name="draft" domain="[('state','=','draft')]" help="Draft Events"/>
                        <filter icon="terp-camera_test" string="Confirmed" domain="[('state','=','confirm')]" help="Confirmed Events"/>
                        <separator orientation="vertical"/>
                        <field name="name" string="Event" select="1"/>
>>>>>>> aa8e5bd2
                        <field name="state" select="1"/>
                        <field name="user_id" widget="selection">
                               <filter icon="terp-personal"
                                    string="My Events"
                                    help="My Events"
                                    domain="[('user_id','=',uid)]"/>
                        </field>
                        <field name="date_begin" select="1"/>
                    </group>
                    <newline/>
                    <group expand="0" string="Group By..." colspan="4" col="12">
                        <filter string="Event Type" icon="terp-crm"  context="{'group_by':'type'}"/>
                        <filter string="state" icon="terp-stock_effects-object-colorize" context="{'group_by':'state'}"/>
                        <separator orientation="vertical"/> 
                        <filter string="Responsible"  icon="terp-personal" context="{'group_by': 'user_id'}"/>
                        <separator orientation="vertical"/>
                        <filter string="Creation" icon="terp-go-month"
                            domain="[]" context="{'group_by':'date_begin'}"/>
                    </group>
                    <newline/>
                    <group expand="1" string="Group By..." colspan="4" col="12">
                        <filter string="Responsible" name="user" icon="terp-partner" context="{'group_by': 'user_id'}"/>
                        <filter string="Event Type" icon="terp-crm"  context="{'group_by':'type'}"/>
                        <filter string="state" icon="terp-crm" context="{'group_by':'state'}"/>
                        <separator orientation="vertical"/>
                        <filter string="Creation" icon="terp-project"
                            domain="[]" context="{'group_by':'date_begin'}" />
                    </group>
                </search>
            </field>
        </record>

    <!-- Events Organisation/CONFIGURATION/EVENTS  -->
    
       <record model="ir.actions.act_window" id="action_event_view">
           <field name="name">Events</field>
           <field name="type">ir.actions.act_window</field>
           <field name="res_model">event.event</field>
           <field name="view_type">form</field>
           <field name="view_mode">tree,form</field>
           <field name="context">{"search_default_draft": "1"}</field>
           <field name="search_view_id" ref="view_event_search"/>
       </record>
       
      <act_window
            id="act_event_list_register_event"
            name="Registration"
            res_model="event.registration"
            src_model="event.event"
            view_mode="tree,form"
            domain="[('event_id', '=', active_id)]"
            view_type="form"/>

       <menuitem name="Events" id="menu_event_event" action="action_event_view" parent="menu_event_main" />

    <!-- EVENTS/REGISTRATIONS/EVENTS  -->

        <!-- Registration view (form) by _inherits  .................. -->
        
<<<<<<< HEAD
        <record model="ir.ui.view" id="event_registration_tree">
=======
        <record model="ir.ui.view" id="view_event_registration_tree">
>>>>>>> aa8e5bd2
            <field name="name">event.registration.tree</field>
            <field name="model">event.registration</field>
            <field name="type">tree</field>
            <field name="arch" type="xml">
                <tree string="Registration">
                    <field name="id"/>
                    <field name="create_date"/>
                    <field name="event_id"/>
                    <field name="partner_id"/>
                    <field name="nb_register"/>
                    <field name="state"/>
                </tree>
            </field>
        </record>

        <record model="ir.ui.view" id="view_event_registration_form">
            <field name="name">event.registration.form</field>
            <field name="model">event.registration</field>
            <field name="type">form</field>
            <field name="arch" type="xml">
                <form string="Registration">
                    <group col="6" colspan="4">
                        <field name="event_id" select="1" on_change="onchange_event(event_id, partner_invoice_id)" domain="[('state','in',('draft','confirm'))]"/>
                        <field name="nb_register"/>
                        <group colspan="2">
                            <field name="user_id" select="1"/>
                            <button name="remind_user" string="Send Reminder" states="open,pending" type="object" colspan="2" icon="gtk-go-forward"/>
                        </group>
                        <field name="partner_id" required="1" select="1" on_change="onchange_partner_id(partner_id,event_id)" />
                        <field name="partner_invoice_id" on_change="onchange_partner_invoice_id(event_id, partner_invoice_id)"/>
                        <field name="unit_price"/>
                    </group>
                    <notebook colspan="4">
                        <page string="General">
                            <field name="contact_id" on_change="onchange_contact_id(contact_id, partner_id)" /><newline/>
                            <field name="email_from"/>
                            <button name="remind_partner" string="Send Reminder" states="open,pending" type="object" colspan="2" icon="gtk-go-forward"/>
                            <newline/>
                            <separator string="Badge" colspan="4"/>
                            <field name="badge_title"/>
                            <field name="badge_name" on_change="onchange_badge_name(badge_name)"/>
                            <field name="badge_partner"/>
                            <newline/>
                            <separator string="Status" colspan="4"/>
                            <group col="8" colspan="4">
                                <field name="state" select="1" colspan="2"/>
<<<<<<< HEAD
                                <button name="button_reg_close" string="Registration Invoiced" states="open" type="object" icon="gtk-print"/>
=======
                                <button name="button_reg_close" string="Close Registration" states="open" type="object" icon="gtk-close"/>
>>>>>>> aa8e5bd2
                                <button name="check_confirm" string="Confirm Registration" states="draft" type="object" icon="gtk-apply"/>
                                <button name="button_reg_cancel" string="Cancel Registration" states="draft,open" type="object" icon="gtk-cancel"/>
                            </group>
                        </page>
                        <page string="Payments">
<<<<<<< HEAD
                            <field name="invoice_label" select="1"/>
                            <field name="tobe_invoiced" select="1"/>
                            <field name="invoice_id"/>
                        </page>
                        <page string="History">
                            <field name="message_ids" colspan="4" nolabel="1" mode="tree,form">
                                <form string="Communication history">
                                        <group col="6" colspan="4">
                                            <field name="date"/>
                                            <field name="email_to"/>
                                            <field name="email_from"/>
                                        </group>
                                        <notebook colspan="4">
                                            <page string="Details">
                                                <field name="description" colspan="4" nolabel="1"/>
                                            </page>
                                            <page string="Attachments">
                                                <field name="attachment_ids" colspan="4" readonly="1" nolabel="1"/>
                                            </page>
                                        </notebook>
                                        <button colspan="4"
                                        string="Reply to Last Email"
                                        name="%(crm.action_crm_send_mail)d"
                                        context="{'mail':'reply', 'model': 'event.registration'}"
                                        icon="gtk-undo" type="action" />
                                    </form>
                                    <tree string="Communication history">
                                        <field name="date"/>
                                        <field name="email_from" />
                                        <field name="email_to"/>
                                        <field name="description"/>
                                    </tree>
                                </field>
                            <field name="log_ids" nolabel="1" colspan="4" mode="tree,form" readonly="1">
                                <tree string="Actions">
                                    <separator string="Action Information" colspan="4"/>
                                    <field name="name"/>
                                    <field name="date"/>
                                    <field name="user_id"/>
                                </tree>
                                <form string="Actions">
                                    <separator string="Action Information" colspan="4"/>
                                    <field name="name" colspan="4"/>
                                    <field name="date"/>
                                    <field name="user_id"/>
                                </form>
                            </field>
                        </page>
                        <page string="Extra Info">
                            <group col="6" colspan="4">
                                <field name="name" select="1" colspan="6"/>
                                <newline/>
                                <field name="categ_id"/>
                                <field name="id" select="1"/>
                                <field name="active"/>
                                <separator colspan="6" string="Watchers Emails" />
                                <field name="email_cc" colspan="6" nolabel="1"/>
                            </group>
                            <separator colspan="4" string="Dates"/>
                            <field name="create_date"/>
                            <field name="date_closed"/>
                            <separator colspan="4" string="References"/>
                            <field name="ref" colspan="4"/>
                            <field name="ref2" colspan="4"/>
                        </page>
=======
                            <field name="event_product" select="1"/>
                            <field name="tobe_invoiced" select="1"/>
                            <field name="invoice_id"/>
                        </page>
                        <page string="Emails" groups="base.group_extended">
                            <group colspan="4">
                                <field colspan="4" name="email_cc" string="CC"/>
                            </group>
	                        <field name="message_ids" colspan="4" nolabel="1" mode="form,tree">
		                        <form string="Communication history">
		                            <group col="6" colspan="4">
		                                <field name="date"/>
		                                <field name="email_to"/>
		                                <field name="email_from"/>
		                            </group>
		                            <notebook colspan="4">
		                                <page string="Details">
		                                    <field name="description" colspan="4" nolabel="1"/>
		                                </page>
		                                <page string="Attachments">
		                                    <field name="attachment_ids" colspan="4" readonly="1" nolabel="1"/>
		                                </page>
		                            </notebook>
		                            <button colspan="4"
		                            string="Reply to Last Email"
		                            name="%(crm.action_crm_send_mail)d"
		                            context="{'mail':'reply', 'model': 'crm.lead', 'include_original' : True}"
		                            icon="gtk-undo" type="action" />
		                        </form>
		                        <tree string="Communication history">
		                            <field name="date"/>
		                            <field name="email_from" />
		                            <field name="email_to"/>
		                            <field name="description"/>
		                        </tree>
	                           </field>
	                          <button colspan="4" string="Send New Email"
                                name="%(crm.action_crm_send_mail)d"
                                context="{'mail':'new', 'model': 'event.registration'}"
                                icon="gtk-go-forward" type="action" />
	                       </page>
	                       <page string="History">
	                            <group colspan="4"> 
	                               <field name="name" select="1" colspan="4"/>
	                            </group>   
	                            <group col="2" colspan="2">
	                               <separator string="Dates" colspan="2"/>
	                               <field name="create_date"/>
	                               <field name="date_closed"/>
	                            </group>
	                            <group col="2" colspan="2">
                                   <separator string="Misc" colspan="2"/>
                                   <field name="id"/>
                                   <field name="active"/>
                                </group>
	                            <group col="3" colspan="4">
	                                <separator colspan="4" string="References"/>
	                                <field name="ref" />
	                                <field name="ref2" />
	                            </group>
	                            <!-- TODO-->
	                           <field name="log_ids" nolabel="1" colspan="4">
	                                <tree string="Logs">
	                                    <field name="name" colspan="4"/>
	                                    <field name="date"/>
	                                    <field name="user_id"/>
	                                </tree>
	                                <form string="Logs">
	                                    <separator string="Action Information" colspan="4"/>
	                                    <field name="name" colspan="4"/>
	                                    <field name="date"/>
	                                    <field name="user_id"/>
	                                </form>
	                            </field>
	                        </page>
>>>>>>> aa8e5bd2
                    </notebook>
                </form>
            </field>
        </record>

<!-- Search view of event registration form-->

        <record model="ir.ui.view" id="view_registration_search">
            <field name="name">Registrations</field>
            <field name="model">event.registration</field>
            <field name="type">search</field>
            <field name="arch" type="xml">
                <search string="Event Registration">
                    <group col="12" colspan="4">
                        <filter icon="terp-document-new" string="Draft" name="draft" domain="[('state','=','draft')]" help="Draft Registrations"/>
                        <filter icon="terp-camera_test" string="Confirmed" domain="[('state','in',('open','done'))]" help="Confirmed Registrations"/>
                        <separator orientation="vertical"/>
<<<<<<< HEAD
                        <field name="event_id" widget="selection"/>
                        <field name="user_id" widget="selection"/>
                        <field name="state" select="1"/>
                    </group>
                    <newline/>    
                    <group expand="1" string="Group By...">
                        <filter string="Event" icon="terp-crm" domain="[]" context="{'group_by':'event_id'}"/> 
                        <filter string="State" icon="terp-crm" domain="[]" context="{'group_by':'state'}"/>
                        <separator orientation="vertical"/>
                        <filter string="Partner" icon="terp-crm" domain="[]" context="{'group_by':'partner_id'}"/>                        
                        <filter string="Responsible" name="uid" icon="terp-partner" domain="[]" context="{'group_by':'user_id'}"/>
=======
                        <field name="partner_id" />
                        <field name="event_id" widget="selection"/>
                        <field name="state" select="1"/>
                        
                        <field name="user_id" widget="selection">
                              <filter icon="terp-personal"
                                    string="My Registration"
                                    help="My Registration"
                                    domain="[('user_id','=',uid)]"/>
                        </field>
                    </group>
                    <newline/>    
                    <group expand="0" string="Group By...">
                        <filter string="Event" icon="terp-crm" domain="[]" context="{'group_by':'event_id'}"/>
                        <filter string="State" icon="terp-stock_effects-object-colorize" domain="[]" context="{'group_by':'state'}"/>
                        <separator orientation="vertical"/>
                        <filter string="Partner" icon="terp-personal" domain="[]" context="{'group_by':'partner_id'}"/>                        
                        <filter string="Responsible"  icon="terp-personal" domain="[]" context="{'group_by':'user_id'}"/>
>>>>>>> aa8e5bd2
                   </group>
                </search>
            </field>
        </record>

        <record model="ir.actions.act_window" id="action_registration">
          <field name="name">Registrations</field>
          <field name="res_model">event.registration</field>
          <field name="view_type">form</field>
          <field name="domain"></field>
          <field name="view_mode">tree,form</field>
          <field name="context">{"search_default_draft": "1"}</field>
          <field name="search_view_id" ref="view_registration_search"/>
        </record>
        
        <menuitem
            name="Registrations"
            id="menu_action_registration" parent="menu_event_main"
            action="action_registration"/>
        <menuitem name="Reporting" id="menu_report_event" parent="menu_marketing_event_main" sequence="20"/>
    </data>
</openerp><|MERGE_RESOLUTION|>--- conflicted
+++ resolved
@@ -71,30 +71,18 @@
                         </group>
                     </page>
                    <page string="Mailing">
-<<<<<<< HEAD
-                        <field name="reply_to"/>
-                        <newline/>
-                        <group col="3" colspan="2">
-=======
                         <field name="reply_to" />
                         <newline/>
 
                         <group col="3" colspan="2" expand="1">
->>>>>>> aa8e5bd2
                             <separator string="Auto Registration Email" colspan="2"/>
                             <newline/>
                             <field name="mail_auto_registr"/>
                             <separator string="Registration Email" colspan="2"/>
-<<<<<<< HEAD
-                            <field name="mail_registr" colspan="2" nolabel="1"/>
-                        </group>
-                        <group col="2" colspan="2">
-=======
                             <newline/>
                             <field name="mail_registr" colspan="2"  nolabel="1"/>
                         </group>
                         <group col="2" colspan="2" >
->>>>>>> aa8e5bd2
                             <separator string="Auto Confirmation Email" colspan="2"/>
                             <field name="mail_auto_confirm"/>
                             <newline/>
@@ -138,24 +126,10 @@
             <field name="arch" type="xml">
                 <search string="Events">
                     <group col="10" colspan="4">
-<<<<<<< HEAD
-                        <filter icon="terp-document-new" string="Draft" domain="[('state','=','draft')]" help="Draft Events"/>
-                        <filter icon="terp-camera_test" string="Confirmed" domain="[('state','=','confirm')]" help="Confirmed Events"/>
-                        <separator orientation="vertical"/>
-                        <field name="name" string="Event" select="1"/>
-                        <field name="user_id" widget="selection">
-                               <filter icon="terp-partner"
-                                    string="My Events"
-                                    help="My Events"
-                                    domain="[('user_id','=',uid)]"/>
-                        </field>            
-                        <field name="date_begin" select="1"/>
-=======
                         <filter icon="terp-document-new" string="Draft" name="draft" domain="[('state','=','draft')]" help="Draft Events"/>
                         <filter icon="terp-camera_test" string="Confirmed" domain="[('state','=','confirm')]" help="Confirmed Events"/>
                         <separator orientation="vertical"/>
                         <field name="name" string="Event" select="1"/>
->>>>>>> aa8e5bd2
                         <field name="state" select="1"/>
                         <field name="user_id" widget="selection">
                                <filter icon="terp-personal"
@@ -174,15 +148,6 @@
                         <separator orientation="vertical"/>
                         <filter string="Creation" icon="terp-go-month"
                             domain="[]" context="{'group_by':'date_begin'}"/>
-                    </group>
-                    <newline/>
-                    <group expand="1" string="Group By..." colspan="4" col="12">
-                        <filter string="Responsible" name="user" icon="terp-partner" context="{'group_by': 'user_id'}"/>
-                        <filter string="Event Type" icon="terp-crm"  context="{'group_by':'type'}"/>
-                        <filter string="state" icon="terp-crm" context="{'group_by':'state'}"/>
-                        <separator orientation="vertical"/>
-                        <filter string="Creation" icon="terp-project"
-                            domain="[]" context="{'group_by':'date_begin'}" />
                     </group>
                 </search>
             </field>
@@ -215,11 +180,7 @@
 
         <!-- Registration view (form) by _inherits  .................. -->
         
-<<<<<<< HEAD
-        <record model="ir.ui.view" id="event_registration_tree">
-=======
         <record model="ir.ui.view" id="view_event_registration_tree">
->>>>>>> aa8e5bd2
             <field name="name">event.registration.tree</field>
             <field name="model">event.registration</field>
             <field name="type">tree</field>
@@ -266,83 +227,12 @@
                             <separator string="Status" colspan="4"/>
                             <group col="8" colspan="4">
                                 <field name="state" select="1" colspan="2"/>
-<<<<<<< HEAD
-                                <button name="button_reg_close" string="Registration Invoiced" states="open" type="object" icon="gtk-print"/>
-=======
                                 <button name="button_reg_close" string="Close Registration" states="open" type="object" icon="gtk-close"/>
->>>>>>> aa8e5bd2
                                 <button name="check_confirm" string="Confirm Registration" states="draft" type="object" icon="gtk-apply"/>
                                 <button name="button_reg_cancel" string="Cancel Registration" states="draft,open" type="object" icon="gtk-cancel"/>
                             </group>
                         </page>
                         <page string="Payments">
-<<<<<<< HEAD
-                            <field name="invoice_label" select="1"/>
-                            <field name="tobe_invoiced" select="1"/>
-                            <field name="invoice_id"/>
-                        </page>
-                        <page string="History">
-                            <field name="message_ids" colspan="4" nolabel="1" mode="tree,form">
-                                <form string="Communication history">
-                                        <group col="6" colspan="4">
-                                            <field name="date"/>
-                                            <field name="email_to"/>
-                                            <field name="email_from"/>
-                                        </group>
-                                        <notebook colspan="4">
-                                            <page string="Details">
-                                                <field name="description" colspan="4" nolabel="1"/>
-                                            </page>
-                                            <page string="Attachments">
-                                                <field name="attachment_ids" colspan="4" readonly="1" nolabel="1"/>
-                                            </page>
-                                        </notebook>
-                                        <button colspan="4"
-                                        string="Reply to Last Email"
-                                        name="%(crm.action_crm_send_mail)d"
-                                        context="{'mail':'reply', 'model': 'event.registration'}"
-                                        icon="gtk-undo" type="action" />
-                                    </form>
-                                    <tree string="Communication history">
-                                        <field name="date"/>
-                                        <field name="email_from" />
-                                        <field name="email_to"/>
-                                        <field name="description"/>
-                                    </tree>
-                                </field>
-                            <field name="log_ids" nolabel="1" colspan="4" mode="tree,form" readonly="1">
-                                <tree string="Actions">
-                                    <separator string="Action Information" colspan="4"/>
-                                    <field name="name"/>
-                                    <field name="date"/>
-                                    <field name="user_id"/>
-                                </tree>
-                                <form string="Actions">
-                                    <separator string="Action Information" colspan="4"/>
-                                    <field name="name" colspan="4"/>
-                                    <field name="date"/>
-                                    <field name="user_id"/>
-                                </form>
-                            </field>
-                        </page>
-                        <page string="Extra Info">
-                            <group col="6" colspan="4">
-                                <field name="name" select="1" colspan="6"/>
-                                <newline/>
-                                <field name="categ_id"/>
-                                <field name="id" select="1"/>
-                                <field name="active"/>
-                                <separator colspan="6" string="Watchers Emails" />
-                                <field name="email_cc" colspan="6" nolabel="1"/>
-                            </group>
-                            <separator colspan="4" string="Dates"/>
-                            <field name="create_date"/>
-                            <field name="date_closed"/>
-                            <separator colspan="4" string="References"/>
-                            <field name="ref" colspan="4"/>
-                            <field name="ref2" colspan="4"/>
-                        </page>
-=======
                             <field name="event_product" select="1"/>
                             <field name="tobe_invoiced" select="1"/>
                             <field name="invoice_id"/>
@@ -418,7 +308,6 @@
 	                                </form>
 	                            </field>
 	                        </page>
->>>>>>> aa8e5bd2
                     </notebook>
                 </form>
             </field>
@@ -436,19 +325,6 @@
                         <filter icon="terp-document-new" string="Draft" name="draft" domain="[('state','=','draft')]" help="Draft Registrations"/>
                         <filter icon="terp-camera_test" string="Confirmed" domain="[('state','in',('open','done'))]" help="Confirmed Registrations"/>
                         <separator orientation="vertical"/>
-<<<<<<< HEAD
-                        <field name="event_id" widget="selection"/>
-                        <field name="user_id" widget="selection"/>
-                        <field name="state" select="1"/>
-                    </group>
-                    <newline/>    
-                    <group expand="1" string="Group By...">
-                        <filter string="Event" icon="terp-crm" domain="[]" context="{'group_by':'event_id'}"/> 
-                        <filter string="State" icon="terp-crm" domain="[]" context="{'group_by':'state'}"/>
-                        <separator orientation="vertical"/>
-                        <filter string="Partner" icon="terp-crm" domain="[]" context="{'group_by':'partner_id'}"/>                        
-                        <filter string="Responsible" name="uid" icon="terp-partner" domain="[]" context="{'group_by':'user_id'}"/>
-=======
                         <field name="partner_id" />
                         <field name="event_id" widget="selection"/>
                         <field name="state" select="1"/>
@@ -467,7 +343,6 @@
                         <separator orientation="vertical"/>
                         <filter string="Partner" icon="terp-personal" domain="[]" context="{'group_by':'partner_id'}"/>                        
                         <filter string="Responsible"  icon="terp-personal" domain="[]" context="{'group_by':'user_id'}"/>
->>>>>>> aa8e5bd2
                    </group>
                 </search>
             </field>
