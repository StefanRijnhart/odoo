--- conflicted
+++ resolved
@@ -155,13 +155,10 @@
                         ('event_id', '=', event.id),
                        ('state', 'in', state)], context=context)
 
-<<<<<<< HEAD
             number = 0.0
             if reg_ids:
                 cr.execute('SELECT SUM(nb_register) FROM event_registration WHERE id IN %s', (tuple(reg_ids),))
                 number = cr.fetchone()
-=======
->>>>>>> 9e5a2d4e
             if 'register_current' in fields:
                 res[event.id]['register_current'] = len(reg_ids)
             if 'register_prospect' in fields:
@@ -240,12 +237,7 @@
                     type='many2one', relation='res.country', string='Country', readonly=False, states={'done': [('readonly', True)]}),
         'language': fields.char('Language',size=64, readonly=False, states={'done': [('readonly', True)]}),
         'note': fields.text('Description', readonly=False, states={'done': [('readonly', True)]}),
-<<<<<<< HEAD
         'company_id': fields.many2one('res.company', 'Company', required=False, change_default=True, readonly=False, states={'done': [('readonly', True)]}),
-=======
-        'company_id': fields.many2one('res.company', 'Company', required=True, change_default=True, readonly=False, states={'done': [('readonly', True)]}),
-
->>>>>>> 9e5a2d4e
     }
 
     _defaults = {
@@ -363,12 +355,6 @@
 
         val_invoice = inv_pool.onchange_partner_id(cr, uid, [], 'out_invoice', reg.partner_invoice_id.id, False, False)
         val_invoice['value'].update({'partner_id': reg.partner_invoice_id.id})
-<<<<<<< HEAD
-
-        inv_lines_pool.product_id_change(cr, uid, [], reg.event_id.product_id.id, uom=False, partner_id=reg.partner_invoice_id.id, fposition_id=reg.partner_invoice_id.property_account_position.id)
-
-=======
->>>>>>> 9e5a2d4e
         val_invoice['value'].update({
                 'origin': reg.event_product,
                 'reference': False,
