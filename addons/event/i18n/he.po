# Translation of Odoo Server.
# This file contains the translation of the following modules:
# * event
# 
# Translators:
<<<<<<< HEAD
# Yihya Hugirat <hugirat@gmail.com>, 2017
=======
# שהאב חוסיין <shhab89@gmail.com>, 2018
# ilan kl <ilan@qaroads.co.il>, 2018
# Yihya Hugirat <hugirat@gmail.com>, 2018
# Martin Trigaux, 2018
# Fishfur A Banter <fishfurbanter@gmail.com>, 2018
# ExcaliberX <excaliberx@gmail.com>, 2018
# דודי מלכה <Dudimalka6@gmail.com>, 2019
# 
>>>>>>> b71b7803
msgid ""
msgstr ""
"Project-Id-Version: Odoo Server 11.0\n"
"Report-Msgid-Bugs-To: \n"
<<<<<<< HEAD
"POT-Creation-Date: 2017-11-16 08:08+0000\n"
"PO-Revision-Date: 2017-11-16 08:08+0000\n"
"Last-Translator: Yihya Hugirat <hugirat@gmail.com>, 2017\n"
=======
"POT-Creation-Date: 2018-07-27 11:56+0000\n"
"PO-Revision-Date: 2017-09-20 10:17+0000\n"
"Last-Translator: דודי מלכה <Dudimalka6@gmail.com>, 2019\n"
>>>>>>> b71b7803
"Language-Team: Hebrew (https://www.transifex.com/odoo/teams/41243/he/)\n"
"MIME-Version: 1.0\n"
"Content-Type: text/plain; charset=UTF-8\n"
"Content-Transfer-Encoding: \n"
"Language: he\n"
"Plural-Forms: nplurals=2; plural=(n != 1);\n"

#. module: event
#: model:mail.template,body_html:event.event_subscription
msgid ""
"\n"
"<div style=\"background:#F3F5F6;color:#515166;padding:25px 0px;font-family:Arial,Helvetica,sans-serif;font-size:14px;\">\n"
"% set date_begin = format_tz(object.event_id.date_begin, tz='UTC', format='%Y%m%dT%H%M%SZ')\n"
"% set date_end = format_tz(object.event_id.date_end, tz='UTC', format='%Y%m%dT%H%M%SZ')\n"
"    <table style=\"width:600px;margin:5px auto;\">\n"
"        <tbody>\n"
"            <tr>\n"
"                <td>\n"
"                    <a href=\"/\">\n"
"                        <img src=\"/logo\" alt=\"${object.company_id.name}\" style=\"vertical-align:baseline;max-width:100px;\" />\n"
"                    </a>\n"
"                </td>\n"
"                <td style=\"text-align:right;vertical-align:middle;\">\n"
"                    % if 'website_url' in object.event_id and object.event_id.website_url:\n"
"                        <a href=\"${object.event_id.website_url}\" style=\"background-color: #1abc9c; padding: 12px; font-weight: 12px; text-decoration: none; color: #fff; border-radius: 5px; font-size:16px;\">View Event</a>\n"
"                    % endif\n"
"                </td>\n"
"            </tr>\n"
"        </tbody>\n"
"    </table>\n"
"    <table style=\"width:600px;margin:0px auto;background:white;border:1px solid #e1e1e1;\">\n"
"        <tbody>\n"
"            <tr>\n"
"                <td style=\"padding:15px 20px 0px 20px; font-size:16px; font-weight:300;\">\n"
"                    <p style=\"font-size:16px;\">\n"
"                        Hi,\n"
"                    </p><p style=\"font-size:16px;\">\n"
"                        We are happy to confirm your registration to the event:\n"
"                    </p>\n"
"                    <ul>\n"
"                        <li>Event: \n"
"                        % if 'website_url' in object.event_id and object.event_id.website_url:\n"
"                            <a href=\"${object.event_id.website_url}\" style=\"color:#875A7B;text-decoration:none;\">${object.event_id.name}</a>\n"
"                        % else:\n"
"                            <strong>${object.event_id.name}</strong>\n"
"                        % endif\n"
"                        </li>\n"
"                        <li>Attendee: ${object.name}</li>\n"
"                    </ul>\n"
"                    <p style=\"font-size:16px;\">\n"
"                        See you soon,\n"
"                    </p>\n"
"                    <p style=\"font-size:16px; margin-bottom: 30px\">\n"
"                        <i>\n"
"                           -- <br/>\n"
"                        % if object.event_id.organizer_id:\n"
"                            ${object.event_id.organizer_id.name}\n"
"                        % else:\n"
"                            The organizers.\n"
"                        % endif\n"
"                        </i>\n"
"                    </p>\n"
"                </td>\n"
"            </tr>\n"
"            <tr>\n"
"                <td style=\"padding:15px 20px 0px 20px;\">\n"
"                    <table style=\"width:100%;border-top:1px solid #e1e1e1;\">\n"
"                        <tr>\n"
"                            <td style=\"padding:25px 0px; text-align:center;\">\n"
"                                <p>\n"
"                                    Don't forget to <strong>add it to your calendar</strong>:\n"
"                                </p>\n"
"                                <a href=\"https://www.google.com/calendar/render?action=TEMPLATE&text=${object.event_id.name}&dates=${date_begin}/${date_end}&location=${location}\" style=\"padding:3px 5px;border:1px solid #875A7B;color:#875A7B;text-decoration:none;border-radius:3px;\" target=\"new\"><img src=\"/web_editor/font_to_img/61525/rgb(135,90,123)/16\" style=\"vertical-align:middle;\" height=\"16\"> Google</a>\n"
"                                <a href=\"https://bay02.calendar.live.com/calendar/calendar.aspx?rru=addevent&summary=${object.event_id.name}&dtstart=${date_begin}&dtend=${date_end}&location=${location}\" style=\"padding:3px 5px;border:1px solid #875A7B;color:#875A7B;text-decoration:none;border-radius:3px;\" target=\"new\"><img src=\"/web_editor/font_to_img/61525/rgb(135,90,123)/16\" style=\"vertical-align:middle;\" height=\"16\"> Outlook</a>\n"
"                                <a href=\"https://calendar.yahoo.com/?v=60&view=d&type=20&title=${object.event_id.name}&in_loc=${location}&st=${format_tz(object.event_id.date_begin, tz='UTC', format='%Y%m%dT%H%M%S')}&et=${format_tz(object.event_id.date_end, tz='UTC', format='%Y%m%dT%H%M%S')}\" style=\"padding:3px 5px;border:1px solid #875A7B;color:#875A7B;text-decoration:none;border-radius:3px;\" target=\"new\"><img src=\"/web_editor/font_to_img/61525/rgb(135,90,123)/16\" style=\"vertical-align:middle;\" height=\"16\"> Yahoo</a>\n"
"                            </td>\n"
"                        </tr>\n"
"                    </table>\n"
"                    <table style=\"width:100%;border-top:1px solid #e1e1e1;\">\n"
"                        <tr>\n"
"                            <td style=\"padding:25px 0px;vertical-align:top;\">\n"
"                                <img src=\"/web_editor/font_to_img/61555/rgb(81,81,102)/34\" style=\"padding:4px;max-width:inherit;\" height=\"34\">\n"
"                            </td>\n"
"                            <td style=\"padding:25px 10px 25px 10px;width:50%;line-height:20px;vertical-align:top;\">\n"
"                                <div><strong>From</strong> ${object.event_id.date_begin_located}</div>\n"
"                                <div><strong>To</strong> ${object.event_id.date_end_located}</div>\n"
"                                <div style=\"font-size:12px;color:#9e9e9e\"><i><strong>TZ</strong> ${object.event_id.date_tz}</i></div>\n"
"                            </td>\n"
"                            % if object.event_id.address_id.country_id.name:\n"
"                                <td style=\"padding:25px 0px;vertical-align:top;\">\n"
"                                    <img src=\"/web_editor/font_to_img/61505/rgb(81,81,102)/34\" style=\"padding:4px;max-width:inherit;\" height=\"34\">\n"
"                                </td>\n"
"                                <td style=\"padding:30px 10px 25px 10px;width:50%;vertical-align:top;\">\n"
"                                    % set location = ''\n"
"                                    % if object.event_id.address_id.name:\n"
"                                        <p style=\"margin:0px 0px 0px 0px;\">${object.event_id.address_id.name}</p>\n"
"                                    % endif\n"
"                                    % if object.event_id.address_id.street:\n"
"                                        <p style=\"margin:0px 0px 0px 0px;\">${object.event_id.address_id.street}</p>\n"
"                                        % set location = object.event_id.address_id.street\n"
"                                    % endif\n"
"                                    % if object.event_id.address_id.street2:\n"
"                                        <p style=\"margin:0px 0px 0px 0px;\">${object.event_id.address_id.street2}</p>\n"
"                                        % set location = '%s, %s' % (location, object.event_id.address_id.street2)\n"
"                                    % endif\n"
"                                    <p style=\"margin:0px 0px 0px 0px;\">\n"
"                                    % if object.event_id.address_id.city:\n"
"                                        ${object.event_id.address_id.city},\n"
"                                        % set location = '%s, %s' % (location, object.event_id.address_id.city)\n"
"                                    % endif\n"
"                                    % if object.event_id.address_id.state_id.name:\n"
"                                        ${object.event_id.address_id.state_id.name},\n"
"                                        % set location = '%s, %s' % (location, object.event_id.address_id.state_id.name)\n"
"                                    % endif\n"
"                                    % if object.event_id.address_id.zip:\n"
"                                        ${object.event_id.address_id.zip}\n"
"                                        % set location = '%s, %s' % (location, object.event_id.address_id.zip)\n"
"                                    % endif\n"
"                                    </p>\n"
"                                    % if object.event_id.address_id.country_id.name:\n"
"                                        <p style=\"margin:0px 0px 0px 0px;\">${object.event_id.address_id.country_id.name}</p>\n"
"                                        % set location = '%s, %s' % (location, object.event_id.address_id.country_id.name)\n"
"                                    % endif\n"
"                                </td>\n"
"                            % endif\n"
"                        </tr>\n"
"                    </table>\n"
"                    % if object.event_id.organizer_id:\n"
"                        <table style=\"width:100%;border-top:1px solid #e1e1e1;\">\n"
"                            <tr>\n"
"                                <td style=\"padding:10px 0px 25px 0px;\">\n"
"                                    <h2 style=\"font-weight:300;margin:10px 0px\">Questions about this event?</h2>\n"
"                                    <p>Please contact the organizer:</p>\n"
"                                    <ul>\n"
"                                        <li>${object.event_id.organizer_id.name}</li>\n"
"                                        % if object.event_id.organizer_id.email\n"
"                                            <li>Mail: <a href=\"mailto:${object.event_id.organizer_id.email}\" style=\"text-decoration:none;color:#875A7B;\">${object.event_id.organizer_id.email}</a></li>\n"
"                                        % endif\n"
"                                        % if object.event_id.organizer_id.phone\n"
"                                            <li>Phone: ${object.event_id.organizer_id.phone}</li>\n"
"                                        % endif\n"
"                                    </ul>\n"
"\n"
"                                </td>\n"
"                            </tr>\n"
"                        </table>\n"
"                    % endif\n"
"                </td>\n"
"            </tr>\n"
"        </tbody>\n"
"    </table>\n"
"    % if object.event_id.address_id:\n"
"    <div style=\"width:598px;margin:0px auto;border-left:1px solid #dddddd;border-right:1px solid #dddddd;border-bottom:1px solid #dddddd;\">\n"
"        <a href=\"https://maps.google.com/maps?q=${location}\" target=\"new\">\n"
"            <img src=\"http://maps.googleapis.com/maps/api/staticmap?autoscale=1&size=598x200&maptype=roadmap&format=png&visual_refresh=true&markers=size:mid%7Ccolor:0xa5117d%7Clabel:%7C${location}\" style=\"vertical-align:bottom;\" />\n"
"        </a>\n"
"    </div>\n"
"    % endif\n"
"    <table style=\"width:600px;margin:0px auto;text-align:center;\">\n"
"        <tbody>\n"
"            <tr>\n"
"                <td style=\"padding-top:10px;font-size: 12px;\">\n"
"                    <div>Sent by ${object.company_id.name}</div>\n"
"                    % if 'website_url' in object.event_id and object.event_id.website_url:\n"
"                    <div>\n"
"                        Discover <a href=\"/event\" style=\"text-decoration:none;color:#717188;\">all our events</a>.\n"
"                    </div>\n"
"                    % endif\n"
"                </td>\n"
"            </tr>\n"
"        </tbody>\n"
"    </table>\n"
"</div>\n"
"            "
msgstr ""

#. module: event
#: model:mail.template,body_html:event.event_reminder
msgid ""
"\n"
"<div style=\"background:#F3F5F6;color:#515166;padding:25px 0px;font-family:Arial,Helvetica,sans-serif;font-size:14px;\">\n"
"% set date_begin = format_tz(object.event_id.date_begin, tz='UTC', format='%Y%m%dT%H%M%SZ')\n"
"% set date_end = format_tz(object.event_id.date_end, tz='UTC', format='%Y%m%dT%H%M%SZ')\n"
"    <table style=\"width:600px;margin:5px auto;\">\n"
"        <tbody>\n"
"            <tr>\n"
"                <td>\n"
"                    <a href=\"/\">\n"
"                        <img src=\"/logo\" alt=\"${object.company_id.name}\" style=\"vertical-align:baseline;max-width:100px;\" />\n"
"                    </a>\n"
"                </td>\n"
"                <td style=\"text-align:right;vertical-align:middle;\">\n"
"                    % if 'website_url' in object.event_id and object.event_id.website_url:\n"
"                        <a href=\"${object.event_id.website_url}\" style=\"background-color: #1abc9c; padding: 12px; font-weight: 12px; text-decoration: none; color: #fff; border-radius: 5px; font-size:16px;\">View Event</a>\n"
"                    % endif\n"
"                </td>\n"
"            </tr>\n"
"        </tbody>\n"
"    </table>\n"
"    <table style=\"width:600px;margin:0px auto;background:white;border:1px solid #e1e1e1;\">\n"
"        <tbody>\n"
"            <tr>\n"
"                <td style=\"padding:15px 20px 0px 20px; font-size:16px;\">\n"
"                    <p style=\"font-size:16px;\">\n"
"                        Hello,\n"
"                    </p>\n"
"                    <p style=\"font-size:16px;\">\n"
"                        We are excited to remind you that the event\n"
"                        % if 'website_url' in object.event_id and object.event_id.website_url:\n"
"                            <a href=\"${object.event_id.website_url}\" style=\"color:#875A7B;text-decoration:none;\">${object.event_id.name}</a>\n"
"                        % else:\n"
"                            ${object.event_id.name}\n"
"                        % endif\n"
"                        is starting\n"
"                        <strong>${object.get_date_range_str()}</strong>.\n"
"                    </p><p style=\"font-size:16px;\">\n"
"                        We confirm your registration and hope to meet you there,\n"
"                    </p><p style=\"font-size:16px; margin-bottom: 30px\">\n"
"                        <i>\n"
"                           -- <br/>\n"
"                        % if object.event_id.organizer_id:\n"
"                            ${object.event_id.organizer_id.name}\n"
"                        % else:\n"
"                            The organizers.\n"
"                        % endif\n"
"                        </i>\n"
"                    </p>\n"
"\n"
"                </td>\n"
"            </tr>\n"
"            <tr>\n"
"                <td style=\"padding:15px 20px 0px 20px;\">\n"
"                    <table style=\"width:100%;border-top:1px solid #e1e1e1;\">\n"
"                        <tr>\n"
"                            <td style=\"padding:25px 0px;vertical-align:top;\">\n"
"                                <img src=\"/web_editor/font_to_img/61555/rgb(81,81,102)/34\" style=\"padding:4px;max-width:inherit;\" height=\"34\">\n"
"                            </td>\n"
"                            <td style=\"padding:25px 10px 25px 10px;width:50%;line-height:20px;vertical-align:top;\">\n"
"                                <div><strong>From</strong> ${object.event_id.date_begin_located}</div>\n"
"                                <div><strong>To</strong> ${object.event_id.date_end_located}</div>\n"
"                                <div style=\"font-size:12px;color:#9e9e9e\"><i><strong>TZ</strong> ${object.event_id.date_tz}</i></div>\n"
"                            </td>\n"
"                            % if object.event_id.address_id:\n"
"                                <td style=\"padding:25px 0px;vertical-align:top;\">\n"
"                                    <img src=\"/web_editor/font_to_img/61505/rgb(81,81,102)/34\" style=\"padding:4px;max-width:inherit;\" height=\"34\">\n"
"                                </td>\n"
"                                <td style=\"padding:30px 10px 25px 10px;width:50%;vertical-align:top;\">\n"
"                                    % set location = ''\n"
"                                    % if object.event_id.address_id.name:\n"
"                                        <p style=\"margin:0px 0px 0px 0px;\">${object.event_id.address_id.name}</p>\n"
"                                    % endif\n"
"                                    % if object.event_id.address_id.street:\n"
"                                        <p style=\"margin:0px 0px 0px 0px;\">${object.event_id.address_id.street}</p>\n"
"                                        % set location = object.event_id.address_id.street\n"
"                                    % endif\n"
"                                    % if object.event_id.address_id.street2:\n"
"                                        <p style=\"margin:0px 0px 0px 0px;\">${object.event_id.address_id.street2}</p>\n"
"                                        % set location = '%s, %s' % (location, object.event_id.address_id.street2)\n"
"                                    % endif\n"
"                                    <p style=\"margin:0px 0px 0px 0px;\">\n"
"                                    % if object.event_id.address_id.city:\n"
"                                        ${object.event_id.address_id.city},\n"
"                                        % set location = '%s, %s' % (location, object.event_id.address_id.city)\n"
"                                    % endif\n"
"                                    % if object.event_id.address_id.state_id.name:\n"
"                                        ${object.event_id.address_id.state_id.name},\n"
"                                        % set location = '%s, %s' % (location, object.event_id.address_id.state_id.name)\n"
"                                    % endif\n"
"                                    % if object.event_id.address_id.zip:\n"
"                                        ${object.event_id.address_id.zip}\n"
"                                        % set location = '%s, %s' % (location, object.event_id.address_id.zip)\n"
"                                    % endif\n"
"                                    </p>\n"
"                                    % if object.event_id.address_id.country_id.name:\n"
"                                        <p style=\"margin:0px 0px 0px 0px;\">${object.event_id.address_id.country_id.name}</p>\n"
"                                        % set location = '%s, %s' % (location, object.event_id.address_id.country_id.name)\n"
"                                    % endif\n"
"                                </td>\n"
"                            % endif\n"
"                        </tr>\n"
"                    </table>\n"
"                    % if object.event_id.organizer_id.email:\n"
"                        <table style=\"width:100%;border-top:1px solid #e1e1e1;\">\n"
"                            <tr>\n"
"                                <td style=\"padding:10px 0px 25px 0px;\">\n"
"                                    <h2 style=\"font-weight:300;margin:10px 0px\">Questions about this event?</h2>\n"
"                                    <p>Please contact the organizer:</p>\n"
"                                    <ul>\n"
"                                        <li>${object.event_id.organizer_id.name}</li>\n"
"                                        % if object.event_id.organizer_id.email\n"
"                                            <li>Mail: <a href=\"mailto:${object.event_id.organizer_id.email}\" style=\"text-decoration:none;color:#875A7B;\">${object.event_id.organizer_id.email}</a></li>\n"
"                                        % endif\n"
"                                        % if object.event_id.organizer_id.phone\n"
"                                            <li>Phone: ${object.event_id.organizer_id.phone}</li>\n"
"                                        % endif\n"
"                                    </ul>\n"
"                                </td>\n"
"                            </tr>\n"
"                        </table>\n"
"                    % endif\n"
"                    <table style=\"width:100%;border-top:1px solid #e1e1e1;\">\n"
"                        <tr>\n"
"                            <td style=\"padding:25px 0px;\">\n"
"                                <strong>Add this event to your calendar</strong>\n"
"                                <a href=\"https://www.google.com/calendar/render?action=TEMPLATE&text=${object.event_id.name}&dates=${date_begin}/${date_end}&location=${location}\" style=\"padding:3px 5px;border:1px solid #875A7B;color:#875A7B;text-decoration:none;border-radius:3px;\" target=\"new\"><img src=\"/web_editor/font_to_img/61525/rgb(135,90,123)/16\" style=\"vertical-align:middle;\" height=\"16\"> Google</a>\n"
"                                <a href=\"https://bay02.calendar.live.com/calendar/calendar.aspx?rru=addevent&summary=${object.event_id.name}&dtstart=${date_begin}&dtend=${date_end}&location=${location}\" style=\"padding:3px 5px;border:1px solid #875A7B;color:#875A7B;text-decoration:none;border-radius:3px;\" target=\"new\"><img src=\"/web_editor/font_to_img/61525/rgb(135,90,123)/16\" style=\"vertical-align:middle;\" height=\"16\"> Outlook</a>\n"
"                                <a href=\"https://calendar.yahoo.com/?v=60&view=d&type=20&title=${object.event_id.name}&in_loc=${location}&st=${format_tz(object.event_id.date_begin, tz='UTC', format='%Y%m%dT%H%M%S')}&et=${format_tz(object.event_id.date_end, tz='UTC', format='%Y%m%dT%H%M%S')}\" style=\"padding:3px 5px;border:1px solid #875A7B;color:#875A7B;text-decoration:none;border-radius:3px;\" target=\"new\"><img src=\"/web_editor/font_to_img/61525/rgb(135,90,123)/16\" style=\"vertical-align:middle;\" height=\"16\"> Yahoo</a>\n"
"                            </td>\n"
"                        </tr>\n"
"                    </table>\n"
"                </td>\n"
"            </tr>\n"
"        </tbody>\n"
"    </table>\n"
"    % if object.event_id.address_id:\n"
"    <div style=\"width:598px;margin:0px auto;border-left:1px solid #dddddd;border-right:1px solid #dddddd;border-bottom:1px solid #dddddd;\">\n"
"        <a href=\"https://maps.google.com/maps?q=${location}\" target=\"new\">\n"
"            <img src=\"http://maps.googleapis.com/maps/api/staticmap?autoscale=1&size=598x200&maptype=roadmap&format=png&visual_refresh=true&markers=size:mid%7Ccolor:0xa5117d%7Clabel:%7C${location}\" style=\"vertical-align:bottom;\" />\n"
"        </a>\n"
"    </div>\n"
"    % endif\n"
"    <table style=\"width:600px;margin:0px auto;text-align:center;\">\n"
"        <tbody>\n"
"            <tr>\n"
"                <td style=\"padding-top:10px;font-size: 12px;\">\n"
"                    <p style=\"margin:0px 0px 9px 0px;padding-top:10px;\">Sent by ${object.company_id.name}</p>\n"
"                    % if 'website_url' in object.event_id and object.event_id.website_url:\n"
"                    <div>\n"
"                        Discover <a href=\"/event\" style=\"text-decoration:none;color:#717188;\">all our events</a>.\n"
"                    </div>\n"
"                    % endif\n"
"                </td>\n"
"            </tr>\n"
"        </tbody>\n"
"    </table>\n"
"</div>\n"
"            "
msgstr ""

#. module: event
#: model:mail.template,body_html:event.event_registration_mail_template_badge
msgid ""
"\n"
"<p>Dear ${object.name},</p>\n"
"<p>Thank you for your inquiry.</p>\n"
"<p>Here is your badge for the event ${object.event_id.name}.</p>\n"
"<p>If you have any questions, please let us know.</p>\n"
"<p>Best regards,</p>"
msgstr ""

#. module: event
#: model:mail.template,subject:event.event_reminder
msgid "${object.event_id.name}: ${object.get_date_range_str()}"
msgstr ""

#. module: event
#: model:event.event,description:event.event_0
msgid ""
"1 business room: to discuss implementation methodologies, best sales "
"practices, etc."
msgstr ""

#. module: event
#: model:event.event,description:event.event_0
msgid "1 workshop room: mainly for developers."
msgstr ""

#. module: event
#: model:event.event,description:event.event_0
msgid ""
"2 technical rooms: one dedicated to advanced Odoo developers, one for new "
"developers."
msgstr ""

#. module: event
#: model:event.event,description:event.event_2
msgid ""
"<em>(Chamber Works reserves the right to cancel, re-name or re-locate<br>the"
" event or change the dates on which it is held.)</em>"
msgstr ""

#. module: event
#: model:event.event,description:event.event_0
msgid ""
"<em>(OpenElec Applications reserves the right to cancel, re-name or re-"
"locate<br>the event or change the dates on which it is held.)</em>"
msgstr ""

#. module: event
#: model:event.event,description:event.event_1
#: model:event.event,description:event.event_3
msgid ""
"<em>(YourCompany reserves the right to cancel, re-name or re-locate<br>the "
"event or change the dates on which it is held.)</em>"
msgstr ""

#. module: event
#: model:event.event,description:event.event_0
msgid ""
"<em>If you wish to make a presentation, please send your topic proposal as "
"soon as possible for approval to Mr. Famke Jenssens at ngh (a) yourcompany "
"(dot) com. The presentations should be, for example, a presentation of a "
"community module, a case study, methodology feedback, technical, etc. Each "
"presentation must be in English.</em>"
msgstr ""

#. module: event
#: model:ir.ui.view,arch_db:event.view_event_kanban
msgid ""
"<i class=\"fa fa-clock-o\"/>\n"
"                                        <b>To</b>"
msgstr ""

#. module: event
#: model:ir.ui.view,arch_db:event.event_event_report_template_badge
#: model:ir.ui.view,arch_db:event.event_registration_report_template_badge
msgid "<i>to</i>"
msgstr ""

#. module: event
#: model:ir.ui.view,arch_db:event.view_event_form
msgid ""
"<span attrs=\"{'invisible': [('seats_availability', '=', 'unlimited')]}\" class=\"oe_read_only\">\n"
"                                        to \n"
"                                    </span>"
msgstr ""

#. module: event
#: model:event.event,description:event.event_3
msgid "<strong>5-days Technical Training</strong>"
msgstr ""

#. module: event
#: model:event.event,description:event.event_3
msgid "<strong>Cancellation Policy: </strong>"
msgstr ""

#. module: event
#: model:event.event,description:event.event_2
msgid "<strong>Conference on Business Apps</strong>"
msgstr ""

#. module: event
#: model:event.event,description:event.event_3
msgid "<strong>Course summary:</strong>"
msgstr ""

#. module: event
#: model:event.event,description:event.event_1
msgid "<strong>Functional Webinar</strong>"
msgstr ""

#. module: event
#: model:event.event,description:event.event_3
msgid ""
"<strong>Having attended this course, participants should be able "
"to:</strong>"
msgstr ""

#. module: event
#: model:event.event,description:event.event_0
msgid "<strong>Join us to our main event of the year: the Open Days</strong>"
msgstr ""

#. module: event
#: model:event.event,description:event.event_1
msgid "<strong>Objective:</strong>"
msgstr ""

#. module: event
#: model:event.event,description:event.event_2
#: model:event.event,description:event.event_3
msgid "<strong>Objectives:</strong>"
msgstr ""

#. module: event
#: model:event.event,description:event.event_3
msgid "<strong>Our prices include:</strong>"
msgstr ""

#. module: event
#: model:event.event,description:event.event_0
#: model:event.event,description:event.event_2
msgid "<strong>Program:</strong>"
msgstr ""

#. module: event
#: model:event.event,description:event.event_3
msgid "<strong>Requirements</strong>"
msgstr ""

#. module: event
#: model:event.event,description:event.event_0
msgid "<strong>What's new for this year?</strong>"
msgstr ""

#. module: event
#: model:event.event,description:event.event_0
#: model:event.event,description:event.event_2
#: model:event.event,description:event.event_3
msgid "<strong>Where to find us:</strong>"
msgstr ""

#. module: event
#: model:ir.model.fields,field_description:event.field_event_event_active
msgid "Active"
msgstr "פעיל"

#. module: event
#: model:ir.ui.view,arch_db:event.res_config_settings_view_form
msgid ""
"Add a navigation menu to your event web pages with schedule, tracks, a track"
" proposal form, etc."
msgstr ""

#. module: event
#: selection:event.mail,interval_type:0
#: selection:event.type.mail,interval_type:0
msgid "After each registration"
msgstr ""

#. module: event
#: model:event.event,description:event.event_1
msgid ""
"After registering, you will receive a link and password by email before the "
"start of the session. If you have a problem to connect, please contact us at"
msgstr ""

#. module: event
#: selection:event.mail,interval_type:0
#: selection:event.type.mail,interval_type:0
msgid "After the event"
msgstr ""

#. module: event
#: model:ir.ui.view,arch_db:event.view_event_search
msgid "Archived"
msgstr "התווסף לארכיון"

#. module: event
#: model:ir.ui.view,arch_db:event.view_event_form
msgid ""
"Are you sure you want to cancel this event? All the linked attendees will be"
" cancelled as well."
msgstr ""

#. module: event
#: model:event.event,description:event.event_1
msgid "Ask your questions to our expert;"
msgstr ""

#. module: event
#: model:event.event,description:event.event_1
msgid "Assess whether your expectations are met;"
msgstr ""

#. module: event
#: model:ir.ui.view,arch_db:event.res_config_settings_view_form
msgid "Attendance"
msgstr ""

#. module: event
#: selection:event.registration,state:0
#: model:ir.ui.view,arch_db:event.view_event_registration_form
msgid "Attended"
msgstr ""

#. module: event
#: model:ir.model.fields,field_description:event.field_event_registration_date_closed
msgid "Attended Date"
msgstr ""

#. module: event
#: model:ir.ui.view,arch_db:event.view_event_registration_tree
msgid "Attended the Event"
msgstr ""

#. module: event
#: model:ir.model,name:event.model_event_registration
#: model:ir.model.fields,field_description:event.field_event_mail_registration_registration_id
#: model:ir.ui.view,arch_db:event.view_event_registration_form
msgid "Attendee"
msgstr "משתתף"

#. module: event
#: model:ir.model.fields,field_description:event.field_event_registration_name
#: model:ir.ui.view,arch_db:event.event_event_report_template_badge
msgid "Attendee Name"
msgstr ""

#. module: event
#: model:ir.actions.act_window,name:event.act_event_registration_from_event
#: model:ir.actions.act_window,name:event.action_registration
#: model:ir.model.fields,field_description:event.field_event_event_registration_ids
#: model:ir.ui.menu,name:event.menu_action_registration
#: model:ir.ui.view,arch_db:event.view_event_form
#: model:ir.ui.view,arch_db:event.view_event_type_form
msgid "Attendees"
msgstr "משתתפים"

#. module: event
#: model:ir.model.fields,field_description:event.field_event_event_auto_confirm
msgid "Autoconfirm Registrations"
msgstr ""

#. module: event
#: model:ir.model.fields,field_description:event.field_event_type_auto_confirm
msgid "Automatically Confirm Registrations"
msgstr ""

#. module: event
#: model:ir.model.fields,field_description:event.field_event_type_use_mail_schedule
msgid "Automatically Send Emails"
msgstr ""

#. module: event
#: model:ir.model.fields,field_description:event.field_event_event_seats_available
msgid "Available Seats"
msgstr ""

#. module: event
#: model:ir.model.fields,field_description:event.field_event_event_badge_back
msgid "Badge Back"
msgstr ""

#. module: event
#: model:ir.model.fields,field_description:event.field_event_event_badge_front
msgid "Badge Front"
msgstr ""

#. module: event
#: model:ir.model.fields,field_description:event.field_event_event_badge_innerleft
msgid "Badge Inner Left"
msgstr ""

#. module: event
#: model:ir.model.fields,field_description:event.field_event_event_badge_innerright
msgid "Badge Inner Right"
msgstr ""

#. module: event
#: model:ir.model.fields,field_description:event.field_res_config_settings_module_event_barcode
msgid "Barcode"
msgstr ""

#. module: event
#: selection:event.mail,interval_type:0
#: selection:event.type.mail,interval_type:0
msgid "Before the event"
msgstr ""

#. module: event
#: model:event.event,description:event.event_0
#: model:event.event,description:event.event_1
#: model:event.event,description:event.event_2
#: model:event.event,description:event.event_3
msgid "Best regards,"
msgstr ""

#. module: event
#: model:event.event,description:event.event_3
msgid "Bring your own laptop."
msgstr ""

#. module: event
#: model:ir.ui.view,arch_db:event.view_event_confirm
msgid "Cancel"
msgstr "בטל"

#. module: event
#: model:ir.ui.view,arch_db:event.view_event_form
msgid "Cancel Event"
msgstr ""

#. module: event
#: model:ir.ui.view,arch_db:event.view_event_registration_form
#: model:ir.ui.view,arch_db:event.view_event_registration_tree
msgid "Cancel Registration"
msgstr ""

#. module: event
#: selection:event.event,state:0 selection:event.registration,state:0
msgid "Cancelled"
msgstr "בוטלה"

#. module: event
#: model:ir.model.fields,field_description:event.field_event_event_event_type_id
msgid "Category"
msgstr ""

#. module: event
#: model:event.event,description:event.event_2
msgid "Chamber Works 60, Rosewood Court Detroit, MI 48212 (United States)"
msgstr ""

#. module: event
#: model:event.event,description:event.event_3
msgid "Chaussée de Namur 69, 1300 Wavre, Belgium"
msgstr ""

#. module: event
#: model:ir.actions.act_window,help:event.act_event_registration_from_event
msgid "Click to add a new attendee."
msgstr ""

#. module: event
#: model:ir.actions.act_window,help:event.action_event_view
msgid "Click to add a new event."
msgstr ""

#. module: event
#: code:addons/event/models/event.py:264
#, python-format
msgid "Closing Date cannot be set before Beginning Date."
msgstr ""

#. module: event
#: model:ir.ui.view,arch_db:event.view_event_type_form
msgid "Communication"
msgstr "תקשורת"

#. module: event
#: model:ir.model.fields,field_description:event.field_event_event_company_id
#: model:ir.model.fields,field_description:event.field_event_registration_company_id
msgid "Company"
msgstr "חברה"

#. module: event
#: code:addons/event/models/event.py:475
#, python-format
msgid "Compose Email"
msgstr "כתוב דוא\"ל"

#. module: event
#: model:event.type,name:event.event_type_2
msgid "Conference"
msgstr ""

#. module: event
#: model:event.event,name:event.event_2
msgid "Conference on Business Apps"
msgstr ""

#. module: event
#: model:event.event,description:event.event_0
msgid "Conferences, workshops and trainings will be organized in 6 rooms:"
msgstr ""

#. module: event
#: model:ir.ui.menu,name:event.menu_event_configuration
msgid "Configuration"
msgstr "הגדרות תצורה"

#. module: event
#: model:ir.ui.view,arch_db:event.view_event_registration_form
msgid "Confirm"
msgstr "אשר"

#. module: event
#: model:ir.ui.view,arch_db:event.view_event_confirm
msgid "Confirm Anyway"
msgstr ""

#. module: event
#: model:ir.ui.view,arch_db:event.view_event_form
msgid "Confirm Event"
msgstr ""

#. module: event
#: model:ir.ui.view,arch_db:event.view_event_registration_tree
msgid "Confirm Registration"
msgstr ""

#. module: event
#: selection:event.event,state:0 selection:event.registration,state:0
#: model:ir.ui.view,arch_db:event.view_event_search
msgid "Confirmed"
msgstr "מאושר"

#. module: event
#: model:ir.ui.view,arch_db:event.view_event_kanban
msgid "Confirmed attendees"
msgstr ""

#. module: event
#: model:ir.ui.view,arch_db:event.view_event_search
msgid "Confirmed events"
msgstr ""

#. module: event
#: model:ir.model,name:event.model_res_partner
#: model:ir.model.fields,field_description:event.field_event_registration_partner_id
msgid "Contact"
msgstr "איש קשר"

#. module: event
#: model:ir.model.fields,field_description:event.field_event_event_country_id
msgid "Country"
msgstr "ארץ"

#. module: event
#: model:ir.model.fields,field_description:event.field_event_confirm_create_uid
#: model:ir.model.fields,field_description:event.field_event_event_create_uid
#: model:ir.model.fields,field_description:event.field_event_mail_create_uid
#: model:ir.model.fields,field_description:event.field_event_mail_registration_create_uid
#: model:ir.model.fields,field_description:event.field_event_registration_create_uid
#: model:ir.model.fields,field_description:event.field_event_type_create_uid
#: model:ir.model.fields,field_description:event.field_event_type_mail_create_uid
msgid "Created by"
msgstr "נוצר על ידי"

#. module: event
#: model:ir.model.fields,field_description:event.field_event_confirm_create_date
#: model:ir.model.fields,field_description:event.field_event_event_create_date
#: model:ir.model.fields,field_description:event.field_event_mail_create_date
#: model:ir.model.fields,field_description:event.field_event_mail_registration_create_date
#: model:ir.model.fields,field_description:event.field_event_registration_create_date
#: model:ir.model.fields,field_description:event.field_event_type_create_date
#: model:ir.model.fields,field_description:event.field_event_type_mail_create_date
msgid "Created on"
msgstr "נוצר ב-"

#. module: event
#: code:addons/event/models/event.py:438
#, python-format
msgid "Customer"
msgstr "לקוח"

#. module: event
#: code:addons/event/models/event.py:440
#, python-format
msgid "Customer Email"
msgstr "דוא\"ל של לקוח"

#. module: event
#: selection:event.mail,interval_unit:0
#: selection:event.type.mail,interval_unit:0
msgid "Day(s)"
msgstr "ימים"

#. module: event
#: model:ir.ui.view,arch_db:event.view_event_kanban
msgid "Delete"
msgstr "מחק"

#. module: event
#: model:ir.model.fields,field_description:event.field_event_event_description
msgid "Description"
msgstr "תיאור"

#. module: event
#: model:event.event,description:event.event_3
msgid "Develop a new module for a particular application."
msgstr ""

#. module: event
#: model:event.event,description:event.event_1
msgid "Discover how to navigate in our software;"
msgstr ""

#. module: event
#: model:ir.model.fields,field_description:event.field_event_confirm_display_name
#: model:ir.model.fields,field_description:event.field_event_event_display_name
#: model:ir.model.fields,field_description:event.field_event_mail_display_name
#: model:ir.model.fields,field_description:event.field_event_mail_registration_display_name
#: model:ir.model.fields,field_description:event.field_event_registration_display_name
#: model:ir.model.fields,field_description:event.field_event_type_display_name
#: model:ir.model.fields,field_description:event.field_event_type_mail_display_name
msgid "Display Name"
msgstr "השם המוצג"

#. module: event
#: model:ir.model.fields,field_description:event.field_event_mail_sequence
msgid "Display order"
msgstr ""

#. module: event
#: selection:event.event,state:0
msgid "Done"
msgstr ""

#. module: event
#: model:event.event,description:event.event_2
msgid ""
"During this conference, our team will give a detailed overview of our "
"business applications. You’ll know all the benefits of using it."
msgstr ""

#. module: event
#: model:event.event,description:event.event_1
msgid ""
"Each session lasts approximately one hour and is free, we just ask you to "
"register to receive access codes."
msgstr ""

#. module: event
#: model:ir.model.fields,field_description:event.field_event_registration_email
msgid "Email"
msgstr "דוא\"ל"

#. module: event
#: model:ir.ui.view,arch_db:event.view_event_form
#: model:ir.ui.view,arch_db:event.view_event_type_form
msgid "Email Schedule"
msgstr ""

#. module: event
#: model:ir.model.fields,field_description:event.field_event_mail_template_id
#: model:ir.model.fields,field_description:event.field_event_type_mail_template_id
msgid "Email Template"
msgstr ""

#. module: event
#: model:ir.model.fields,field_description:event.field_event_event_date_end
msgid "End Date"
msgstr "תאריך סיום"

#. module: event
#: model:ir.model.fields,field_description:event.field_event_event_date_end_located
msgid "End Date Located"
msgstr ""

#. module: event
#: model:ir.model,name:event.model_event_event
#: model:ir.model.fields,field_description:event.field_event_mail_event_id
#: model:ir.model.fields,field_description:event.field_event_registration_event_id
#: model:ir.ui.view,arch_db:event.event_event_view_pivot
#: model:ir.ui.view,arch_db:event.view_registration_search
msgid "Event"
msgstr "אירוע"

#. module: event
#: model:ir.model,name:event.model_event_mail
msgid "Event Automated Mailing"
msgstr ""

#. module: event
#: model:ir.actions.report,name:event.report_event_event_badge
msgid "Event Badge"
msgstr ""

#. module: event
#: model:ir.actions.act_window,name:event.action_event_type
#: model:ir.ui.menu,name:event.menu_event_type
msgid "Event Categories"
msgstr ""

#. module: event
#: model:ir.model,name:event.model_event_type
#: model:ir.model.fields,field_description:event.field_event_type_name
#: model:ir.ui.view,arch_db:event.view_event_search
#: model:ir.ui.view,arch_db:event.view_event_type_form
#: model:ir.ui.view,arch_db:event.view_event_type_tree
msgid "Event Category"
msgstr ""

#. module: event
#: model:ir.actions.act_window,name:event.action_event_confirm
#: model:ir.ui.view,arch_db:event.view_event_confirm
msgid "Event Confirmation"
msgstr ""

#. module: event
#: model:ir.model.fields,field_description:event.field_event_registration_event_end_date
msgid "Event End Date"
msgstr ""

#. module: event
#: model:ir.ui.view,arch_db:event.view_event_registration_form
msgid "Event Information"
msgstr ""

#. module: event
#: model:ir.model.fields,field_description:event.field_event_event_event_logo
msgid "Event Logo"
msgstr ""

#. module: event
#: model:ir.ui.view,arch_db:event.view_event_mail_form
msgid "Event Mail Scheduler"
msgstr ""

#. module: event
#: model:ir.ui.view,arch_db:event.view_event_mail_tree
msgid "Event Mail Schedulers"
msgstr ""

#. module: event
#: model:ir.model.fields,field_description:event.field_event_event_name
#: model:ir.ui.view,arch_db:event.view_event_form
msgid "Event Name"
msgstr ""

#. module: event
#: model:ir.ui.view,arch_db:event.view_event_calendar
msgid "Event Organization"
msgstr ""

#. module: event
#: model:ir.ui.view,arch_db:event.view_event_registration_calendar
#: model:ir.ui.view,arch_db:event.view_event_registration_form
#: model:ir.ui.view,arch_db:event.view_registration_search
msgid "Event Registration"
msgstr ""

#. module: event
#: model:ir.model.fields,field_description:event.field_event_registration_event_begin_date
msgid "Event Start Date"
msgstr ""

#. module: event
#: model:ir.model.fields,field_description:event.field_event_type_mail_event_type_id
msgid "Event Type"
msgstr ""

#. module: event
#: model:ir.actions.server,name:event.event_mail_scheduler_ir_actions_server
#: model:ir.cron,cron_name:event.event_mail_scheduler
#: model:ir.cron,name:event.event_mail_scheduler
msgid "Event: Mail Scheduler"
msgstr ""

#. module: event
#: model:ir.actions.act_window,name:event.action_event_view
#: model:ir.model.fields,field_description:event.field_res_partner_event_count
#: model:ir.model.fields,field_description:event.field_res_users_event_count
#: model:ir.ui.menu,name:event.event_event_menu_pivot_report
#: model:ir.ui.menu,name:event.event_main_menu
#: model:ir.ui.menu,name:event.menu_event_event
#: model:ir.ui.view,arch_db:event.res_config_settings_view_form
#: model:ir.ui.view,arch_db:event.res_partner_view_tree
#: model:ir.ui.view,arch_db:event.view_event_form
#: model:ir.ui.view,arch_db:event.view_event_search
#: model:ir.ui.view,arch_db:event.view_event_tree
msgid "Events"
msgstr ""

#. module: event
#: model:ir.actions.act_window,name:event.event_event_action_pivot
msgid "Events Analysis"
msgstr ""

#. module: event
#: model:ir.actions.act_window,name:event.action_event_mail
msgid "Events Mail Schedulers"
msgstr ""

#. module: event
#: model:ir.ui.view,arch_db:event.view_event_type_form
msgid ""
"Events and registrations will automatically be confirmed\n"
"                                            upon creation, easing the flow for simple events."
msgstr ""

#. module: event
#: model:ir.model.fields,help:event.field_event_type_auto_confirm
msgid ""
"Events and registrations will automatically be confirmedupon creation, "
"easing the flow for simple events."
msgstr ""

#. module: event
#: model:ir.ui.view,arch_db:event.view_event_search
msgid "Events in New state"
msgstr ""

#. module: event
#: model:event.event,description:event.event_0
msgid ""
"Every year we invite our community, partners and end-users to come and meet "
"us! It's the ideal event to get together and present new features, roadmap "
"of future versions, achievements of the software, workshops, training "
"sessions, etc.... This event is also an opportunity to showcase our "
"partners' case studies, methodology or developments. Be there and see "
"directly from the source the features of the version 8!"
msgstr ""

#. module: event
#: model:event.type,name:event.event_type_1
msgid "Exhibition"
msgstr ""

#. module: event
#: model:ir.ui.view,arch_db:event.view_registration_search
msgid "Expected"
msgstr "צפוי"

#. module: event
#: model:ir.ui.view,arch_db:event.view_event_kanban
msgid "Expected attendees"
msgstr ""

#. module: event
#: model:ir.ui.view,arch_db:event.view_event_form
msgid "Finish Event"
msgstr ""

#. module: event
#: model:event.event,description:event.event_0
#: model:event.event,description:event.event_2
#: model:event.event,description:event.event_3
msgid "For any additional information, please contact us at"
msgstr ""

#. module: event
#: model:ir.model.fields,help:event.field_event_event_seats_max
msgid ""
"For each event you can define a maximum registration of seats(number of "
"attendees), above this numbers the registrations are not accepted."
msgstr ""

#. module: event
#: model:ir.model.fields,help:event.field_event_event_seats_min
msgid ""
"For each event you can define a minimum reserved seats (number of "
"attendees), if it does not reach the mentioned registrations the event can "
"not be confirmed (keep 0 to ignore this rule)"
msgstr ""

#. module: event
#: model:event.event,description:event.event_3
msgid "For more information on the program, please explore"
msgstr ""

#. module: event
#: model:event.event,name:event.event_1
msgid "Functional Webinar"
msgstr ""

#. module: event
#: model:event.event,description:event.event_2
msgid "Functional flow of the main applications;"
msgstr ""

#. module: event
#: model:ir.ui.view,arch_db:event.view_event_search
#: model:ir.ui.view,arch_db:event.view_registration_search
msgid "Group By"
msgstr "קבץ לפי"

#. module: event
#: model:event.event,description:event.event_2
msgid "Having attended this conference, participants should be able to:"
msgstr ""

#. module: event
#: selection:event.mail,interval_unit:0
#: selection:event.type.mail,interval_unit:0
msgid "Hour(s)"
msgstr ""

#. module: event
#: model:ir.model.fields,field_description:event.field_event_confirm_id
#: model:ir.model.fields,field_description:event.field_event_event_id
#: model:ir.model.fields,field_description:event.field_event_mail_id
#: model:ir.model.fields,field_description:event.field_event_mail_registration_id
#: model:ir.model.fields,field_description:event.field_event_registration_id
#: model:ir.model.fields,field_description:event.field_event_type_id
#: model:ir.model.fields,field_description:event.field_event_type_mail_id
msgid "ID"
msgstr "מזהה"

#. module: event
#: model:ir.model.fields,help:event.field_event_event_state
msgid ""
"If event is created, the status is 'Draft'. If event is confirmed for the "
"particular dates the status is set to 'Confirmed'. If the event is over, the"
" status is set to 'Done'. If event is cancelled the status is set to "
"'Cancelled'."
msgstr ""

#. module: event
#: model:event.event,description:event.event_3
msgid ""
"If you have a question<strong> concerning the content of the "
"training</strong>, please contact"
msgstr ""

#. module: event
#: selection:event.mail,interval_unit:0
#: selection:event.type.mail,interval_unit:0
msgid "Immediately"
msgstr ""

#. module: event
#: model:event.event,description:event.event_3
msgid "Install and administer your own server;"
msgstr ""

#. module: event
#: model:ir.model.fields,field_description:event.field_event_mail_interval_nbr
#: model:ir.model.fields,field_description:event.field_event_type_mail_interval_nbr
msgid "Interval"
msgstr ""

#. module: event
#: model:event.event,description:event.event_2
msgid "Introduction, CRM, Sales Management"
msgstr ""

#. module: event
#: model:ir.model.fields,help:event.field_event_type_default_registration_max
msgid "It will select this default maximum value when you choose this event"
msgstr ""

#. module: event
#: model:ir.model.fields,help:event.field_event_type_default_registration_min
msgid "It will select this default minimum value when you choose this event"
msgstr ""

#. module: event
#: model:ir.model.fields,field_description:event.field_event_event_color
msgid "Kanban Color Index"
msgstr ""

#. module: event
#: model:ir.model.fields,field_description:event.field_event_confirm___last_update
#: model:ir.model.fields,field_description:event.field_event_event___last_update
#: model:ir.model.fields,field_description:event.field_event_mail___last_update
#: model:ir.model.fields,field_description:event.field_event_mail_registration___last_update
#: model:ir.model.fields,field_description:event.field_event_registration___last_update
#: model:ir.model.fields,field_description:event.field_event_type___last_update
#: model:ir.model.fields,field_description:event.field_event_type_mail___last_update
msgid "Last Modified on"
msgstr "תאריך שינוי אחרון"

#. module: event
#: model:ir.model.fields,field_description:event.field_event_confirm_write_uid
#: model:ir.model.fields,field_description:event.field_event_event_write_uid
#: model:ir.model.fields,field_description:event.field_event_mail_registration_write_uid
#: model:ir.model.fields,field_description:event.field_event_mail_write_uid
#: model:ir.model.fields,field_description:event.field_event_registration_write_uid
#: model:ir.model.fields,field_description:event.field_event_type_mail_write_uid
#: model:ir.model.fields,field_description:event.field_event_type_write_uid
msgid "Last Updated by"
msgstr "עודכן לאחרונה על ידי"

#. module: event
#: model:ir.model.fields,field_description:event.field_event_confirm_write_date
#: model:ir.model.fields,field_description:event.field_event_event_write_date
#: model:ir.model.fields,field_description:event.field_event_mail_registration_write_date
#: model:ir.model.fields,field_description:event.field_event_mail_write_date
#: model:ir.model.fields,field_description:event.field_event_registration_write_date
#: model:ir.model.fields,field_description:event.field_event_type_mail_write_date
#: model:ir.model.fields,field_description:event.field_event_type_write_date
msgid "Last Updated on"
msgstr "תאריך עדכון אחרון"

#. module: event
#: selection:event.event,seats_availability:0
msgid "Limited"
msgstr ""

#. module: event
#: model:ir.model.fields,field_description:event.field_event_type_has_seats_limitation
msgid "Limited Seats"
msgstr ""

#. module: event
#: model:ir.model.fields,field_description:event.field_event_event_address_id
#: model:ir.ui.view,arch_db:event.view_event_type_form
msgid "Location"
msgstr "מיקום"

#. module: event
#: model:event.event,description:event.event_0
#: model:event.event,description:event.event_1
#: model:event.event,description:event.event_2
#: model:event.event,description:event.event_3
msgid "Luigi Roni, Senior Event Manager"
msgstr ""

#. module: event
#: model:ir.model.fields,field_description:event.field_event_mail_mail_registration_ids
msgid "Mail Registration"
msgstr ""

#. module: event
#: model:ir.model.fields,field_description:event.field_event_event_event_mail_ids
#: model:ir.model.fields,field_description:event.field_event_type_event_type_mail_ids
msgid "Mail Schedule"
msgstr ""

#. module: event
#: model:ir.model.fields,field_description:event.field_event_mail_registration_scheduler_id
msgid "Mail Scheduler"
msgstr ""

#. module: event
#: model:ir.ui.menu,name:event.menu_event_mail_schedulers
msgid "Mail Schedulers"
msgstr ""

#. module: event
#: model:ir.model,name:event.model_event_type_mail
msgid "Mail Scheduling on Event Type"
msgstr ""

#. module: event
#: model:ir.model.fields,field_description:event.field_event_mail_registration_mail_sent
msgid "Mail Sent"
msgstr ""

#. module: event
#: model:ir.model.fields,field_description:event.field_event_mail_mail_sent
msgid "Mail Sent on Event"
msgstr ""

#. module: event
#: model:ir.ui.view,arch_db:event.res_config_settings_view_form
msgid "Manage &amp; publish a schedule with tracks"
msgstr ""

#. module: event
#: model:res.groups,name:event.group_event_manager
msgid "Manager"
msgstr ""

#. module: event
#: model:ir.model.fields,field_description:event.field_event_event_seats_availability
msgid "Maximum Attendees"
msgstr ""

#. module: event
#: model:ir.model.fields,field_description:event.field_event_event_seats_max
msgid "Maximum Attendees Number"
msgstr ""

#. module: event
#: model:ir.model.fields,field_description:event.field_event_type_default_registration_max
msgid "Maximum Registrations"
msgstr ""

#. module: event
#: code:addons/event/models/event.py:253
#, python-format
msgid ""
"Maximum attendees number should be greater than minimum attendees number."
msgstr ""

#. module: event
#: model:ir.model.fields,field_description:event.field_event_event_seats_min
msgid "Minimum Attendees"
msgstr ""

#. module: event
#: model:ir.model.fields,field_description:event.field_event_type_default_registration_min
msgid "Minimum Registrations"
msgstr ""

#. module: event
#: selection:event.mail,interval_unit:0
#: selection:event.type.mail,interval_unit:0
msgid "Month(s)"
msgstr "חודש(ים)"

#. module: event
#: model:event.event,description:event.event_3
msgid ""
"More information about our Headquarter office (directions, transports, "
"parking, hotels, ...), please have a look at"
msgstr ""

#. module: event
#: model:ir.ui.view,arch_db:event.view_event_search
msgid "My Events"
msgstr "האירועים שלי"

#. module: event
#: code:addons/event/models/event.py:258
#, python-format
msgid "No more available seats."
msgstr ""

#. module: event
#: code:addons/event/models/event.py:357
#, python-format
msgid "No more seats available for this event."
msgstr ""

#. module: event
#: model:ir.model.fields,field_description:event.field_event_event_seats_expected
msgid "Number of Expected Attendees"
msgstr ""

#. module: event
#: model:ir.model.fields,field_description:event.field_event_event_seats_used
msgid "Number of Participants"
msgstr ""

#. module: event
#: model:ir.model.fields,help:event.field_res_partner_event_count
#: model:ir.model.fields,help:event.field_res_users_event_count
msgid "Number of events the partner has participated."
msgstr ""

#. module: event
#: model:ir.actions.act_window,help:event.action_event_view
msgid ""
"Odoo helps you schedule and efficiently organize your events:\n"
"    track registrations and participations, automate the confirmation emails,\n"
"    sell tickets, etc."
msgstr ""

#. module: event
#: model:event.type,name:event.event_type_data_online
#: model:ir.ui.view,arch_db:event.view_event_form
msgid "Online"
msgstr ""

#. module: event
#: model:ir.model.fields,field_description:event.field_event_event_is_online
#: model:ir.model.fields,field_description:event.field_event_type_is_online
msgid "Online Event"
msgstr ""

#. module: event
#: model:ir.model.fields,field_description:event.field_res_config_settings_module_website_event_sale
msgid "Online Ticketing"
msgstr ""

#. module: event
#: model:ir.ui.view,arch_db:event.view_event_type_form
msgid ""
"Online events like webinars do not require a specific location\n"
"                                            and are hosted online."
msgstr ""

#. module: event
#: model:ir.model.fields,help:event.field_event_type_is_online
msgid ""
"Online events like webinars do not require a specific location and are "
"hosted online."
msgstr ""

#. module: event
#: model:event.event,name:event.event_0
msgid "Open Days in Los Angeles"
msgstr ""

#. module: event
#: model:event.event,description:event.event_0
msgid ""
"OpenElec Applications 23 Rockwell Lane, Los Angeles, CA 90001, United States"
msgstr ""

#. module: event
#: model:ir.model.fields,field_description:event.field_event_event_organizer_id
msgid "Organizer"
msgstr ""

#. module: event
#: model:ir.ui.view,arch_db:event.view_registration_search
msgid "Participant"
msgstr "משתתף"

#. module: event
#: model:event.event,description:event.event_3
msgid ""
"Participants are expected to have some knowledge in programming. A basic "
"knowledge of the Python programming is recommended."
msgstr ""

#. module: event
#: model:event.event,description:event.event_3
msgid ""
"Participants preferably have a functional knowledge of our software (see "
"Functional Training)."
msgstr ""

#. module: event
#: model:ir.ui.view,arch_db:event.view_registration_search
msgid "Partner"
msgstr "שותף"

#. module: event
#: model:ir.model.fields,field_description:event.field_event_registration_phone
msgid "Phone"
msgstr "טלפון"

#. module: event
#: model:event.type,name:event.event_type_data_physical
msgid "Physical Event"
msgstr ""

#. module: event
#: model:event.event,description:event.event_2
msgid "Point of Sale (POS), Introduction to report customization."
msgstr ""

#. module: event
#: model:event.event,description:event.event_2
msgid "Project management, Human resources, Contract management."
msgstr ""

#. module: event
#: model:event.event,description:event.event_2
msgid "Purchase, Sales &amp; Purchase management, Financial accounting."
msgstr ""

#. module: event
#: model:ir.model.fields,help:event.field_event_registration_origin
msgid ""
"Reference of the document that created the registration, for example a sales"
" order"
msgstr ""

#. module: event
#: model:ir.ui.view,arch_db:event.view_event_form
msgid "Register with this event"
msgstr ""

#. module: event
#: model:ir.ui.view,arch_db:event.res_config_settings_view_form
#: model:ir.ui.view,arch_db:event.view_event_registration_form
#: model:ir.ui.view,arch_db:event.view_event_registration_graph
#: model:ir.ui.view,arch_db:event.view_event_registration_pivot
#: model:ir.ui.view,arch_db:event.view_event_registration_tree
msgid "Registration"
msgstr ""

#. module: event
#: model:ir.actions.report,name:event.report_event_registration_badge
msgid "Registration Badge"
msgstr ""

#. module: event
#: model:ir.model.fields,field_description:event.field_event_registration_date_open
msgid "Registration Date"
msgstr ""

#. module: event
#: model:ir.ui.view,arch_db:event.view_registration_search
msgid "Registration Day"
msgstr ""

#. module: event
#: model:ir.ui.view,arch_db:event.view_registration_search
msgid "Registration ID"
msgstr ""

#. module: event
#: model:ir.model,name:event.model_event_mail_registration
msgid "Registration Mail Scheduler"
msgstr ""

#. module: event
#: model:ir.ui.view,arch_db:event.view_event_mail_form
msgid "Registration Mails"
msgstr ""

#. module: event
#: model:ir.ui.view,arch_db:event.view_registration_search
msgid "Registration Month"
msgstr ""

#. module: event
#: model:ir.model.fields,field_description:event.field_res_config_settings_module_website_event_questions
msgid "Registration Survey"
msgstr ""

#. module: event
#: model:ir.ui.view,arch_db:event.view_event_mail_form
msgid "Registration mail"
msgstr ""

#. module: event
#: model:ir.ui.menu,name:event.menu_reporting_events
msgid "Reporting"
msgstr "דיווח"

#. module: event
#: model:ir.model.fields,field_description:event.field_event_event_seats_reserved
msgid "Reserved Seats"
msgstr ""

#. module: event
#: model:ir.model.fields,field_description:event.field_event_event_user_id
#: model:ir.ui.view,arch_db:event.view_event_search
msgid "Responsible"
msgstr "אחראי"

#. module: event
#: model:ir.ui.view,arch_db:event.res_config_settings_view_form
msgid "Scan badges to confirm attendances"
msgstr ""

#. module: event
#: model:ir.ui.view,arch_db:event.res_config_settings_view_form
msgid "Schedule & Tracks"
msgstr ""

#. module: event
#: model:ir.model.fields,field_description:event.field_event_mail_scheduled_date
msgid "Scheduled Sent Mail"
msgstr ""

#. module: event
#: model:ir.model.fields,field_description:event.field_event_mail_registration_scheduled_date
msgid "Scheduled Time"
msgstr ""

#. module: event
#: model:ir.ui.view,arch_db:event.res_config_settings_view_form
msgid "Sell tickets on your website"
msgstr ""

#. module: event
#: model:ir.ui.view,arch_db:event.res_config_settings_view_form
msgid "Sell tickets with sales orders"
msgstr ""

#. module: event
#: model:event.type,name:event.event_type_0
msgid "Seminar"
msgstr ""

#. module: event
#: model:ir.ui.view,arch_db:event.view_event_registration_form
msgid "Send by Email"
msgstr ""

#. module: event
#: model:ir.model.fields,field_description:event.field_event_mail_done
msgid "Sent"
msgstr ""

#. module: event
#: model:ir.ui.view,arch_db:event.view_event_form
msgid "Set To Draft"
msgstr ""

#. module: event
#: model:ir.ui.view,arch_db:event.view_event_registration_form
msgid "Set To Unconfirmed"
msgstr ""

#. module: event
#: model:ir.actions.act_window,name:event.action_event_configuration
#: model:ir.ui.menu,name:event.menu_event_global_settings
msgid "Settings"
msgstr "הגדרות"

#. module: event
#: model:event.type,name:event.event_type_3
msgid "Show"
msgstr ""

#. module: event
#: model:ir.model.fields,field_description:event.field_event_registration_origin
msgid "Source Document"
msgstr ""

#. module: event
#: model:ir.model.fields,field_description:event.field_event_event_date_begin
msgid "Start Date"
msgstr "תאריך התחלה"

#. module: event
#: model:ir.model.fields,field_description:event.field_event_event_date_begin_located
msgid "Start Date Located"
msgstr ""

#. module: event
#: model:ir.ui.view,arch_db:event.view_event_search
msgid "Start Month"
msgstr ""

#. module: event
#: model:ir.model.fields,field_description:event.field_event_event_state
#: model:ir.model.fields,field_description:event.field_event_registration_state
#: model:ir.ui.view,arch_db:event.view_event_search
#: model:ir.ui.view,arch_db:event.view_registration_search
msgid "Status"
msgstr "סטטוס"

#. module: event
#: model:ir.actions.act_window,name:event.act_register_event_partner
msgid "Subscribe"
msgstr ""

#. module: event
#: model:event.event,name:event.event_3
msgid "Technical Training"
msgstr ""

#. module: event
#: model:event.event,description:event.event_0
msgid ""
"The Open Days are preceded by 2 days of optional training sessions for "
"experts! We propose 3 different training sessions, 2 days each."
msgstr ""

#. module: event
#: model:event.event,description:event.event_3
msgid ""
"The organization of the training session has related costs. Due to these "
"costs, cancellations made less than 2 weeks (14 calendar days) prior to the "
"start of the training session is a subject to a fee. This fee can be up to a"
" maximum of 1000€ per cancellation request."
msgstr ""

#. module: event
#: model:event.event,description:event.event_0
msgid ""
"The plenary sessions in the morning will be shorter and we will give more "
"time for thematical meetings, conferences, workshops and tutorial sessions "
"in the afternoon."
msgstr ""

#. module: event
#: model:event.event,description:event.event_0
msgid ""
"The whole event is open to all public! We ask a participation fee of 49.50€ "
"for the costs for the 3 days (morning coffee, coffee breaks, drinks, "
"sandwiches for lunch and the surprising beer party of Wednesday evening) but"
" it's optional. For those who do not want to contribute, there is a free "
"ticket, therefore, catering is not inclued."
msgstr ""

#. module: event
#: code:addons/event/models/event.py:301
#, python-format
msgid ""
"There are already attendees who attended this event. Please reset it to "
"draft if you want to cancel this event."
msgstr ""

#. module: event
#: model:event.event,description:event.event_1
msgid ""
"These webinars allow companies interested in our software, to assess whether"
" the solution meets their needs, and can adapt to the scope of their "
"project."
msgstr ""

#. module: event
#: model:event.event,description:event.event_3
msgid ""
"This course is dedicated to partners, integrators and developers who need to"
" grasp knowledge about the business applications development process and for"
" new developers or for IT professionals eager to learn more about technical "
"aspects."
msgstr ""

#. module: event
#: model:event.event,description:event.event_0
msgid "This event and all the conferences are in english!"
msgstr ""

#. module: event
#: model:ir.model.fields,help:event.field_event_mail_template_id
#: model:ir.model.fields,help:event.field_event_type_mail_template_id
msgid ""
"This field contains the template of the mail that will be automatically sent"
msgstr ""

#. module: event
#: model:event.event,description:event.event_1
msgid "This webinar helps participants to:"
msgstr ""

#. module: event
#: model:ir.model.fields,field_description:event.field_res_config_settings_module_event_sale
msgid "Tickets"
msgstr ""

#. module: event
#: model:ir.model.fields,field_description:event.field_event_event_date_tz
#: model:ir.model.fields,field_description:event.field_event_type_default_timezone
msgid "Timezone"
msgstr ""

#. module: event
#: model:ir.model.fields,field_description:event.field_res_config_settings_module_website_event_track
msgid "Tracks and Agenda"
msgstr ""

#. module: event
#: model:event.type,name:event.event_type_4
msgid "Training"
msgstr "הדרכה"

#. module: event
#: model:ir.model.fields,field_description:event.field_event_type_mail_interval_type
msgid "Trigger"
msgstr ""

#. module: event
#: model:ir.model.fields,field_description:event.field_event_mail_interval_type
msgid "Trigger "
msgstr ""

#. module: event
#: model:ir.model.fields,field_description:event.field_event_event_twitter_hashtag
#: model:ir.model.fields,field_description:event.field_event_type_default_hashtag
msgid "Twitter Hashtag"
msgstr ""

#. module: event
#: selection:event.event,state:0 selection:event.registration,state:0
#: model:ir.ui.view,arch_db:event.view_event_search
msgid "Unconfirmed"
msgstr "לא מאושר"

#. module: event
#: model:ir.model.fields,field_description:event.field_event_event_seats_unconfirmed
msgid "Unconfirmed Seat Reservations"
msgstr ""

#. module: event
#: model:event.event,description:event.event_3
msgid "Understand the development concepts and architecture;"
msgstr ""

#. module: event
#: model:event.event,description:event.event_2
msgid "Understand the various modules;"
msgstr ""

#. module: event
#: model:ir.model.fields,field_description:event.field_event_mail_interval_unit
#: model:ir.model.fields,field_description:event.field_event_type_mail_interval_unit
msgid "Unit"
msgstr "יחידה"

#. module: event
#: selection:event.event,seats_availability:0
msgid "Unlimited"
msgstr ""

#. module: event
#: model:ir.ui.view,arch_db:event.view_event_search
#: model:ir.ui.view,arch_db:event.view_registration_search
msgid "Unread Messages"
msgstr "הודעות שלא נקראו"

#. module: event
#: model:ir.ui.view,arch_db:event.view_event_search
msgid "Upcoming"
msgstr ""

#. module: event
#: model:ir.ui.view,arch_db:event.view_event_search
msgid "Upcoming events from today"
msgstr ""

#. module: event
#: model:ir.model.fields,field_description:event.field_event_type_use_hashtag
msgid "Use Default Hashtag"
msgstr ""

#. module: event
#: model:ir.model.fields,field_description:event.field_event_type_use_timezone
msgid "Use Default Timezone"
msgstr ""

#. module: event
#: model:res.groups,name:event.group_event_user
msgid "User"
msgstr "משתמש"

#. module: event
#: model:event.event,description:event.event_1
msgid "View full flow: purchasing, sales, project management, accounting;"
msgstr ""

#. module: event
#: model:ir.ui.view,arch_db:event.view_event_type_form
msgid "Visibility"
msgstr ""

#. module: event
#: model:event.event,description:event.event_2
msgid "Warehouse management, Manufacturing (MRP) &amp; Sales, Import/Export."
msgstr ""

#. module: event
#: model:ir.ui.view,arch_db:event.view_event_confirm
msgid ""
"Warning: This Event has not reached its Minimum Registration Limit. Are you "
"sure you want to confirm it?"
msgstr ""

#. module: event
#: model:event.event,description:event.event_1
msgid "We are looking forward to meeting you online,"
msgstr ""

#. module: event
#: model:event.event,description:event.event_3
msgid ""
"We strongly recommend to book your flight tickets and/or hotel reservations "
"2 weeks prior to the training. If the training is cancelled 2 weeks in "
"advance, you'll be notified by email."
msgstr ""

#. module: event
#: model:event.event,description:event.event_1
msgid ""
"Webinars are online demonstrations where one of our team members explains "
"the main features and benefits of our online offer through an online "
"conference. We can therefore directly answer any questions you may have "
"through a Q&amp;A."
msgstr ""

#. module: event
#: selection:event.mail,interval_unit:0
#: selection:event.type.mail,interval_unit:0
msgid "Week(s)"
msgstr "שבוע(ות)"

#. module: event
#: code:addons/event/models/event.py:414
#, python-format
msgid "You must wait the event confirmation before doing this action."
msgstr ""

#. module: event
#: code:addons/event/models/event.py:416
#, python-format
msgid "You must wait the event starting day before doing this action."
msgstr ""

#. module: event
#: model:mail.template,subject:event.event_registration_mail_template_badge
msgid "Your badge for ${object.event_id.name}"
msgstr ""

#. module: event
#: model:mail.template,subject:event.event_subscription
msgid "Your registration at ${object.event_id.name}"
msgstr ""

#. module: event
#: model:mail.template,report_name:event.event_registration_mail_template_badge
msgid "badge_of_${(object.event_id.name or '').replace('/','_')}"
msgstr ""

#. module: event
#: model:event.event,description:event.event_3
msgid "drinks and lunch;"
msgstr ""

#. module: event
#: model:ir.model,name:event.model_event_confirm
msgid "event.confirm"
msgstr ""

#. module: event
#: model:event.event,description:event.event_2
#: model:event.event,description:event.event_3
msgid "events@odoo.com"
msgstr ""

#. module: event
#: model:event.event,description:event.event_0
#: model:event.event,description:event.event_1
#: model:event.event,description:event.event_3
msgid "events@yourcompany.com"
msgstr ""

#. module: event
#: model:event.event,description:event.event_3
msgid "http://bit.ly/VD8J67."
msgstr ""

#. module: event
#: model:event.event,description:event.event_3
msgid "https://www.odoo.com/services/technical-training"
msgstr ""

#. module: event
#: code:addons/event/models/event.py:497
#, python-format
msgid "in %d days"
msgstr ""

#. module: event
#: code:addons/event/models/event.py:501
#, python-format
msgid "next month"
msgstr ""

#. module: event
#: code:addons/event/models/event.py:499
#, python-format
msgid "next week"
msgstr ""

#. module: event
#: code:addons/event/models/event.py:503
#, python-format
msgid "on "
msgstr ""

#. module: event
#: model:ir.model,name:event.model_res_config_settings
msgid "res.config.settings"
msgstr ""

#. module: event
#: code:addons/event/models/event.py:493
#, python-format
msgid "today"
msgstr ""

#. module: event
#: code:addons/event/models/event.py:495
#, python-format
msgid "tomorrow"
msgstr ""

#. module: event
#: model:event.event,description:event.event_3
msgid "training material."
msgstr ""<|MERGE_RESOLUTION|>--- conflicted
+++ resolved
@@ -1,11 +1,8 @@
 # Translation of Odoo Server.
 # This file contains the translation of the following modules:
 # * event
-# 
+#
 # Translators:
-<<<<<<< HEAD
-# Yihya Hugirat <hugirat@gmail.com>, 2017
-=======
 # שהאב חוסיין <shhab89@gmail.com>, 2018
 # ilan kl <ilan@qaroads.co.il>, 2018
 # Yihya Hugirat <hugirat@gmail.com>, 2018
@@ -13,21 +10,14 @@
 # Fishfur A Banter <fishfurbanter@gmail.com>, 2018
 # ExcaliberX <excaliberx@gmail.com>, 2018
 # דודי מלכה <Dudimalka6@gmail.com>, 2019
-# 
->>>>>>> b71b7803
+#
 msgid ""
 msgstr ""
 "Project-Id-Version: Odoo Server 11.0\n"
 "Report-Msgid-Bugs-To: \n"
-<<<<<<< HEAD
-"POT-Creation-Date: 2017-11-16 08:08+0000\n"
-"PO-Revision-Date: 2017-11-16 08:08+0000\n"
-"Last-Translator: Yihya Hugirat <hugirat@gmail.com>, 2017\n"
-=======
 "POT-Creation-Date: 2018-07-27 11:56+0000\n"
 "PO-Revision-Date: 2017-09-20 10:17+0000\n"
 "Last-Translator: דודי מלכה <Dudimalka6@gmail.com>, 2019\n"
->>>>>>> b71b7803
 "Language-Team: Hebrew (https://www.transifex.com/odoo/teams/41243/he/)\n"
 "MIME-Version: 1.0\n"
 "Content-Type: text/plain; charset=UTF-8\n"
