# -*- coding: utf-8 -*-
##############################################################################
#
#    OpenERP, Open Source Management Solution
#    Copyright (C) 2012-today OpenERP SA (<http://www.openerp.com>)
#
#    This program is free software: you can redistribute it and/or modify
#    it under the terms of the GNU Affero General Public License as
#    published by the Free Software Foundation, either version 3 of the
#    License, or (at your option) any later version
#
#    This program is distributed in the hope that it will be useful,
#    but WITHOUT ANY WARRANTY; without even the implied warranty of
#    MERCHANTABILITY or FITNESS FOR A PARTICULAR PURPOSE.  See the
#    GNU Affero General Public License for more details
#
#    You should have received a copy of the GNU Affero General Public License
#    along with this program.  If not, see <http://www.gnu.org/licenses/>
#
##############################################################################
from datetime import datetime, timedelta
import random
from urlparse import urljoin
import werkzeug

from openerp.addons.base.ir.ir_mail_server import MailDeliveryException
from openerp.osv import osv, fields
from openerp.tools.misc import DEFAULT_SERVER_DATETIME_FORMAT, ustr
from ast import literal_eval
from openerp.tools.translate import _
from openerp.exceptions import UserError

class SignupError(Exception):
    pass

def random_token():
    # the token has an entropy of about 120 bits (6 bits/char * 20 chars)
    chars = 'ABCDEFGHIJKLMNOPQRSTUVWXYZabcdefghijklmnopqrstuvwxyz0123456789'
    return ''.join(random.SystemRandom().choice(chars) for i in xrange(20))

def now(**kwargs):
    dt = datetime.now() + timedelta(**kwargs)
    return dt.strftime(DEFAULT_SERVER_DATETIME_FORMAT)


class res_partner(osv.Model):
    _inherit = 'res.partner'

    def _get_signup_valid(self, cr, uid, ids, name, arg, context=None):
        dt = now()
        res = {}
        for partner in self.browse(cr, uid, ids, context):
            res[partner.id] = bool(partner.signup_token) and \
                                (not partner.signup_expiration or dt <= partner.signup_expiration)
        return res

    def _get_signup_url_for_action(self, cr, uid, ids, action=None, view_type=None, menu_id=None, res_id=None, model=None, context=None):
        """ generate a signup url for the given partner ids and action, possibly overriding
            the url state components (menu_id, id, view_type) """
        if context is None:
            context= {}
        res = dict.fromkeys(ids, False)
        base_url = self.pool.get('ir.config_parameter').get_param(cr, uid, 'web.base.url')
        for partner in self.browse(cr, uid, ids, context):
            # when required, make sure the partner has a valid signup token
            if context.get('signup_valid') and not partner.user_ids:
                self.signup_prepare(cr, uid, [partner.id], context=context)

            route = 'login'
            # the parameters to encode for the query
            query = dict(db=cr.dbname)
            signup_type = context.get('signup_force_type_in_url', partner.signup_type or '')
            if signup_type:
                route = 'reset_password' if signup_type == 'reset' else signup_type

            if partner.signup_token and signup_type:
                query['token'] = partner.signup_token
            elif partner.user_ids:
                query['login'] = partner.user_ids[0].login
            else:
                continue        # no signup token, no user, thus no signup url!

            fragment = dict()
            if action:
                fragment['action'] = action
            if view_type:
                fragment['view_type'] = view_type
            if menu_id:
                fragment['menu_id'] = menu_id
            if model:
                fragment['model'] = model
            if res_id:
                fragment['id'] = res_id

            if fragment:
                query['redirect'] = '/web#' + werkzeug.url_encode(fragment)

            res[partner.id] = urljoin(base_url, "/web/%s?%s" % (route, werkzeug.url_encode(query)))

        return res

    def _get_signup_url(self, cr, uid, ids, name, arg, context=None):
        """ proxy for function field towards actual implementation """
        return self._get_signup_url_for_action(cr, uid, ids, context=context)

    _columns = {
        'signup_token': fields.char('Signup Token', copy=False),
        'signup_type': fields.char('Signup Token Type', copy=False),
        'signup_expiration': fields.datetime('Signup Expiration', copy=False),
        'signup_valid': fields.function(_get_signup_valid, type='boolean', string='Signup Token is Valid'),
        'signup_url': fields.function(_get_signup_url, type='char', string='Signup URL'),
    }

    def action_signup_prepare(self, cr, uid, ids, context=None):
        return self.signup_prepare(cr, uid, ids, context=context)

    def signup_cancel(self, cr, uid, ids, context=None):
        return self.write(cr, uid, ids, {'signup_token': False, 'signup_type': False, 'signup_expiration': False}, context=context)

    def signup_prepare(self, cr, uid, ids, signup_type="signup", expiration=False, context=None):
        """ generate a new token for the partners with the given validity, if necessary
            :param expiration: the expiration datetime of the token (string, optional)
        """
        for partner in self.browse(cr, uid, ids, context):
            if expiration or not partner.signup_valid:
                token = random_token()
                while self._signup_retrieve_partner(cr, uid, token, context=context):
                    token = random_token()
                partner.write({'signup_token': token, 'signup_type': signup_type, 'signup_expiration': expiration})
        return True

    def _signup_retrieve_partner(self, cr, uid, token,
            check_validity=False, raise_exception=False, context=None):
        """ find the partner corresponding to a token, and possibly check its validity
            :param token: the token to resolve
            :param check_validity: if True, also check validity
            :param raise_exception: if True, raise exception instead of returning False
            :return: partner (browse record) or False (if raise_exception is False)
        """
        partner_ids = self.search(cr, uid, [('signup_token', '=', token)], context=context)
        if not partner_ids:
            if raise_exception:
                raise SignupError("Signup token '%s' is not valid" % token)
            return False
        partner = self.browse(cr, uid, partner_ids[0], context)
        if check_validity and not partner.signup_valid:
            if raise_exception:
                raise SignupError("Signup token '%s' is no longer valid" % token)
            return False
        return partner

    def signup_retrieve_info(self, cr, uid, token, context=None):
        """ retrieve the user info about the token
            :return: a dictionary with the user information:
                - 'db': the name of the database
                - 'token': the token, if token is valid
                - 'name': the name of the partner, if token is valid
                - 'login': the user login, if the user already exists
                - 'email': the partner email, if the user does not exist
        """
        partner = self._signup_retrieve_partner(cr, uid, token, raise_exception=True, context=None)
        res = {'db': cr.dbname}
        if partner.signup_valid:
            res['token'] = token
            res['name'] = partner.name
        if partner.user_ids:
            res['login'] = partner.user_ids[0].login
        else:
            res['email'] = partner.email or ''
        return res

class res_users(osv.Model):
    _inherit = 'res.users'

    def _get_state(self, cr, uid, ids, name, arg, context=None):
        res = {}
        for user in self.browse(cr, uid, ids, context):
            res[user.id] = ('active' if user.login_date else 'new')
        return res

    _columns = {
        'state': fields.function(_get_state, string='Status', type='selection',
                    selection=[('new', 'Never Connected'), ('active', 'Activated')]),
    }

    def signup(self, cr, uid, values, token=None, context=None):
        """ signup a user, to either:
            - create a new user (no token), or
            - create a user for a partner (with token, but no user for partner), or
            - change the password of a user (with token, and existing user).
            :param values: a dictionary with field values that are written on user
            :param token: signup token (optional)
            :return: (dbname, login, password) for the signed up user
        """
        if token:
            # signup with a token: find the corresponding partner id
            res_partner = self.pool.get('res.partner')
            partner = res_partner._signup_retrieve_partner(
                            cr, uid, token, check_validity=True, raise_exception=True, context=None)
            # invalidate signup token
            partner.write({'signup_token': False, 'signup_type': False, 'signup_expiration': False})

            partner_user = partner.user_ids and partner.user_ids[0] or False

            # avoid overwriting existing (presumably correct) values with geolocation data
            if partner.country_id or partner.zip or partner.city:
                values.pop('city', None)
                values.pop('country_id', None)
            if partner.lang:
                values.pop('lang', None)

            if partner_user:
                # user exists, modify it according to values
                values.pop('login', None)
                values.pop('name', None)
                partner_user.write(values)
                return (cr.dbname, partner_user.login, values.get('password'))
            else:
                # user does not exist: sign up invited user
                values.update({
                    'name': partner.name,
                    'partner_id': partner.id,
                    'email': values.get('email') or values.get('login'),
                })
                if partner.company_id:
                    values['company_id'] = partner.company_id.id
                    values['company_ids'] = [(6, 0, [partner.company_id.id])]
                self._signup_create_user(cr, uid, values, context=context)
        else:
            # no token, sign up an external user
            values['email'] = values.get('email') or values.get('login')
            self._signup_create_user(cr, uid, values, context=context)

        return (cr.dbname, values.get('login'), values.get('password'))

    def _signup_create_user(self, cr, uid, values, context=None):
        """ create a new user from the template user """
        ir_config_parameter = self.pool.get('ir.config_parameter')
        template_user_id = literal_eval(ir_config_parameter.get_param(cr, uid, 'auth_signup.template_user_id', 'False'))
        assert template_user_id and self.exists(cr, uid, template_user_id, context=context), 'Signup: invalid template user'

        # check that uninvited users may sign up
        if 'partner_id' not in values:
            if not literal_eval(ir_config_parameter.get_param(cr, uid, 'auth_signup.allow_uninvited', 'False')):
                raise SignupError('Signup is not allowed for uninvited users')

        assert values.get('login'), "Signup: no login given for new user"
        assert values.get('partner_id') or values.get('name'), "Signup: no name or partner given for new user"

        # create a copy of the template user (attached to a specific partner_id if given)
        values['active'] = True
        context = dict(context or {}, no_reset_password=True)
        try:
            with cr.savepoint():
                return self.copy(cr, uid, template_user_id, values, context=context)
        except Exception, e:
            # copy may failed if asked login is not available.
            raise SignupError(ustr(e))

    def reset_password(self, cr, uid, login, context=None):
        """ retrieve the user corresponding to login (login or email),
            and reset their password
        """
        user_ids = self.search(cr, uid, [('login', '=', login)], context=context)
        if not user_ids:
            user_ids = self.search(cr, uid, [('email', '=', login)], context=context)
        if len(user_ids) != 1:
            raise Exception(_('Reset password: invalid username or email'))
        return self.action_reset_password(cr, uid, user_ids, context=context)

    def action_reset_password(self, cr, uid, ids, context=None):
        """ create signup token for each user, and send their signup url by email """
        # prepare reset password signup
        res_partner = self.pool.get('res.partner')
        partner_ids = [user.partner_id.id for user in self.browse(cr, uid, ids, context)]
        res_partner.signup_prepare(cr, uid, partner_ids, signup_type="reset", expiration=now(days=+1), context=context)

        context = dict(context or {})

        # send email to users with their signup url
        template = False
        if context.get('create_user'):
            try:
                # get_object() raises ValueError if record does not exist
                template = self.pool.get('ir.model.data').get_object(cr, uid, 'auth_signup', 'set_password_email')
            except ValueError:
                pass
        if not bool(template):
            template = self.pool.get('ir.model.data').get_object(cr, uid, 'auth_signup', 'reset_password_email')
        assert template._name == 'mail.template'

        for user in self.browse(cr, uid, ids, context):
            if not user.email:
<<<<<<< HEAD
                raise UserError(_("Cannot send email: user %s has no email address.") % user.name)
            self.pool.get('mail.template').send_mail(cr, uid, template.id, user.id, force_send=True, raise_exception=True, context=context)
=======
                raise osv.except_osv(_("Cannot send email: user has no email address."), user.name)
            context['lang'] = user.lang  # translate in targeted user language
            self.pool.get('email.template').send_mail(cr, uid, template.id, user.id, force_send=True, raise_exception=True, context=context)
>>>>>>> eb5d95b1

    def create(self, cr, uid, values, context=None):
        if context is None:
            context = {}
        # overridden to automatically invite user to sign up
        user_id = super(res_users, self).create(cr, uid, values, context=context)
        user = self.browse(cr, uid, user_id, context=context)
        if user.email and not context.get('no_reset_password'):
            context = dict(context, create_user=True)
            try:
                self.action_reset_password(cr, uid, [user.id], context=context)
            except MailDeliveryException:
                self.pool.get('res.partner').signup_cancel(cr, uid, [user.partner_id.id], context=context)
        return user_id

    def copy(self, cr, uid, id, default=None, context=None):
        if not default or not default.get('email'):
            # avoid sending email to the user we are duplicating
            context = dict(context or {}, reset_password=False)
        return super(res_users, self).copy(cr, uid, id, default=default, context=context)<|MERGE_RESOLUTION|>--- conflicted
+++ resolved
@@ -291,14 +291,9 @@
 
         for user in self.browse(cr, uid, ids, context):
             if not user.email:
-<<<<<<< HEAD
                 raise UserError(_("Cannot send email: user %s has no email address.") % user.name)
+            context['lang'] = user.lang                
             self.pool.get('mail.template').send_mail(cr, uid, template.id, user.id, force_send=True, raise_exception=True, context=context)
-=======
-                raise osv.except_osv(_("Cannot send email: user has no email address."), user.name)
-            context['lang'] = user.lang  # translate in targeted user language
-            self.pool.get('email.template').send_mail(cr, uid, template.id, user.id, force_send=True, raise_exception=True, context=context)
->>>>>>> eb5d95b1
 
     def create(self, cr, uid, values, context=None):
         if context is None:
