<?xml version="1.0" encoding="utf-8"?>
<!-- vim:fdn=3:
-->
<openerp>
    <data>
        <template id="auth_signup.login" inherit_id="web.login" name="Sign up - Reset Password">
            <xpath expr="//button[@type='submit']" position="before">
<<<<<<< HEAD
                <a t-if="signup_enabled" t-attf-href="/web/signup{{ '?debug' if debug else '' }}" class="btn btn-link pull-right">Sign up</a>
                <a t-if="reset_password_enabled" t-attf-href="/web/reset_password{{ '?debug' if debug else '' }}" class="btn btn-link pull-right">Reset Password</a>
            </xpath>
        </template>

        <template id="auth_signup.fields" name="Auth Signup/ResetPassword form fields">
            <t t-call="web.database_select"/>
=======
                <a t-if="signup" t-attf-href="?{{ keep_query('*', mode='signup') }}" class="btn btn-link pull-right">Sign up</a>
                <a t-if="reset" t-attf-href="?{{ keep_query('*', mode='reset') }}" class="btn btn-link pull-right">Reset Password</a>
            </xpath>
        </template>

        <template id="auth_signup.signup" name="Sign up">
            <t t-call="web.login_layout">
                <t t-set="head">
                    <t t-foreach="css" t-as="css_file">
                        <link rel="stylesheet" t-att-href="css_file"/>
                    </t>
                    <t t-foreach="js" t-as="js_file">
                        <script type="text/javascript" t-att-src="js_file"></script>
                    </t>
                </t>
                <script type="text/javascript">
                    $(function() {
                        var s = new openerp.init(<t t-raw="modules"/>);
                        var login_form = new openerp.web.LoginForm($('.oe_signup_form'));
                    });
                </script>

                <t t-set="reset_without_token" t-value="mode == 'reset' and not token"/>

                <form class="oe_signup_form" role="form" method="post">
                    <t t-call="web.database_select"/>

                    <div class="form-group field-name" t-if="not reset_without_token">
                        <label for="name" class="control-label">Your Name</label>
                        <input type="text" name="name" t-att-value="name" id="name" class="form-control" placeholder="e.g. John Doe"
                            required="required" autofocus="autofocus" t-att-disabled="'disabled' if mode == 'reset' and token else None"/>
                    </div>
>>>>>>> d8c5a1c4

            <div class="form-group field-name">
                <label for="name" class="control-label">Your Name</label>
                <input type="text" name="name" t-att-value="name" id="name" class="form-control" placeholder="e.g. John Doe"
                    required="required" t-att-autofocus="'autofocus' if not only_passwords else None" t-att-readonly="'readonly' if only_passwords else None"/>
            </div>

            <div class="form-group field-login">
                <label for="login" class="control-label">Your Email</label>
                <input type="text" name="login" t-att-value="login" id="login" class="form-control"
                    required="required" t-att-readonly="'readonly' if only_passwords else None"/>
            </div>

            <div class="form-group field-password">
                <label for="password" class="control-label">Password</label>
                <input type="password" name="password" autofocus="autofocus" id="password" class="form-control"
                    required="required" t-att-autofocus="'autofocus' if only_passwords else None"/>
            </div>

            <div class="form-group field-confirm_password">
                <label for="confirm_password" class="control-label">Confirm Password</label>
                <input type="password" name="confirm_password" id="confirm_password" class="form-control" required="required"/>
            </div>
        </template>

        <template id="auth_signup.signup" name="Sign up login">
            <t t-call="web.login_layout">
                <form class="oe_signup_form" role="form" t-attf-action="/web/signup{{ '?debug' if debug else '' }}" method="post" t-if="not message">

                    <t t-call="auth_signup.fields"/>

                    <p class="alert alert-danger" t-if="error">
                        <t t-esc="error"/>
                    </p>
                    <input type="hidden" name="redirect" t-att-value="redirect"/>
                    <input type="hidden" name="token" t-att-value="token"/>
                    <div class="clearfix oe_login_buttons">
                        <a href="/web/login" class="btn btn-link pull-right">Back to Login</a>
                        <button type="submit" class="btn btn-primary pull-left">Sign up</button>
                    </div>

                </form>
            </t>
        </template>

        <template id="auth_signup.reset_password" name="Reset password">
            <t t-call="web.login_layout">
                <div t-if="message">
                    <p class="alert alert-success" t-if="message">
                        <t t-esc="message"/>
                    </p>
                    <a href="/web/login" class="btn btn-link pull-right">Back to Login</a>
                </div>

                <form class="oe_reset_password_form" role="form" t-attf-action="/web/reset_password{{ '?debug' if debug else '' }}" method="post" t-if="not message">

                    <t t-if="token">
                        <t t-call="auth_signup.fields">
                            <t t-set="only_passwords" t-value="1"/>
                        </t>
                    </t>

                    <t t-if="not token">
                        <div class="form-group field-login">
                            <label for="login" class="control-label">Your Email</label>
                            <input type="text" name="login" t-att-value="login" id="login" class="form-control"
                                autofocus="autofocus" required="required"/>
                        </div>
                    </t>

                    <p class="alert alert-danger" t-if="error">
                        <t t-esc="error"/>
                    </p>
                    <input type="hidden" name="redirect" t-att-value="redirect"/>
                    <input type="hidden" name="token" t-att-value="token"/>
                    <div class="clearfix oe_login_buttons">
<<<<<<< HEAD
                        <a href="/web/login" class="btn btn-link pull-right">Back to Login</a>
                        <button type="submit" class="btn btn-primary pull-left">Reset password</button>
=======
                        <a t-attf-href="?{{ keep_query('*', mode='login') }}" class="btn btn-link pull-right">Back to Login</a>
                        <button type="submit" class="btn btn-primary pull-left">
                            <t t-if="mode == 'signup'">Sign up</t>
                            <t t-if="mode == 'reset'">Reset password</t>
                        </button>
>>>>>>> d8c5a1c4
                    </div>

                </form>

            </t>
        </template>

    </data>
</openerp><|MERGE_RESOLUTION|>--- conflicted
+++ resolved
@@ -5,48 +5,13 @@
     <data>
         <template id="auth_signup.login" inherit_id="web.login" name="Sign up - Reset Password">
             <xpath expr="//button[@type='submit']" position="before">
-<<<<<<< HEAD
-                <a t-if="signup_enabled" t-attf-href="/web/signup{{ '?debug' if debug else '' }}" class="btn btn-link pull-right">Sign up</a>
-                <a t-if="reset_password_enabled" t-attf-href="/web/reset_password{{ '?debug' if debug else '' }}" class="btn btn-link pull-right">Reset Password</a>
+                <a t-if="signup_enabled" t-attf-href="/web/signup?redirect=/web/login?{{ keep_query() }}" class="btn btn-link pull-right">Sign up</a>
+                <a t-if="reset_password_enabled" t-attf-href="/web/reset_password?redirect=/web/login?{{ keep_query() }}" class="btn btn-link pull-right">Reset Password</a>
             </xpath>
         </template>
 
         <template id="auth_signup.fields" name="Auth Signup/ResetPassword form fields">
             <t t-call="web.database_select"/>
-=======
-                <a t-if="signup" t-attf-href="?{{ keep_query('*', mode='signup') }}" class="btn btn-link pull-right">Sign up</a>
-                <a t-if="reset" t-attf-href="?{{ keep_query('*', mode='reset') }}" class="btn btn-link pull-right">Reset Password</a>
-            </xpath>
-        </template>
-
-        <template id="auth_signup.signup" name="Sign up">
-            <t t-call="web.login_layout">
-                <t t-set="head">
-                    <t t-foreach="css" t-as="css_file">
-                        <link rel="stylesheet" t-att-href="css_file"/>
-                    </t>
-                    <t t-foreach="js" t-as="js_file">
-                        <script type="text/javascript" t-att-src="js_file"></script>
-                    </t>
-                </t>
-                <script type="text/javascript">
-                    $(function() {
-                        var s = new openerp.init(<t t-raw="modules"/>);
-                        var login_form = new openerp.web.LoginForm($('.oe_signup_form'));
-                    });
-                </script>
-
-                <t t-set="reset_without_token" t-value="mode == 'reset' and not token"/>
-
-                <form class="oe_signup_form" role="form" method="post">
-                    <t t-call="web.database_select"/>
-
-                    <div class="form-group field-name" t-if="not reset_without_token">
-                        <label for="name" class="control-label">Your Name</label>
-                        <input type="text" name="name" t-att-value="name" id="name" class="form-control" placeholder="e.g. John Doe"
-                            required="required" autofocus="autofocus" t-att-disabled="'disabled' if mode == 'reset' and token else None"/>
-                    </div>
->>>>>>> d8c5a1c4
 
             <div class="form-group field-name">
                 <label for="name" class="control-label">Your Name</label>
@@ -123,16 +88,8 @@
                     <input type="hidden" name="redirect" t-att-value="redirect"/>
                     <input type="hidden" name="token" t-att-value="token"/>
                     <div class="clearfix oe_login_buttons">
-<<<<<<< HEAD
                         <a href="/web/login" class="btn btn-link pull-right">Back to Login</a>
                         <button type="submit" class="btn btn-primary pull-left">Reset password</button>
-=======
-                        <a t-attf-href="?{{ keep_query('*', mode='login') }}" class="btn btn-link pull-right">Back to Login</a>
-                        <button type="submit" class="btn btn-primary pull-left">
-                            <t t-if="mode == 'signup'">Sign up</t>
-                            <t t-if="mode == 'reset'">Reset password</t>
-                        </button>
->>>>>>> d8c5a1c4
                     </div>
 
                 </form>
