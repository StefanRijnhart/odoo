# -*- coding: utf-8 -*-
"""
Tests for the OpenERP library.

This module groups a few sub-modules containing unittest2 test cases.

Tests can be explicitely added to the `fast_suite` or `checks` lists or not.
See the :ref:`test-framework` section in the :ref:`features` list.
"""

<<<<<<< HEAD
import test_expression
import test_ir_sequence
import test_orm
import test_fields
=======
from . import test_expression, test_html_sanitize, test_ir_sequence, test_orm,\
              test_view_validation, test_uninstall, test_misc, test_db_cursor
>>>>>>> f721ff1d

fast_suite = [
    test_ir_sequence,
]

checks = [
    test_expression,
    test_html_sanitize,
    test_db_cursor,
    test_orm,
<<<<<<< HEAD
    test_fields,
    ]
=======
    test_view_validation,
    test_misc,
]
>>>>>>> f721ff1d

# vim:expandtab:smartindent:tabstop=4:softtabstop=4:shiftwidth=4:<|MERGE_RESOLUTION|>--- conflicted
+++ resolved
@@ -8,15 +8,8 @@
 See the :ref:`test-framework` section in the :ref:`features` list.
 """
 
-<<<<<<< HEAD
-import test_expression
-import test_ir_sequence
-import test_orm
-import test_fields
-=======
-from . import test_expression, test_html_sanitize, test_ir_sequence, test_orm,\
+from . import test_expression, test_html_sanitize, test_ir_sequence, test_orm, test_fields,\
               test_view_validation, test_uninstall, test_misc, test_db_cursor
->>>>>>> f721ff1d
 
 fast_suite = [
     test_ir_sequence,
@@ -27,13 +20,9 @@
     test_html_sanitize,
     test_db_cursor,
     test_orm,
-<<<<<<< HEAD
     test_fields,
-    ]
-=======
     test_view_validation,
     test_misc,
 ]
->>>>>>> f721ff1d
 
 # vim:expandtab:smartindent:tabstop=4:softtabstop=4:shiftwidth=4: