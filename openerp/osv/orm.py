# -*- coding: utf-8 -*-
##############################################################################
#
#    OpenERP, Open Source Management Solution
#    Copyright (C) 2004-2009 Tiny SPRL (<http://tiny.be>).
#
#    This program is free software: you can redistribute it and/or modify
#    it under the terms of the GNU Affero General Public License as
#    published by the Free Software Foundation, either version 3 of the
#    License, or (at your option) any later version.
#
#    This program is distributed in the hope that it will be useful,
#    but WITHOUT ANY WARRANTY; without even the implied warranty of
#    MERCHANTABILITY or FITNESS FOR A PARTICULAR PURPOSE.  See the
#    GNU Affero General Public License for more details.
#
#    You should have received a copy of the GNU Affero General Public License
#    along with this program.  If not, see <http://www.gnu.org/licenses/>.
#
##############################################################################


"""
  Object relational mapping to database (postgresql) module
     * Hierarchical structure
     * Constraints consistency, validations
     * Object meta Data depends on its status
     * Optimised processing by complex query (multiple actions at once)
     * Default fields value
     * Permissions optimisation
     * Persistant object: DB postgresql
     * Datas conversions
     * Multi-level caching system
     * 2 different inheritancies
     * Fields:
          - classicals (varchar, integer, boolean, ...)
          - relations (one2many, many2one, many2many)
          - functions

"""

import calendar
import collections
import copy
import datetime
import itertools
import logging
import operator
import pickle
import re
import simplejson
import time
import traceback
import types

import babel.dates
import dateutil.parser
import psycopg2
from lxml import etree

import fields
import openerp
import openerp.tools as tools
from openerp.tools.config import config
from openerp.tools.misc import CountingStream
from openerp.tools.safe_eval import safe_eval as eval
from openerp.tools.translate import _
from openerp import SUPERUSER_ID
from query import Query

_logger = logging.getLogger(__name__)
_schema = logging.getLogger(__name__ + '.schema')

# List of etree._Element subclasses that we choose to ignore when parsing XML.
from openerp.tools import SKIPPED_ELEMENT_TYPES

regex_order = re.compile('^(([a-z0-9_]+|"[a-z0-9_]+")( *desc| *asc)?( *, *|))+$', re.I)
regex_object_name = re.compile(r'^[a-z0-9_.]+$')

def transfer_field_to_modifiers(field, modifiers):
    default_values = {}
    state_exceptions = {}
    for attr in ('invisible', 'readonly', 'required'):
        state_exceptions[attr] = []
        default_values[attr] = bool(field.get(attr))
    for state, modifs in (field.get("states",{})).items():
        for modif in modifs:
            if default_values[modif[0]] != modif[1]:
                state_exceptions[modif[0]].append(state)

    for attr, default_value in default_values.items():
        if state_exceptions[attr]:
            modifiers[attr] = [("state", "not in" if default_value else "in", state_exceptions[attr])]
        else:
            modifiers[attr] = default_value


# Don't deal with groups, it is done by check_group().
# Need the context to evaluate the invisible attribute on tree views.
# For non-tree views, the context shouldn't be given.
def transfer_node_to_modifiers(node, modifiers, context=None, in_tree_view=False):
    if node.get('attrs'):
        modifiers.update(eval(node.get('attrs')))

    if node.get('states'):
        if 'invisible' in modifiers and isinstance(modifiers['invisible'], list):
            # TODO combine with AND or OR, use implicit AND for now.
            modifiers['invisible'].append(('state', 'not in', node.get('states').split(',')))
        else:
            modifiers['invisible'] = [('state', 'not in', node.get('states').split(','))]

    for a in ('invisible', 'readonly', 'required'):
        if node.get(a):
            v = bool(eval(node.get(a), {'context': context or {}}))
            if in_tree_view and a == 'invisible':
                # Invisible in a tree view has a specific meaning, make it a
                # new key in the modifiers attribute.
                modifiers['tree_invisible'] = v
            elif v or (a not in modifiers or not isinstance(modifiers[a], list)):
                # Don't set the attribute to False if a dynamic value was
                # provided (i.e. a domain from attrs or states).
                modifiers[a] = v


def simplify_modifiers(modifiers):
    for a in ('invisible', 'readonly', 'required'):
        if a in modifiers and not modifiers[a]:
            del modifiers[a]


def transfer_modifiers_to_node(modifiers, node):
    if modifiers:
        simplify_modifiers(modifiers)
        node.set('modifiers', simplejson.dumps(modifiers))

def setup_modifiers(node, field=None, context=None, in_tree_view=False):
    """ Processes node attributes and field descriptors to generate
    the ``modifiers`` node attribute and set it on the provided node.

    Alters its first argument in-place.

    :param node: ``field`` node from an OpenERP view
    :type node: lxml.etree._Element
    :param dict field: field descriptor corresponding to the provided node
    :param dict context: execution context used to evaluate node attributes
    :param bool in_tree_view: triggers the ``tree_invisible`` code
                              path (separate from ``invisible``): in
                              tree view there are two levels of
                              invisibility, cell content (a column is
                              present but the cell itself is not
                              displayed) with ``invisible`` and column
                              invisibility (the whole column is
                              hidden) with ``tree_invisible``.
    :returns: nothing
    """
    modifiers = {}
    if field is not None:
        transfer_field_to_modifiers(field, modifiers)
    transfer_node_to_modifiers(
        node, modifiers, context=context, in_tree_view=in_tree_view)
    transfer_modifiers_to_node(modifiers, node)

def test_modifiers(what, expected):
    modifiers = {}
    if isinstance(what, basestring):
        node = etree.fromstring(what)
        transfer_node_to_modifiers(node, modifiers)
        simplify_modifiers(modifiers)
        json = simplejson.dumps(modifiers)
        assert json == expected, "%s != %s" % (json, expected)
    elif isinstance(what, dict):
        transfer_field_to_modifiers(what, modifiers)
        simplify_modifiers(modifiers)
        json = simplejson.dumps(modifiers)
        assert json == expected, "%s != %s" % (json, expected)


# To use this test:
# import openerp
# openerp.osv.orm.modifiers_tests()
def modifiers_tests():
    test_modifiers('<field name="a"/>', '{}')
    test_modifiers('<field name="a" invisible="1"/>', '{"invisible": true}')
    test_modifiers('<field name="a" readonly="1"/>', '{"readonly": true}')
    test_modifiers('<field name="a" required="1"/>', '{"required": true}')
    test_modifiers('<field name="a" invisible="0"/>', '{}')
    test_modifiers('<field name="a" readonly="0"/>', '{}')
    test_modifiers('<field name="a" required="0"/>', '{}')
    test_modifiers('<field name="a" invisible="1" required="1"/>', '{"invisible": true, "required": true}') # TODO order is not guaranteed
    test_modifiers('<field name="a" invisible="1" required="0"/>', '{"invisible": true}')
    test_modifiers('<field name="a" invisible="0" required="1"/>', '{"required": true}')
    test_modifiers("""<field name="a" attrs="{'invisible': [('b', '=', 'c')]}"/>""", '{"invisible": [["b", "=", "c"]]}')

    # The dictionary is supposed to be the result of fields_get().
    test_modifiers({}, '{}')
    test_modifiers({"invisible": True}, '{"invisible": true}')
    test_modifiers({"invisible": False}, '{}')


def check_object_name(name):
    """ Check if the given name is a valid openerp object name.

        The _name attribute in osv and osv_memory object is subject to
        some restrictions. This function returns True or False whether
        the given name is allowed or not.

        TODO: this is an approximation. The goal in this approximation
        is to disallow uppercase characters (in some places, we quote
        table/column names and in other not, which leads to this kind
        of errors:

            psycopg2.ProgrammingError: relation "xxx" does not exist).

        The same restriction should apply to both osv and osv_memory
        objects for consistency.

    """
    if regex_object_name.match(name) is None:
        return False
    return True

def raise_on_invalid_object_name(name):
    if not check_object_name(name):
        msg = "The _name attribute %s is not valid." % name
        _logger.error(msg)
        raise except_orm('ValueError', msg)

POSTGRES_CONFDELTYPES = {
    'RESTRICT': 'r',
    'NO ACTION': 'a',
    'CASCADE': 'c',
    'SET NULL': 'n',
    'SET DEFAULT': 'd',
}

def intersect(la, lb):
    return filter(lambda x: x in lb, la)

def fix_import_export_id_paths(fieldname):
    """
    Fixes the id fields in import and exports, and splits field paths
    on '/'.

    :param str fieldname: name of the field to import/export
    :return: split field name
    :rtype: list of str
    """
    fixed_db_id = re.sub(r'([^/])\.id', r'\1/.id', fieldname)
    fixed_external_id = re.sub(r'([^/]):id', r'\1/id', fixed_db_id)
    return fixed_external_id.split('/')

class except_orm(Exception):
    def __init__(self, name, value):
        self.name = name
        self.value = value
        self.args = (name, value)

class BrowseRecordError(Exception):
    pass

class browse_null(object):
    """ Readonly python database object browser
    """

    def __init__(self):
        self.id = False

    def __getitem__(self, name):
        return None

    def __getattr__(self, name):
        return None  # XXX: return self ?

    def __int__(self):
        return False

    def __str__(self):
        return ''

    def __nonzero__(self):
        return False

    def __unicode__(self):
        return u''

    def __iter__(self):
        raise NotImplementedError("Iteration is not allowed on %s" % self)


#
# TODO: execute an object method on browse_record_list
#
class browse_record_list(list):
    """ Collection of browse objects

        Such an instance will be returned when doing a ``browse([ids..])``
        and will be iterable, yielding browse() objects
    """

    def __init__(self, lst, context=None):
        if not context:
            context = {}
        super(browse_record_list, self).__init__(lst)
        self.context = context


class browse_record(object):
    """ An object that behaves like a row of an object's table.
        It has attributes after the columns of the corresponding object.

        Examples::

            uobj = pool.get('res.users')
            user_rec = uobj.browse(cr, uid, 104)
            name = user_rec.name
    """

    def __init__(self, cr, uid, id, table, cache, context=None,
                 list_class=browse_record_list, fields_process=None):
        """
        :param table: the browsed object (inherited from orm)
        :param dict cache: a dictionary of model->field->data to be shared
                           across browse objects, thus reducing the SQL
                           read()s. It can speed up things a lot, but also be
                           disastrous if not discarded after write()/unlink()
                           operations
        :param dict context: dictionary with an optional context
        """
        if fields_process is None:
            fields_process = {}
        if context is None:
            context = {}
        self._list_class = list_class
        self._cr = cr
        self._uid = uid
        self._id = id
        self._table = table # deprecated, use _model!
        self._model = table
        self._table_name = self._table._name
        self.__logger = logging.getLogger('openerp.osv.orm.browse_record.' + self._table_name)
        self._context = context
        self._fields_process = fields_process

        cache.setdefault(table._name, {})
        self._data = cache[table._name]

#        if not (id and isinstance(id, (int, long,))):
#            raise BrowseRecordError(_('Wrong ID for the browse record, got %r, expected an integer.') % (id,))
#        if not table.exists(cr, uid, id, context):
#            raise BrowseRecordError(_('Object %s does not exists') % (self,))

        if id not in self._data:
            self._data[id] = {'id': id}

        self._cache = cache

    def __getitem__(self, name):
        if name == 'id':
            return self._id

        if name not in self._data[self._id]:
            # build the list of fields we will fetch

            # fetch the definition of the field which was asked for
            if name in self._table._columns:
                col = self._table._columns[name]
            elif name in self._table._inherit_fields:
                col = self._table._inherit_fields[name][2]
            elif hasattr(self._table, str(name)):
                attr = getattr(self._table, name)
                if isinstance(attr, (types.MethodType, types.LambdaType, types.FunctionType)):
                    def function_proxy(*args, **kwargs):
                        if 'context' not in kwargs and self._context:
                            kwargs.update(context=self._context)
                        return attr(self._cr, self._uid, [self._id], *args, **kwargs)
                    return function_proxy
                else:
                    return attr
            else:
                error_msg = "Field '%s' does not exist in object '%s'" % (name, self)
                self.__logger.warning(error_msg)
                if self.__logger.isEnabledFor(logging.DEBUG):
                    self.__logger.debug(''.join(traceback.format_stack()))
                raise KeyError(error_msg)

            prefetchable = lambda f: f._classic_write and f._prefetch and not f.groups and not f.deprecated

            # if the field is a classic one or a many2one, we'll fetch all classic and many2one fields
            if prefetchable(col):
                # gen the list of "local" (ie not inherited) fields which are classic or many2one
                field_filter = lambda x: prefetchable(x[1])
                fields_to_fetch = filter(field_filter, self._table._columns.items())
                # gen the list of inherited fields
                inherits = map(lambda x: (x[0], x[1][2]), self._table._inherit_fields.items())
                # complete the field list with the inherited fields which are classic or many2one
                fields_to_fetch += filter(field_filter, inherits)
            # otherwise we fetch only that field
            else:
                fields_to_fetch = [(name, col)]

            ids = filter(lambda id: name not in self._data[id], self._data.keys())
            # read the results
            field_names = map(lambda x: x[0], fields_to_fetch)
            try:
                field_values = self._table.read(self._cr, self._uid, ids, field_names, context=self._context, load="_classic_write")
            except (openerp.exceptions.AccessError, except_orm):
                if len(ids) == 1:
                    raise
                # prefetching attempt failed, perhaps we're violating ACL restrictions involuntarily
                _logger.info('Prefetching attempt for fields %s on %s failed for ids %s, re-trying just for id %s', field_names, self._model._name, ids, self._id)
                ids = [self._id]
                field_values = self._table.read(self._cr, self._uid, ids, field_names, context=self._context, load="_classic_write")

            # TODO: improve this, very slow for reports
            if self._fields_process:
                lang = self._context.get('lang', 'en_US') or 'en_US'
                lang_obj_ids = self.pool.get('res.lang').search(self._cr, self._uid, [('code', '=', lang)])
                if not lang_obj_ids:
                    raise Exception(_('Language with code "%s" is not defined in your system !\nDefine it through the Administration menu.') % (lang,))
                lang_obj = self.pool.get('res.lang').browse(self._cr, self._uid, lang_obj_ids[0])

                for field_name, field_column in fields_to_fetch:
                    if field_column._type in self._fields_process:
                        for result_line in field_values:
                            result_line[field_name] = self._fields_process[field_column._type](result_line[field_name])
                            if result_line[field_name]:
                                result_line[field_name].set_value(self._cr, self._uid, result_line[field_name], self, field_column, lang_obj)

            if not field_values:
                # Where did those ids come from? Perhaps old entries in ir_model_dat?
                _logger.warning("No field_values found for ids %s in %s", ids, self)
                raise KeyError('Field %s not found in %s'%(name, self))
            # create browse records for 'remote' objects
            for result_line in field_values:
                new_data = {}
                for field_name, field_column in fields_to_fetch:
                    if field_column._type == 'many2one':
                        if result_line[field_name]:
                            obj = self._table.pool[field_column._obj]
                            if isinstance(result_line[field_name], (list, tuple)):
                                value = result_line[field_name][0]
                            else:
                                value = result_line[field_name]
                            if value:
                                # FIXME: this happen when a _inherits object
                                #        overwrite a field of it parent. Need
                                #        testing to be sure we got the right
                                #        object and not the parent one.
                                if not isinstance(value, browse_record):
                                    if obj is None:
                                        # In some cases the target model is not available yet, so we must ignore it,
                                        # which is safe in most cases, this value will just be loaded later when needed.
                                        # This situation can be caused by custom fields that connect objects with m2o without
                                        # respecting module dependencies, causing relationships to be connected to soon when
                                        # the target is not loaded yet.
                                        continue
                                    new_data[field_name] = browse_record(self._cr,
                                        self._uid, value, obj, self._cache,
                                        context=self._context,
                                        list_class=self._list_class,
                                        fields_process=self._fields_process)
                                else:
                                    new_data[field_name] = value
                            else:
                                new_data[field_name] = browse_null()
                        else:
                            new_data[field_name] = browse_null()
                    elif field_column._type in ('one2many', 'many2many') and len(result_line[field_name]):
                        new_data[field_name] = self._list_class([browse_record(self._cr, self._uid, id, self._table.pool[field_column._obj], self._cache, context=self._context, list_class=self._list_class, fields_process=self._fields_process) for id in result_line[field_name]], self._context)
                    elif field_column._type == 'reference':
                        if result_line[field_name]:
                            if isinstance(result_line[field_name], browse_record):
                                new_data[field_name] = result_line[field_name]
                            else:
                                ref_obj, ref_id = result_line[field_name].split(',')
                                ref_id = long(ref_id)
                                if ref_id:
                                    obj = self._table.pool[ref_obj]
                                    new_data[field_name] = browse_record(self._cr, self._uid, ref_id, obj, self._cache, context=self._context, list_class=self._list_class, fields_process=self._fields_process)
                                else:
                                    new_data[field_name] = browse_null()
                        else:
                            new_data[field_name] = browse_null()
                    else:
                        new_data[field_name] = result_line[field_name]
                self._data[result_line['id']].update(new_data)

        if not name in self._data[self._id]:
            # How did this happen? Could be a missing model due to custom fields used too soon, see above.
            self.__logger.error("Fields to fetch: %s, Field values: %s", field_names, field_values)
            self.__logger.error("Cached: %s, Table: %s", self._data[self._id], self._table)
            raise KeyError(_('Unknown attribute %s in %s ') % (name, self))
        return self._data[self._id][name]

    def __getattr__(self, name):
        try:
            return self[name]
        except KeyError, e:
            import sys
            exc_info = sys.exc_info()
            raise AttributeError, "Got %r while trying to get attribute %s on a %s record." % (e, name, self._table._name), exc_info[2]

    def __contains__(self, name):
        return (name in self._table._columns) or (name in self._table._inherit_fields) or hasattr(self._table, name)

    def __iter__(self):
        raise NotImplementedError("Iteration is not allowed on %s" % self)

    def __hasattr__(self, name):
        return name in self

    def __int__(self):
        return self._id

    def __str__(self):
        return "browse_record(%s, %d)" % (self._table_name, self._id)

    def __eq__(self, other):
        if not isinstance(other, browse_record):
            return False
        return (self._table_name, self._id) == (other._table_name, other._id)

    def __ne__(self, other):
        if not isinstance(other, browse_record):
            return True
        return (self._table_name, self._id) != (other._table_name, other._id)

    # we need to define __unicode__ even though we've already defined __str__
    # because we have overridden __getattr__
    def __unicode__(self):
        return unicode(str(self))

    def __hash__(self):
        return hash((self._table_name, self._id))

    __repr__ = __str__

    def refresh(self):
        """Force refreshing this browse_record's data and all the data of the
           records that belong to the same cache, by emptying the cache completely,
           preserving only the record identifiers (for prefetching optimizations).
        """
        for model, model_cache in self._cache.iteritems():
            # only preserve the ids of the records that were in the cache
            cached_ids = dict([(i, {'id': i}) for i in model_cache.keys()])
            self._cache[model].clear()
            self._cache[model].update(cached_ids)

def pg_varchar(size=0):
    """ Returns the VARCHAR declaration for the provided size:

    * If no size (or an empty or negative size is provided) return an
      'infinite' VARCHAR
    * Otherwise return a VARCHAR(n)

    :type int size: varchar size, optional
    :rtype: str
    """
    if size:
        if not isinstance(size, int):
            raise TypeError("VARCHAR parameter should be an int, got %s"
                            % type(size))
        if size > 0:
            return 'VARCHAR(%d)' % size
    return 'VARCHAR'

FIELDS_TO_PGTYPES = {
    fields.boolean: 'bool',
    fields.integer: 'int4',
    fields.text: 'text',
    fields.html: 'text',
    fields.date: 'date',
    fields.datetime: 'timestamp',
    fields.binary: 'bytea',
    fields.many2one: 'int4',
    fields.serialized: 'text',
}

def get_pg_type(f, type_override=None):
    """
    :param fields._column f: field to get a Postgres type for
    :param type type_override: use the provided type for dispatching instead of the field's own type
    :returns: (postgres_identification_type, postgres_type_specification)
    :rtype: (str, str)
    """
    field_type = type_override or type(f)

    if field_type in FIELDS_TO_PGTYPES:
        pg_type =  (FIELDS_TO_PGTYPES[field_type], FIELDS_TO_PGTYPES[field_type])
    elif issubclass(field_type, fields.float):
        if f.digits:
            pg_type = ('numeric', 'NUMERIC')
        else:
            pg_type = ('float8', 'DOUBLE PRECISION')
    elif issubclass(field_type, (fields.char, fields.reference)):
        pg_type = ('varchar', pg_varchar(f.size))
    elif issubclass(field_type, fields.selection):
        if (isinstance(f.selection, list) and isinstance(f.selection[0][0], int))\
                or getattr(f, 'size', None) == -1:
            pg_type = ('int4', 'INTEGER')
        else:
            pg_type = ('varchar', pg_varchar(getattr(f, 'size', None)))
    elif issubclass(field_type, fields.function):
        if f._type == 'selection':
            pg_type = ('varchar', pg_varchar())
        else:
            pg_type = get_pg_type(f, getattr(fields, f._type))
    else:
        _logger.warning('%s type not supported!', field_type)
        pg_type = None

    return pg_type


class MetaModel(type):
    """ Metaclass for the Model.

    This class is used as the metaclass for the Model class to discover
    the models defined in a module (i.e. without instanciating them).
    If the automatic discovery is not needed, it is possible to set the
    model's _register attribute to False.

    """

    module_to_models = {}

    def __init__(self, name, bases, attrs):
        if not self._register:
            self._register = True
            super(MetaModel, self).__init__(name, bases, attrs)
            return

        # The (OpenERP) module name can be in the `openerp.addons` namespace
        # or not. For instance module `sale` can be imported as
        # `openerp.addons.sale` (the good way) or `sale` (for backward
        # compatibility).
        module_parts = self.__module__.split('.')
        if len(module_parts) > 2 and module_parts[0] == 'openerp' and \
            module_parts[1] == 'addons':
            module_name = self.__module__.split('.')[2]
        else:
            module_name = self.__module__.split('.')[0]
        if not hasattr(self, '_module'):
            self._module = module_name

        # Remember which models to instanciate for this module.
        if not self._custom:
            self.module_to_models.setdefault(self._module, []).append(self)


# Definition of log access columns, automatically added to models if
# self._log_access is True
LOG_ACCESS_COLUMNS = {
    'create_uid': 'INTEGER REFERENCES res_users ON DELETE SET NULL',
    'create_date': 'TIMESTAMP',
    'write_uid': 'INTEGER REFERENCES res_users ON DELETE SET NULL',
    'write_date': 'TIMESTAMP'
}
# special columns automatically created by the ORM
MAGIC_COLUMNS =  ['id'] + LOG_ACCESS_COLUMNS.keys()

class BaseModel(object):
    """ Base class for OpenERP models.

    OpenERP models are created by inheriting from this class' subclasses:

        * Model: for regular database-persisted models
        * TransientModel: for temporary data, stored in the database but automatically
                          vaccuumed every so often
        * AbstractModel: for abstract super classes meant to be shared by multiple
                        _inheriting classes (usually Models or TransientModels)

    The system will later instantiate the class once per database (on
    which the class' module is installed).

    To create a class that should not be instantiated, the _register class attribute
    may be set to False.
    """
    __metaclass__ = MetaModel
    _auto = True # create database backend
    _register = False # Set to false if the model shouldn't be automatically discovered.
    _name = None
    _columns = {}
    _constraints = []
    _custom = False
    _defaults = {}
    _rec_name = None
    _parent_name = 'parent_id'
    _parent_store = False
    _parent_order = False
    _date_name = 'date'
    _order = 'id'
    _sequence = None
    _description = None
    _needaction = False

    # dict of {field:method}, with method returning the (name_get of records, {id: fold})
    # to include in the _read_group, if grouped on this field
    _group_by_full = {}

    # Transience
    _transient = False # True in a TransientModel

    # structure:
    #  { 'parent_model': 'm2o_field', ... }
    _inherits = {}

    # Mapping from inherits'd field name to triple (m, r, f, n) where m is the
    # model from which it is inherits'd, r is the (local) field towards m, f
    # is the _column object itself, and n is the original (i.e. top-most)
    # parent model.
    # Example:
    #  { 'field_name': ('parent_model', 'm2o_field_to_reach_parent',
    #                   field_column_obj, origina_parent_model), ... }
    _inherit_fields = {}

    # Mapping field name/column_info object
    # This is similar to _inherit_fields but:
    # 1. includes self fields,
    # 2. uses column_info instead of a triple.
    _all_columns = {}

    _table = None
    _invalids = set()
    _log_create = False
    _sql_constraints = []
    _protected = ['read', 'write', 'create', 'default_get', 'perm_read', 'unlink', 'fields_get', 'fields_view_get', 'search', 'name_get', 'distinct_field_get', 'name_search', 'copy', 'import_data', 'search_count', 'exists']

    CONCURRENCY_CHECK_FIELD = '__last_update'

    def log(self, cr, uid, id, message, secondary=False, context=None):
        return _logger.warning("log() is deprecated. Please use OpenChatter notification system instead of the res.log mechanism.")

    def view_init(self, cr, uid, fields_list, context=None):
        """Override this method to do specific things when a view on the object is opened."""
        pass

    def _field_create(self, cr, context=None):
        """ Create entries in ir_model_fields for all the model's fields.

        If necessary, also create an entry in ir_model, and if called from the
        modules loading scheme (by receiving 'module' in the context), also
        create entries in ir_model_data (for the model and the fields).

        - create an entry in ir_model (if there is not already one),
        - create an entry in ir_model_data (if there is not already one, and if
          'module' is in the context),
        - update ir_model_fields with the fields found in _columns
          (TODO there is some redundancy as _columns is updated from
          ir_model_fields in __init__).

        """
        if context is None:
            context = {}
        cr.execute("SELECT id FROM ir_model WHERE model=%s", (self._name,))
        if not cr.rowcount:
            cr.execute('SELECT nextval(%s)', ('ir_model_id_seq',))
            model_id = cr.fetchone()[0]
            cr.execute("INSERT INTO ir_model (id,model, name, info,state) VALUES (%s, %s, %s, %s, %s)", (model_id, self._name, self._description, self.__doc__, 'base'))
        else:
            model_id = cr.fetchone()[0]
        if 'module' in context:
            name_id = 'model_'+self._name.replace('.', '_')
            cr.execute('select * from ir_model_data where name=%s and module=%s', (name_id, context['module']))
            if not cr.rowcount:
                cr.execute("INSERT INTO ir_model_data (name,date_init,date_update,module,model,res_id) VALUES (%s, (now() at time zone 'UTC'), (now() at time zone 'UTC'), %s, %s, %s)", \
                    (name_id, context['module'], 'ir.model', model_id)
                )

        cr.commit()

        cr.execute("SELECT * FROM ir_model_fields WHERE model=%s", (self._name,))
        cols = {}
        for rec in cr.dictfetchall():
            cols[rec['name']] = rec

        ir_model_fields_obj = self.pool.get('ir.model.fields')

        # sparse field should be created at the end, as it depends on its serialized field already existing
        model_fields = sorted(self._columns.items(), key=lambda x: 1 if x[1]._type == 'sparse' else 0)
        for (k, f) in model_fields:
            vals = {
                'model_id': model_id,
                'model': self._name,
                'name': k,
                'field_description': f.string,
                'ttype': f._type,
                'relation': f._obj or '',
                'select_level': tools.ustr(f.select or 0),
                'readonly': (f.readonly and 1) or 0,
                'required': (f.required and 1) or 0,
                'selectable': (f.selectable and 1) or 0,
                'translate': (f.translate and 1) or 0,
                'relation_field': f._fields_id if isinstance(f, fields.one2many) else '',
                'serialization_field_id': None,
            }
            if getattr(f, 'serialization_field', None):
                # resolve link to serialization_field if specified by name
                serialization_field_id = ir_model_fields_obj.search(cr, SUPERUSER_ID, [('model','=',vals['model']), ('name', '=', f.serialization_field)])
                if not serialization_field_id:
                    raise except_orm(_('Error'), _("Serialization field `%s` not found for sparse field `%s`!") % (f.serialization_field, k))
                vals['serialization_field_id'] = serialization_field_id[0]

            # When its a custom field,it does not contain f.select
            if context.get('field_state', 'base') == 'manual':
                if context.get('field_name', '') == k:
                    vals['select_level'] = context.get('select', '0')
                #setting value to let the problem NOT occur next time
                elif k in cols:
                    vals['select_level'] = cols[k]['select_level']

            if k not in cols:
                cr.execute('select nextval(%s)', ('ir_model_fields_id_seq',))
                id = cr.fetchone()[0]
                vals['id'] = id
                cr.execute("""INSERT INTO ir_model_fields (
                    id, model_id, model, name, field_description, ttype,
                    relation,state,select_level,relation_field, translate, serialization_field_id
                ) VALUES (
                    %s,%s,%s,%s,%s,%s,%s,%s,%s,%s,%s,%s
                )""", (
                    id, vals['model_id'], vals['model'], vals['name'], vals['field_description'], vals['ttype'],
                     vals['relation'], 'base',
                    vals['select_level'], vals['relation_field'], bool(vals['translate']), vals['serialization_field_id']
                ))
                if 'module' in context:
                    name1 = 'field_' + self._table + '_' + k
                    cr.execute("select name from ir_model_data where name=%s", (name1,))
                    if cr.fetchone():
                        name1 = name1 + "_" + str(id)
                    cr.execute("INSERT INTO ir_model_data (name,date_init,date_update,module,model,res_id) VALUES (%s, (now() at time zone 'UTC'), (now() at time zone 'UTC'), %s, %s, %s)", \
                        (name1, context['module'], 'ir.model.fields', id)
                    )
            else:
                for key, val in vals.items():
                    if cols[k][key] != vals[key]:
                        cr.execute('update ir_model_fields set field_description=%s where model=%s and name=%s', (vals['field_description'], vals['model'], vals['name']))
                        cr.commit()
                        cr.execute("""UPDATE ir_model_fields SET
                            model_id=%s, field_description=%s, ttype=%s, relation=%s,
                            select_level=%s, readonly=%s ,required=%s, selectable=%s, relation_field=%s, translate=%s, serialization_field_id=%s
                        WHERE
                            model=%s AND name=%s""", (
                                vals['model_id'], vals['field_description'], vals['ttype'],
                                vals['relation'],
                                vals['select_level'], bool(vals['readonly']), bool(vals['required']), bool(vals['selectable']), vals['relation_field'], bool(vals['translate']), vals['serialization_field_id'], vals['model'], vals['name']
                            ))
                        break
        cr.commit()

    #
    # Goal: try to apply inheritance at the instanciation level and
    #       put objects in the pool var
    #
    @classmethod
    def create_instance(cls, pool, cr):
        """ Instanciate a given model.

        This class method instanciates the class of some model (i.e. a class
        deriving from osv or osv_memory). The class might be the class passed
        in argument or, if it inherits from another class, a class constructed
        by combining the two classes.

        The ``attributes`` argument specifies which parent class attributes
        have to be combined.

        TODO: the creation of the combined class is repeated at each call of
        this method. This is probably unnecessary.

        """
        attributes = ['_columns', '_defaults', '_inherits', '_constraints',
            '_sql_constraints']

        parent_names = getattr(cls, '_inherit', None)
        if parent_names:
            if isinstance(parent_names, (str, unicode)):
                name = cls._name or parent_names
                parent_names = [parent_names]
            else:
                name = cls._name
            if not name:
                raise TypeError('_name is mandatory in case of multiple inheritance')

            for parent_name in ((type(parent_names)==list) and parent_names or [parent_names]):
                if parent_name not in pool:
                    raise TypeError('The model "%s" specifies an unexisting parent class "%s"\n'
                        'You may need to add a dependency on the parent class\' module.' % (name, parent_name))
                parent_model = pool[parent_name]
                if not getattr(cls, '_original_module', None) and name == parent_model._name:
                    cls._original_module = parent_model._original_module
                parent_class = parent_model.__class__
                nattr = {}
                for s in attributes:
                    new = copy.copy(getattr(parent_model, s, {}))
                    if s == '_columns':
                        # Don't _inherit custom fields.
                        for c in new.keys():
                            if new[c].manual:
                                del new[c]
                        # Duplicate float fields because they have a .digits
                        # cache (which must be per-registry, not server-wide).
                        for c in new.keys():
                            if new[c]._type == 'float':
                                new[c] = copy.copy(new[c])
                    if hasattr(new, 'update'):
                        new.update(cls.__dict__.get(s, {}))
                    elif s=='_constraints':
                        for c in cls.__dict__.get(s, []):
                            exist = False
                            for c2 in range(len(new)):
                                #For _constraints, we should check field and methods as well
                                if new[c2][2]==c[2] and (new[c2][0] == c[0] \
                                        or getattr(new[c2][0],'__name__', True) == \
                                            getattr(c[0],'__name__', False)):
                                    # If new class defines a constraint with
                                    # same function name, we let it override
                                    # the old one.

                                    new[c2] = c
                                    exist = True
                                    break
                            if not exist:
                                new.append(c)
                    else:
                        new.extend(cls.__dict__.get(s, []))
                    nattr[s] = new

                # Keep links to non-inherited constraints, e.g. useful when exporting translations
                nattr['_local_constraints'] = cls.__dict__.get('_constraints', [])
                nattr['_local_sql_constraints'] = cls.__dict__.get('_sql_constraints', [])

                cls = type(name, (cls, parent_class), dict(nattr, _register=False))
        else:
            cls._local_constraints = getattr(cls, '_constraints', [])
            cls._local_sql_constraints = getattr(cls, '_sql_constraints', [])

        if not getattr(cls, '_original_module', None):
            cls._original_module = cls._module
        obj = object.__new__(cls)
        obj.__init__(pool, cr)
        return obj

    def __new__(cls):
        """Register this model.

        This doesn't create an instance but simply register the model
        as being part of the module where it is defined.

        """


        # Set the module name (e.g. base, sale, accounting, ...) on the class.
        module = cls.__module__.split('.')[0]
        if not hasattr(cls, '_module'):
            cls._module = module

        # Record this class in the list of models to instantiate for this module,
        # managed by the metaclass.
        module_model_list = MetaModel.module_to_models.setdefault(cls._module, [])
        if cls not in module_model_list:
            if not cls._custom:
                module_model_list.append(cls)

        # Since we don't return an instance here, the __init__
        # method won't be called.
        return None

    def __init__(self, pool, cr):
        """ Initialize a model and make it part of the given registry.

        - copy the stored fields' functions in the osv_pool,
        - update the _columns with the fields found in ir_model_fields,
        - ensure there is a many2one for each _inherits'd parent,
        - update the children's _columns,
        - give a chance to each field to initialize itself.

        """
        pool.add(self._name, self)
        self.pool = pool

        if not self._name and not hasattr(self, '_inherit'):
            name = type(self).__name__.split('.')[0]
            msg = "The class %s has to have a _name attribute" % name

            _logger.error(msg)
            raise except_orm('ValueError', msg)

        if not self._description:
            self._description = self._name
        if not self._table:
            self._table = self._name.replace('.', '_')

        if not hasattr(self, '_log_access'):
            # If _log_access is not specified, it is the same value as _auto.
            self._log_access = getattr(self, "_auto", True)

        self._columns = self._columns.copy()
        for store_field in self._columns:
            f = self._columns[store_field]
            if hasattr(f, 'digits_change'):
                f.digits_change(cr)
            def not_this_field(stored_func):
                x, y, z, e, f, l = stored_func
                return x != self._name or y != store_field
            self.pool._store_function[self._name] = filter(not_this_field, self.pool._store_function.get(self._name, []))
            if not isinstance(f, fields.function):
                continue
            if not f.store:
                continue
            sm = f.store
            if sm is True:
                sm = {self._name: (lambda self, cr, uid, ids, c={}: ids, None, 10, None)}
            for object, aa in sm.items():
                if len(aa) == 4:
                    (fnct, fields2, order, length) = aa
                elif len(aa) == 3:
                    (fnct, fields2, order) = aa
                    length = None
                else:
                    raise except_orm('Error',
                        ('Invalid function definition %s in object %s !\nYou must use the definition: store={object:(fnct, fields, priority, time length)}.' % (store_field, self._name)))
                self.pool._store_function.setdefault(object, [])
                t = (self._name, store_field, fnct, tuple(fields2) if fields2 else None, order, length)
                if not t in self.pool._store_function[object]:
                    self.pool._store_function[object].append((self._name, store_field, fnct, tuple(fields2) if fields2 else None, order, length))
                    self.pool._store_function[object].sort(lambda x, y: cmp(x[4], y[4]))

        for (key, _, msg) in self._sql_constraints:
            self.pool._sql_error[self._table+'_'+key] = msg

        # Load manual fields

        # Check the query is already done for all modules of if we need to
        # do it ourselves.
        if self.pool.fields_by_model is not None:
            manual_fields = self.pool.fields_by_model.get(self._name, [])
        else:
            cr.execute('SELECT * FROM ir_model_fields WHERE model=%s AND state=%s', (self._name, 'manual'))
            manual_fields = cr.dictfetchall()
        for field in manual_fields:
            if field['name'] in self._columns:
                continue
            attrs = {
                'string': field['field_description'],
                'required': bool(field['required']),
                'readonly': bool(field['readonly']),
                'domain': eval(field['domain']) if field['domain'] else None,
                'size': field['size'] or None,
                'ondelete': field['on_delete'],
                'translate': (field['translate']),
                'manual': True,
                '_prefetch': False,
                #'select': int(field['select_level'])
            }

            if field['serialization_field_id']:
                cr.execute('SELECT name FROM ir_model_fields WHERE id=%s', (field['serialization_field_id'],))
                attrs.update({'serialization_field': cr.fetchone()[0], 'type': field['ttype']})
                if field['ttype'] in ['many2one', 'one2many', 'many2many']:
                    attrs.update({'relation': field['relation']})
                self._columns[field['name']] = fields.sparse(**attrs)
            elif field['ttype'] == 'selection':
                self._columns[field['name']] = fields.selection(eval(field['selection']), **attrs)
            elif field['ttype'] == 'reference':
                self._columns[field['name']] = fields.reference(selection=eval(field['selection']), **attrs)
            elif field['ttype'] == 'many2one':
                self._columns[field['name']] = fields.many2one(field['relation'], **attrs)
            elif field['ttype'] == 'one2many':
                self._columns[field['name']] = fields.one2many(field['relation'], field['relation_field'], **attrs)
            elif field['ttype'] == 'many2many':
                _rel1 = field['relation'].replace('.', '_')
                _rel2 = field['model'].replace('.', '_')
                _rel_name = 'x_%s_%s_%s_rel' % (_rel1, _rel2, field['name'])
                self._columns[field['name']] = fields.many2many(field['relation'], _rel_name, 'id1', 'id2', **attrs)
            else:
                self._columns[field['name']] = getattr(fields, field['ttype'])(**attrs)

        self._inherits_check()
        self._inherits_reload()
        if not self._sequence:
            self._sequence = self._table + '_id_seq'
        for k in self._defaults:
            assert (k in self._columns) or (k in self._inherit_fields), 'Default function defined in %s but field %s does not exist !' % (self._name, k,)
        for f in self._columns:
            self._columns[f].restart()

        # Transience
        if self.is_transient():
            self._transient_check_count = 0
            self._transient_max_count = config.get('osv_memory_count_limit')
            self._transient_max_hours = config.get('osv_memory_age_limit')
            assert self._log_access, "TransientModels must have log_access turned on, "\
                                     "in order to implement their access rights policy"

        # Validate rec_name
        if self._rec_name is not None:
            assert self._rec_name in self._all_columns.keys() + ['id'], "Invalid rec_name %s for model %s" % (self._rec_name, self._name)
        else:
            self._rec_name = 'name'


    def __export_row(self, cr, uid, row, fields, context=None):
        if context is None:
            context = {}

        def check_type(field_type):
            if field_type == 'float':
                return 0.0
            elif field_type == 'integer':
                return 0
            elif field_type == 'boolean':
                return 'False'
            return ''

        def selection_field(in_field):
            col_obj = self.pool[in_field.keys()[0]]
            if f[i] in col_obj._columns.keys():
                return  col_obj._columns[f[i]]
            elif f[i] in col_obj._inherits.keys():
                selection_field(col_obj._inherits)
            else:
                return False

        def _get_xml_id(self, cr, uid, r):
            model_data = self.pool.get('ir.model.data')
            data_ids = model_data.search(cr, uid, [('model', '=', r._table_name), ('res_id', '=', r['id'])])
            if len(data_ids):
                d = model_data.read(cr, uid, data_ids, ['name', 'module'])[0]
                if d['module']:
                    r = '%s.%s' % (d['module'], d['name'])
                else:
                    r = d['name']
            else:
                postfix = 0
                while True:
                    n = self._table+'_'+str(r['id']) + (postfix and ('_'+str(postfix)) or '' )
                    if not model_data.search(cr, uid, [('name', '=', n)]):
                        break
                    postfix += 1
                model_data.create(cr, SUPERUSER_ID, {
                    'name': n,
                    'model': self._name,
                    'res_id': r['id'],
                    'module': '__export__',
                })
                r = '__export__.'+n
            return r

        lines = []
        data = map(lambda x: '', range(len(fields)))
        done = []
        for fpos in range(len(fields)):
            f = fields[fpos]
            if f:
                r = row
                i = 0
                while i < len(f):
                    cols = False
                    if f[i] == '.id':
                        r = r['id']
                    elif f[i] == 'id':
                        r = _get_xml_id(self, cr, uid, r)
                    else:
                        r = r[f[i]]
                        # To display external name of selection field when its exported
                        if f[i] in self._columns.keys():
                            cols = self._columns[f[i]]
                        elif f[i] in self._inherit_fields.keys():
                            cols = selection_field(self._inherits)
                        if cols and cols._type == 'selection':
                            sel_list = cols.selection
                            if r and type(sel_list) == type([]):
                                r = [x[1] for x in sel_list if r==x[0]]
                                r = r and r[0] or False
                    if not r:
                        if f[i] in self._columns:
                            r = check_type(self._columns[f[i]]._type)
                        elif f[i] in self._inherit_fields:
                            r = check_type(self._inherit_fields[f[i]][2]._type)
                        data[fpos] = r or False
                        break
                    if isinstance(r, (browse_record_list, list)):
                        first = True
                        fields2 = map(lambda x: (x[:i+1]==f[:i+1] and x[i+1:]) \
                                or [], fields)
                        if fields2 in done:
                            if [x for x in fields2 if x]:
                                break
                        done.append(fields2)
                        if cols and cols._type=='many2many' and len(fields[fpos])>(i+1) and (fields[fpos][i+1]=='id'):
                            data[fpos] = ','.join([_get_xml_id(self, cr, uid, x) for x in r])
                            break

                        for row2 in r:
                            lines2 = row2._model.__export_row(cr, uid, row2, fields2,
                                    context)
                            if first:
                                for fpos2 in range(len(fields)):
                                    if lines2 and lines2[0][fpos2]:
                                        data[fpos2] = lines2[0][fpos2]
                                if not data[fpos]:
                                    dt = ''
                                    for rr in r:
                                        name_relation = self.pool[rr._table_name]._rec_name
                                        if isinstance(rr[name_relation], browse_record):
                                            rr = rr[name_relation]
                                        rr_name = self.pool[rr._table_name].name_get(cr, uid, [rr.id], context=context)
                                        rr_name = rr_name and rr_name[0] and rr_name[0][1] or ''
                                        dt += tools.ustr(rr_name or '') + ','
                                    data[fpos] = dt[:-1]
                                    break
                                lines += lines2[1:]
                                first = False
                            else:
                                lines += lines2
                        break
                    i += 1
                if i == len(f):
                    if isinstance(r, browse_record):
                        r = self.pool[r._table_name].name_get(cr, uid, [r.id], context=context)
                        r = r and r[0] and r[0][1] or ''
                    data[fpos] = tools.ustr(r or '')
        return [data] + lines

    def export_data(self, cr, uid, ids, fields_to_export, context=None):
        """
        Export fields for selected objects

        :param cr: database cursor
        :param uid: current user id
        :param ids: list of ids
        :param fields_to_export: list of fields
        :param context: context arguments, like lang, time zone
        :rtype: dictionary with a *datas* matrix

        This method is used when exporting data via client menu

        """
        if context is None:
            context = {}
        cols = self._columns.copy()
        for f in self._inherit_fields:
            cols.update({f: self._inherit_fields[f][2]})
        fields_to_export = map(fix_import_export_id_paths, fields_to_export)
        datas = []
        for row in self.browse(cr, uid, ids, context):
            datas += self.__export_row(cr, uid, row, fields_to_export, context)
        return {'datas': datas}

    def import_data(self, cr, uid, fields, datas, mode='init', current_module='', noupdate=False, context=None, filename=None):
        """
        .. deprecated:: 7.0
            Use :meth:`~load` instead

        Import given data in given module

        This method is used when importing data via client menu.

        Example of fields to import for a sale.order::

            .id,                         (=database_id)
            partner_id,                  (=name_search)
            order_line/.id,              (=database_id)
            order_line/name,
            order_line/product_id/id,    (=xml id)
            order_line/price_unit,
            order_line/product_uom_qty,
            order_line/product_uom/id    (=xml_id)

        This method returns a 4-tuple with the following structure::

            (return_code, errored_resource, error_message, unused)

        * The first item is a return code, it is ``-1`` in case of
          import error, or the last imported row number in case of success
        * The second item contains the record data dict that failed to import
          in case of error, otherwise it's 0
        * The third item contains an error message string in case of error,
          otherwise it's 0
        * The last item is currently unused, with no specific semantics

        :param fields: list of fields to import
        :param datas: data to import
        :param mode: 'init' or 'update' for record creation
        :param current_module: module name
        :param noupdate: flag for record creation
        :param filename: optional file to store partial import state for recovery
        :returns: 4-tuple in the form (return_code, errored_resource, error_message, unused)
        :rtype: (int, dict or 0, str or 0, str or 0)
        """
        context = dict(context) if context is not None else {}
        context['_import_current_module'] = current_module

        fields = map(fix_import_export_id_paths, fields)
        ir_model_data_obj = self.pool.get('ir.model.data')

        def log(m):
            if m['type'] == 'error':
                raise Exception(m['message'])

        if config.get('import_partial') and filename:
            with open(config.get('import_partial'), 'rb') as partial_import_file:
                data = pickle.load(partial_import_file)
                position = data.get(filename, 0)

        position = 0
        try:
            for res_id, xml_id, res, info in self._convert_records(cr, uid,
                            self._extract_records(cr, uid, fields, datas,
                                                  context=context, log=log),
                            context=context, log=log):
                ir_model_data_obj._update(cr, uid, self._name,
                     current_module, res, mode=mode, xml_id=xml_id,
                     noupdate=noupdate, res_id=res_id, context=context)
                position = info.get('rows', {}).get('to', 0) + 1
                if config.get('import_partial') and filename and (not (position%100)):
                    with open(config.get('import_partial'), 'rb') as partial_import:
                        data = pickle.load(partial_import)
                    data[filename] = position
                    with open(config.get('import_partial'), 'wb') as partial_import:
                        pickle.dump(data, partial_import)
                    if context.get('defer_parent_store_computation'):
                        self._parent_store_compute(cr)
                    cr.commit()
        except Exception, e:
            cr.rollback()
            return -1, {}, 'Line %d : %s' % (position + 1, tools.ustr(e)), ''

        if context.get('defer_parent_store_computation'):
            self._parent_store_compute(cr)
        return position, 0, 0, 0

    def load(self, cr, uid, fields, data, context=None):
        """
        Attempts to load the data matrix, and returns a list of ids (or
        ``False`` if there was an error and no id could be generated) and a
        list of messages.

        The ids are those of the records created and saved (in database), in
        the same order they were extracted from the file. They can be passed
        directly to :meth:`~read`

        :param fields: list of fields to import, at the same index as the corresponding data
        :type fields: list(str)
        :param data: row-major matrix of data to import
        :type data: list(list(str))
        :param dict context:
        :returns: {ids: list(int)|False, messages: [Message]}
        """
        cr.execute('SAVEPOINT model_load')
        messages = []

        fields = map(fix_import_export_id_paths, fields)
        ModelData = self.pool['ir.model.data'].clear_caches()

        fg = self.fields_get(cr, uid, context=context)

        mode = 'init'
        current_module = ''
        noupdate = False

        ids = []
        for id, xid, record, info in self._convert_records(cr, uid,
                self._extract_records(cr, uid, fields, data,
                                      context=context, log=messages.append),
                context=context, log=messages.append):
            try:
                cr.execute('SAVEPOINT model_load_save')
            except psycopg2.InternalError, e:
                # broken transaction, exit and hope the source error was
                # already logged
                if not any(message['type'] == 'error' for message in messages):
                    messages.append(dict(info, type='error',message=
                        u"Unknown database error: '%s'" % e))
                break
            try:
                ids.append(ModelData._update(cr, uid, self._name,
                     current_module, record, mode=mode, xml_id=xid,
                     noupdate=noupdate, res_id=id, context=context))
                cr.execute('RELEASE SAVEPOINT model_load_save')
            except psycopg2.Warning, e:
                messages.append(dict(info, type='warning', message=str(e)))
                cr.execute('ROLLBACK TO SAVEPOINT model_load_save')
            except psycopg2.Error, e:
                messages.append(dict(
                    info, type='error',
                    **PGERROR_TO_OE[e.pgcode](self, fg, info, e)))
                # Failed to write, log to messages, rollback savepoint (to
                # avoid broken transaction) and keep going
                cr.execute('ROLLBACK TO SAVEPOINT model_load_save')
        if any(message['type'] == 'error' for message in messages):
            cr.execute('ROLLBACK TO SAVEPOINT model_load')
            ids = False
        return {'ids': ids, 'messages': messages}
    def _extract_records(self, cr, uid, fields_, data,
                         context=None, log=lambda a: None):
        """ Generates record dicts from the data sequence.

        The result is a generator of dicts mapping field names to raw
        (unconverted, unvalidated) values.

        For relational fields, if sub-fields were provided the value will be
        a list of sub-records

        The following sub-fields may be set on the record (by key):
        * None is the name_get for the record (to use with name_create/name_search)
        * "id" is the External ID for the record
        * ".id" is the Database ID for the record
        """
        columns = dict((k, v.column) for k, v in self._all_columns.iteritems())
        # Fake columns to avoid special cases in extractor
        columns[None] = fields.char('rec_name')
        columns['id'] = fields.char('External ID')
        columns['.id'] = fields.integer('Database ID')

        # m2o fields can't be on multiple lines so exclude them from the
        # is_relational field rows filter, but special-case it later on to
        # be handled with relational fields (as it can have subfields)
        is_relational = lambda field: columns[field]._type in ('one2many', 'many2many', 'many2one')
        get_o2m_values = itemgetter_tuple(
            [index for index, field in enumerate(fields_)
                  if columns[field[0]]._type == 'one2many'])
        get_nono2m_values = itemgetter_tuple(
            [index for index, field in enumerate(fields_)
                  if columns[field[0]]._type != 'one2many'])
        # Checks if the provided row has any non-empty non-relational field
        def only_o2m_values(row, f=get_nono2m_values, g=get_o2m_values):
            return any(g(row)) and not any(f(row))

        index = 0
        while True:
            if index >= len(data): return

            row = data[index]
            # copy non-relational fields to record dict
            record = dict((field[0], value)
                for field, value in itertools.izip(fields_, row)
                if not is_relational(field[0]))

            # Get all following rows which have relational values attached to
            # the current record (no non-relational values)
            record_span = itertools.takewhile(
                only_o2m_values, itertools.islice(data, index + 1, None))
            # stitch record row back on for relational fields
            record_span = list(itertools.chain([row], record_span))
            for relfield in set(
                    field[0] for field in fields_
                             if is_relational(field[0])):
                column = columns[relfield]
                # FIXME: how to not use _obj without relying on fields_get?
                Model = self.pool[column._obj]

                # get only cells for this sub-field, should be strictly
                # non-empty, field path [None] is for name_get column
                indices, subfields = zip(*((index, field[1:] or [None])
                                           for index, field in enumerate(fields_)
                                           if field[0] == relfield))

                # return all rows which have at least one value for the
                # subfields of relfield
                relfield_data = filter(any, map(itemgetter_tuple(indices), record_span))
                record[relfield] = [subrecord
                    for subrecord, _subinfo in Model._extract_records(
                        cr, uid, subfields, relfield_data,
                        context=context, log=log)]

            yield record, {'rows': {
                'from': index,
                'to': index + len(record_span) - 1
            }}
            index += len(record_span)
    def _convert_records(self, cr, uid, records,
                         context=None, log=lambda a: None):
        """ Converts records from the source iterable (recursive dicts of
        strings) into forms which can be written to the database (via
        self.create or (ir.model.data)._update)

        :returns: a list of triplets of (id, xid, record)
        :rtype: list((int|None, str|None, dict))
        """
        if context is None: context = {}
        Converter = self.pool['ir.fields.converter']
        columns = dict((k, v.column) for k, v in self._all_columns.iteritems())
        Translation = self.pool['ir.translation']
        field_names = dict(
            (f, (Translation._get_source(cr, uid, self._name + ',' + f, 'field',
                                         context.get('lang'))
                 or column.string))
            for f, column in columns.iteritems())

        convert = Converter.for_model(cr, uid, self, context=context)

        def _log(base, field, exception):
            type = 'warning' if isinstance(exception, Warning) else 'error'
            # logs the logical (not human-readable) field name for automated
            # processing of response, but injects human readable in message
            record = dict(base, type=type, field=field,
                          message=unicode(exception.args[0]) % base)
            if len(exception.args) > 1 and exception.args[1]:
                record.update(exception.args[1])
            log(record)

        stream = CountingStream(records)
        for record, extras in stream:
            dbid = False
            xid = False
            # name_get/name_create
            if None in record: pass
            # xid
            if 'id' in record:
                xid = record['id']
            # dbid
            if '.id' in record:
                try:
                    dbid = int(record['.id'])
                except ValueError:
                    # in case of overridden id column
                    dbid = record['.id']
                if not self.search(cr, uid, [('id', '=', dbid)], context=context):
                    log(dict(extras,
                        type='error',
                        record=stream.index,
                        field='.id',
                        message=_(u"Unknown database identifier '%s'") % dbid))
                    dbid = False

            converted = convert(record, lambda field, err:\
                _log(dict(extras, record=stream.index, field=field_names[field]), field, err))

            yield dbid, xid, converted, dict(extras, record=stream.index)

    def get_invalid_fields(self, cr, uid):
        return list(self._invalids)

    def _validate(self, cr, uid, ids, context=None):
        context = context or {}
        lng = context.get('lang')
        trans = self.pool.get('ir.translation')
        error_msgs = []
        for constraint in self._constraints:
            fun, msg, fields = constraint
            # We don't pass around the context here: validation code
            # must always yield the same results.
            if not fun(self, cr, uid, ids):
                # Check presence of __call__ directly instead of using
                # callable() because it will be deprecated as of Python 3.0
                if hasattr(msg, '__call__'):
                    tmp_msg = msg(self, cr, uid, ids, context=context)
                    if isinstance(tmp_msg, tuple):
                        tmp_msg, params = tmp_msg
                        translated_msg = tmp_msg % params
                    else:
                        translated_msg = tmp_msg
                else:
                    translated_msg = trans._get_source(cr, uid, self._name, 'constraint', lng, msg)
                error_msgs.append(
                        _("The field(s) `%s` failed against a constraint: %s") % (', '.join(fields), translated_msg)
                )
                self._invalids.update(fields)
        if error_msgs:
            raise except_orm('ValidateError', '\n'.join(error_msgs))
        else:
            self._invalids.clear()

    def default_get(self, cr, uid, fields_list, context=None):
        """
        Returns default values for the fields in fields_list.

        :param fields_list: list of fields to get the default values for (example ['field1', 'field2',])
        :type fields_list: list
        :param context: optional context dictionary - it may contains keys for specifying certain options
                        like ``context_lang`` (language) or ``context_tz`` (timezone) to alter the results of the call.
                        It may contain keys in the form ``default_XXX`` (where XXX is a field name), to set
                        or override a default value for a field.
                        A special ``bin_size`` boolean flag may also be passed in the context to request the
                        value of all fields.binary columns to be returned as the size of the binary instead of its
                        contents. This can also be selectively overriden by passing a field-specific flag
                        in the form ``bin_size_XXX: True/False`` where ``XXX`` is the name of the field.
                        Note: The ``bin_size_XXX`` form is new in OpenERP v6.0.
        :return: dictionary of the default values (set on the object model class, through user preferences, or in the context)
        """
        # trigger view init hook
        self.view_init(cr, uid, fields_list, context)

        if not context:
            context = {}
        defaults = {}

        # get the default values for the inherited fields
        for t in self._inherits.keys():
            defaults.update(self.pool[t].default_get(cr, uid, fields_list, context))

        # get the default values defined in the object
        for f in fields_list:
            if f in self._defaults:
                if callable(self._defaults[f]):
                    defaults[f] = self._defaults[f](self, cr, uid, context)
                else:
                    defaults[f] = self._defaults[f]

            fld_def = ((f in self._columns) and self._columns[f]) \
                    or ((f in self._inherit_fields) and self._inherit_fields[f][2]) \
                    or False

            if isinstance(fld_def, fields.property):
                property_obj = self.pool.get('ir.property')
                prop_value = property_obj.get(cr, uid, f, self._name, context=context)
                if prop_value:
                    if isinstance(prop_value, (browse_record, browse_null)):
                        defaults[f] = prop_value.id
                    else:
                        defaults[f] = prop_value
                else:
                    if f not in defaults:
                        defaults[f] = False

        # get the default values set by the user and override the default
        # values defined in the object
        ir_values_obj = self.pool.get('ir.values')
        res = ir_values_obj.get(cr, uid, 'default', False, [self._name])
        for id, field, field_value in res:
            if field in fields_list:
                fld_def = (field in self._columns) and self._columns[field] or self._inherit_fields[field][2]
                if fld_def._type == 'many2one':
                    obj = self.pool[fld_def._obj]
                    if not obj.search(cr, uid, [('id', '=', field_value or False)]):
                        continue
                if fld_def._type == 'many2many':
                    obj = self.pool[fld_def._obj]
                    field_value2 = []
                    for i in range(len(field_value or [])):
                        if not obj.search(cr, uid, [('id', '=',
                            field_value[i])]):
                            continue
                        field_value2.append(field_value[i])
                    field_value = field_value2
                if fld_def._type == 'one2many':
                    obj = self.pool[fld_def._obj]
                    field_value2 = []
                    for i in range(len(field_value or [])):
                        field_value2.append({})
                        for field2 in field_value[i]:
                            if field2 in obj._columns.keys() and obj._columns[field2]._type == 'many2one':
                                obj2 = self.pool[obj._columns[field2]._obj]
                                if not obj2.search(cr, uid,
                                        [('id', '=', field_value[i][field2])]):
                                    continue
                            elif field2 in obj._inherit_fields.keys() and obj._inherit_fields[field2][2]._type == 'many2one':
                                obj2 = self.pool[obj._inherit_fields[field2][2]._obj]
                                if not obj2.search(cr, uid,
                                        [('id', '=', field_value[i][field2])]):
                                    continue
                            # TODO add test for many2many and one2many
                            field_value2[i][field2] = field_value[i][field2]
                    field_value = field_value2
                defaults[field] = field_value

        # get the default values from the context
        for key in context or {}:
            if key.startswith('default_') and (key[8:] in fields_list):
                defaults[key[8:]] = context[key]
        return defaults

    def fields_get_keys(self, cr, user, context=None):
        res = self._columns.keys()
        # TODO I believe this loop can be replace by
        # res.extend(self._inherit_fields.key())
        for parent in self._inherits:
            res.extend(self.pool[parent].fields_get_keys(cr, user, context))
        return res

    def _rec_name_fallback(self, cr, uid, context=None):
        rec_name = self._rec_name
        if rec_name not in self._columns:
            rec_name = self._columns.keys()[0] if len(self._columns.keys()) > 0 else "id"
        return rec_name

    #
    # Overload this method if you need a window title which depends on the context
    #
    def view_header_get(self, cr, user, view_id=None, view_type='form', context=None):
        return False

    def user_has_groups(self, cr, uid, groups, context=None):
        """Return true if the user is at least member of one of the groups
           in groups_str. Typically used to resolve ``groups`` attribute
           in view and model definitions.

           :param str groups: comma-separated list of fully-qualified group
                              external IDs, e.g.: ``base.group_user,base.group_system``
           :return: True if the current user is a member of one of the
                    given groups
        """
        return any([self.pool.get('res.users').has_group(cr, uid, group_ext_id)
                        for group_ext_id in groups.split(',')])

    def _get_default_form_view(self, cr, user, context=None):
        """ Generates a default single-line form view using all fields
        of the current model except the m2m and o2m ones.

        :param cr: database cursor
        :param int user: user id
        :param dict context: connection context
        :returns: a form view as an lxml document
        :rtype: etree._Element
        """
        view = etree.Element('form', string=self._description)
        # TODO it seems fields_get can be replaced by _all_columns (no need for translation)
        for field, descriptor in self.fields_get(cr, user, context=context).iteritems():
            if descriptor['type'] in ('one2many', 'many2many'):
                continue
            etree.SubElement(view, 'field', name=field)
            if descriptor['type'] == 'text':
                etree.SubElement(view, 'newline')
        return view

    def _get_default_search_view(self, cr, user, context=None):
        """ Generates a single-field search view, based on _rec_name.

        :param cr: database cursor
        :param int user: user id
        :param dict context: connection context
        :returns: a tree view as an lxml document
        :rtype: etree._Element
        """
        view = etree.Element('search', string=self._description)
        etree.SubElement(view, 'field', name=self._rec_name_fallback(cr, user, context))
        return view

    def _get_default_tree_view(self, cr, user, context=None):
        """ Generates a single-field tree view, based on _rec_name.

        :param cr: database cursor
        :param int user: user id
        :param dict context: connection context
        :returns: a tree view as an lxml document
        :rtype: etree._Element
        """
        view = etree.Element('tree', string=self._description)
        etree.SubElement(view, 'field', name=self._rec_name_fallback(cr, user, context))
        return view

    def _get_default_calendar_view(self, cr, user, context=None):
        """ Generates a default calendar view by trying to infer
        calendar fields from a number of pre-set attribute names

        :param cr: database cursor
        :param int user: user id
        :param dict context: connection context
        :returns: a calendar view
        :rtype: etree._Element
        """
        def set_first_of(seq, in_, to):
            """Sets the first value of ``seq`` also found in ``in_`` to
            the ``to`` attribute of the view being closed over.

            Returns whether it's found a suitable value (and set it on
            the attribute) or not
            """
            for item in seq:
                if item in in_:
                    view.set(to, item)
                    return True
            return False

        view = etree.Element('calendar', string=self._description)
        etree.SubElement(view, 'field', self._rec_name_fallback(cr, user, context))

        if self._date_name not in self._columns:
            date_found = False
            for dt in ['date', 'date_start', 'x_date', 'x_date_start']:
                if dt in self._columns:
                    self._date_name = dt
                    date_found = True
                    break

            if not date_found:
                raise except_orm(_('Invalid Object Architecture!'), _("Insufficient fields for Calendar View!"))
        view.set('date_start', self._date_name)

        set_first_of(["user_id", "partner_id", "x_user_id", "x_partner_id"],
                     self._columns, 'color')

        if not set_first_of(["date_stop", "date_end", "x_date_stop", "x_date_end"],
                            self._columns, 'date_stop'):
            if not set_first_of(["date_delay", "planned_hours", "x_date_delay", "x_planned_hours"],
                                self._columns, 'date_delay'):
                raise except_orm(
                    _('Invalid Object Architecture!'),
                    _("Insufficient fields to generate a Calendar View for %s, missing a date_stop or a date_delay" % self._name))

        return view

    def fields_view_get(self, cr, uid, view_id=None, view_type='form', context=None, toolbar=False, submenu=False):
        """
        Get the detailed composition of the requested view like fields, model, view architecture

        :param view_id: id of the view or None
        :param view_type: type of the view to return if view_id is None ('form', tree', ...)
        :param toolbar: true to include contextual actions
        :param submenu: deprecated
        :return: dictionary describing the composition of the requested view (including inherited views and extensions)
        :raise AttributeError:
                            * if the inherited view has unknown position to work with other than 'before', 'after', 'inside', 'replace'
                            * if some tag other than 'position' is found in parent view
        :raise Invalid ArchitectureError: if there is view type other than form, tree, calendar, search etc defined on the structure
        """
        if context is None:
            context = {}
<<<<<<< HEAD
        View = self.pool['ir.ui.view']

        result = {
            'model': self._name,
            'field_parent': False,
        }

        # try to find a view_id if none provided
        if not view_id:
            # <view_type>_view_ref in context can be used to overrride the default view
            view_ref_key = view_type + '_view_ref'
            view_ref = context.get(view_ref_key)
            if view_ref:
=======

        def encode(s):
            if isinstance(s, unicode):
                return s.encode('utf8')
            return s

        def raise_view_error(error_msg, child_view_id):
            view, child_view = self.pool.get('ir.ui.view').browse(cr, user, [view_id, child_view_id], context)
            error_msg = error_msg % {'parent_xml_id': view.xml_id}
            raise AttributeError("View definition error for inherited view '%s' on model '%s': %s"
                                 %  (child_view.xml_id, self._name, error_msg))

        def locate(source, spec):
            """ Locate a node in a source (parent) architecture.

            Given a complete source (parent) architecture (i.e. the field
            `arch` in a view), and a 'spec' node (a node in an inheriting
            view that specifies the location in the source view of what
            should be changed), return (if it exists) the node in the
            source view matching the specification.

            :param source: a parent architecture to modify
            :param spec: a modifying node in an inheriting view
            :return: a node in the source matching the spec

            """
            if spec.tag == 'xpath':
                nodes = source.xpath(spec.get('expr'))
                return nodes[0] if nodes else None
            elif spec.tag == 'field':
                # Only compare the field name: a field can be only once in a given view
                # at a given level (and for multilevel expressions, we should use xpath
                # inheritance spec anyway).
                for node in source.getiterator('field'):
                    if node.get('name') == spec.get('name'):
                        return node
                return None

            for node in source.getiterator(spec.tag):
                if isinstance(node, SKIPPED_ELEMENT_TYPES):
                    continue
                if all(node.get(attr) == spec.get(attr) \
                        for attr in spec.attrib
                            if attr not in ('position','version')):
                    # Version spec should match parent's root element's version
                    if spec.get('version') and spec.get('version') != source.get('version'):
                        return None
                    return node
            return None

        def apply_inheritance_specs(source, specs_arch, inherit_id=None):
            """ Apply an inheriting view.

            Apply to a source architecture all the spec nodes (i.e. nodes
            describing where and what changes to apply to some parent
            architecture) given by an inheriting view.

            :param source: a parent architecture to modify
            :param specs_arch: a modifying architecture in an inheriting view
            :param inherit_id: the database id of the inheriting view
            :return: a modified source where the specs are applied

            """
            specs_tree = etree.fromstring(encode(specs_arch))
            # Queue of specification nodes (i.e. nodes describing where and
            # changes to apply to some parent architecture).
            specs = [specs_tree]

            while len(specs):
                spec = specs.pop(0)
                if isinstance(spec, SKIPPED_ELEMENT_TYPES):
                    continue
                if spec.tag == 'data':
                    specs += [ c for c in specs_tree ]
                    continue
                node = locate(source, spec)
                if node is not None:
                    pos = spec.get('position', 'inside')
                    if pos == 'replace':
                        if node.getparent() is None:
                            source = copy.deepcopy(spec[0])
                        else:
                            for child in spec:
                                node.addprevious(child)
                            node.getparent().remove(node)
                    elif pos == 'attributes':
                        for child in spec.getiterator('attribute'):
                            attribute = (child.get('name'), child.text and child.text.encode('utf8') or None)
                            if attribute[1]:
                                node.set(attribute[0], attribute[1])
                            elif attribute[0] in node.attrib:
                                del node.attrib[attribute[0]]
                    else:
                        sib = node.getnext()
                        for child in spec:
                            if pos == 'inside':
                                node.append(child)
                            elif pos == 'after':
                                if sib is None:
                                    node.addnext(child)
                                    node = child
                                else:
                                    sib.addprevious(child)
                            elif pos == 'before':
                                node.addprevious(child)
                            else:
                                raise_view_error("Invalid position value: '%s'" % pos, inherit_id)
                else:
                    attrs = ''.join([
                        ' %s="%s"' % (attr, spec.get(attr))
                        for attr in spec.attrib
                        if attr != 'position'
                    ])
                    tag = "<%s%s>" % (spec.tag, attrs)
                    if spec.get('version') and spec.get('version') != source.get('version'):
                        raise_view_error("Mismatching view API version for element '%s': %r vs %r in parent view '%%(parent_xml_id)s'" % \
                                            (tag, spec.get('version'), source.get('version')), inherit_id)
                    raise_view_error("Element '%s' not found in parent view '%%(parent_xml_id)s'" % tag, inherit_id)

            return source

        def apply_view_inheritance(cr, user, source, inherit_id):
            """ Apply all the (directly and indirectly) inheriting views.

            :param source: a parent architecture to modify (with parent
                modifications already applied)
            :param inherit_id: the database view_id of the parent view
            :return: a modified source where all the modifying architecture
                are applied

            """
            sql_inherit = self.pool.get('ir.ui.view').get_inheriting_views_arch(cr, user, inherit_id, self._name, context=context)
            for (view_arch, view_id) in sql_inherit:
                source = apply_inheritance_specs(source, view_arch, view_id)
                source = apply_view_inheritance(cr, user, source, view_id)
            return source

        result = {'type': view_type, 'model': self._name}

        sql_res = False
        parent_view_model = None
        view_ref_key = view_type + '_view_ref'
        view_ref = context.get(view_ref_key)
        # Search for a root (i.e. without any parent) view.
        while True:
            if view_ref and not view_id:
>>>>>>> 56bb1b98
                if '.' in view_ref:
                    module, view_ref = view_ref.split('.', 1)
                    cr.execute("SELECT res_id FROM ir_model_data WHERE model='ir.ui.view' AND module=%s AND name=%s", (module, view_ref))
                    view_ref_res = cr.fetchone()
                    if view_ref_res:
                        view_id = view_ref_res[0]
                else:
                    _logger.warning('%r requires a fully-qualified external id (got: %r for model %s). '
                        'Please use the complete `module.view_id` form instead.', view_ref_key, view_ref,
                        self._name)
            else:
                # otherwise try to find the lowest priority matching ir.ui.view
                view_id = View.default_view(cr, uid, self._name, view_type, context=context)

        # context for postproscessing might be overriden
        ctx = context
        if view_id:
            # read the view with inherited views applied
            root_view = View.read_combined(cr, uid, view_id, fields=['id', 'name', 'field_parent', 'type', 'model', 'arch'], context=context)
            result['arch'] = root_view['arch']
            result['name'] = root_view['name']
            result['type'] = root_view['type']
            result['view_id'] = root_view['id']
            result['field_parent'] = root_view['field_parent']
            # override context fro postprocessing
            if root_view.get('model') != self._name:
                ctx = dict(context, base_model_name=root_view.get('model'))
        else:
            # fallback on default views methods if no ir.ui.view could be found
            try:
                get_func = getattr(self, '_get_default_%s_view' % view_type)
                arch_etree = get_func(cr, uid, context)
                result['arch'] = etree.tostring(arch_etree, encoding='utf-8')
                result['type'] = view_type
                result['name'] = 'default'
            except AttributeError:
                raise except_orm(_('Invalid Architecture!'), _("No default view of type '%s' could be found !") % view_type)

        # Apply post processing, groups and modifiers etc...
        xarch, xfields = View.postprocess_and_fields( cr, uid, self._name, etree.fromstring(result['arch']), view_id, context=ctx)
        result['arch'] = xarch
        result['fields'] = xfields

        # Add related action information if aksed
        if toolbar:
            toclean = ('report_sxw_content', 'report_rml_content', 'report_sxw', 'report_rml', 'report_sxw_content_data', 'report_rml_content_data')
            def clean(x):
                x = x[2]
                for key in toclean:
                    if key in x:
                        del x[key]
                return x
            ir_values_obj = self.pool.get('ir.values')
            resprint = ir_values_obj.get(cr, uid, 'action', 'client_print_multi', [(self._name, False)], False, context)
            resaction = ir_values_obj.get(cr, uid, 'action', 'client_action_multi', [(self._name, False)], False, context)
            resrelate = ir_values_obj.get(cr, uid, 'action', 'client_action_relate', [(self._name, False)], False, context)
            resaction = [clean(action) for action in resaction if view_type == 'tree' or not action[2].get('multi')]
            resprint = [clean(print_) for print_ in resprint if view_type == 'tree' or not print_[2].get('multi')]
            #When multi="True" set it will display only in More of the list view
            resrelate = [clean(action) for action in resrelate
                         if (action[2].get('multi') and view_type == 'tree') or (not action[2].get('multi') and view_type == 'form')]

            for x in itertools.chain(resprint, resaction, resrelate):
                x['string'] = x['name']

            result['toolbar'] = {
                'print': resprint,
                'action': resaction,
                'relate': resrelate
            }
        return result

    def _view_look_dom_arch(self, cr, uid, node, view_id, context=None):
        return self['ir.ui.view'].postprocess_and_fields(
            cr, uid, self._name, node, view_id, context=context)

    def search_count(self, cr, user, args, context=None):
        res = self.search(cr, user, args, context=context, count=True)
        if isinstance(res, list):
            return len(res)
        return res

    def search(self, cr, user, args, offset=0, limit=None, order=None, context=None, count=False):
        """
        Search for records based on a search domain.

        :param cr: database cursor
        :param user: current user id
        :param args: list of tuples specifying the search domain [('field_name', 'operator', value), ...]. Pass an empty list to match all records.
        :param offset: optional number of results to skip in the returned values (default: 0)
        :param limit: optional max number of records to return (default: **None**)
        :param order: optional columns to sort by (default: self._order=id )
        :param context: optional context arguments, like lang, time zone
        :type context: dictionary
        :param count: optional (default: **False**), if **True**, returns only the number of records matching the criteria, not their ids
        :return: id or list of ids of records matching the criteria
        :rtype: integer or list of integers
        :raise AccessError: * if user tries to bypass access rules for read on the requested object.

        **Expressing a search domain (args)**

        Each tuple in the search domain needs to have 3 elements, in the form: **('field_name', 'operator', value)**, where:

            * **field_name** must be a valid name of field of the object model, possibly following many-to-one relationships using dot-notation, e.g 'street' or 'partner_id.country' are valid values.
            * **operator** must be a string with a valid comparison operator from this list: ``=, !=, >, >=, <, <=, like, ilike, in, not in, child_of, parent_left, parent_right``
              The semantics of most of these operators are obvious.
              The ``child_of`` operator will look for records who are children or grand-children of a given record,
              according to the semantics of this model (i.e following the relationship field named by
              ``self._parent_name``, by default ``parent_id``.
            * **value** must be a valid value to compare with the values of **field_name**, depending on its type.

        Domain criteria can be combined using 3 logical operators than can be added between tuples:  '**&**' (logical AND, default), '**|**' (logical OR), '**!**' (logical NOT).
        These are **prefix** operators and the arity of the '**&**' and '**|**' operator is 2, while the arity of the '**!**' is just 1.
        Be very careful about this when you combine them the first time.

        Here is an example of searching for Partners named *ABC* from Belgium and Germany whose language is not english ::

            [('name','=','ABC'),'!',('language.code','=','en_US'),'|',('country_id.code','=','be'),('country_id.code','=','de'))

        The '&' is omitted as it is the default, and of course we could have used '!=' for the language, but what this domain really represents is::

            (name is 'ABC' AND (language is NOT english) AND (country is Belgium OR Germany))

        """
        return self._search(cr, user, args, offset=offset, limit=limit, order=order, context=context, count=count)

    def name_get(self, cr, user, ids, context=None):
        """Returns the preferred display value (text representation) for the records with the
           given ``ids``. By default this will be the value of the ``name`` column, unless
           the model implements a custom behavior.
           Can sometimes be seen as the inverse function of :meth:`~.name_search`, but it is not
           guaranteed to be.

           :rtype: list(tuple)
           :return: list of pairs ``(id,text_repr)`` for all records with the given ``ids``.
        """
        if not ids:
            return []
        if isinstance(ids, (int, long)):
            ids = [ids]

        if self._rec_name in self._all_columns:
            rec_name_column = self._all_columns[self._rec_name].column
            return [(r['id'], rec_name_column.as_display_name(cr, user, self, r[self._rec_name], context=context))
                        for r in self.read(cr, user, ids, [self._rec_name],
                                       load='_classic_write', context=context)]
        return [(id, "%s,%s" % (self._name, id)) for id in ids]

    def name_search(self, cr, user, name='', args=None, operator='ilike', context=None, limit=100):
        """Search for records that have a display name matching the given ``name`` pattern if compared
           with the given ``operator``, while also matching the optional search domain (``args``).
           This is used for example to provide suggestions based on a partial value for a relational
           field.
           Sometimes be seen as the inverse function of :meth:`~.name_get`, but it is not
           guaranteed to be.

           This method is equivalent to calling :meth:`~.search` with a search domain based on ``name``
           and then :meth:`~.name_get` on the result of the search.

           :param list args: optional search domain (see :meth:`~.search` for syntax),
                             specifying further restrictions
           :param str operator: domain operator for matching the ``name`` pattern, such as ``'like'``
                                or ``'='``.
           :param int limit: optional max number of records to return
           :rtype: list
           :return: list of pairs ``(id,text_repr)`` for all matching records.
        """
        return self._name_search(cr, user, name, args, operator, context, limit)

    def name_create(self, cr, uid, name, context=None):
        """Creates a new record by calling :meth:`~.create` with only one
           value provided: the name of the new record (``_rec_name`` field).
           The new record will also be initialized with any default values applicable
           to this model, or provided through the context. The usual behavior of
           :meth:`~.create` applies.
           Similarly, this method may raise an exception if the model has multiple
           required fields and some do not have default values.

           :param name: name of the record to create

           :rtype: tuple
           :return: the :meth:`~.name_get` pair value for the newly-created record.
        """
        rec_id = self.create(cr, uid, {self._rec_name: name}, context)
        return self.name_get(cr, uid, [rec_id], context)[0]

    # private implementation of name_search, allows passing a dedicated user for the name_get part to
    # solve some access rights issues
    def _name_search(self, cr, user, name='', args=None, operator='ilike', context=None, limit=100, name_get_uid=None):
        if args is None:
            args = []
        if context is None:
            context = {}
        args = args[:]
        # optimize out the default criterion of ``ilike ''`` that matches everything
        if not (name == '' and operator == 'ilike'):
            args += [(self._rec_name, operator, name)]
        access_rights_uid = name_get_uid or user
        ids = self._search(cr, user, args, limit=limit, context=context, access_rights_uid=access_rights_uid)
        res = self.name_get(cr, access_rights_uid, ids, context)
        return res

    def read_string(self, cr, uid, id, langs, fields=None, context=None):
        res = {}
        res2 = {}
        self.pool.get('ir.translation').check_access_rights(cr, uid, 'read')
        if not fields:
            fields = self._columns.keys() + self._inherit_fields.keys()
        #FIXME: collect all calls to _get_source into one SQL call.
        for lang in langs:
            res[lang] = {'code': lang}
            for f in fields:
                if f in self._columns:
                    res_trans = self.pool.get('ir.translation')._get_source(cr, uid, self._name+','+f, 'field', lang)
                    if res_trans:
                        res[lang][f] = res_trans
                    else:
                        res[lang][f] = self._columns[f].string
        for table in self._inherits:
            cols = intersect(self._inherit_fields.keys(), fields)
            res2 = self.pool[table].read_string(cr, uid, id, langs, cols, context)
        for lang in res2:
            if lang in res:
                res[lang]['code'] = lang
            for f in res2[lang]:
                res[lang][f] = res2[lang][f]
        return res

    def write_string(self, cr, uid, id, langs, vals, context=None):
        self.pool.get('ir.translation').check_access_rights(cr, uid, 'write')
        #FIXME: try to only call the translation in one SQL
        for lang in langs:
            for field in vals:
                if field in self._columns:
                    src = self._columns[field].string
                    self.pool.get('ir.translation')._set_ids(cr, uid, self._name+','+field, 'field', lang, [0], vals[field], src)
        for table in self._inherits:
            cols = intersect(self._inherit_fields.keys(), vals)
            if cols:
                self.pool[table].write_string(cr, uid, id, langs, vals, context)
        return True

    def _add_missing_default_values(self, cr, uid, values, context=None):
        missing_defaults = []
        avoid_tables = [] # avoid overriding inherited values when parent is set
        for tables, parent_field in self._inherits.items():
            if parent_field in values:
                avoid_tables.append(tables)
        for field in self._columns.keys():
            if not field in values:
                missing_defaults.append(field)
        for field in self._inherit_fields.keys():
            if (field not in values) and (self._inherit_fields[field][0] not in avoid_tables):
                missing_defaults.append(field)

        if len(missing_defaults):
            # override defaults with the provided values, never allow the other way around
            defaults = self.default_get(cr, uid, missing_defaults, context)
            for dv in defaults:
                if ((dv in self._columns and self._columns[dv]._type == 'many2many') \
                     or (dv in self._inherit_fields and self._inherit_fields[dv][2]._type == 'many2many')) \
                        and defaults[dv] and isinstance(defaults[dv][0], (int, long)):
                    defaults[dv] = [(6, 0, defaults[dv])]
                if (dv in self._columns and self._columns[dv]._type == 'one2many' \
                    or (dv in self._inherit_fields and self._inherit_fields[dv][2]._type == 'one2many')) \
                        and isinstance(defaults[dv], (list, tuple)) and defaults[dv] and isinstance(defaults[dv][0], dict):
                    defaults[dv] = [(0, 0, x) for x in defaults[dv]]
            defaults.update(values)
            values = defaults
        return values

    def clear_caches(self):
        """ Clear the caches

        This clears the caches associated to methods decorated with
        ``tools.ormcache`` or ``tools.ormcache_multi``.
        """
        try:
            getattr(self, '_ormcache')
            self._ormcache = {}
            self.pool._any_cache_cleared = True
        except AttributeError:
            pass


    def _read_group_fill_results(self, cr, uid, domain, groupby, groupby_list, aggregated_fields,
                                 read_group_result, read_group_order=None, context=None):
        """Helper method for filling in empty groups for all possible values of
           the field being grouped by"""

        # self._group_by_full should map groupable fields to a method that returns
        # a list of all aggregated values that we want to display for this field,
        # in the form of a m2o-like pair (key,label).
        # This is useful to implement kanban views for instance, where all columns
        # should be displayed even if they don't contain any record.

        # Grab the list of all groups that should be displayed, including all present groups
        present_group_ids = [x[groupby][0] for x in read_group_result if x[groupby]]
        all_groups,folded = self._group_by_full[groupby](self, cr, uid, present_group_ids, domain,
                                                  read_group_order=read_group_order,
                                                  access_rights_uid=openerp.SUPERUSER_ID,
                                                  context=context)

        result_template = dict.fromkeys(aggregated_fields, False)
        result_template[groupby + '_count'] = 0
        if groupby_list and len(groupby_list) > 1:
            result_template['__context'] = {'group_by': groupby_list[1:]}

        # Merge the left_side (current results as dicts) with the right_side (all
        # possible values as m2o pairs). Both lists are supposed to be using the
        # same ordering, and can be merged in one pass.
        result = []
        known_values = {}
        def append_left(left_side):
            grouped_value = left_side[groupby] and left_side[groupby][0]
            if not grouped_value in known_values:
                result.append(left_side)
                known_values[grouped_value] = left_side
            else:
                count_attr = groupby + '_count'
                known_values[grouped_value].update({count_attr: left_side[count_attr]})
        def append_right(right_side):
            grouped_value = right_side[0]
            if not grouped_value in known_values:
                line = dict(result_template)
                line[groupby] = right_side
                line['__domain'] = [(groupby,'=',grouped_value)] + domain
                result.append(line)
                known_values[grouped_value] = line
        while read_group_result or all_groups:
            left_side = read_group_result[0] if read_group_result else None
            right_side = all_groups[0] if all_groups else None
            assert left_side is None or left_side[groupby] is False \
                 or isinstance(left_side[groupby], (tuple,list)), \
                'M2O-like pair expected, got %r' % left_side[groupby]
            assert right_side is None or isinstance(right_side, (tuple,list)), \
                'M2O-like pair expected, got %r' % right_side
            if left_side is None:
                append_right(all_groups.pop(0))
            elif right_side is None:
                append_left(read_group_result.pop(0))
            elif left_side[groupby] == right_side:
                append_left(read_group_result.pop(0))
                all_groups.pop(0) # discard right_side
            elif not left_side[groupby] or not left_side[groupby][0]:
                # left side == "Undefined" entry, not present on right_side
                append_left(read_group_result.pop(0))
            else:
                append_right(all_groups.pop(0))

        if folded:
            for r in result:
                r['__fold'] = folded.get(r[groupby] and r[groupby][0], False)
        return result

    def read_group(self, cr, uid, domain, fields, groupby, offset=0, limit=None, context=None, orderby=False):
        """
        Get the list of records in list view grouped by the given ``groupby`` fields

        :param cr: database cursor
        :param uid: current user id
        :param domain: list specifying search criteria [['field_name', 'operator', 'value'], ...]
        :param list fields: list of fields present in the list view specified on the object
        :param list groupby: fields by which the records will be grouped
        :param int offset: optional number of records to skip
        :param int limit: optional max number of records to return
        :param dict context: context arguments, like lang, time zone. A special
                             context key exist for datetime fields : ``datetime_format``.
                             context[``datetime_format``] = {
                                'field_name': {
                                    groupby_format: format for to_char (default: yyyy-mm)
                                    display_format: format for displaying the value
                                                    in the result (default: MMM yyyy)
                                    interval: day, month or year; used for begin
                                              and end date of group_by intervals
                                              computation (default: month)
                                }
                             }
        :param list orderby: optional ``order by`` specification, for
                             overriding the natural sort ordering of the
                             groups, see also :py:meth:`~osv.osv.osv.search`
                             (supported only for many2one fields currently)
        :return: list of dictionaries(one dictionary for each record) containing:

                    * the values of fields grouped by the fields in ``groupby`` argument
                    * __domain: list of tuples specifying the search criteria
                    * __context: dictionary with argument like ``groupby``
        :rtype: [{'field_name_1': value, ...]
        :raise AccessError: * if user has no read rights on the requested object
                            * if user tries to bypass access rules for read on the requested object

        """
        context = context or {}
        self.check_access_rights(cr, uid, 'read')
        if not fields:
            fields = self._columns.keys()

        query = self._where_calc(cr, uid, domain, context=context)
        self._apply_ir_rules(cr, uid, query, 'read', context=context)

        # Take care of adding join(s) if groupby is an '_inherits'ed field
        groupby_list = groupby
        qualified_groupby_field = groupby
        if groupby:
            if isinstance(groupby, list):
                groupby = groupby[0]
            qualified_groupby_field = self._inherits_join_calc(groupby, query)

        if groupby:
            assert not groupby or groupby in fields, "Fields in 'groupby' must appear in the list of fields to read (perhaps it's missing in the list view?)"
            groupby_def = self._columns.get(groupby) or (self._inherit_fields.get(groupby) and self._inherit_fields.get(groupby)[2])
            assert groupby_def and groupby_def._classic_write, "Fields in 'groupby' must be regular database-persisted fields (no function or related fields), or function fields with store=True"

        # TODO it seems fields_get can be replaced by _all_columns (no need for translation)
        fget = self.fields_get(cr, uid, fields)
        flist = ''
        group_count = group_by = groupby
        group_by_params = {}
        if groupby:
            if fget.get(groupby):
                groupby_type = fget[groupby]['type']
                if groupby_type in ('date', 'datetime'):
                    if context.get('datetime_format') and isinstance(context['datetime_format'], dict) \
                            and context['datetime_format'].get(groupby) and isinstance(context['datetime_format'][groupby], dict):
                        groupby_format = context['datetime_format'][groupby].get('groupby_format', 'yyyy-mm')
                        display_format = context['datetime_format'][groupby].get('display_format', 'MMMM yyyy')
                        interval = context['datetime_format'][groupby].get('interval', 'month')
                    else:
                        groupby_format = 'yyyy-mm'
                        display_format = 'MMMM yyyy'
                        interval = 'month'
                    group_by_params = {
                        'groupby_format': groupby_format,
                        'display_format': display_format,
                        'interval': interval,
                    }
                    qualified_groupby_field = "to_char(%s,%%s)" % qualified_groupby_field
                    flist = "%s as %s " % (qualified_groupby_field, groupby)
                elif groupby_type == 'boolean':
                    qualified_groupby_field = "coalesce(%s,false)" % qualified_groupby_field
                    flist = "%s as %s " % (qualified_groupby_field, groupby)
                else:
                    flist = qualified_groupby_field
            else:
                # Don't allow arbitrary values, as this would be a SQL injection vector!
                raise except_orm(_('Invalid group_by'),
                                 _('Invalid group_by specification: "%s".\nA group_by specification must be a list of valid fields.')%(groupby,))

        aggregated_fields = [
            f for f in fields
            if f not in ('id', 'sequence')
            if fget[f]['type'] in ('integer', 'float')
            if (f in self._columns and getattr(self._columns[f], '_classic_write'))]
        for f in aggregated_fields:
            group_operator = fget[f].get('group_operator', 'sum')
            if flist:
                flist += ', '
            qualified_field = '"%s"."%s"' % (self._table, f)
            flist += "%s(%s) AS %s" % (group_operator, qualified_field, f)

        gb = groupby and (' GROUP BY ' + qualified_groupby_field) or ''

        from_clause, where_clause, where_clause_params = query.get_sql()
        if group_by_params and group_by_params.get('groupby_format'):
            where_clause_params = [group_by_params['groupby_format']] + where_clause_params + [group_by_params['groupby_format']]
        where_clause = where_clause and ' WHERE ' + where_clause
        limit_str = limit and ' limit %d' % limit or ''
        offset_str = offset and ' offset %d' % offset or ''
        if len(groupby_list) < 2 and context.get('group_by_no_leaf'):
            group_count = '_'
        cr.execute('SELECT min(%s.id) AS id, count(%s.id) AS %s_count' % (self._table, self._table, group_count) + (flist and ',') + flist + ' FROM ' + from_clause + where_clause + gb + limit_str + offset_str, where_clause_params)
        alldata = {}
        groupby = group_by
        for r in cr.dictfetchall():
            for fld, val in r.items():
                if val is None: r[fld] = False
            alldata[r['id']] = r
            del r['id']

        order = orderby or groupby
        data_ids = self.search(cr, uid, [('id', 'in', alldata.keys())], order=order, context=context)

        # the IDs of records that have groupby field value = False or '' should be included too
        data_ids += set(alldata.keys()).difference(data_ids)

        if groupby:
            data = self.read(cr, uid, data_ids, [groupby], context=context)
            # restore order of the search as read() uses the default _order (this is only for groups, so the footprint of data should be small):
            data_dict = dict((d['id'], d[groupby] ) for d in data)
            result = [{'id': i, groupby: data_dict[i]} for i in data_ids]
        else:
            result = [{'id': i} for i in data_ids]

        for d in result:
            if groupby:
                d['__domain'] = [(groupby, '=', alldata[d['id']][groupby] or False)] + domain
                if not isinstance(groupby_list, (str, unicode)):
                    if groupby or not context.get('group_by_no_leaf', False):
                        d['__context'] = {'group_by': groupby_list[1:]}
            if groupby and groupby in fget:
                if d[groupby] and fget[groupby]['type'] in ('date', 'datetime'):
                    _default = datetime.datetime(1970, 1, 1)    # force starts of month
                    groupby_datetime = dateutil.parser.parse(alldata[d['id']][groupby], default=_default)
                    d[groupby] = babel.dates.format_date(
                        groupby_datetime, format=group_by_params.get('display_format', 'MMMM yyyy'), locale=context.get('lang', 'en_US'))
                    if group_by_params.get('interval') == 'month':
                        days = calendar.monthrange(groupby_datetime.year, groupby_datetime.month)[1]
                        domain_dt_begin = groupby_datetime.replace(day=1)
                        domain_dt_end = groupby_datetime.replace(day=days)
                    elif group_by_params.get('interval') == 'day':
                        domain_dt_begin = groupby_datetime.replace(hour=0, minute=0)
                        domain_dt_end = groupby_datetime.replace(hour=23, minute=59, second=59)
                    else:
                        domain_dt_begin = groupby_datetime.replace(month=1, day=1)
                        domain_dt_end = groupby_datetime.replace(month=12, day=31)
                    d['__domain'] = [(groupby, '>=', domain_dt_begin.strftime('%Y-%m-%d')), (groupby, '<=', domain_dt_end.strftime('%Y-%m-%d'))] + domain
                del alldata[d['id']][groupby]
            d.update(alldata[d['id']])
            del d['id']

        if groupby and groupby in self._group_by_full:
            result = self._read_group_fill_results(cr, uid, domain, groupby, groupby_list,
                                                   aggregated_fields, result, read_group_order=order,
                                                   context=context)

        return result

    def _inherits_join_add(self, current_model, parent_model_name, query):
        """
        Add missing table SELECT and JOIN clause to ``query`` for reaching the parent table (no duplicates)
        :param current_model: current model object
        :param parent_model_name: name of the parent model for which the clauses should be added
        :param query: query object on which the JOIN should be added
        """
        inherits_field = current_model._inherits[parent_model_name]
        parent_model = self.pool[parent_model_name]
        parent_alias, parent_alias_statement = query.add_join((current_model._table, parent_model._table, inherits_field, 'id', inherits_field), implicit=True)
        return parent_alias

    def _inherits_join_calc(self, field, query):
        """
        Adds missing table select and join clause(s) to ``query`` for reaching
        the field coming from an '_inherits' parent table (no duplicates).

        :param field: name of inherited field to reach
        :param query: query object on which the JOIN should be added
        :return: qualified name of field, to be used in SELECT clause
        """
        current_table = self
        parent_alias = '"%s"' % current_table._table
        while field in current_table._inherit_fields and not field in current_table._columns:
            parent_model_name = current_table._inherit_fields[field][0]
            parent_table = self.pool[parent_model_name]
            parent_alias = self._inherits_join_add(current_table, parent_model_name, query)
            current_table = parent_table
        return '%s."%s"' % (parent_alias, field)

    def _parent_store_compute(self, cr):
        if not self._parent_store:
            return
        _logger.info('Computing parent left and right for table %s...', self._table)
        def browse_rec(root, pos=0):
            # TODO: set order
            where = self._parent_name+'='+str(root)
            if not root:
                where = self._parent_name+' IS NULL'
            if self._parent_order:
                where += ' order by '+self._parent_order
            cr.execute('SELECT id FROM '+self._table+' WHERE '+where)
            pos2 = pos + 1
            for id in cr.fetchall():
                pos2 = browse_rec(id[0], pos2)
            cr.execute('update '+self._table+' set parent_left=%s, parent_right=%s where id=%s', (pos, pos2, root))
            return pos2 + 1
        query = 'SELECT id FROM '+self._table+' WHERE '+self._parent_name+' IS NULL'
        if self._parent_order:
            query += ' order by ' + self._parent_order
        pos = 0
        cr.execute(query)
        for (root,) in cr.fetchall():
            pos = browse_rec(root, pos)
        return True

    def _update_store(self, cr, f, k):
        _logger.info("storing computed values of fields.function '%s'", k)
        ss = self._columns[k]._symbol_set
        update_query = 'UPDATE "%s" SET "%s"=%s WHERE id=%%s' % (self._table, k, ss[0])
        cr.execute('select id from '+self._table)
        ids_lst = map(lambda x: x[0], cr.fetchall())
        while ids_lst:
            iids = ids_lst[:40]
            ids_lst = ids_lst[40:]
            res = f.get(cr, self, iids, k, SUPERUSER_ID, {})
            for key, val in res.items():
                if f._multi:
                    val = val[k]
                # if val is a many2one, just write the ID
                if type(val) == tuple:
                    val = val[0]
                if val is not False:
                    cr.execute(update_query, (ss[1](val), key))

    def _check_selection_field_value(self, cr, uid, field, value, context=None):
        """Raise except_orm if value is not among the valid values for the selection field"""
        if self._columns[field]._type == 'reference':
            val_model, val_id_str = value.split(',', 1)
            val_id = False
            try:
                val_id = long(val_id_str)
            except ValueError:
                pass
            if not val_id:
                raise except_orm(_('ValidateError'),
                                 _('Invalid value for reference field "%s.%s" (last part must be a non-zero integer): "%s"') % (self._table, field, value))
            val = val_model
        else:
            val = value
        if isinstance(self._columns[field].selection, (tuple, list)):
            if val in dict(self._columns[field].selection):
                return
        elif val in dict(self._columns[field].selection(self, cr, uid, context=context)):
            return
        raise except_orm(_('ValidateError'),
                         _('The value "%s" for the field "%s.%s" is not in the selection') % (value, self._table, field))

    def _check_removed_columns(self, cr, log=False):
        # iterate on the database columns to drop the NOT NULL constraints
        # of fields which were required but have been removed (or will be added by another module)
        columns = [c for c in self._columns if not (isinstance(self._columns[c], fields.function) and not self._columns[c].store)]
        columns += MAGIC_COLUMNS
        cr.execute("SELECT a.attname, a.attnotnull"
                   "  FROM pg_class c, pg_attribute a"
                   " WHERE c.relname=%s"
                   "   AND c.oid=a.attrelid"
                   "   AND a.attisdropped=%s"
                   "   AND pg_catalog.format_type(a.atttypid, a.atttypmod) NOT IN ('cid', 'tid', 'oid', 'xid')"
                   "   AND a.attname NOT IN %s", (self._table, False, tuple(columns))),

        for column in cr.dictfetchall():
            if log:
                _logger.debug("column %s is in the table %s but not in the corresponding object %s",
                              column['attname'], self._table, self._name)
            if column['attnotnull']:
                cr.execute('ALTER TABLE "%s" ALTER COLUMN "%s" DROP NOT NULL' % (self._table, column['attname']))
                _schema.debug("Table '%s': column '%s': dropped NOT NULL constraint",
                              self._table, column['attname'])

    def _save_constraint(self, cr, constraint_name, type):
        """
        Record the creation of a constraint for this model, to make it possible
        to delete it later when the module is uninstalled. Type can be either
        'f' or 'u' depending on the constraint being a foreign key or not.
        """
        if not self._module:
            # no need to save constraints for custom models as they're not part
            # of any module
            return
        assert type in ('f', 'u')
        cr.execute("""
            SELECT 1 FROM ir_model_constraint, ir_module_module
            WHERE ir_model_constraint.module=ir_module_module.id
                AND ir_model_constraint.name=%s
                AND ir_module_module.name=%s
            """, (constraint_name, self._module))
        if not cr.rowcount:
            cr.execute("""
                INSERT INTO ir_model_constraint
                    (name, date_init, date_update, module, model, type)
                VALUES (%s, now() AT TIME ZONE 'UTC', now() AT TIME ZONE 'UTC',
                    (SELECT id FROM ir_module_module WHERE name=%s),
                    (SELECT id FROM ir_model WHERE model=%s), %s)""",
                    (constraint_name, self._module, self._name, type))

    def _save_relation_table(self, cr, relation_table):
        """
        Record the creation of a many2many for this model, to make it possible
        to delete it later when the module is uninstalled.
        """
        cr.execute("""
            SELECT 1 FROM ir_model_relation, ir_module_module
            WHERE ir_model_relation.module=ir_module_module.id
                AND ir_model_relation.name=%s
                AND ir_module_module.name=%s
            """, (relation_table, self._module))
        if not cr.rowcount:
            cr.execute("""INSERT INTO ir_model_relation (name, date_init, date_update, module, model)
                                 VALUES (%s, now() AT TIME ZONE 'UTC', now() AT TIME ZONE 'UTC',
                    (SELECT id FROM ir_module_module WHERE name=%s),
                    (SELECT id FROM ir_model WHERE model=%s))""",
                       (relation_table, self._module, self._name))

    # checked version: for direct m2o starting from `self`
    def _m2o_add_foreign_key_checked(self, source_field, dest_model, ondelete):
        assert self.is_transient() or not dest_model.is_transient(), \
            'Many2One relationships from non-transient Model to TransientModel are forbidden'
        if self.is_transient() and not dest_model.is_transient():
            # TransientModel relationships to regular Models are annoying
            # usually because they could block deletion due to the FKs.
            # So unless stated otherwise we default them to ondelete=cascade.
            ondelete = ondelete or 'cascade'
        fk_def = (self._table, source_field, dest_model._table, ondelete or 'set null')
        self._foreign_keys.add(fk_def)
        _schema.debug("Table '%s': added foreign key '%s' with definition=REFERENCES \"%s\" ON DELETE %s", *fk_def)

    # unchecked version: for custom cases, such as m2m relationships
    def _m2o_add_foreign_key_unchecked(self, source_table, source_field, dest_model, ondelete):
        fk_def = (source_table, source_field, dest_model._table, ondelete or 'set null')
        self._foreign_keys.add(fk_def)
        _schema.debug("Table '%s': added foreign key '%s' with definition=REFERENCES \"%s\" ON DELETE %s", *fk_def)

    def _drop_constraint(self, cr, source_table, constraint_name):
        cr.execute("ALTER TABLE %s DROP CONSTRAINT %s" % (source_table,constraint_name))

    def _m2o_fix_foreign_key(self, cr, source_table, source_field, dest_model, ondelete):
        # Find FK constraint(s) currently established for the m2o field,
        # and see whether they are stale or not
        cr.execute("""SELECT confdeltype as ondelete_rule, conname as constraint_name,
                             cl2.relname as foreign_table
                      FROM pg_constraint as con, pg_class as cl1, pg_class as cl2,
                           pg_attribute as att1, pg_attribute as att2
                      WHERE con.conrelid = cl1.oid
                        AND cl1.relname = %s
                        AND con.confrelid = cl2.oid
                        AND array_lower(con.conkey, 1) = 1
                        AND con.conkey[1] = att1.attnum
                        AND att1.attrelid = cl1.oid
                        AND att1.attname = %s
                        AND array_lower(con.confkey, 1) = 1
                        AND con.confkey[1] = att2.attnum
                        AND att2.attrelid = cl2.oid
                        AND att2.attname = %s
                        AND con.contype = 'f'""", (source_table, source_field, 'id'))
        constraints = cr.dictfetchall()
        if constraints:
            if len(constraints) == 1:
                # Is it the right constraint?
                cons, = constraints
                if cons['ondelete_rule'] != POSTGRES_CONFDELTYPES.get((ondelete or 'set null').upper(), 'a')\
                    or cons['foreign_table'] != dest_model._table:
                    # Wrong FK: drop it and recreate
                    _schema.debug("Table '%s': dropping obsolete FK constraint: '%s'",
                                  source_table, cons['constraint_name'])
                    self._drop_constraint(cr, source_table, cons['constraint_name'])
                else:
                    # it's all good, nothing to do!
                    return
            else:
                # Multiple FKs found for the same field, drop them all, and re-create
                for cons in constraints:
                    _schema.debug("Table '%s': dropping duplicate FK constraints: '%s'",
                                  source_table, cons['constraint_name'])
                    self._drop_constraint(cr, source_table, cons['constraint_name'])

        # (re-)create the FK
        self._m2o_add_foreign_key_checked(source_field, dest_model, ondelete)



    def _auto_init(self, cr, context=None):
        """

        Call _field_create and, unless _auto is False:

        - create the corresponding table in database for the model,
        - possibly add the parent columns in database,
        - possibly add the columns 'create_uid', 'create_date', 'write_uid',
          'write_date' in database if _log_access is True (the default),
        - report on database columns no more existing in _columns,
        - remove no more existing not null constraints,
        - alter existing database columns to match _columns,
        - create database tables to match _columns,
        - add database indices to match _columns,
        - save in self._foreign_keys a list a foreign keys to create (see
          _auto_end).

        """
        self._foreign_keys = set()
        raise_on_invalid_object_name(self._name)
        if context is None:
            context = {}
        store_compute = False
        todo_end = []
        update_custom_fields = context.get('update_custom_fields', False)
        self._field_create(cr, context=context)
        create = not self._table_exist(cr)
        if self._auto:

            if create:
                self._create_table(cr)

            cr.commit()
            if self._parent_store:
                if not self._parent_columns_exist(cr):
                    self._create_parent_columns(cr)
                    store_compute = True

            # Create the create_uid, create_date, write_uid, write_date, columns if desired.
            if self._log_access:
                self._add_log_columns(cr)

            self._check_removed_columns(cr, log=False)

            # iterate on the "object columns"
            column_data = self._select_column_data(cr)

            for k, f in self._columns.iteritems():
                if k in MAGIC_COLUMNS:
                    continue
                # Don't update custom (also called manual) fields
                if f.manual and not update_custom_fields:
                    continue

                if isinstance(f, fields.one2many):
                    self._o2m_raise_on_missing_reference(cr, f)

                elif isinstance(f, fields.many2many):
                    self._m2m_raise_or_create_relation(cr, f)

                else:
                    res = column_data.get(k)

                    # The field is not found as-is in database, try if it
                    # exists with an old name.
                    if not res and hasattr(f, 'oldname'):
                        res = column_data.get(f.oldname)
                        if res:
                            cr.execute('ALTER TABLE "%s" RENAME "%s" TO "%s"' % (self._table, f.oldname, k))
                            res['attname'] = k
                            column_data[k] = res
                            _schema.debug("Table '%s': renamed column '%s' to '%s'",
                                self._table, f.oldname, k)

                    # The field already exists in database. Possibly
                    # change its type, rename it, drop it or change its
                    # constraints.
                    if res:
                        f_pg_type = res['typname']
                        f_pg_size = res['size']
                        f_pg_notnull = res['attnotnull']
                        if isinstance(f, fields.function) and not f.store and\
                                not getattr(f, 'nodrop', False):
                            _logger.info('column %s (%s) in table %s removed: converted to a function !\n',
                                         k, f.string, self._table)
                            cr.execute('ALTER TABLE "%s" DROP COLUMN "%s" CASCADE' % (self._table, k))
                            cr.commit()
                            _schema.debug("Table '%s': dropped column '%s' with cascade",
                                self._table, k)
                            f_obj_type = None
                        else:
                            f_obj_type = get_pg_type(f) and get_pg_type(f)[0]

                        if f_obj_type:
                            ok = False
                            casts = [
                                ('text', 'char', pg_varchar(f.size), '::%s' % pg_varchar(f.size)),
                                ('varchar', 'text', 'TEXT', ''),
                                ('int4', 'float', get_pg_type(f)[1], '::'+get_pg_type(f)[1]),
                                ('date', 'datetime', 'TIMESTAMP', '::TIMESTAMP'),
                                ('timestamp', 'date', 'date', '::date'),
                                ('numeric', 'float', get_pg_type(f)[1], '::'+get_pg_type(f)[1]),
                                ('float8', 'float', get_pg_type(f)[1], '::'+get_pg_type(f)[1]),
                            ]
                            if f_pg_type == 'varchar' and f._type == 'char' and ((f.size is None and f_pg_size) or f_pg_size < f.size):
                                cr.execute('ALTER TABLE "%s" RENAME COLUMN "%s" TO temp_change_size' % (self._table, k))
                                cr.execute('ALTER TABLE "%s" ADD COLUMN "%s" %s' % (self._table, k, pg_varchar(f.size)))
                                cr.execute('UPDATE "%s" SET "%s"=temp_change_size::%s' % (self._table, k, pg_varchar(f.size)))
                                cr.execute('ALTER TABLE "%s" DROP COLUMN temp_change_size CASCADE' % (self._table,))
                                cr.commit()
                                _schema.debug("Table '%s': column '%s' (type varchar) changed size from %s to %s",
                                    self._table, k, f_pg_size or 'unlimited', f.size or 'unlimited')
                            for c in casts:
                                if (f_pg_type==c[0]) and (f._type==c[1]):
                                    if f_pg_type != f_obj_type:
                                        ok = True
                                        cr.execute('ALTER TABLE "%s" RENAME COLUMN "%s" TO temp_change_size' % (self._table, k))
                                        cr.execute('ALTER TABLE "%s" ADD COLUMN "%s" %s' % (self._table, k, c[2]))
                                        cr.execute(('UPDATE "%s" SET "%s"=temp_change_size'+c[3]) % (self._table, k))
                                        cr.execute('ALTER TABLE "%s" DROP COLUMN temp_change_size CASCADE' % (self._table,))
                                        cr.commit()
                                        _schema.debug("Table '%s': column '%s' changed type from %s to %s",
                                            self._table, k, c[0], c[1])
                                    break

                            if f_pg_type != f_obj_type:
                                if not ok:
                                    i = 0
                                    while True:
                                        newname = k + '_moved' + str(i)
                                        cr.execute("SELECT count(1) FROM pg_class c,pg_attribute a " \
                                            "WHERE c.relname=%s " \
                                            "AND a.attname=%s " \
                                            "AND c.oid=a.attrelid ", (self._table, newname))
                                        if not cr.fetchone()[0]:
                                            break
                                        i += 1
                                    if f_pg_notnull:
                                        cr.execute('ALTER TABLE "%s" ALTER COLUMN "%s" DROP NOT NULL' % (self._table, k))
                                    cr.execute('ALTER TABLE "%s" RENAME COLUMN "%s" TO "%s"' % (self._table, k, newname))
                                    cr.execute('ALTER TABLE "%s" ADD COLUMN "%s" %s' % (self._table, k, get_pg_type(f)[1]))
                                    cr.execute("COMMENT ON COLUMN %s.\"%s\" IS %%s" % (self._table, k), (f.string,))
                                    _schema.debug("Table '%s': column '%s' has changed type (DB=%s, def=%s), data moved to column %s !",
                                        self._table, k, f_pg_type, f._type, newname)

                            # if the field is required and hasn't got a NOT NULL constraint
                            if f.required and f_pg_notnull == 0:
                                # set the field to the default value if any
                                if k in self._defaults:
                                    if callable(self._defaults[k]):
                                        default = self._defaults[k](self, cr, SUPERUSER_ID, context)
                                    else:
                                        default = self._defaults[k]

                                    if default is not None:
                                        ss = self._columns[k]._symbol_set
                                        query = 'UPDATE "%s" SET "%s"=%s WHERE "%s" is NULL' % (self._table, k, ss[0], k)
                                        cr.execute(query, (ss[1](default),))
                                # add the NOT NULL constraint
                                cr.commit()
                                try:
                                    cr.execute('ALTER TABLE "%s" ALTER COLUMN "%s" SET NOT NULL' % (self._table, k), log_exceptions=False)
                                    cr.commit()
                                    _schema.debug("Table '%s': column '%s': added NOT NULL constraint",
                                        self._table, k)
                                except Exception:
                                    msg = "Table '%s': unable to set a NOT NULL constraint on column '%s' !\n"\
                                        "If you want to have it, you should update the records and execute manually:\n"\
                                        "ALTER TABLE %s ALTER COLUMN %s SET NOT NULL"
                                    _schema.warning(msg, self._table, k, self._table, k)
                                cr.commit()
                            elif not f.required and f_pg_notnull == 1:
                                cr.execute('ALTER TABLE "%s" ALTER COLUMN "%s" DROP NOT NULL' % (self._table, k))
                                cr.commit()
                                _schema.debug("Table '%s': column '%s': dropped NOT NULL constraint",
                                    self._table, k)
                            # Verify index
                            indexname = '%s_%s_index' % (self._table, k)
                            cr.execute("SELECT indexname FROM pg_indexes WHERE indexname = %s and tablename = %s", (indexname, self._table))
                            res2 = cr.dictfetchall()
                            if not res2 and f.select:
                                cr.execute('CREATE INDEX "%s_%s_index" ON "%s" ("%s")' % (self._table, k, self._table, k))
                                cr.commit()
                                if f._type == 'text':
                                    # FIXME: for fields.text columns we should try creating GIN indexes instead (seems most suitable for an ERP context)
                                    msg = "Table '%s': Adding (b-tree) index for %s column '%s'."\
                                        "This is probably useless (does not work for fulltext search) and prevents INSERTs of long texts"\
                                        " because there is a length limit for indexable btree values!\n"\
                                        "Use a search view instead if you simply want to make the field searchable."
                                    _schema.warning(msg, self._table, f._type, k)
                            if res2 and not f.select:
                                cr.execute('DROP INDEX "%s_%s_index"' % (self._table, k))
                                cr.commit()
                                msg = "Table '%s': dropping index for column '%s' of type '%s' as it is not required anymore"
                                _schema.debug(msg, self._table, k, f._type)

                            if isinstance(f, fields.many2one):
                                dest_model = self.pool[f._obj]
                                if dest_model._table != 'ir_actions':
                                    self._m2o_fix_foreign_key(cr, self._table, k, dest_model, f.ondelete)

                    # The field doesn't exist in database. Create it if necessary.
                    else:
                        if not isinstance(f, fields.function) or f.store:
                            # add the missing field
                            cr.execute('ALTER TABLE "%s" ADD COLUMN "%s" %s' % (self._table, k, get_pg_type(f)[1]))
                            cr.execute("COMMENT ON COLUMN %s.\"%s\" IS %%s" % (self._table, k), (f.string,))
                            _schema.debug("Table '%s': added column '%s' with definition=%s",
                                self._table, k, get_pg_type(f)[1])

                            # initialize it
                            if not create and k in self._defaults:
                                if callable(self._defaults[k]):
                                    default = self._defaults[k](self, cr, SUPERUSER_ID, context)
                                else:
                                    default = self._defaults[k]

                                ss = self._columns[k]._symbol_set
                                query = 'UPDATE "%s" SET "%s"=%s' % (self._table, k, ss[0])
                                cr.execute(query, (ss[1](default),))
                                cr.commit()
                                _logger.debug("Table '%s': setting default value of new column %s", self._table, k)

                            # remember the functions to call for the stored fields
                            if isinstance(f, fields.function):
                                order = 10
                                if f.store is not True: # i.e. if f.store is a dict
                                    order = f.store[f.store.keys()[0]][2]
                                todo_end.append((order, self._update_store, (f, k)))

                            # and add constraints if needed
                            if isinstance(f, fields.many2one):
                                if f._obj not in self.pool:
                                    raise except_orm('Programming Error', 'There is no reference available for %s' % (f._obj,))
                                dest_model = self.pool[f._obj]
                                ref = dest_model._table
                                # ir_actions is inherited so foreign key doesn't work on it
                                if ref != 'ir_actions':
                                    self._m2o_add_foreign_key_checked(k, dest_model, f.ondelete)
                            if f.select:
                                cr.execute('CREATE INDEX "%s_%s_index" ON "%s" ("%s")' % (self._table, k, self._table, k))
                            if f.required:
                                try:
                                    cr.commit()
                                    cr.execute('ALTER TABLE "%s" ALTER COLUMN "%s" SET NOT NULL' % (self._table, k), log_exceptions=False)
                                    _schema.debug("Table '%s': column '%s': added a NOT NULL constraint",
                                        self._table, k)
                                except Exception:
                                    msg = "WARNING: unable to set column %s of table %s not null !\n"\
                                        "Try to re-run: openerp-server --update=module\n"\
                                        "If it doesn't work, update records and execute manually:\n"\
                                        "ALTER TABLE %s ALTER COLUMN %s SET NOT NULL"
                                    _logger.warning(msg, k, self._table, self._table, k)
                            cr.commit()

        else:
            cr.execute("SELECT relname FROM pg_class WHERE relkind IN ('r','v') AND relname=%s", (self._table,))
            create = not bool(cr.fetchone())

        cr.commit()     # start a new transaction

        if self._auto:
            self._add_sql_constraints(cr)

        if create:
            self._execute_sql(cr)

        if store_compute:
            self._parent_store_compute(cr)
            cr.commit()

        return todo_end

    def _auto_end(self, cr, context=None):
        """ Create the foreign keys recorded by _auto_init. """
        for t, k, r, d in self._foreign_keys:
            cr.execute('ALTER TABLE "%s" ADD FOREIGN KEY ("%s") REFERENCES "%s" ON DELETE %s' % (t, k, r, d))
            self._save_constraint(cr, "%s_%s_fkey" % (t, k), 'f')
        cr.commit()
        del self._foreign_keys


    def _table_exist(self, cr):
        cr.execute("SELECT relname FROM pg_class WHERE relkind IN ('r','v') AND relname=%s", (self._table,))
        return cr.rowcount


    def _create_table(self, cr):
        cr.execute('CREATE TABLE "%s" (id SERIAL NOT NULL, PRIMARY KEY(id))' % (self._table,))
        cr.execute(("COMMENT ON TABLE \"%s\" IS %%s" % self._table), (self._description,))
        _schema.debug("Table '%s': created", self._table)


    def _parent_columns_exist(self, cr):
        cr.execute("""SELECT c.relname
            FROM pg_class c, pg_attribute a
            WHERE c.relname=%s AND a.attname=%s AND c.oid=a.attrelid
            """, (self._table, 'parent_left'))
        return cr.rowcount


    def _create_parent_columns(self, cr):
        cr.execute('ALTER TABLE "%s" ADD COLUMN "parent_left" INTEGER' % (self._table,))
        cr.execute('ALTER TABLE "%s" ADD COLUMN "parent_right" INTEGER' % (self._table,))
        if 'parent_left' not in self._columns:
            _logger.error('create a column parent_left on object %s: fields.integer(\'Left Parent\', select=1)',
                          self._table)
            _schema.debug("Table '%s': added column '%s' with definition=%s",
                self._table, 'parent_left', 'INTEGER')
        elif not self._columns['parent_left'].select:
            _logger.error('parent_left column on object %s must be indexed! Add select=1 to the field definition)',
                          self._table)
        if 'parent_right' not in self._columns:
            _logger.error('create a column parent_right on object %s: fields.integer(\'Right Parent\', select=1)',
                          self._table)
            _schema.debug("Table '%s': added column '%s' with definition=%s",
                self._table, 'parent_right', 'INTEGER')
        elif not self._columns['parent_right'].select:
            _logger.error('parent_right column on object %s must be indexed! Add select=1 to the field definition)',
                          self._table)
        if self._columns[self._parent_name].ondelete not in ('cascade', 'restrict'):
            _logger.error("The column %s on object %s must be set as ondelete='cascade' or 'restrict'",
                          self._parent_name, self._name)

        cr.commit()


    def _add_log_columns(self, cr):
        for field, field_def in LOG_ACCESS_COLUMNS.iteritems():
            cr.execute("""
                SELECT c.relname
                  FROM pg_class c, pg_attribute a
                 WHERE c.relname=%s AND a.attname=%s AND c.oid=a.attrelid
                """, (self._table, field))
            if not cr.rowcount:
                cr.execute('ALTER TABLE "%s" ADD COLUMN "%s" %s' % (self._table, field, field_def))
                cr.commit()
                _schema.debug("Table '%s': added column '%s' with definition=%s",
                    self._table, field, field_def)


    def _select_column_data(self, cr):
        # attlen is the number of bytes necessary to represent the type when
        # the type has a fixed size. If the type has a varying size attlen is
        # -1 and atttypmod is the size limit + 4, or -1 if there is no limit.
        cr.execute("SELECT c.relname,a.attname,a.attlen,a.atttypmod,a.attnotnull,a.atthasdef,t.typname,CASE WHEN a.attlen=-1 THEN (CASE WHEN a.atttypmod=-1 THEN 0 ELSE a.atttypmod-4 END) ELSE a.attlen END as size " \
           "FROM pg_class c,pg_attribute a,pg_type t " \
           "WHERE c.relname=%s " \
           "AND c.oid=a.attrelid " \
           "AND a.atttypid=t.oid", (self._table,))
        return dict(map(lambda x: (x['attname'], x),cr.dictfetchall()))


    def _o2m_raise_on_missing_reference(self, cr, f):
        # TODO this check should be a method on fields.one2many.
        if f._obj in self.pool:
            other = self.pool[f._obj]
            # TODO the condition could use fields_get_keys().
            if f._fields_id not in other._columns.keys():
                if f._fields_id not in other._inherit_fields.keys():
                    raise except_orm('Programming Error', "There is no reference field '%s' found for '%s'" % (f._fields_id, f._obj,))

    def _m2m_raise_or_create_relation(self, cr, f):
        m2m_tbl, col1, col2 = f._sql_names(self)
        self._save_relation_table(cr, m2m_tbl)
        cr.execute("SELECT relname FROM pg_class WHERE relkind IN ('r','v') AND relname=%s", (m2m_tbl,))
        if not cr.dictfetchall():
            if f._obj not in self.pool:
                raise except_orm('Programming Error', 'Many2Many destination model does not exist: `%s`' % (f._obj,))
            dest_model = self.pool[f._obj]
            ref = dest_model._table
            cr.execute('CREATE TABLE "%s" ("%s" INTEGER NOT NULL, "%s" INTEGER NOT NULL, UNIQUE("%s","%s"))' % (m2m_tbl, col1, col2, col1, col2))
            # create foreign key references with ondelete=cascade, unless the targets are SQL views
            cr.execute("SELECT relkind FROM pg_class WHERE relkind IN ('v') AND relname=%s", (ref,))
            if not cr.fetchall():
                self._m2o_add_foreign_key_unchecked(m2m_tbl, col2, dest_model, 'cascade')
            cr.execute("SELECT relkind FROM pg_class WHERE relkind IN ('v') AND relname=%s", (self._table,))
            if not cr.fetchall():
                self._m2o_add_foreign_key_unchecked(m2m_tbl, col1, self, 'cascade')

            cr.execute('CREATE INDEX "%s_%s_index" ON "%s" ("%s")' % (m2m_tbl, col1, m2m_tbl, col1))
            cr.execute('CREATE INDEX "%s_%s_index" ON "%s" ("%s")' % (m2m_tbl, col2, m2m_tbl, col2))
            cr.execute("COMMENT ON TABLE \"%s\" IS 'RELATION BETWEEN %s AND %s'" % (m2m_tbl, self._table, ref))
            cr.commit()
            _schema.debug("Create table '%s': m2m relation between '%s' and '%s'", m2m_tbl, self._table, ref)


    def _add_sql_constraints(self, cr):
        """

        Modify this model's database table constraints so they match the one in
        _sql_constraints.

        """
        def unify_cons_text(txt):
            return txt.lower().replace(', ',',').replace(' (','(')

        for (key, con, _) in self._sql_constraints:
            conname = '%s_%s' % (self._table, key)

            self._save_constraint(cr, conname, 'u')
            cr.execute("SELECT conname, pg_catalog.pg_get_constraintdef(oid, true) as condef FROM pg_constraint where conname=%s", (conname,))
            existing_constraints = cr.dictfetchall()
            sql_actions = {
                'drop': {
                    'execute': False,
                    'query': 'ALTER TABLE "%s" DROP CONSTRAINT "%s"' % (self._table, conname, ),
                    'msg_ok': "Table '%s': dropped constraint '%s'. Reason: its definition changed from '%%s' to '%s'" % (
                        self._table, conname, con),
                    'msg_err': "Table '%s': unable to drop \'%s\' constraint !" % (self._table, con),
                    'order': 1,
                },
                'add': {
                    'execute': False,
                    'query': 'ALTER TABLE "%s" ADD CONSTRAINT "%s" %s' % (self._table, conname, con,),
                    'msg_ok': "Table '%s': added constraint '%s' with definition=%s" % (self._table, conname, con),
                    'msg_err': "Table '%s': unable to add \'%s\' constraint !\n If you want to have it, you should update the records and execute manually:\n%%s" % (
                        self._table, con),
                    'order': 2,
                },
            }

            if not existing_constraints:
                # constraint does not exists:
                sql_actions['add']['execute'] = True
                sql_actions['add']['msg_err'] = sql_actions['add']['msg_err'] % (sql_actions['add']['query'], )
            elif unify_cons_text(con) not in [unify_cons_text(item['condef']) for item in existing_constraints]:
                # constraint exists but its definition has changed:
                sql_actions['drop']['execute'] = True
                sql_actions['drop']['msg_ok'] = sql_actions['drop']['msg_ok'] % (existing_constraints[0]['condef'].lower(), )
                sql_actions['add']['execute'] = True
                sql_actions['add']['msg_err'] = sql_actions['add']['msg_err'] % (sql_actions['add']['query'], )

            # we need to add the constraint:
            sql_actions = [item for item in sql_actions.values()]
            sql_actions.sort(key=lambda x: x['order'])
            for sql_action in [action for action in sql_actions if action['execute']]:
                try:
                    cr.execute(sql_action['query'])
                    cr.commit()
                    _schema.debug(sql_action['msg_ok'])
                except:
                    _schema.warning(sql_action['msg_err'])
                    cr.rollback()


    def _execute_sql(self, cr):
        """ Execute the SQL code from the _sql attribute (if any)."""
        if hasattr(self, "_sql"):
            for line in self._sql.split(';'):
                line2 = line.replace('\n', '').strip()
                if line2:
                    cr.execute(line2)
                    cr.commit()

    #
    # Update objects that uses this one to update their _inherits fields
    #

    def _inherits_reload_src(self):
        """ Recompute the _inherit_fields mapping on each _inherits'd child model."""
        for obj in self.pool.models.values():
            if self._name in obj._inherits:
                obj._inherits_reload()


    def _inherits_reload(self):
        """ Recompute the _inherit_fields mapping.

        This will also call itself on each inherits'd child model.

        """
        res = {}
        for table in self._inherits:
            other = self.pool[table]
            for col in other._columns.keys():
                res[col] = (table, self._inherits[table], other._columns[col], table)
            for col in other._inherit_fields.keys():
                res[col] = (table, self._inherits[table], other._inherit_fields[col][2], other._inherit_fields[col][3])
        self._inherit_fields = res
        self._all_columns = self._get_column_infos()
        self._inherits_reload_src()


    def _get_column_infos(self):
        """Returns a dict mapping all fields names (direct fields and
           inherited field via _inherits) to a ``column_info`` struct
           giving detailed columns """
        result = {}
        for k, (parent, m2o, col, original_parent) in self._inherit_fields.iteritems():
            result[k] = fields.column_info(k, col, parent, m2o, original_parent)
        for k, col in self._columns.iteritems():
            result[k] = fields.column_info(k, col)
        return result


    def _inherits_check(self):
        for table, field_name in self._inherits.items():
            if field_name not in self._columns:
                _logger.info('Missing many2one field definition for _inherits reference "%s" in "%s", using default one.', field_name, self._name)
                self._columns[field_name] = fields.many2one(table, string="Automatically created field to link to parent %s" % table,
                                                             required=True, ondelete="cascade")
            elif not self._columns[field_name].required or self._columns[field_name].ondelete.lower() not in ("cascade", "restrict"):
                _logger.warning('Field definition for _inherits reference "%s" in "%s" must be marked as "required" with ondelete="cascade" or "restrict", forcing it to required + cascade.', field_name, self._name)
                self._columns[field_name].required = True
                self._columns[field_name].ondelete = "cascade"


    def fields_get(self, cr, user, allfields=None, context=None, write_access=True):
        """ Return the definition of each field.

        The returned value is a dictionary (indiced by field name) of
        dictionaries. The _inherits'd fields are included. The string, help,
        and selection (if present) attributes are translated.

        :param cr: database cursor
        :param user: current user id
        :param allfields: list of fields
        :param context: context arguments, like lang, time zone
        :return: dictionary of field dictionaries, each one describing a field of the business object
        :raise AccessError: * if user has no create/write rights on the requested object

        """
        if context is None:
            context = {}

        write_access = self.check_access_rights(cr, user, 'write', raise_exception=False) \
            or self.check_access_rights(cr, user, 'create', raise_exception=False)

        res = {}

        translation_obj = self.pool.get('ir.translation')
        for parent in self._inherits:
            res.update(self.pool[parent].fields_get(cr, user, allfields, context))

        for f, field in self._columns.iteritems():
            if (allfields and f not in allfields) or \
                (field.groups and not self.user_has_groups(cr, user, groups=field.groups, context=context)):
                continue

            res[f] = fields.field_to_dict(self, cr, user, field, context=context)

            if not write_access:
                res[f]['readonly'] = True
                res[f]['states'] = {}

            if 'lang' in context:
                if 'string' in res[f]:
                    res_trans = translation_obj._get_source(cr, user, self._name + ',' + f, 'field', context['lang'])
                    if res_trans:
                        res[f]['string'] = res_trans
                if 'help' in res[f]:
                    help_trans = translation_obj._get_source(cr, user, self._name + ',' + f, 'help', context['lang'])
                    if help_trans:
                        res[f]['help'] = help_trans

        return res

    def get_empty_list_help(self, cr, user, help, context=None):
        """ Generic method giving the help message displayed when having
            no result to display in a list or kanban view. By default it returns
            the help given in parameter that is generally the help message
            defined in the action.
        """
        return help

    def check_field_access_rights(self, cr, user, operation, fields, context=None):
        """
        Check the user access rights on the given fields. This raises Access
        Denied if the user does not have the rights. Otherwise it returns the
        fields (as is if the fields is not falsy, or the readable/writable
        fields if fields is falsy).
        """
        def p(field_name):
            """Predicate to test if the user has access to the given field name."""
            # Ignore requested field if it doesn't exist. This is ugly but
            # it seems to happen at least with 'name_alias' on res.partner.
            if field_name not in self._all_columns:
                return True
            field = self._all_columns[field_name].column
            if user != SUPERUSER_ID and field.groups:
                return self.user_has_groups(cr, user, groups=field.groups, context=context)
            else:
                return True
        if not fields:
            fields = filter(p, self._all_columns.keys())
        else:
            filtered_fields = filter(lambda a: not p(a), fields)
            if filtered_fields:
                _logger.warning('Access Denied by ACLs for operation: %s, uid: %s, model: %s, fields: %s', operation, user, self._name, ', '.join(filtered_fields))
                raise except_orm(
                    _('Access Denied'),
                    _('The requested operation cannot be completed due to security restrictions. '
                    'Please contact your system administrator.\n\n(Document type: %s, Operation: %s)') % \
                    (self._description, operation))
        return fields

    def read(self, cr, user, ids, fields=None, context=None, load='_classic_read'):
        """ Read records with given ids with the given fields

        :param cr: database cursor
        :param user: current user id
        :param ids: id or list of the ids of the records to read
        :param fields: optional list of field names to return (default: all fields would be returned)
        :type fields: list (example ['field_name_1', ...])
        :param context: optional context dictionary - it may contains keys for specifying certain options
                        like ``context_lang``, ``context_tz`` to alter the results of the call.
                        A special ``bin_size`` boolean flag may also be passed in the context to request the
                        value of all fields.binary columns to be returned as the size of the binary instead of its
                        contents. This can also be selectively overriden by passing a field-specific flag
                        in the form ``bin_size_XXX: True/False`` where ``XXX`` is the name of the field.
                        Note: The ``bin_size_XXX`` form is new in OpenERP v6.0.
        :return: list of dictionaries((dictionary per record asked)) with requested field values
        :rtype: [{‘name_of_the_field’: value, ...}, ...]
        :raise AccessError: * if user has no read rights on the requested object
                            * if user tries to bypass access rules for read on the requested object

        """

        self.check_access_rights(cr, user, 'read')
        fields = self.check_field_access_rights(cr, user, 'read', fields)
        if isinstance(ids, (int, long)):
            select = [ids]
        else:
            select = ids
        select = map(lambda x: isinstance(x, dict) and x['id'] or x, select)
        result = self._read_flat(cr, user, select, fields, context, load)

        if isinstance(ids, (int, long)):
            return result and result[0] or False
        return result

    def _read_flat(self, cr, user, ids, fields_to_read, context=None, load='_classic_read'):
        if not context:
            context = {}
        if not ids:
            return []
        if fields_to_read is None:
            fields_to_read = self._columns.keys()

        # Construct a clause for the security rules.
        # 'tables' hold the list of tables necessary for the SELECT including the ir.rule clauses,
        # or will at least contain self._table.
        rule_clause, rule_params, tables = self.pool.get('ir.rule').domain_get(cr, user, self._name, 'read', context=context)

        # all inherited fields + all non inherited fields for which the attribute whose name is in load is True
        fields_pre = [f for f in fields_to_read if
                           f == self.CONCURRENCY_CHECK_FIELD
                        or (f in self._columns and getattr(self._columns[f], '_classic_write'))
                     ] + self._inherits.values()

        res = []
        if len(fields_pre):
            def convert_field(f):
                f_qual = '%s."%s"' % (self._table, f) # need fully-qualified references in case len(tables) > 1
                if f in ('create_date', 'write_date'):
                    return "date_trunc('second', %s) as %s" % (f_qual, f)
                if f == self.CONCURRENCY_CHECK_FIELD:
                    if self._log_access:
                        return "COALESCE(%s.write_date, %s.create_date, (now() at time zone 'UTC'))::timestamp AS %s" % (self._table, self._table, f,)
                    return "(now() at time zone 'UTC')::timestamp AS %s" % (f,)
                if isinstance(self._columns[f], fields.binary) and context.get('bin_size', False):
                    return 'length(%s) as "%s"' % (f_qual, f)
                return f_qual

            fields_pre2 = map(convert_field, fields_pre)
            order_by = self._parent_order or self._order
            select_fields = ','.join(fields_pre2 + ['%s.id' % self._table])
            query = 'SELECT %s FROM %s WHERE %s.id IN %%s' % (select_fields, ','.join(tables), self._table)
            if rule_clause:
                query += " AND " + (' OR '.join(rule_clause))
            query += " ORDER BY " + order_by
            for sub_ids in cr.split_for_in_conditions(ids):
                cr.execute(query, [tuple(sub_ids)] + rule_params)
                results = cr.dictfetchall()
                result_ids = [x['id'] for x in results]
                self._check_record_rules_result_count(cr, user, sub_ids, result_ids, 'read', context=context)
                res.extend(results)
        else:
            res = map(lambda x: {'id': x}, ids)

        if context.get('lang'):
            for f in fields_pre:
                if f == self.CONCURRENCY_CHECK_FIELD:
                    continue
                if self._columns[f].translate:
                    ids = [x['id'] for x in res]
                    #TODO: optimize out of this loop
                    res_trans = self.pool.get('ir.translation')._get_ids(cr, user, self._name+','+f, 'model', context['lang'], ids)
                    for r in res:
                        r[f] = res_trans.get(r['id'], False) or r[f]

        for table in self._inherits:
            col = self._inherits[table]
            cols = [x for x in intersect(self._inherit_fields.keys(), fields_to_read) if x not in self._columns.keys()]
            if not cols:
                continue
            res2 = self.pool[table].read(cr, user, [x[col] for x in res], cols, context, load)

            res3 = {}
            for r in res2:
                res3[r['id']] = r
                del r['id']

            for record in res:
                if not record[col]: # if the record is deleted from _inherits table?
                    continue
                record.update(res3[record[col]])
                if col not in fields_to_read:
                    del record[col]

        # all fields which need to be post-processed by a simple function (symbol_get)
        fields_post = filter(lambda x: x in self._columns and self._columns[x]._symbol_get, fields_to_read)
        if fields_post:
            for r in res:
                for f in fields_post:
                    r[f] = self._columns[f]._symbol_get(r[f])
        ids = [x['id'] for x in res]

        # all non inherited fields for which the attribute whose name is in load is False
        fields_post = filter(lambda x: x in self._columns and not getattr(self._columns[x], load), fields_to_read)

        # Compute POST fields
        todo = {}
        for f in fields_post:
            todo.setdefault(self._columns[f]._multi, [])
            todo[self._columns[f]._multi].append(f)
        for key, val in todo.items():
            if key:
                res2 = self._columns[val[0]].get(cr, self, ids, val, user, context=context, values=res)
                assert res2 is not None, \
                    'The function field "%s" on the "%s" model returned None\n' \
                    '(a dictionary was expected).' % (val[0], self._name)
                for pos in val:
                    for record in res:
                        if isinstance(res2[record['id']], str): res2[record['id']] = eval(res2[record['id']]) #TOCHECK : why got string instend of dict in python2.6
                        multi_fields = res2.get(record['id'],{})
                        if multi_fields:
                            record[pos] = multi_fields.get(pos,[])
            else:
                for f in val:
                    res2 = self._columns[f].get(cr, self, ids, f, user, context=context, values=res)
                    for record in res:
                        if res2:
                            record[f] = res2[record['id']]
                        else:
                            record[f] = []

        # Warn about deprecated fields now that fields_pre and fields_post are computed
        # Explicitly use list() because we may receive tuples
        for f in list(fields_pre) + list(fields_post):
            field_column = self._all_columns.get(f) and self._all_columns.get(f).column
            if field_column and field_column.deprecated:
                _logger.warning('Field %s.%s is deprecated: %s', self._name, f, field_column.deprecated)

        readonly = None
        for vals in res:
            for field in vals.copy():
                fobj = None
                if field in self._columns:
                    fobj = self._columns[field]

                if fobj:
                    groups = fobj.read
                    if groups:
                        edit = False
                        for group in groups:
                            module = group.split(".")[0]
                            grp = group.split(".")[1]
                            cr.execute("select count(*) from res_groups_users_rel where gid IN (select res_id from ir_model_data where name=%s and module=%s and model=%s) and uid=%s",  \
                                       (grp, module, 'res.groups', user))
                            readonly = cr.fetchall()
                            if readonly[0][0] >= 1:
                                edit = True
                                break
                            elif readonly[0][0] == 0:
                                edit = False
                            else:
                                edit = False

                        if not edit:
                            if type(vals[field]) == type([]):
                                vals[field] = []
                            elif type(vals[field]) == type(0.0):
                                vals[field] = 0
                            elif type(vals[field]) == type(''):
                                vals[field] = '=No Permission='
                            else:
                                vals[field] = False

                if vals[field] is None:
                    vals[field] = False

        return res

    # TODO check READ access
    def perm_read(self, cr, user, ids, context=None, details=True):
        """
        Returns some metadata about the given records.

        :param details: if True, \*_uid fields are replaced with the name of the user
        :return: list of ownership dictionaries for each requested record
        :rtype: list of dictionaries with the following keys:

                    * id: object id
                    * create_uid: user who created the record
                    * create_date: date when the record was created
                    * write_uid: last user who changed the record
                    * write_date: date of the last change to the record
                    * xmlid: XML ID to use to refer to this record (if there is one), in format ``module.name``
        """
        if not context:
            context = {}
        if not ids:
            return []
        fields = ''
        uniq = isinstance(ids, (int, long))
        if uniq:
            ids = [ids]
        fields = ['id']
        if self._log_access:
            fields += ['create_uid', 'create_date', 'write_uid', 'write_date']
        quoted_table = '"%s"' % self._table
        fields_str = ",".join('%s.%s'%(quoted_table, field) for field in fields)
        query = '''SELECT %s, __imd.module, __imd.name
                   FROM %s LEFT JOIN ir_model_data __imd
                       ON (__imd.model = %%s and __imd.res_id = %s.id)
                   WHERE %s.id IN %%s''' % (fields_str, quoted_table, quoted_table, quoted_table)
        cr.execute(query, (self._name, tuple(ids)))
        res = cr.dictfetchall()
        for r in res:
            for key in r:
                r[key] = r[key] or False
                if details and key in ('write_uid', 'create_uid') and r[key]:
                    try:
                        r[key] = self.pool.get('res.users').name_get(cr, user, [r[key]])[0]
                    except Exception:
                        pass # Leave the numeric uid there
            r['xmlid'] = ("%(module)s.%(name)s" % r) if r['name'] else False
            del r['name'], r['module']
        if uniq:
            return res[ids[0]]
        return res

    def _check_concurrency(self, cr, ids, context):
        if not context:
            return
        if not (context.get(self.CONCURRENCY_CHECK_FIELD) and self._log_access):
            return
        check_clause = "(id = %s AND %s < COALESCE(write_date, create_date, (now() at time zone 'UTC'))::timestamp)"
        for sub_ids in cr.split_for_in_conditions(ids):
            ids_to_check = []
            for id in sub_ids:
                id_ref = "%s,%s" % (self._name, id)
                update_date = context[self.CONCURRENCY_CHECK_FIELD].pop(id_ref, None)
                if update_date:
                    ids_to_check.extend([id, update_date])
            if not ids_to_check:
                continue
            cr.execute("SELECT id FROM %s WHERE %s" % (self._table, " OR ".join([check_clause]*(len(ids_to_check)/2))), tuple(ids_to_check))
            res = cr.fetchone()
            if res:
                # mention the first one only to keep the error message readable
                raise except_orm('ConcurrencyException', _('A document was modified since you last viewed it (%s:%d)') % (self._description, res[0]))

    def _check_record_rules_result_count(self, cr, uid, ids, result_ids, operation, context=None):
        """Verify the returned rows after applying record rules matches
           the length of `ids`, and raise an appropriate exception if it does not.
        """
        ids, result_ids = set(ids), set(result_ids)
        missing_ids = ids - result_ids
        if missing_ids:
            # Attempt to distinguish record rule restriction vs deleted records,
            # to provide a more specific error message - check if the missinf
            cr.execute('SELECT id FROM ' + self._table + ' WHERE id IN %s', (tuple(missing_ids),))
            forbidden_ids = [x[0] for x in cr.fetchall()]
            if forbidden_ids:
                # the missing ids are (at least partially) hidden by access rules
                if uid == SUPERUSER_ID:
                    return
                _logger.warning('Access Denied by record rules for operation: %s on record ids: %r, uid: %s, model: %s', operation, forbidden_ids, uid, self._name)
                raise except_orm(_('Access Denied'),
                                 _('The requested operation cannot be completed due to security restrictions. Please contact your system administrator.\n\n(Document type: %s, Operation: %s)') % \
                                    (self._description, operation))
            else:
                # If we get here, the missing_ids are not in the database
                if operation in ('read','unlink'):
                    # No need to warn about deleting an already deleted record.
                    # And no error when reading a record that was deleted, to prevent spurious
                    # errors for non-transactional search/read sequences coming from clients
                    return
                _logger.warning('Failed operation on deleted record(s): %s, uid: %s, model: %s', operation, uid, self._name)
                raise except_orm(_('Missing document(s)'),
                                 _('One of the documents you are trying to access has been deleted, please try again after refreshing.'))


    def check_access_rights(self, cr, uid, operation, raise_exception=True): # no context on purpose.
        """Verifies that the operation given by ``operation`` is allowed for the user
           according to the access rights."""
        return self.pool.get('ir.model.access').check(cr, uid, self._name, operation, raise_exception)

    def check_access_rule(self, cr, uid, ids, operation, context=None):
        """Verifies that the operation given by ``operation`` is allowed for the user
           according to ir.rules.

           :param operation: one of ``write``, ``unlink``
           :raise except_orm: * if current ir.rules do not permit this operation.
           :return: None if the operation is allowed
        """
        if uid == SUPERUSER_ID:
            return

        if self.is_transient():
            # Only one single implicit access rule for transient models: owner only!
            # This is ok to hardcode because we assert that TransientModels always
            # have log_access enabled so that the create_uid column is always there.
            # And even with _inherits, these fields are always present in the local
            # table too, so no need for JOINs.
            cr.execute("""SELECT distinct create_uid
                          FROM %s
                          WHERE id IN %%s""" % self._table, (tuple(ids),))
            uids = [x[0] for x in cr.fetchall()]
            if len(uids) != 1 or uids[0] != uid:
                raise except_orm(_('Access Denied'),
                                 _('For this kind of document, you may only access records you created yourself.\n\n(Document type: %s)') % (self._description,))
        else:
            where_clause, where_params, tables = self.pool.get('ir.rule').domain_get(cr, uid, self._name, operation, context=context)
            if where_clause:
                where_clause = ' and ' + ' and '.join(where_clause)
                for sub_ids in cr.split_for_in_conditions(ids):
                    cr.execute('SELECT ' + self._table + '.id FROM ' + ','.join(tables) +
                               ' WHERE ' + self._table + '.id IN %s' + where_clause,
                               [sub_ids] + where_params)
                    returned_ids = [x['id'] for x in cr.dictfetchall()]
                    self._check_record_rules_result_count(cr, uid, sub_ids, returned_ids, operation, context=context)

    def create_workflow(self, cr, uid, ids, context=None):
        """Create a workflow instance for each given record IDs."""
        from openerp import workflow
        for res_id in ids:
            workflow.trg_create(uid, self._name, res_id, cr)
        return True

    def delete_workflow(self, cr, uid, ids, context=None):
        """Delete the workflow instances bound to the given record IDs."""
        from openerp import workflow
        for res_id in ids:
            workflow.trg_delete(uid, self._name, res_id, cr)
        return True

    def step_workflow(self, cr, uid, ids, context=None):
        """Reevaluate the workflow instances of the given record IDs."""
        from openerp import workflow
        for res_id in ids:
            workflow.trg_write(uid, self._name, res_id, cr)
        return True

    def signal_workflow(self, cr, uid, ids, signal, context=None):
        """Send given workflow signal and return a dict mapping ids to workflow results"""
        from openerp import workflow
        result = {}
        for res_id in ids:
            result[res_id] = workflow.trg_validate(uid, self._name, res_id, signal, cr)
        return result

    def redirect_workflow(self, cr, uid, old_new_ids, context=None):
        """ Rebind the workflow instance bound to the given 'old' record IDs to
            the given 'new' IDs. (``old_new_ids`` is a list of pairs ``(old, new)``.
        """
        from openerp import workflow
        for old_id, new_id in old_new_ids:
            workflow.trg_redirect(uid, self._name, old_id, new_id, cr)
        return True

    def unlink(self, cr, uid, ids, context=None):
        """
        Delete records with given ids

        :param cr: database cursor
        :param uid: current user id
        :param ids: id or list of ids
        :param context: (optional) context arguments, like lang, time zone
        :return: True
        :raise AccessError: * if user has no unlink rights on the requested object
                            * if user tries to bypass access rules for unlink on the requested object
        :raise UserError: if the record is default property for other records

        """
        if not ids:
            return True
        if isinstance(ids, (int, long)):
            ids = [ids]

        result_store = self._store_get_values(cr, uid, ids, self._all_columns.keys(), context)

        self._check_concurrency(cr, ids, context)

        self.check_access_rights(cr, uid, 'unlink')

        ir_property = self.pool.get('ir.property')

        # Check if the records are used as default properties.
        domain = [('res_id', '=', False),
                  ('value_reference', 'in', ['%s,%s' % (self._name, i) for i in ids]),
                 ]
        if ir_property.search(cr, uid, domain, context=context):
            raise except_orm(_('Error'), _('Unable to delete this document because it is used as a default property'))

        # Delete the records' properties.
        property_ids = ir_property.search(cr, uid, [('res_id', 'in', ['%s,%s' % (self._name, i) for i in ids])], context=context)
        ir_property.unlink(cr, uid, property_ids, context=context)

        self.delete_workflow(cr, uid, ids, context=context)

        self.check_access_rule(cr, uid, ids, 'unlink', context=context)
        pool_model_data = self.pool.get('ir.model.data')
        ir_values_obj = self.pool.get('ir.values')
        for sub_ids in cr.split_for_in_conditions(ids):
            cr.execute('delete from ' + self._table + ' ' \
                       'where id IN %s', (sub_ids,))

            # Removing the ir_model_data reference if the record being deleted is a record created by xml/csv file,
            # as these are not connected with real database foreign keys, and would be dangling references.
            # Note: following steps performed as admin to avoid access rights restrictions, and with no context
            #       to avoid possible side-effects during admin calls.
            # Step 1. Calling unlink of ir_model_data only for the affected IDS
            reference_ids = pool_model_data.search(cr, SUPERUSER_ID, [('res_id','in',list(sub_ids)),('model','=',self._name)])
            # Step 2. Marching towards the real deletion of referenced records
            if reference_ids:
                pool_model_data.unlink(cr, SUPERUSER_ID, reference_ids)

            # For the same reason, removing the record relevant to ir_values
            ir_value_ids = ir_values_obj.search(cr, uid,
                    ['|',('value','in',['%s,%s' % (self._name, sid) for sid in sub_ids]),'&',('res_id','in',list(sub_ids)),('model','=',self._name)],
                    context=context)
            if ir_value_ids:
                ir_values_obj.unlink(cr, uid, ir_value_ids, context=context)

        for order, obj_name, store_ids, fields in result_store:
            if obj_name != self._name:
                obj = self.pool[obj_name]
                cr.execute('select id from '+obj._table+' where id IN %s', (tuple(store_ids),))
                rids = map(lambda x: x[0], cr.fetchall())
                if rids:
                    obj._store_set_values(cr, uid, rids, fields, context)

        return True

    #
    # TODO: Validate
    #
    def write(self, cr, user, ids, vals, context=None):
        """
        Update records with given ids with the given field values

        :param cr: database cursor
        :param user: current user id
        :type user: integer
        :param ids: object id or list of object ids to update according to **vals**
        :param vals: field values to update, e.g {'field_name': new_field_value, ...}
        :type vals: dictionary
        :param context: (optional) context arguments, e.g. {'lang': 'en_us', 'tz': 'UTC', ...}
        :type context: dictionary
        :return: True
        :raise AccessError: * if user has no write rights on the requested object
                            * if user tries to bypass access rules for write on the requested object
        :raise ValidateError: if user tries to enter invalid value for a field that is not in selection
        :raise UserError: if a loop would be created in a hierarchy of objects a result of the operation (such as setting an object as its own parent)

        **Note**: The type of field values to pass in ``vals`` for relationship fields is specific:

            + For a many2many field, a list of tuples is expected.
              Here is the list of tuple that are accepted, with the corresponding semantics ::

                 (0, 0,  { values })    link to a new record that needs to be created with the given values dictionary
                 (1, ID, { values })    update the linked record with id = ID (write *values* on it)
                 (2, ID)                remove and delete the linked record with id = ID (calls unlink on ID, that will delete the object completely, and the link to it as well)
                 (3, ID)                cut the link to the linked record with id = ID (delete the relationship between the two objects but does not delete the target object itself)
                 (4, ID)                link to existing record with id = ID (adds a relationship)
                 (5)                    unlink all (like using (3,ID) for all linked records)
                 (6, 0, [IDs])          replace the list of linked IDs (like using (5) then (4,ID) for each ID in the list of IDs)

                 Example:
                    [(6, 0, [8, 5, 6, 4])] sets the many2many to ids [8, 5, 6, 4]

            + For a one2many field, a lits of tuples is expected.
              Here is the list of tuple that are accepted, with the corresponding semantics ::

                 (0, 0,  { values })    link to a new record that needs to be created with the given values dictionary
                 (1, ID, { values })    update the linked record with id = ID (write *values* on it)
                 (2, ID)                remove and delete the linked record with id = ID (calls unlink on ID, that will delete the object completely, and the link to it as well)

                 Example:
                    [(0, 0, {'field_name':field_value_record1, ...}), (0, 0, {'field_name':field_value_record2, ...})]

            + For a many2one field, simply use the ID of target record, which must already exist, or ``False`` to remove the link.
            + For a reference field, use a string with the model name, a comma, and the target object id (example: ``'product.product, 5'``)

        """
        readonly = None
        self.check_field_access_rights(cr, user, 'write', vals.keys())
        for field in vals.copy():
            fobj = None
            if field in self._columns:
                fobj = self._columns[field]
            elif field in self._inherit_fields:
                fobj = self._inherit_fields[field][2]
            if not fobj:
                continue
            groups = fobj.write

            if groups:
                edit = False
                for group in groups:
                    module = group.split(".")[0]
                    grp = group.split(".")[1]
                    cr.execute("select count(*) from res_groups_users_rel where gid IN (select res_id from ir_model_data where name=%s and module=%s and model=%s) and uid=%s", \
                               (grp, module, 'res.groups', user))
                    readonly = cr.fetchall()
                    if readonly[0][0] >= 1:
                        edit = True
                        break

                if not edit:
                    vals.pop(field)

        if not context:
            context = {}
        if not ids:
            return True
        if isinstance(ids, (int, long)):
            ids = [ids]

        self._check_concurrency(cr, ids, context)
        self.check_access_rights(cr, user, 'write')

        result = self._store_get_values(cr, user, ids, vals.keys(), context) or []

        # No direct update of parent_left/right
        vals.pop('parent_left', None)
        vals.pop('parent_right', None)

        parents_changed = []
        parent_order = self._parent_order or self._order
        if self._parent_store and (self._parent_name in vals):
            # The parent_left/right computation may take up to
            # 5 seconds. No need to recompute the values if the
            # parent is the same.
            # Note: to respect parent_order, nodes must be processed in
            # order, so ``parents_changed`` must be ordered properly.
            parent_val = vals[self._parent_name]
            if parent_val:
                query = "SELECT id FROM %s WHERE id IN %%s AND (%s != %%s OR %s IS NULL) ORDER BY %s" % \
                                (self._table, self._parent_name, self._parent_name, parent_order)
                cr.execute(query, (tuple(ids), parent_val))
            else:
                query = "SELECT id FROM %s WHERE id IN %%s AND (%s IS NOT NULL) ORDER BY %s" % \
                                (self._table, self._parent_name, parent_order)
                cr.execute(query, (tuple(ids),))
            parents_changed = map(operator.itemgetter(0), cr.fetchall())

        upd0 = []
        upd1 = []
        upd_todo = []
        updend = []
        direct = []
        totranslate = context.get('lang', False) and (context['lang'] != 'en_US')
        for field in vals:
            field_column = self._all_columns.get(field) and self._all_columns.get(field).column
            if field_column and field_column.deprecated:
                _logger.warning('Field %s.%s is deprecated: %s', self._name, field, field_column.deprecated)
            if field in self._columns:
                if self._columns[field]._classic_write and not (hasattr(self._columns[field], '_fnct_inv')):
                    if (not totranslate) or not self._columns[field].translate:
                        upd0.append('"'+field+'"='+self._columns[field]._symbol_set[0])
                        upd1.append(self._columns[field]._symbol_set[1](vals[field]))
                    direct.append(field)
                else:
                    upd_todo.append(field)
            else:
                updend.append(field)
            if field in self._columns \
                    and hasattr(self._columns[field], 'selection') \
                    and vals[field]:
                self._check_selection_field_value(cr, user, field, vals[field], context=context)

        if self._log_access:
            upd0.append('write_uid=%s')
            upd0.append("write_date=(now() at time zone 'UTC')")
            upd1.append(user)

        if len(upd0):
            self.check_access_rule(cr, user, ids, 'write', context=context)
            for sub_ids in cr.split_for_in_conditions(ids):
                cr.execute('update ' + self._table + ' set ' + ','.join(upd0) + ' ' \
                           'where id IN %s', upd1 + [sub_ids])
                if cr.rowcount != len(sub_ids):
                    raise except_orm(_('AccessError'),
                                     _('One of the records you are trying to modify has already been deleted (Document type: %s).') % self._description)

            if totranslate:
                # TODO: optimize
                for f in direct:
                    if self._columns[f].translate:
                        src_trans = self.pool[self._name].read(cr, user, ids, [f])[0][f]
                        if not src_trans:
                            src_trans = vals[f]
                            # Inserting value to DB
                            self.write(cr, user, ids, {f: vals[f]})
                        self.pool.get('ir.translation')._set_ids(cr, user, self._name+','+f, 'model', context['lang'], ids, vals[f], src_trans)


        # call the 'set' method of fields which are not classic_write
        upd_todo.sort(lambda x, y: self._columns[x].priority-self._columns[y].priority)

        # default element in context must be removed when call a one2many or many2many
        rel_context = context.copy()
        for c in context.items():
            if c[0].startswith('default_'):
                del rel_context[c[0]]

        for field in upd_todo:
            for id in ids:
                result += self._columns[field].set(cr, self, id, field, vals[field], user, context=rel_context) or []

        unknown_fields = updend[:]
        for table in self._inherits:
            col = self._inherits[table]
            nids = []
            for sub_ids in cr.split_for_in_conditions(ids):
                cr.execute('select distinct "'+col+'" from "'+self._table+'" ' \
                           'where id IN %s', (sub_ids,))
                nids.extend([x[0] for x in cr.fetchall()])

            v = {}
            for val in updend:
                if self._inherit_fields[val][0] == table:
                    v[val] = vals[val]
                    unknown_fields.remove(val)
            if v:
                self.pool[table].write(cr, user, nids, v, context)

        if unknown_fields:
            _logger.warning(
                'No such field(s) in model %s: %s.',
                self._name, ', '.join(unknown_fields))
        self._validate(cr, user, ids, context)

        # TODO: use _order to set dest at the right position and not first node of parent
        # We can't defer parent_store computation because the stored function
        # fields that are computer may refer (directly or indirectly) to
        # parent_left/right (via a child_of domain)
        if parents_changed:
            if self.pool._init:
                self.pool._init_parent[self._name] = True
            else:
                order = self._parent_order or self._order
                parent_val = vals[self._parent_name]
                if parent_val:
                    clause, params = '%s=%%s' % (self._parent_name,), (parent_val,)
                else:
                    clause, params = '%s IS NULL' % (self._parent_name,), ()

                for id in parents_changed:
                    cr.execute('SELECT parent_left, parent_right FROM %s WHERE id=%%s' % (self._table,), (id,))
                    pleft, pright = cr.fetchone()
                    distance = pright - pleft + 1

                    # Positions of current siblings, to locate proper insertion point;
                    # this can _not_ be fetched outside the loop, as it needs to be refreshed
                    # after each update, in case several nodes are sequentially inserted one
                    # next to the other (i.e computed incrementally)
                    cr.execute('SELECT parent_right, id FROM %s WHERE %s ORDER BY %s' % (self._table, clause, parent_order), params)
                    parents = cr.fetchall()

                    # Find Position of the element
                    position = None
                    for (parent_pright, parent_id) in parents:
                        if parent_id == id:
                            break
                        position = parent_pright + 1

                    # It's the first node of the parent
                    if not position:
                        if not parent_val:
                            position = 1
                        else:
                            cr.execute('select parent_left from '+self._table+' where id=%s', (parent_val,))
                            position = cr.fetchone()[0] + 1

                    if pleft < position <= pright:
                        raise except_orm(_('UserError'), _('Recursivity Detected.'))

                    if pleft < position:
                        cr.execute('update '+self._table+' set parent_left=parent_left+%s where parent_left>=%s', (distance, position))
                        cr.execute('update '+self._table+' set parent_right=parent_right+%s where parent_right>=%s', (distance, position))
                        cr.execute('update '+self._table+' set parent_left=parent_left+%s, parent_right=parent_right+%s where parent_left>=%s and parent_left<%s', (position-pleft, position-pleft, pleft, pright))
                    else:
                        cr.execute('update '+self._table+' set parent_left=parent_left+%s where parent_left>=%s', (distance, position))
                        cr.execute('update '+self._table+' set parent_right=parent_right+%s where parent_right>=%s', (distance, position))
                        cr.execute('update '+self._table+' set parent_left=parent_left-%s, parent_right=parent_right-%s where parent_left>=%s and parent_left<%s', (pleft-position+distance, pleft-position+distance, pleft+distance, pright+distance))

        result += self._store_get_values(cr, user, ids, vals.keys(), context)
        result.sort()

        done = {}
        for order, model_name, ids_to_update, fields_to_recompute in result:
            key = (model_name, tuple(fields_to_recompute))
            done.setdefault(key, {})
            # avoid to do several times the same computation
            todo = []
            for id in ids_to_update:
                if id not in done[key]:
                    done[key][id] = True
                    todo.append(id)
            self.pool[model_name]._store_set_values(cr, user, todo, fields_to_recompute, context)

        self.step_workflow(cr, user, ids, context=context)
        return True

    #
    # TODO: Should set perm to user.xxx
    #
    def create(self, cr, user, vals, context=None):
        """
        Create a new record for the model.

        The values for the new record are initialized using the ``vals``
        argument, and if necessary the result of ``default_get()``.

        :param cr: database cursor
        :param user: current user id
        :type user: integer
        :param vals: field values for new record, e.g {'field_name': field_value, ...}
        :type vals: dictionary
        :param context: optional context arguments, e.g. {'lang': 'en_us', 'tz': 'UTC', ...}
        :type context: dictionary
        :return: id of new record created
        :raise AccessError: * if user has no create rights on the requested object
                            * if user tries to bypass access rules for create on the requested object
        :raise ValidateError: if user tries to enter invalid value for a field that is not in selection
        :raise UserError: if a loop would be created in a hierarchy of objects a result of the operation (such as setting an object as its own parent)

        **Note**: The type of field values to pass in ``vals`` for relationship fields is specific.
        Please see the description of the :py:meth:`~osv.osv.osv.write` method for details about the possible values and how
        to specify them.

        """
        if not context:
            context = {}

        if self.is_transient():
            self._transient_vacuum(cr, user)

        self.check_access_rights(cr, user, 'create')

        if self._log_access:
            for f in LOG_ACCESS_COLUMNS:
                if vals.pop(f, None) is not None:
                    _logger.warning(
                        'Field `%s` is not allowed when creating the model `%s`.',
                        f, self._name)
        vals = self._add_missing_default_values(cr, user, vals, context)

        tocreate = {}
        for v in self._inherits:
            if self._inherits[v] not in vals:
                tocreate[v] = {}
            else:
                tocreate[v] = {'id': vals[self._inherits[v]]}
        (upd0, upd1, upd2) = ('', '', [])
        upd_todo = []
        unknown_fields = []
        for v in vals.keys():
            if v in self._inherit_fields and v not in self._columns:
                (table, col, col_detail, original_parent) = self._inherit_fields[v]
                tocreate[table][v] = vals[v]
                del vals[v]
            else:
                if (v not in self._inherit_fields) and (v not in self._columns):
                    del vals[v]
                    unknown_fields.append(v)
        if unknown_fields:
            _logger.warning(
                'No such field(s) in model %s: %s.',
                self._name, ', '.join(unknown_fields))

        # Try-except added to filter the creation of those records whose filds are readonly.
        # Example : any dashboard which has all the fields readonly.(due to Views(database views))
        try:
            cr.execute("SELECT nextval('"+self._sequence+"')")
        except:
            raise except_orm(_('UserError'),
                _('You cannot perform this operation. New Record Creation is not allowed for this object as this object is for reporting purpose.'))

        id_new = cr.fetchone()[0]
        for table in tocreate:
            if self._inherits[table] in vals:
                del vals[self._inherits[table]]

            record_id = tocreate[table].pop('id', None)

            # When linking/creating parent records, force context without 'no_store_function' key that
            # defers stored functions computing, as these won't be computed in batch at the end of create().
            parent_context = dict(context)
            parent_context.pop('no_store_function', None)

            if record_id is None or not record_id:
                record_id = self.pool[table].create(cr, user, tocreate[table], context=parent_context)
            else:
                self.pool[table].write(cr, user, [record_id], tocreate[table], context=parent_context)

            upd0 += ',' + self._inherits[table]
            upd1 += ',%s'
            upd2.append(record_id)

        #Start : Set bool fields to be False if they are not touched(to make search more powerful)
        bool_fields = [x for x in self._columns.keys() if self._columns[x]._type=='boolean']

        for bool_field in bool_fields:
            if bool_field not in vals:
                vals[bool_field] = False
        #End
        for field in vals.copy():
            fobj = None
            if field in self._columns:
                fobj = self._columns[field]
            else:
                fobj = self._inherit_fields[field][2]
            if not fobj:
                continue
            groups = fobj.write
            if groups:
                edit = False
                for group in groups:
                    module = group.split(".")[0]
                    grp = group.split(".")[1]
                    cr.execute("select count(*) from res_groups_users_rel where gid IN (select res_id from ir_model_data where name='%s' and module='%s' and model='%s') and uid=%s" % \
                               (grp, module, 'res.groups', user))
                    readonly = cr.fetchall()
                    if readonly[0][0] >= 1:
                        edit = True
                        break
                    elif readonly[0][0] == 0:
                        edit = False
                    else:
                        edit = False

                if not edit:
                    vals.pop(field)
        for field in vals:
            if self._columns[field]._classic_write:
                upd0 = upd0 + ',"' + field + '"'
                upd1 = upd1 + ',' + self._columns[field]._symbol_set[0]
                upd2.append(self._columns[field]._symbol_set[1](vals[field]))
                #for the function fields that receive a value, we set them directly in the database
                #(they may be required), but we also need to trigger the _fct_inv()
                if (hasattr(self._columns[field], '_fnct_inv')) and not isinstance(self._columns[field], fields.related):
                    #TODO: this way to special case the related fields is really creepy but it shouldn't be changed at
                    #one week of the release candidate. It seems the only good way to handle correctly this is to add an
                    #attribute to make a field `really readonly´ and thus totally ignored by the create()... otherwise
                    #if, for example, the related has a default value (for usability) then the fct_inv is called and it
                    #may raise some access rights error. Changing this is a too big change for now, and is thus postponed
                    #after the release but, definitively, the behavior shouldn't be different for related and function
                    #fields.
                    upd_todo.append(field)
            else:
                #TODO: this `if´ statement should be removed because there is no good reason to special case the fields
                #related. See the above TODO comment for further explanations.
                if not isinstance(self._columns[field], fields.related):
                    upd_todo.append(field)
            if field in self._columns \
                    and hasattr(self._columns[field], 'selection') \
                    and vals[field]:
                self._check_selection_field_value(cr, user, field, vals[field], context=context)
        if self._log_access:
            upd0 += ',create_uid,create_date,write_uid,write_date'
            upd1 += ",%s,(now() at time zone 'UTC'),%s,(now() at time zone 'UTC')"
            upd2.extend((user, user))
        cr.execute('insert into "'+self._table+'" (id'+upd0+") values ("+str(id_new)+upd1+')', tuple(upd2))
        upd_todo.sort(lambda x, y: self._columns[x].priority-self._columns[y].priority)

        if self._parent_store and not context.get('defer_parent_store_computation'):
            if self.pool._init:
                self.pool._init_parent[self._name] = True
            else:
                parent = vals.get(self._parent_name, False)
                if parent:
                    cr.execute('select parent_right from '+self._table+' where '+self._parent_name+'=%s order by '+(self._parent_order or self._order), (parent,))
                    pleft_old = None
                    result_p = cr.fetchall()
                    for (pleft,) in result_p:
                        if not pleft:
                            break
                        pleft_old = pleft
                    if not pleft_old:
                        cr.execute('select parent_left from '+self._table+' where id=%s', (parent,))
                        pleft_old = cr.fetchone()[0]
                    pleft = pleft_old
                else:
                    cr.execute('select max(parent_right) from '+self._table)
                    pleft = cr.fetchone()[0] or 0
                cr.execute('update '+self._table+' set parent_left=parent_left+2 where parent_left>%s', (pleft,))
                cr.execute('update '+self._table+' set parent_right=parent_right+2 where parent_right>%s', (pleft,))
                cr.execute('update '+self._table+' set parent_left=%s,parent_right=%s where id=%s', (pleft+1, pleft+2, id_new))

        # default element in context must be remove when call a one2many or many2many
        rel_context = context.copy()
        for c in context.items():
            if c[0].startswith('default_'):
                del rel_context[c[0]]

        result = []
        for field in upd_todo:
            result += self._columns[field].set(cr, self, id_new, field, vals[field], user, rel_context) or []
        self._validate(cr, user, [id_new], context)

        if not context.get('no_store_function', False):
            result += self._store_get_values(cr, user, [id_new], vals.keys(), context)
            result.sort()
            done = []
            for order, model_name, ids, fields2 in result:
                if not (model_name, ids, fields2) in done:
                    self.pool[model_name]._store_set_values(cr, user, ids, fields2, context)
                    done.append((model_name, ids, fields2))

        if self._log_create and not (context and context.get('no_store_function', False)):
            message = self._description + \
                " '" + \
                self.name_get(cr, user, [id_new], context=context)[0][1] + \
                "' " + _("created.")
            self.log(cr, user, id_new, message, True, context=context)
        self.check_access_rule(cr, user, [id_new], 'create', context=context)
        self.create_workflow(cr, user, [id_new], context=context)
        return id_new

    def browse(self, cr, uid, select, context=None, list_class=None, fields_process=None):
        """Fetch records as objects allowing to use dot notation to browse fields and relations

        :param cr: database cursor
        :param uid: current user id
        :param select: id or list of ids.
        :param context: context arguments, like lang, time zone
        :rtype: object or list of objects requested

        """
        self._list_class = list_class or browse_record_list
        cache = {}
        # need to accepts ints and longs because ids coming from a method
        # launched by button in the interface have a type long...
        if isinstance(select, (int, long)):
            return browse_record(cr, uid, select, self, cache, context=context, list_class=self._list_class, fields_process=fields_process)
        elif isinstance(select, list):
            return self._list_class([browse_record(cr, uid, id, self, cache, context=context, list_class=self._list_class, fields_process=fields_process) for id in select], context=context)
        else:
            return browse_null()

    def _store_get_values(self, cr, uid, ids, fields, context):
        """Returns an ordered list of fields.function to call due to
           an update operation on ``fields`` of records with ``ids``,
           obtained by calling the 'store' triggers of these fields,
           as setup by their 'store' attribute.

           :return: [(priority, model_name, [record_ids,], [function_fields,])]
        """
        if fields is None: fields = []
        stored_functions = self.pool._store_function.get(self._name, [])

        # use indexed names for the details of the stored_functions:
        model_name_, func_field_to_compute_, target_ids_func_, trigger_fields_, priority_ = range(5)

        # only keep store triggers that should be triggered for the ``fields``
        # being written to.
        triggers_to_compute = [f for f in stored_functions \
                if ((not f[trigger_fields_]) or set(fields).intersection(f[trigger_fields_]))]

        to_compute_map = {}
        target_id_results = {}
        for store_trigger in triggers_to_compute:
            target_func_id_ = id(store_trigger[target_ids_func_])
            if not target_func_id_ in target_id_results:
                # use admin user for accessing objects having rules defined on store fields
                target_id_results[target_func_id_] = [i for i in store_trigger[target_ids_func_](self, cr, SUPERUSER_ID, ids, context) if i]
            target_ids = target_id_results[target_func_id_]

            # the compound key must consider the priority and model name
            key = (store_trigger[priority_], store_trigger[model_name_])
            for target_id in target_ids:
                to_compute_map.setdefault(key, {}).setdefault(target_id,set()).add(tuple(store_trigger))

        # Here to_compute_map looks like:
        # { (10, 'model_a') : { target_id1: [ (trigger_1_tuple, trigger_2_tuple) ], ... }
        #   (20, 'model_a') : { target_id2: [ (trigger_3_tuple, trigger_4_tuple) ], ... }
        #   (99, 'model_a') : { target_id1: [ (trigger_5_tuple, trigger_6_tuple) ], ... }
        # }

        # Now we need to generate the batch function calls list
        # call_map =
        #   { (10, 'model_a') : [(10, 'model_a', [record_ids,], [function_fields,])] }
        call_map = {}
        for ((priority,model), id_map) in to_compute_map.iteritems():
            trigger_ids_maps = {}
            # function_ids_maps =
            #   { (function_1_tuple, function_2_tuple) : [target_id1, target_id2, ..] }
            for target_id, triggers in id_map.iteritems():
                trigger_ids_maps.setdefault(tuple(triggers), []).append(target_id)
            for triggers, target_ids in trigger_ids_maps.iteritems():
                call_map.setdefault((priority,model),[]).append((priority, model, target_ids,
                                                                 [t[func_field_to_compute_] for t in triggers]))
        ordered_keys = call_map.keys()
        ordered_keys.sort()
        result = []
        if ordered_keys:
            result = reduce(operator.add, (call_map[k] for k in ordered_keys))
        return result

    def _store_set_values(self, cr, uid, ids, fields, context):
        """Calls the fields.function's "implementation function" for all ``fields``, on records with ``ids`` (taking care of
           respecting ``multi`` attributes), and stores the resulting values in the database directly."""
        if not ids:
            return True
        field_flag = False
        field_dict = {}
        if self._log_access:
            cr.execute('select id,write_date from '+self._table+' where id IN %s', (tuple(ids),))
            res = cr.fetchall()
            for r in res:
                if r[1]:
                    field_dict.setdefault(r[0], [])
                    res_date = time.strptime((r[1])[:19], '%Y-%m-%d %H:%M:%S')
                    write_date = datetime.datetime.fromtimestamp(time.mktime(res_date))
                    for i in self.pool._store_function.get(self._name, []):
                        if i[5]:
                            up_write_date = write_date + datetime.timedelta(hours=i[5])
                            if datetime.datetime.now() < up_write_date:
                                if i[1] in fields:
                                    field_dict[r[0]].append(i[1])
                                    if not field_flag:
                                        field_flag = True
        todo = {}
        keys = []
        for f in fields:
            if self._columns[f]._multi not in keys:
                keys.append(self._columns[f]._multi)
            todo.setdefault(self._columns[f]._multi, [])
            todo[self._columns[f]._multi].append(f)
        for key in keys:
            val = todo[key]
            if key:
                # use admin user for accessing objects having rules defined on store fields
                result = self._columns[val[0]].get(cr, self, ids, val, SUPERUSER_ID, context=context)
                for id, value in result.items():
                    if field_flag:
                        for f in value.keys():
                            if f in field_dict[id]:
                                value.pop(f)
                    upd0 = []
                    upd1 = []
                    for v in value:
                        if v not in val:
                            continue
                        if self._columns[v]._type == 'many2one':
                            try:
                                value[v] = value[v][0]
                            except:
                                pass
                        upd0.append('"'+v+'"='+self._columns[v]._symbol_set[0])
                        upd1.append(self._columns[v]._symbol_set[1](value[v]))
                    upd1.append(id)
                    if upd0 and upd1:
                        cr.execute('update "' + self._table + '" set ' + \
                            ','.join(upd0) + ' where id = %s', upd1)

            else:
                for f in val:
                    # use admin user for accessing objects having rules defined on store fields
                    result = self._columns[f].get(cr, self, ids, f, SUPERUSER_ID, context=context)
                    for r in result.keys():
                        if field_flag:
                            if r in field_dict.keys():
                                if f in field_dict[r]:
                                    result.pop(r)
                    for id, value in result.items():
                        if self._columns[f]._type == 'many2one':
                            try:
                                value = value[0]
                            except:
                                pass
                        cr.execute('update "' + self._table + '" set ' + \
                            '"'+f+'"='+self._columns[f]._symbol_set[0] + ' where id = %s', (self._columns[f]._symbol_set[1](value), id))
        return True

    #
    # TODO: Validate
    #
    def perm_write(self, cr, user, ids, fields, context=None):
        raise NotImplementedError(_('This method does not exist anymore'))

    # TODO: ameliorer avec NULL
    def _where_calc(self, cr, user, domain, active_test=True, context=None):
        """Computes the WHERE clause needed to implement an OpenERP domain.
        :param domain: the domain to compute
        :type domain: list
        :param active_test: whether the default filtering of records with ``active``
                            field set to ``False`` should be applied.
        :return: the query expressing the given domain as provided in domain
        :rtype: osv.query.Query
        """
        if not context:
            context = {}
        domain = domain[:]
        # if the object has a field named 'active', filter out all inactive
        # records unless they were explicitely asked for
        if 'active' in self._all_columns and (active_test and context.get('active_test', True)):
            if domain:
                # the item[0] trick below works for domain items and '&'/'|'/'!'
                # operators too
                if not any(item[0] == 'active' for item in domain):
                    domain.insert(0, ('active', '=', 1))
            else:
                domain = [('active', '=', 1)]

        if domain:
            e = expression.expression(cr, user, domain, self, context)
            tables = e.get_tables()
            where_clause, where_params = e.to_sql()
            where_clause = where_clause and [where_clause] or []
        else:
            where_clause, where_params, tables = [], [], ['"%s"' % self._table]

        return Query(tables, where_clause, where_params)

    def _check_qorder(self, word):
        if not regex_order.match(word):
            raise except_orm(_('AccessError'), _('Invalid "order" specified. A valid "order" specification is a comma-separated list of valid field names (optionally followed by asc/desc for the direction)'))
        return True

    def _apply_ir_rules(self, cr, uid, query, mode='read', context=None):
        """Add what's missing in ``query`` to implement all appropriate ir.rules
          (using the ``model_name``'s rules or the current model's rules if ``model_name`` is None)

           :param query: the current query object
        """
        def apply_rule(added_clause, added_params, added_tables, parent_model=None, child_object=None):
            """ :param string parent_model: string of the parent model
                :param model child_object: model object, base of the rule application
            """
            if added_clause:
                if parent_model and child_object:
                    # as inherited rules are being applied, we need to add the missing JOIN
                    # to reach the parent table (if it was not JOINed yet in the query)
                    parent_alias = child_object._inherits_join_add(child_object, parent_model, query)
                    # inherited rules are applied on the external table -> need to get the alias and replace
                    parent_table = self.pool[parent_model]._table
                    added_clause = [clause.replace('"%s"' % parent_table, '"%s"' % parent_alias) for clause in added_clause]
                    # change references to parent_table to parent_alias, because we now use the alias to refer to the table
                    new_tables = []
                    for table in added_tables:
                        # table is just a table name -> switch to the full alias
                        if table == '"%s"' % parent_table:
                            new_tables.append('"%s" as "%s"' % (parent_table, parent_alias))
                        # table is already a full statement -> replace reference to the table to its alias, is correct with the way aliases are generated
                        else:
                            new_tables.append(table.replace('"%s"' % parent_table, '"%s"' % parent_alias))
                    added_tables = new_tables
                query.where_clause += added_clause
                query.where_clause_params += added_params
                for table in added_tables:
                    if table not in query.tables:
                        query.tables.append(table)
                return True
            return False

        # apply main rules on the object
        rule_obj = self.pool.get('ir.rule')
        rule_where_clause, rule_where_clause_params, rule_tables = rule_obj.domain_get(cr, uid, self._name, mode, context=context)
        apply_rule(rule_where_clause, rule_where_clause_params, rule_tables)

        # apply ir.rules from the parents (through _inherits)
        for inherited_model in self._inherits:
            rule_where_clause, rule_where_clause_params, rule_tables = rule_obj.domain_get(cr, uid, inherited_model, mode, context=context)
            apply_rule(rule_where_clause, rule_where_clause_params, rule_tables,
                        parent_model=inherited_model, child_object=self)

    def _generate_m2o_order_by(self, order_field, query):
        """
        Add possibly missing JOIN to ``query`` and generate the ORDER BY clause for m2o fields,
        either native m2o fields or function/related fields that are stored, including
        intermediate JOINs for inheritance if required.

        :return: the qualified field name to use in an ORDER BY clause to sort by ``order_field``
        """
        if order_field not in self._columns and order_field in self._inherit_fields:
            # also add missing joins for reaching the table containing the m2o field
            qualified_field = self._inherits_join_calc(order_field, query)
            order_field_column = self._inherit_fields[order_field][2]
        else:
            qualified_field = '"%s"."%s"' % (self._table, order_field)
            order_field_column = self._columns[order_field]

        assert order_field_column._type == 'many2one', 'Invalid field passed to _generate_m2o_order_by()'
        if not order_field_column._classic_write and not getattr(order_field_column, 'store', False):
            _logger.debug("Many2one function/related fields must be stored " \
                "to be used as ordering fields! Ignoring sorting for %s.%s",
                self._name, order_field)
            return

        # figure out the applicable order_by for the m2o
        dest_model = self.pool[order_field_column._obj]
        m2o_order = dest_model._order
        if not regex_order.match(m2o_order):
            # _order is complex, can't use it here, so we default to _rec_name
            m2o_order = dest_model._rec_name
        else:
            # extract the field names, to be able to qualify them and add desc/asc
            m2o_order_list = []
            for order_part in m2o_order.split(","):
                m2o_order_list.append(order_part.strip().split(" ", 1)[0].strip())
            m2o_order = m2o_order_list

        # Join the dest m2o table if it's not joined yet. We use [LEFT] OUTER join here
        # as we don't want to exclude results that have NULL values for the m2o
        src_table, src_field = qualified_field.replace('"', '').split('.', 1)
        dst_alias, dst_alias_statement = query.add_join((src_table, dest_model._table, src_field, 'id', src_field), implicit=False, outer=True)
        qualify = lambda field: '"%s"."%s"' % (dst_alias, field)
        return map(qualify, m2o_order) if isinstance(m2o_order, list) else qualify(m2o_order)

    def _generate_order_by(self, order_spec, query):
        """
        Attempt to consruct an appropriate ORDER BY clause based on order_spec, which must be
        a comma-separated list of valid field names, optionally followed by an ASC or DESC direction.

        :raise" except_orm in case order_spec is malformed
        """
        order_by_clause = ''
        order_spec = order_spec or self._order
        if order_spec:
            order_by_elements = []
            self._check_qorder(order_spec)
            for order_part in order_spec.split(','):
                order_split = order_part.strip().split(' ')
                order_field = order_split[0].strip()
                order_direction = order_split[1].strip() if len(order_split) == 2 else ''
                inner_clause = None
                if order_field == 'id' or (self._log_access and order_field in LOG_ACCESS_COLUMNS.keys()):
                    order_by_elements.append('"%s"."%s" %s' % (self._table, order_field, order_direction))
                elif order_field in self._columns:
                    order_column = self._columns[order_field]
                    if order_column._classic_read:
                        inner_clause = '"%s"."%s"' % (self._table, order_field)
                    elif order_column._type == 'many2one':
                        inner_clause = self._generate_m2o_order_by(order_field, query)
                    else:
                        continue  # ignore non-readable or "non-joinable" fields
                elif order_field in self._inherit_fields:
                    parent_obj = self.pool[self._inherit_fields[order_field][3]]
                    order_column = parent_obj._columns[order_field]
                    if order_column._classic_read:
                        inner_clause = self._inherits_join_calc(order_field, query)
                    elif order_column._type == 'many2one':
                        inner_clause = self._generate_m2o_order_by(order_field, query)
                    else:
                        continue  # ignore non-readable or "non-joinable" fields
                else:
                    raise ValueError( _("Sorting field %s not found on model %s") %( order_field, self._name))
                if inner_clause:
                    if isinstance(inner_clause, list):
                        for clause in inner_clause:
                            order_by_elements.append("%s %s" % (clause, order_direction))
                    else:
                        order_by_elements.append("%s %s" % (inner_clause, order_direction))
            if order_by_elements:
                order_by_clause = ",".join(order_by_elements)

        return order_by_clause and (' ORDER BY %s ' % order_by_clause) or ''

    def _search(self, cr, user, args, offset=0, limit=None, order=None, context=None, count=False, access_rights_uid=None):
        """
        Private implementation of search() method, allowing specifying the uid to use for the access right check.
        This is useful for example when filling in the selection list for a drop-down and avoiding access rights errors,
        by specifying ``access_rights_uid=1`` to bypass access rights check, but not ir.rules!
        This is ok at the security level because this method is private and not callable through XML-RPC.

        :param access_rights_uid: optional user ID to use when checking access rights
                                  (not for ir.rules, this is only for ir.model.access)
        """
        if context is None:
            context = {}
        self.check_access_rights(cr, access_rights_uid or user, 'read')

        # For transient models, restrict acces to the current user, except for the super-user
        if self.is_transient() and self._log_access and user != SUPERUSER_ID:
            args = expression.AND(([('create_uid', '=', user)], args or []))

        query = self._where_calc(cr, user, args, context=context)
        self._apply_ir_rules(cr, user, query, 'read', context=context)
        order_by = self._generate_order_by(order, query)
        from_clause, where_clause, where_clause_params = query.get_sql()

        limit_str = limit and ' limit %d' % limit or ''
        offset_str = offset and ' offset %d' % offset or ''
        where_str = where_clause and (" WHERE %s" % where_clause) or ''
        query_str = 'SELECT "%s".id FROM ' % self._table + from_clause + where_str + order_by + limit_str + offset_str

        if count:
            # /!\ the main query must be executed as a subquery, otherwise
            # offset and limit apply to the result of count()!
            cr.execute('SELECT count(*) FROM (%s) AS count' % query_str, where_clause_params)
            res = cr.fetchone()
            return res[0]

        cr.execute(query_str, where_clause_params)
        res = cr.fetchall()

        # TDE note: with auto_join, we could have several lines about the same result
        # i.e. a lead with several unread messages; we uniquify the result using
        # a fast way to do it while preserving order (http://www.peterbe.com/plog/uniqifiers-benchmark)
        def _uniquify_list(seq):
            seen = set()
            return [x for x in seq if x not in seen and not seen.add(x)]

        return _uniquify_list([x[0] for x in res])

    # returns the different values ever entered for one field
    # this is used, for example, in the client when the user hits enter on
    # a char field
    def distinct_field_get(self, cr, uid, field, value, args=None, offset=0, limit=None):
        if not args:
            args = []
        if field in self._inherit_fields:
            return self.pool[self._inherit_fields[field][0]].distinct_field_get(cr, uid, field, value, args, offset, limit)
        else:
            return self._columns[field].search(cr, self, args, field, value, offset, limit, uid)

    def copy_data(self, cr, uid, id, default=None, context=None):
        """
        Copy given record's data with all its fields values

        :param cr: database cursor
        :param uid: current user id
        :param id: id of the record to copy
        :param default: field values to override in the original values of the copied record
        :type default: dictionary
        :param context: context arguments, like lang, time zone
        :type context: dictionary
        :return: dictionary containing all the field values
        """

        if context is None:
            context = {}

        # avoid recursion through already copied records in case of circular relationship
        seen_map = context.setdefault('__copy_data_seen', {})
        if id in seen_map.setdefault(self._name, []):
            return
        seen_map[self._name].append(id)

        if default is None:
            default = {}
        if 'state' not in default:
            if 'state' in self._defaults:
                if callable(self._defaults['state']):
                    default['state'] = self._defaults['state'](self, cr, uid, context)
                else:
                    default['state'] = self._defaults['state']

        # build a black list of fields that should not be copied
        blacklist = set(MAGIC_COLUMNS + ['parent_left', 'parent_right'])
        def blacklist_given_fields(obj):
            # blacklist the fields that are given by inheritance
            for other, field_to_other in obj._inherits.items():
                blacklist.add(field_to_other)
                if field_to_other in default:
                    # all the fields of 'other' are given by the record: default[field_to_other],
                    # except the ones redefined in self
                    blacklist.update(set(self.pool[other]._all_columns) - set(self._columns))
                else:
                    blacklist_given_fields(self.pool[other])
            # blacklist deprecated fields
            for name, field in obj._columns.items():
                if field.deprecated:
                    blacklist.add(name)

        blacklist_given_fields(self)

        fields_to_read = [f for f in self.check_field_access_rights(cr, uid, 'read', None)
                          if f not in blacklist]
        data = self.read(cr, uid, [id], fields_to_read, context=context)
        if data:
            data = data[0]
        else:
            raise IndexError(_("Record #%d of %s not found, cannot copy!") % (id, self._name))

        res = dict(default)
        for f, colinfo in self._all_columns.items():
            field = colinfo.column
            if f in default:
                pass
            elif f in blacklist:
                pass
            elif isinstance(field, fields.function):
                pass
            elif field._type == 'many2one':
                res[f] = data[f] and data[f][0]
            elif field._type == 'one2many':
                other = self.pool[field._obj]
                # duplicate following the order of the ids because we'll rely on
                # it later for copying translations in copy_translation()!
                lines = [other.copy_data(cr, uid, line_id, context=context) for line_id in sorted(data[f])]
                # the lines are duplicated using the wrong (old) parent, but then
                # are reassigned to the correct one thanks to the (0, 0, ...)
                res[f] = [(0, 0, line) for line in lines if line]
            elif field._type == 'many2many':
                res[f] = [(6, 0, data[f])]
            else:
                res[f] = data[f]

        return res

    def copy_translations(self, cr, uid, old_id, new_id, context=None):
        if context is None:
            context = {}

        # avoid recursion through already copied records in case of circular relationship
        seen_map = context.setdefault('__copy_translations_seen',{})
        if old_id in seen_map.setdefault(self._name,[]):
            return
        seen_map[self._name].append(old_id)

        trans_obj = self.pool.get('ir.translation')
        # TODO it seems fields_get can be replaced by _all_columns (no need for translation)
        fields = self.fields_get(cr, uid, context=context)

        for field_name, field_def in fields.items():
            # removing the lang to compare untranslated values
            context_wo_lang = dict(context, lang=None)
            old_record, new_record = self.browse(cr, uid, [old_id, new_id], context=context_wo_lang)
            # we must recursively copy the translations for o2o and o2m
            if field_def['type'] == 'one2many':
                target_obj = self.pool[field_def['relation']]
                # here we rely on the order of the ids to match the translations
                # as foreseen in copy_data()
                old_children = sorted(r.id for r in old_record[field_name])
                new_children = sorted(r.id for r in new_record[field_name])
                for (old_child, new_child) in zip(old_children, new_children):
                    target_obj.copy_translations(cr, uid, old_child, new_child, context=context)
            # and for translatable fields we keep them for copy
            elif field_def.get('translate'):
                if field_name in self._columns:
                    trans_name = self._name + "," + field_name
                    target_id = new_id
                    source_id = old_id
                elif field_name in self._inherit_fields:
                    trans_name = self._inherit_fields[field_name][0] + "," + field_name
                    # get the id of the parent record to set the translation
                    inherit_field_name = self._inherit_fields[field_name][1]
                    target_id = new_record[inherit_field_name].id
                    source_id = old_record[inherit_field_name].id
                else:
                    continue

                trans_ids = trans_obj.search(cr, uid, [
                        ('name', '=', trans_name),
                        ('res_id', '=', source_id)
                ])
                user_lang = context.get('lang')
                for record in trans_obj.read(cr, uid, trans_ids, context=context):
                    del record['id']
                    # remove source to avoid triggering _set_src
                    del record['source']
                    record.update({'res_id': target_id})
                    if user_lang and user_lang == record['lang']:
                        # 'source' to force the call to _set_src
                        # 'value' needed if value is changed in copy(), want to see the new_value
                        record['source'] = old_record[field_name]
                        record['value'] = new_record[field_name]
                    trans_obj.create(cr, uid, record, context=context)


    def copy(self, cr, uid, id, default=None, context=None):
        """
        Duplicate record with given id updating it with default values

        :param cr: database cursor
        :param uid: current user id
        :param id: id of the record to copy
        :param default: dictionary of field values to override in the original values of the copied record, e.g: ``{'field_name': overriden_value, ...}``
        :type default: dictionary
        :param context: context arguments, like lang, time zone
        :type context: dictionary
        :return: id of the newly created record

        """
        if context is None:
            context = {}
        context = context.copy()
        data = self.copy_data(cr, uid, id, default, context)
        new_id = self.create(cr, uid, data, context)
        self.copy_translations(cr, uid, id, new_id, context)
        return new_id

    def exists(self, cr, uid, ids, context=None):
        """Checks whether the given id or ids exist in this model,
           and return the list of ids that do. This is simple to use for
           a truth test on a browse_record::

               if record.exists():
                   pass

           :param ids: id or list of ids to check for existence
           :type ids: int or [int]
           :return: the list of ids that currently exist, out of
                    the given `ids`
        """
        if type(ids) in (int, long):
            ids = [ids]
        if not ids:
            return []
        query = 'SELECT id FROM "%s"' % self._table
        cr.execute(query + "WHERE ID IN %s", (tuple(ids),))
        return [x[0] for x in cr.fetchall()]

    def check_recursion(self, cr, uid, ids, context=None, parent=None):
        _logger.warning("You are using deprecated %s.check_recursion(). Please use the '_check_recursion()' instead!" % \
                        self._name)
        assert parent is None or parent in self._columns or parent in self._inherit_fields,\
                    "The 'parent' parameter passed to check_recursion() must be None or a valid field name"
        return self._check_recursion(cr, uid, ids, context, parent)

    def _check_recursion(self, cr, uid, ids, context=None, parent=None):
        """
        Verifies that there is no loop in a hierarchical structure of records,
        by following the parent relationship using the **parent** field until a loop
        is detected or until a top-level record is found.

        :param cr: database cursor
        :param uid: current user id
        :param ids: list of ids of records to check
        :param parent: optional parent field name (default: ``self._parent_name = parent_id``)
        :return: **True** if the operation can proceed safely, or **False** if an infinite loop is detected.
        """
        if not parent:
            parent = self._parent_name

        # must ignore 'active' flag, ir.rules, etc. => direct SQL query
        query = 'SELECT "%s" FROM "%s" WHERE id = %%s' % (parent, self._table)
        for id in ids:
            current_id = id
            while current_id is not None:
                cr.execute(query, (current_id,))
                result = cr.fetchone()
                current_id = result[0] if result else None
                if current_id == id:
                    return False
        return True

    def _check_m2m_recursion(self, cr, uid, ids, field_name):
        """
        Verifies that there is no loop in a hierarchical structure of records,
        by following the parent relationship using the **parent** field until a loop
        is detected or until a top-level record is found.

        :param cr: database cursor
        :param uid: current user id
        :param ids: list of ids of records to check
        :param field_name: field to check
        :return: **True** if the operation can proceed safely, or **False** if an infinite loop is detected.
        """

        field = self._all_columns.get(field_name)
        field = field.column if field else None
        if not field or field._type != 'many2many' or field._obj != self._name:
            # field must be a many2many on itself
            raise ValueError('invalid field_name: %r' % (field_name,))

        query = 'SELECT distinct "%s" FROM "%s" WHERE "%s" IN %%s' % (field._id2, field._rel, field._id1)
        ids_parent = ids[:]
        while ids_parent:
            ids_parent2 = []
            for i in range(0, len(ids_parent), cr.IN_MAX):
                j = i + cr.IN_MAX
                sub_ids_parent = ids_parent[i:j]
                cr.execute(query, (tuple(sub_ids_parent),))
                ids_parent2.extend(filter(None, map(lambda x: x[0], cr.fetchall())))
            ids_parent = ids_parent2
            for i in ids_parent:
                if i in ids:
                    return False
        return True

    def _get_external_ids(self, cr, uid, ids, *args, **kwargs):
        """Retrieve the External ID(s) of any database record.

        **Synopsis**: ``_get_xml_ids(cr, uid, ids) -> { 'id': ['module.xml_id'] }``

        :return: map of ids to the list of their fully qualified External IDs
                 in the form ``module.key``, or an empty list when there's no External
                 ID for a record, e.g.::

                     { 'id': ['module.ext_id', 'module.ext_id_bis'],
                       'id2': [] }
        """
        ir_model_data = self.pool.get('ir.model.data')
        data_ids = ir_model_data.search(cr, uid, [('model', '=', self._name), ('res_id', 'in', ids)])
        data_results = ir_model_data.read(cr, uid, data_ids, ['module', 'name', 'res_id'])
        result = {}
        for id in ids:
            # can't use dict.fromkeys() as the list would be shared!
            result[id] = []
        for record in data_results:
            result[record['res_id']].append('%(module)s.%(name)s' % record)
        return result

    def get_external_id(self, cr, uid, ids, *args, **kwargs):
        """Retrieve the External ID of any database record, if there
        is one. This method works as a possible implementation
        for a function field, to be able to add it to any
        model object easily, referencing it as ``Model.get_external_id``.

        When multiple External IDs exist for a record, only one
        of them is returned (randomly).

        :return: map of ids to their fully qualified XML ID,
                 defaulting to an empty string when there's none
                 (to be usable as a function field),
                 e.g.::

                     { 'id': 'module.ext_id',
                       'id2': '' }
        """
        results = self._get_xml_ids(cr, uid, ids)
        for k, v in results.iteritems():
            if results[k]:
                results[k] = v[0]
            else:
                results[k] = ''
        return results

    # backwards compatibility
    get_xml_id = get_external_id
    _get_xml_ids = _get_external_ids

    def print_report(self, cr, uid, ids, name, data, context=None):
        """
        Render the report `name` for the given IDs. The report must be defined
        for this model, not another.
        """
        report = self.pool['ir.actions.report.xml']._lookup_report(cr, name)
        assert self._name == report.table
        return report.create(cr, uid, ids, data, context)

    # Transience
    def is_transient(self):
        """ Return whether the model is transient.

        See :class:`TransientModel`.

        """
        return self._transient

    def _transient_clean_rows_older_than(self, cr, seconds):
        assert self._transient, "Model %s is not transient, it cannot be vacuumed!" % self._name
        # Never delete rows used in last 5 minutes
        seconds = max(seconds, 300)
        query = ("SELECT id FROM " + self._table + " WHERE"
            " COALESCE(write_date, create_date, (now() at time zone 'UTC'))::timestamp"
            " < ((now() at time zone 'UTC') - interval %s)")
        cr.execute(query, ("%s seconds" % seconds,))
        ids = [x[0] for x in cr.fetchall()]
        self.unlink(cr, SUPERUSER_ID, ids)

    def _transient_clean_old_rows(self, cr, max_count):
        # Check how many rows we have in the table
        cr.execute("SELECT count(*) AS row_count FROM " + self._table)
        res = cr.fetchall()
        if res[0][0] <= max_count:
            return  # max not reached, nothing to do
        self._transient_clean_rows_older_than(cr, 300)

    def _transient_vacuum(self, cr, uid, force=False):
        """Clean the transient records.

        This unlinks old records from the transient model tables whenever the
        "_transient_max_count" or "_max_age" conditions (if any) are reached.
        Actual cleaning will happen only once every "_transient_check_time" calls.
        This means this method can be called frequently called (e.g. whenever
        a new record is created).
        Example with both max_hours and max_count active:
        Suppose max_hours = 0.2 (e.g. 12 minutes), max_count = 20, there are 55 rows in the
        table, 10 created/changed in the last 5 minutes, an additional 12 created/changed between
        5 and 10 minutes ago, the rest created/changed more then 12 minutes ago.
        - age based vacuum will leave the 22 rows created/changed in the last 12 minutes
        - count based vacuum will wipe out another 12 rows. Not just 2, otherwise each addition
          would immediately cause the maximum to be reached again.
        - the 10 rows that have been created/changed the last 5 minutes will NOT be deleted
        """
        assert self._transient, "Model %s is not transient, it cannot be vacuumed!" % self._name
        _transient_check_time = 20          # arbitrary limit on vacuum executions
        self._transient_check_count += 1
        if not force and (self._transient_check_count < _transient_check_time):
            return True  # no vacuum cleaning this time
        self._transient_check_count = 0

        # Age-based expiration
        if self._transient_max_hours:
            self._transient_clean_rows_older_than(cr, self._transient_max_hours * 60 * 60)

        # Count-based expiration
        if self._transient_max_count:
            self._transient_clean_old_rows(cr, self._transient_max_count)

        return True

    def resolve_2many_commands(self, cr, uid, field_name, commands, fields=None, context=None):
        """ Serializes one2many and many2many commands into record dictionaries
            (as if all the records came from the database via a read()).  This
            method is aimed at onchange methods on one2many and many2many fields.

            Because commands might be creation commands, not all record dicts
            will contain an ``id`` field.  Commands matching an existing record
            will have an ``id``.

            :param field_name: name of the one2many or many2many field matching the commands
            :type field_name: str
            :param commands: one2many or many2many commands to execute on ``field_name``
            :type commands: list((int|False, int|False, dict|False))
            :param fields: list of fields to read from the database, when applicable
            :type fields: list(str)
            :returns: records in a shape similar to that returned by ``read()``
                (except records may be missing the ``id`` field if they don't exist in db)
            :rtype: list(dict)
        """
        result = []             # result (list of dict)
        record_ids = []         # ids of records to read
        updates = {}            # {id: dict} of updates on particular records

        for command in commands:
            if not isinstance(command, (list, tuple)):
                record_ids.append(command)
            elif command[0] == 0:
                result.append(command[2])
            elif command[0] == 1:
                record_ids.append(command[1])
                updates.setdefault(command[1], {}).update(command[2])
            elif command[0] in (2, 3):
                record_ids = [id for id in record_ids if id != command[1]]
            elif command[0] == 4:
                record_ids.append(command[1])
            elif command[0] == 5:
                result, record_ids = [], []
            elif command[0] == 6:
                result, record_ids = [], list(command[2])

        # read the records and apply the updates
        other_model = self.pool[self._all_columns[field_name].column._obj]
        for record in other_model.read(cr, uid, record_ids, fields=fields, context=context):
            record.update(updates.get(record['id'], {}))
            result.append(record)

        return result

    # for backward compatibility
    resolve_o2m_commands_to_record_dicts = resolve_2many_commands

    def search_read(self, cr, uid, domain=None, fields=None, offset=0, limit=None, order=None, context=None):
        """
        Performs a ``search()`` followed by a ``read()``.

        :param cr: database cursor
        :param user: current user id
        :param domain: Search domain, see ``args`` parameter in ``search()``. Defaults to an empty domain that will match all records.
        :param fields: List of fields to read, see ``fields`` parameter in ``read()``. Defaults to all fields.
        :param offset: Number of records to skip, see ``offset`` parameter in ``search()``. Defaults to 0.
        :param limit: Maximum number of records to return, see ``limit`` parameter in ``search()``. Defaults to no limit.
        :param order: Columns to sort result, see ``order`` parameter in ``search()``. Defaults to no sort.
        :param context: context arguments.
        :return: List of dictionaries containing the asked fields.
        :rtype: List of dictionaries.

        """
        record_ids = self.search(cr, uid, domain or [], offset=offset, limit=limit, order=order, context=context)
        if not record_ids:
            return []
        result = self.read(cr, uid, record_ids, fields, context=context)
        if len(result) <= 1:
            return result

        # reorder read
        index = dict((r['id'], r) for r in result)
        return [index[x] for x in record_ids if x in index]

    def _register_hook(self, cr):
        """ stuff to do right after the registry is built """
        pass


    #def __getattr__(self, name):
    #    """
    #    Proxies attribute accesses to the `inherits` parent so we can call methods defined on the inherited parent
    #    (though inherits doesn't use Python inheritance).
    #    Handles translating between local ids and remote ids.
    #    Known issue: doesn't work correctly when using python's own super(), don't involve inherit-based inheritance
    #                 when you have inherits.
    #    """
    #    for model, field in self._inherits.iteritems():
    #        proxy = self.pool.get(model)
    #        if hasattr(proxy, name):
    #            attribute = getattr(proxy, name)
    #            if not hasattr(attribute, '__call__'):
    #                return attribute
    #            break
    #    else:
    #        return super(orm, self).__getattr__(name)

    #    def _proxy(cr, uid, ids, *args, **kwargs):
    #        objects = self.browse(cr, uid, ids, kwargs.get('context', None))
    #        lst = [obj[field].id for obj in objects if obj[field]]
    #        return getattr(proxy, name)(cr, uid, lst, *args, **kwargs)

    #    return _proxy

    def __getattr__(self, name):
        if name.startswith('signal_'):
            signal_name = name[len('signal_'):]
            assert signal_name
            return (lambda *args, **kwargs:
                    self.signal_workflow(*args, signal=signal_name, **kwargs))
        get = getattr(super(BaseModel, self), '__getattr__', None)
        if get is not None: return get(name)
        raise AttributeError(
            "'%s' object has no attribute '%s'" % (type(self).__name__, name))

# keep this import here, at top it will cause dependency cycle errors
import expression

class Model(BaseModel):
    """Main super-class for regular database-persisted OpenERP models.

    OpenERP models are created by inheriting from this class::

        class user(Model):
            ...

    The system will later instantiate the class once per database (on
    which the class' module is installed).
    """
    _auto = True
    _register = False # not visible in ORM registry, meant to be python-inherited only
    _transient = False # True in a TransientModel

class TransientModel(BaseModel):
    """Model super-class for transient records, meant to be temporarily
       persisted, and regularly vaccuum-cleaned.

       A TransientModel has a simplified access rights management,
       all users can create new records, and may only access the
       records they created. The super-user has unrestricted access
       to all TransientModel records.
    """
    _auto = True
    _register = False # not visible in ORM registry, meant to be python-inherited only
    _transient = True

class AbstractModel(BaseModel):
    """Abstract Model super-class for creating an abstract class meant to be
       inherited by regular models (Models or TransientModels) but not meant to
       be usable on its own, or persisted.

       Technical note: we don't want to make AbstractModel the super-class of
       Model or BaseModel because it would not make sense to put the main
       definition of persistence methods such as create() in it, and still we
       should be able to override them within an AbstractModel.
       """
    _auto = False # don't create any database backend for AbstractModels
    _register = False # not visible in ORM registry, meant to be python-inherited only
    _transient = False

def itemgetter_tuple(items):
    """ Fixes itemgetter inconsistency (useful in some cases) of not returning
    a tuple if len(items) == 1: always returns an n-tuple where n = len(items)
    """
    if len(items) == 0:
        return lambda a: ()
    if len(items) == 1:
        return lambda gettable: (gettable[items[0]],)
    return operator.itemgetter(*items)

class ImportWarning(Warning):
    """ Used to send warnings upwards the stack during the import process
    """
    pass

def convert_pgerror_23502(model, fields, info, e):
    m = re.match(r'^null value in column "(?P<field>\w+)" violates '
                 r'not-null constraint\n',
                 str(e))
    field_name = m.group('field')
    if not m or field_name not in fields:
        return {'message': unicode(e)}
    message = _(u"Missing required value for the field '%s'.") % field_name
    field = fields.get(field_name)
    if field:
        message = _(u"Missing required value for the field '%s' (%s)") % (field['string'], field_name)
    return {
        'message': message,
        'field': field_name,
    }

def convert_pgerror_23505(model, fields, info, e):
    m = re.match(r'^duplicate key (?P<field>\w+) violates unique constraint',
                 str(e))
    field_name = m.group('field')
    if not m or field_name not in fields:
        return {'message': unicode(e)}
    message = _(u"The value for the field '%s' already exists.") % field_name
    field = fields.get(field_name)
    if field:
        message = _(u"%s This might be '%s' in the current model, or a field "
                    u"of the same name in an o2m.") % (message, field['string'])
    return {
        'message': message,
        'field': field_name,
    }

PGERROR_TO_OE = collections.defaultdict(
    # shape of mapped converters
    lambda: (lambda model, fvg, info, pgerror: {'message': unicode(pgerror)}), {
    # not_null_violation
    '23502': convert_pgerror_23502,
    # unique constraint error
    '23505': convert_pgerror_23505,
})
# vim:expandtab:smartindent:tabstop=4:softtabstop=4:shiftwidth=4:<|MERGE_RESOLUTION|>--- conflicted
+++ resolved
@@ -1807,7 +1807,6 @@
         """
         if context is None:
             context = {}
-<<<<<<< HEAD
         View = self.pool['ir.ui.view']
 
         result = {
@@ -1821,154 +1820,6 @@
             view_ref_key = view_type + '_view_ref'
             view_ref = context.get(view_ref_key)
             if view_ref:
-=======
-
-        def encode(s):
-            if isinstance(s, unicode):
-                return s.encode('utf8')
-            return s
-
-        def raise_view_error(error_msg, child_view_id):
-            view, child_view = self.pool.get('ir.ui.view').browse(cr, user, [view_id, child_view_id], context)
-            error_msg = error_msg % {'parent_xml_id': view.xml_id}
-            raise AttributeError("View definition error for inherited view '%s' on model '%s': %s"
-                                 %  (child_view.xml_id, self._name, error_msg))
-
-        def locate(source, spec):
-            """ Locate a node in a source (parent) architecture.
-
-            Given a complete source (parent) architecture (i.e. the field
-            `arch` in a view), and a 'spec' node (a node in an inheriting
-            view that specifies the location in the source view of what
-            should be changed), return (if it exists) the node in the
-            source view matching the specification.
-
-            :param source: a parent architecture to modify
-            :param spec: a modifying node in an inheriting view
-            :return: a node in the source matching the spec
-
-            """
-            if spec.tag == 'xpath':
-                nodes = source.xpath(spec.get('expr'))
-                return nodes[0] if nodes else None
-            elif spec.tag == 'field':
-                # Only compare the field name: a field can be only once in a given view
-                # at a given level (and for multilevel expressions, we should use xpath
-                # inheritance spec anyway).
-                for node in source.getiterator('field'):
-                    if node.get('name') == spec.get('name'):
-                        return node
-                return None
-
-            for node in source.getiterator(spec.tag):
-                if isinstance(node, SKIPPED_ELEMENT_TYPES):
-                    continue
-                if all(node.get(attr) == spec.get(attr) \
-                        for attr in spec.attrib
-                            if attr not in ('position','version')):
-                    # Version spec should match parent's root element's version
-                    if spec.get('version') and spec.get('version') != source.get('version'):
-                        return None
-                    return node
-            return None
-
-        def apply_inheritance_specs(source, specs_arch, inherit_id=None):
-            """ Apply an inheriting view.
-
-            Apply to a source architecture all the spec nodes (i.e. nodes
-            describing where and what changes to apply to some parent
-            architecture) given by an inheriting view.
-
-            :param source: a parent architecture to modify
-            :param specs_arch: a modifying architecture in an inheriting view
-            :param inherit_id: the database id of the inheriting view
-            :return: a modified source where the specs are applied
-
-            """
-            specs_tree = etree.fromstring(encode(specs_arch))
-            # Queue of specification nodes (i.e. nodes describing where and
-            # changes to apply to some parent architecture).
-            specs = [specs_tree]
-
-            while len(specs):
-                spec = specs.pop(0)
-                if isinstance(spec, SKIPPED_ELEMENT_TYPES):
-                    continue
-                if spec.tag == 'data':
-                    specs += [ c for c in specs_tree ]
-                    continue
-                node = locate(source, spec)
-                if node is not None:
-                    pos = spec.get('position', 'inside')
-                    if pos == 'replace':
-                        if node.getparent() is None:
-                            source = copy.deepcopy(spec[0])
-                        else:
-                            for child in spec:
-                                node.addprevious(child)
-                            node.getparent().remove(node)
-                    elif pos == 'attributes':
-                        for child in spec.getiterator('attribute'):
-                            attribute = (child.get('name'), child.text and child.text.encode('utf8') or None)
-                            if attribute[1]:
-                                node.set(attribute[0], attribute[1])
-                            elif attribute[0] in node.attrib:
-                                del node.attrib[attribute[0]]
-                    else:
-                        sib = node.getnext()
-                        for child in spec:
-                            if pos == 'inside':
-                                node.append(child)
-                            elif pos == 'after':
-                                if sib is None:
-                                    node.addnext(child)
-                                    node = child
-                                else:
-                                    sib.addprevious(child)
-                            elif pos == 'before':
-                                node.addprevious(child)
-                            else:
-                                raise_view_error("Invalid position value: '%s'" % pos, inherit_id)
-                else:
-                    attrs = ''.join([
-                        ' %s="%s"' % (attr, spec.get(attr))
-                        for attr in spec.attrib
-                        if attr != 'position'
-                    ])
-                    tag = "<%s%s>" % (spec.tag, attrs)
-                    if spec.get('version') and spec.get('version') != source.get('version'):
-                        raise_view_error("Mismatching view API version for element '%s': %r vs %r in parent view '%%(parent_xml_id)s'" % \
-                                            (tag, spec.get('version'), source.get('version')), inherit_id)
-                    raise_view_error("Element '%s' not found in parent view '%%(parent_xml_id)s'" % tag, inherit_id)
-
-            return source
-
-        def apply_view_inheritance(cr, user, source, inherit_id):
-            """ Apply all the (directly and indirectly) inheriting views.
-
-            :param source: a parent architecture to modify (with parent
-                modifications already applied)
-            :param inherit_id: the database view_id of the parent view
-            :return: a modified source where all the modifying architecture
-                are applied
-
-            """
-            sql_inherit = self.pool.get('ir.ui.view').get_inheriting_views_arch(cr, user, inherit_id, self._name, context=context)
-            for (view_arch, view_id) in sql_inherit:
-                source = apply_inheritance_specs(source, view_arch, view_id)
-                source = apply_view_inheritance(cr, user, source, view_id)
-            return source
-
-        result = {'type': view_type, 'model': self._name}
-
-        sql_res = False
-        parent_view_model = None
-        view_ref_key = view_type + '_view_ref'
-        view_ref = context.get(view_ref_key)
-        # Search for a root (i.e. without any parent) view.
-        while True:
-            if view_ref and not view_id:
->>>>>>> 56bb1b98
                 if '.' in view_ref:
                     module, view_ref = view_ref.split('.', 1)
                     cr.execute("SELECT res_id FROM ir_model_data WHERE model='ir.ui.view' AND module=%s AND name=%s", (module, view_ref))
