# -*- coding: utf-8 -*-
##############################################################################
#
#    OpenERP, Open Source Management Solution
#    Copyright (C) 2004-2009 Tiny SPRL (<http://tiny.be>).
#
#    This program is free software: you can redistribute it and/or modify
#    it under the terms of the GNU Affero General Public License as
#    published by the Free Software Foundation, either version 3 of the
#    License, or (at your option) any later version.
#
#    This program is distributed in the hope that it will be useful,
#    but WITHOUT ANY WARRANTY; without even the implied warranty of
#    MERCHANTABILITY or FITNESS FOR A PARTICULAR PURPOSE.  See the
#    GNU Affero General Public License for more details.
#
#    You should have received a copy of the GNU Affero General Public License
#    along with this program.  If not, see <http://www.gnu.org/licenses/>.
#
##############################################################################

""" Domain expression processing

The main duty of this module is to compile a domain expression into a
SQL query. A lot of things should be documented here, but as a first
step in the right direction, some tests in test_osv_expression.yml
might give you some additional information.

For legacy reasons, a domain uses an inconsistent two-levels abstract
syntax (domains are regular Python data structures). At the first
level, a domain is an expression made of terms (sometimes called
leaves) and (domain) operators used in prefix notation. The available
operators at this level are '!', '&', and '|'. '!' is a unary 'not',
'&' is a binary 'and', and '|' is a binary 'or'.  For instance, here
is a possible domain. (<term> stands for an arbitrary term, more on
this later.)::

    ['&', '!', <term1>, '|', <term2>, <term3>]

It is equivalent to this pseudo code using infix notation::

    (not <term1>) and (<term2> or <term3>)

The second level of syntax deals with the term representation. A term
is a triple of the form (left, operator, right). That is, a term uses
an infix notation, and the available operators, and possible left and
right operands differ with those of the previous level. Here is a
possible term::

    ('company_id.name', '=', 'OpenERP')

The left and right operand don't have the same possible values. The
left operand is field name (related to the model for which the domain
applies).  Actually, the field name can use the dot-notation to
traverse relationships.  The right operand is a Python value whose
type should match the used operator and field type. In the above
example, a string is used because the name field of a company has type
string, and because we use the '=' operator. When appropriate, a 'in'
operator can be used, and thus the right operand should be a list.

Note: the non-uniform syntax could have been more uniform, but this
would hide an important limitation of the domain syntax. Say that the
term representation was ['=', 'company_id.name', 'OpenERP']. Used in a
complete domain, this would look like::

    ['!', ['=', 'company_id.name', 'OpenERP']]

and you would be tempted to believe something like this would be
possible::

    ['!', ['=', 'company_id.name', ['&', ..., ...]]]

That is, a domain could be a valid operand. But this is not the
case. A domain is really limited to a two-level nature, and can not
take a recursive form: a domain is not a valid second-level operand.

Unaccent - Accent-insensitive search

OpenERP will use the SQL function 'unaccent' when available for the
'ilike' and 'not ilike' operators, and enabled in the configuration.
Normally the 'unaccent' function is obtained from `the PostgreSQL
'unaccent' contrib module
<http://developer.postgresql.org/pgdocs/postgres/unaccent.html>`_.

.. todo: The following explanation should be moved in some external
         installation guide

The steps to install the module might differ on specific PostgreSQL
versions.  We give here some instruction for PostgreSQL 9.x on a
Ubuntu system.

Ubuntu doesn't come yet with PostgreSQL 9.x, so an alternative package
source is used. We use Martin Pitt's PPA available at
`ppa:pitti/postgresql
<https://launchpad.net/~pitti/+archive/postgresql>`_.

.. code-block:: sh

    > sudo add-apt-repository ppa:pitti/postgresql
    > sudo apt-get update

Once the package list is up-to-date, you have to install PostgreSQL
9.0 and its contrib modules.

.. code-block:: sh

    > sudo apt-get install postgresql-9.0 postgresql-contrib-9.0

When you want to enable unaccent on some database:

.. code-block:: sh

    > psql9 <database> -f /usr/share/postgresql/9.0/contrib/unaccent.sql

Here :program:`psql9` is an alias for the newly installed PostgreSQL
9.0 tool, together with the correct port if necessary (for instance if
PostgreSQL 8.4 is running on 5432). (Other aliases can be used for
createdb and dropdb.)

.. code-block:: sh

    > alias psql9='/usr/lib/postgresql/9.0/bin/psql -p 5433'

You can check unaccent is working:

.. code-block:: sh

    > psql9 <database> -c"select unaccent('hélène')"

Finally, to instruct OpenERP to really use the unaccent function, you have to
start the server specifying the ``--unaccent`` flag.

"""
import collections

import logging
import traceback

import openerp.modules
from . import fields
from ..models import MAGIC_COLUMNS, BaseModel
import openerp.tools as tools


# Domain operators.
NOT_OPERATOR = '!'
OR_OPERATOR = '|'
AND_OPERATOR = '&'
DOMAIN_OPERATORS = (NOT_OPERATOR, OR_OPERATOR, AND_OPERATOR)

# List of available term operators. It is also possible to use the '<>'
# operator, which is strictly the same as '!='; the later should be prefered
# for consistency. This list doesn't contain '<>' as it is simpified to '!='
# by the normalize_operator() function (so later part of the code deals with
# only one representation).
# Internals (i.e. not available to the user) 'inselect' and 'not inselect'
# operators are also used. In this case its right operand has the form (subselect, params).
TERM_OPERATORS = ('=', '!=', '<=', '<', '>', '>=', '=?', '=like', '=ilike',
                  'like', 'not like', 'ilike', 'not ilike', 'in', 'not in',
                  'child_of')

# A subset of the above operators, with a 'negative' semantic. When the
# expressions 'in NEGATIVE_TERM_OPERATORS' or 'not in NEGATIVE_TERM_OPERATORS' are used in the code
# below, this doesn't necessarily mean that any of those NEGATIVE_TERM_OPERATORS is
# legal in the processed term.
NEGATIVE_TERM_OPERATORS = ('!=', 'not like', 'not ilike', 'not in')

TRUE_LEAF = (1, '=', 1)
FALSE_LEAF = (0, '=', 1)

TRUE_DOMAIN = [TRUE_LEAF]
FALSE_DOMAIN = [FALSE_LEAF]

_logger = logging.getLogger(__name__)


# --------------------------------------------------
# Generic domain manipulation
# --------------------------------------------------

def normalize_domain(domain):
    """Returns a normalized version of ``domain_expr``, where all implicit '&' operators
       have been made explicit. One property of normalized domain expressions is that they
       can be easily combined together as if they were single domain components.
    """
    assert isinstance(domain, (list, tuple)), "Domains to normalize must have a 'domain' form: a list or tuple of domain components"
    if not domain:
        return TRUE_DOMAIN
    result = []
    expected = 1                            # expected number of expressions
    op_arity = {NOT_OPERATOR: 1, AND_OPERATOR: 2, OR_OPERATOR: 2}
    for token in domain:
        if expected == 0:                   # more than expected, like in [A, B]
            result[0:0] = [AND_OPERATOR]             # put an extra '&' in front
            expected = 1
        result.append(token)
        if isinstance(token, (list, tuple)):  # domain term
            expected -= 1
        else:
            expected += op_arity.get(token, 0) - 1
    assert expected == 0, 'This domain is syntactically not correct: %s' % (domain)
    return result


def combine(operator, unit, zero, domains):
    """Returns a new domain expression where all domain components from ``domains``
       have been added together using the binary operator ``operator``. The given
       domains must be normalized.

       :param unit: the identity element of the domains "set" with regard to the operation
                    performed by ``operator``, i.e the domain component ``i`` which, when
                    combined with any domain ``x`` via ``operator``, yields ``x``.
                    E.g. [(1,'=',1)] is the typical unit for AND_OPERATOR: adding it
                    to any domain component gives the same domain.
       :param zero: the absorbing element of the domains "set" with regard to the operation
                    performed by ``operator``, i.e the domain component ``z`` which, when
                    combined with any domain ``x`` via ``operator``, yields ``z``.
                    E.g. [(1,'=',1)] is the typical zero for OR_OPERATOR: as soon as
                    you see it in a domain component the resulting domain is the zero.
       :param domains: a list of normalized domains.
    """
    result = []
    count = 0
    for domain in domains:
        if domain == unit:
            continue
        if domain == zero:
            return zero
        if domain:
            result += domain
            count += 1
    result = [operator] * (count - 1) + result
    return result


def AND(domains):
    """AND([D1,D2,...]) returns a domain representing D1 and D2 and ... """
    return combine(AND_OPERATOR, TRUE_DOMAIN, FALSE_DOMAIN, domains)


def OR(domains):
    """OR([D1,D2,...]) returns a domain representing D1 or D2 or ... """
    return combine(OR_OPERATOR, FALSE_DOMAIN, TRUE_DOMAIN, domains)


def distribute_not(domain):
    """ Distribute any '!' domain operators found inside a normalized domain.

    Because we don't use SQL semantic for processing a 'left not in right'
    query (i.e. our 'not in' is not simply translated to a SQL 'not in'),
    it means that a '! left in right' can not be simply processed
    by __leaf_to_sql by first emitting code for 'left in right' then wrapping
    the result with 'not (...)', as it would result in a 'not in' at the SQL
    level.

    This function is thus responsible for pushing any '!' domain operators
    inside the terms themselves. For example::

         ['!','&',('user_id','=',4),('partner_id','in',[1,2])]
            will be turned into:
         ['|',('user_id','!=',4),('partner_id','not in',[1,2])]

    """
    def negate(leaf):
        """Negates and returns a single domain leaf term,
        using the opposite operator if possible"""
        left, operator, right = leaf
        mapping = {
            '<': '>=',
            '>': '<=',
            '<=': '>',
            '>=': '<',
            '=': '!=',
            '!=': '=',
        }
        if operator in ('in', 'like', 'ilike'):
            operator = 'not ' + operator
            return [(left, operator, right)]
        if operator in ('not in', 'not like', 'not ilike'):
            operator = operator[4:]
            return [(left, operator, right)]
        if operator in mapping:
            operator = mapping[operator]
            return [(left, operator, right)]
        return [NOT_OPERATOR, (left, operator, right)]

    def distribute_negate(domain):
        """Negate the domain ``subtree`` rooted at domain[0],
        leaving the rest of the domain intact, and return
        (negated_subtree, untouched_domain_rest)
        """
        if is_leaf(domain[0]):
            return negate(domain[0]), domain[1:]
        if domain[0] == AND_OPERATOR:
            done1, todo1 = distribute_negate(domain[1:])
            done2, todo2 = distribute_negate(todo1)
            return [OR_OPERATOR] + done1 + done2, todo2
        if domain[0] == OR_OPERATOR:
            done1, todo1 = distribute_negate(domain[1:])
            done2, todo2 = distribute_negate(todo1)
            return [AND_OPERATOR] + done1 + done2, todo2
    if not domain:
        return []
    if domain[0] != NOT_OPERATOR:
        return [domain[0]] + distribute_not(domain[1:])
    if domain[0] == NOT_OPERATOR:
        done, todo = distribute_negate(domain[1:])
        return done + distribute_not(todo)


# --------------------------------------------------
# Generic leaf manipulation
# --------------------------------------------------

def _quote(to_quote):
    if '"' not in to_quote:
        return '"%s"' % to_quote
    return to_quote


def generate_table_alias(src_table_alias, joined_tables=[]):
    """ Generate a standard table alias name. An alias is generated as following:
        - the base is the source table name (that can already be an alias)
        - then, each joined table is added in the alias using a 'link field name'
          that is used to render unique aliases for a given path
        - returns a tuple composed of the alias, and the full table alias to be
          added in a from condition with quoting done
        Examples:
        - src_table_alias='res_users', join_tables=[]:
            alias = ('res_users','"res_users"')
        - src_model='res_users', join_tables=[(res.partner, 'parent_id')]
            alias = ('res_users__parent_id', '"res_partner" as "res_users__parent_id"')

        :param model src_table_alias: model source of the alias
        :param list joined_tables: list of tuples
                                   (dst_model, link_field)

        :return tuple: (table_alias, alias statement for from clause with quotes added)
    """
    alias = src_table_alias
    if not joined_tables:
        return '%s' % alias, '%s' % _quote(alias)
    for link in joined_tables:
        alias += '__' + link[1]
    assert len(alias) < 64, 'Table alias name %s is longer than the 64 characters size accepted by default in postgresql.' % alias
    return '%s' % alias, '%s as %s' % (_quote(joined_tables[-1][0]), _quote(alias))


def get_alias_from_query(from_query):
    """ :param string from_query: is something like :
        - '"res_partner"' OR
        - '"res_partner" as "res_users__partner_id"''
    """
    from_splitted = from_query.split(' as ')
    if len(from_splitted) > 1:
        return from_splitted[0].replace('"', ''), from_splitted[1].replace('"', '')
    else:
        return from_splitted[0].replace('"', ''), from_splitted[0].replace('"', '')


def normalize_leaf(element):
    """ Change a term's operator to some canonical form, simplifying later
        processing. """
    if not is_leaf(element):
        return element
    left, operator, right = element
    original = operator
    operator = operator.lower()
    if operator == '<>':
        operator = '!='
    if isinstance(right, bool) and operator in ('in', 'not in'):
        _logger.warning("The domain term '%s' should use the '=' or '!=' operator." % ((left, original, right),))
        operator = '=' if operator == 'in' else '!='
    if isinstance(right, (list, tuple)) and operator in ('=', '!='):
        _logger.warning("The domain term '%s' should use the 'in' or 'not in' operator." % ((left, original, right),))
        operator = 'in' if operator == '=' else 'not in'
    return left, operator, right


def is_operator(element):
    """ Test whether an object is a valid domain operator. """
    return isinstance(element, basestring) and element in DOMAIN_OPERATORS


def is_leaf(element, internal=False):
    """ Test whether an object is a valid domain term:
        - is a list or tuple
        - with 3 elements
        - second element if a valid op

        :param tuple element: a leaf in form (left, operator, right)
        :param boolean internal: allow or not the 'inselect' internal operator
            in the term. This should be always left to False.

        Note: OLD TODO change the share wizard to use this function.
    """
    INTERNAL_OPS = TERM_OPERATORS + ('<>',)
    if internal:
        INTERNAL_OPS += ('inselect', 'not inselect')
    return (isinstance(element, tuple) or isinstance(element, list)) \
        and len(element) == 3 \
        and element[1] in INTERNAL_OPS \
        and ((isinstance(element[0], basestring) and element[0])
             or tuple(element) in (TRUE_LEAF, FALSE_LEAF))


# --------------------------------------------------
# SQL utils
# --------------------------------------------------

def select_from_where(cr, select_field, from_table, where_field, where_ids, where_operator):
    # todo: merge into parent query as sub-query
    res = []
    if where_ids:
        if where_operator in ['<', '>', '>=', '<=']:
            cr.execute('SELECT "%s" FROM "%s" WHERE "%s" %s %%s' % \
                (select_field, from_table, where_field, where_operator),
                (where_ids[0],))  # TODO shouldn't this be min/max(where_ids) ?
            res = [r[0] for r in cr.fetchall()]
        else:  # TODO where_operator is supposed to be 'in'? It is called with child_of...
            for i in range(0, len(where_ids), cr.IN_MAX):
                subids = where_ids[i:i + cr.IN_MAX]
                cr.execute('SELECT "%s" FROM "%s" WHERE "%s" IN %%s' % \
                    (select_field, from_table, where_field), (tuple(subids),))
                res.extend([r[0] for r in cr.fetchall()])
    return res


def select_distinct_from_where_not_null(cr, select_field, from_table):
    cr.execute('SELECT distinct("%s") FROM "%s" where "%s" is not null' % (select_field, from_table, select_field))
    return [r[0] for r in cr.fetchall()]

def get_unaccent_wrapper(cr):
    if openerp.modules.registry.RegistryManager.get(cr.dbname).has_unaccent:
        return lambda x: "unaccent(%s)" % (x,)
    return lambda x: x

# --------------------------------------------------
# ExtendedLeaf class for managing leafs and contexts
# -------------------------------------------------

class ExtendedLeaf(object):
    """ Class wrapping a domain leaf, and giving some services and management
        features on it. In particular it managed join contexts to be able to
        construct queries through multiple models.
    """

    # --------------------------------------------------
    # Join / Context manipulation
    #   running examples:
    #   - res_users.name, like, foo: name is on res_partner, not on res_users
    #   - res_partner.bank_ids.name, like, foo: bank_ids is a one2many with _auto_join
    #   - res_partner.state_id.name, like, foo: state_id is a many2one with _auto_join
    # A join:
    #   - link between src_table and dst_table, using src_field and dst_field
    #       i.e.: inherits: res_users.partner_id = res_partner.id
    #       i.e.: one2many: res_partner.id = res_partner_bank.partner_id
    #       i.e.: many2one: res_partner.state_id = res_country_state.id
    #   - done in the context of a field
    #       i.e.: inherits: 'partner_id'
    #       i.e.: one2many: 'bank_ids'
    #       i.e.: many2one: 'state_id'
    #   - table names use aliases: initial table followed by the context field
    #     names, joined using a '__'
    #       i.e.: inherits: res_partner as res_users__partner_id
    #       i.e.: one2many: res_partner_bank as res_partner__bank_ids
    #       i.e.: many2one: res_country_state as res_partner__state_id
    #   - join condition use aliases
    #       i.e.: inherits: res_users.partner_id = res_users__partner_id.id
    #       i.e.: one2many: res_partner.id = res_partner__bank_ids.parr_id
    #       i.e.: many2one: res_partner.state_id = res_partner__state_id.id
    # Variables explanation:
    #   - src_table: working table before the join
    #       -> res_users, res_partner, res_partner
    #   - dst_table: working table after the join
    #       -> res_partner, res_partner_bank, res_country_state
    #   - src_table_link_name: field name used to link the src table, not
    #     necessarily a field (because 'id' is not a field instance)
    #       i.e.: inherits: 'partner_id', found in the inherits of the current table
    #       i.e.: one2many: 'id', not a field
    #       i.e.: many2one: 'state_id', the current field name
    #   - dst_table_link_name: field name used to link the dst table, not
    #     necessarily a field (because 'id' is not a field instance)
    #       i.e.: inherits: 'id', not a field
    #       i.e.: one2many: 'partner_id', _fields_id of the current field
    #       i.e.: many2one: 'id', not a field
    #   - context_field_name: field name used as a context to make the alias
    #       i.e.: inherits: 'partner_id': found in the inherits of the current table
    #       i.e.: one2many: 'bank_ids': current field name
    #       i.e.: many2one: 'state_id': current field name
    # --------------------------------------------------

    def __init__(self, leaf, model, join_context=None, internal=False):
        """ Initialize the ExtendedLeaf

            :attr [string, tuple] leaf: operator or tuple-formatted domain
                expression
            :attr obj model: current working model
            :attr list _models: list of chained models, updated when
                adding joins
            :attr list join_context: list of join contexts. This is a list of
                tuples like ``(lhs, table, lhs_col, col, link)``

                where

                lhs
                    source (left hand) model
                model
                    destination (right hand) model
                lhs_col
                    source model column for join condition
                col
                    destination model column for join condition
                link
                    link column between source and destination model
                    that is not necessarily (but generally) a real column used
                    in the condition (i.e. in many2one); this link is used to
                    compute aliases
        """
        assert isinstance(model, BaseModel), 'Invalid leaf creation without table'
        self.join_context = join_context or []
        self.leaf = leaf
        # normalize the leaf's operator
        self.normalize_leaf()
        # set working variables; handle the context stack and previous tables
        self.model = model
        self._models = []
        for item in self.join_context:
            self._models.append(item[0])
        self._models.append(model)
        # check validity
        self.check_leaf(internal)

    def __str__(self):
        return '<osv.ExtendedLeaf: %s on %s (ctx: %s)>' % (str(self.leaf), self.model._table, ','.join(self._get_context_debug()))

    def generate_alias(self):
        links = [(context[1]._table, context[4]) for context in self.join_context]
        alias, alias_statement = generate_table_alias(self._models[0]._table, links)
        return alias

    def add_join_context(self, model, lhs_col, table_col, link):
        """ See above comments for more details. A join context is a tuple like:
                ``(lhs, model, lhs_col, col, link)``

            After adding the join, the model of the current leaf is updated.
        """
        self.join_context.append((self.model, model, lhs_col, table_col, link))
        self._models.append(model)
        self.model = model

    def get_join_conditions(self):
        conditions = []
        alias = self._models[0]._table
        for context in self.join_context:
            previous_alias = alias
            alias += '__' + context[4]
            conditions.append('"%s"."%s"="%s"."%s"' % (previous_alias, context[2], alias, context[3]))
        return conditions

    def get_tables(self):
        tables = set()
        links = []
        for context in self.join_context:
            links.append((context[1]._table, context[4]))
            alias, alias_statement = generate_table_alias(self._models[0]._table, links)
            tables.add(alias_statement)
        return tables

    def _get_context_debug(self):
        names = ['"%s"."%s"="%s"."%s" (%s)' % (item[0]._table, item[2], item[1]._table, item[3], item[4]) for item in self.join_context]
        return names

    # --------------------------------------------------
    # Leaf manipulation
    # --------------------------------------------------

    def check_leaf(self, internal=False):
        """ Leaf validity rules:
            - a valid leaf is an operator or a leaf
            - a valid leaf has a field objects unless
                - it is not a tuple
                - it is an inherited field
                - left is id, operator is 'child_of'
                - left is in MAGIC_COLUMNS
        """
        if not is_operator(self.leaf) and not is_leaf(self.leaf, internal):
            raise ValueError("Invalid leaf %s" % str(self.leaf))

    def is_operator(self):
        return is_operator(self.leaf)

    def is_true_leaf(self):
        return self.leaf == TRUE_LEAF

    def is_false_leaf(self):
        return self.leaf == FALSE_LEAF

    def is_leaf(self, internal=False):
        return is_leaf(self.leaf, internal=internal)

    def normalize_leaf(self):
        self.leaf = normalize_leaf(self.leaf)
        return True

def create_substitution_leaf(leaf, new_elements, new_model=None, internal=False):
    """ From a leaf, create a new leaf (based on the new_elements tuple
        and new_model), that will have the same join context. Used to
        insert equivalent leafs in the processing stack. """
    if new_model is None:
        new_model = leaf.model
    new_join_context = [tuple(context) for context in leaf.join_context]
    new_leaf = ExtendedLeaf(new_elements, new_model, join_context=new_join_context, internal=internal)
    return new_leaf

class expression(object):
    """ Parse a domain expression
        Use a real polish notation
        Leafs are still in a ('foo', '=', 'bar') format
        For more info: http://christophe-simonis-at-tiny.blogspot.com/2008/08/new-new-domain-notation.html
    """

    def __init__(self, cr, uid, exp, table, context):
        """ Initialize expression object and automatically parse the expression
            right after initialization.

            :param exp: expression (using domain ('foo', '=', 'bar' format))
            :param table: root model

            :attr list result: list that will hold the result of the parsing
                as a list of ExtendedLeaf
            :attr list joins: list of join conditions, such as
                (res_country_state."id" = res_partner."state_id")
            :attr root_model: base model for the query
            :attr list expression: the domain expression, that will be normalized
                and prepared
        """
        self._unaccent = get_unaccent_wrapper(cr)
        self.joins = []
        self.root_model = table

        # normalize and prepare the expression for parsing
        self.expression = distribute_not(normalize_domain(exp))

        # parse the domain expression
        self.parse(cr, uid, context=context)

    # ----------------------------------------
    # Leafs management
    # ----------------------------------------

    def get_tables(self):
        """ Returns the list of tables for SQL queries, like select from ... """
        tables = []
        for leaf in self.result:
            for table in leaf.get_tables():
                if table not in tables:
                    tables.append(table)
        table_name = _quote(self.root_model._table)
        if table_name not in tables:
            tables.append(table_name)
        return tables

    # ----------------------------------------
    # Parsing
    # ----------------------------------------

    def parse(self, cr, uid, context):
        """ Transform the leaves of the expression

            The principle is to pop elements from a leaf stack one at a time.
            Each leaf is processed. The processing is a if/elif list of various
            cases that appear in the leafs (many2one, function fields, ...).
            Two things can happen as a processing result:
            - the leaf has been modified and/or new leafs have to be introduced
              in the expression; they are pushed into the leaf stack, to be
              processed right after
            - the leaf is added to the result

            Some internal var explanation:
                :var list path: left operand seen as a sequence of field names
                    ("foo.bar" -> ["foo", "bar"])
                :var obj model: model object, model containing the field
                    (the name provided in the left operand)
                :var obj field: the field corresponding to `path[0]`
                :var obj column: the column corresponding to `path[0]`
                :var obj comodel: relational model of field (field.comodel)
                    (res_partner.bank_ids -> res.partner.bank)
        """

        def to_ids(value, comodel, context=None, limit=None):
            """ Normalize a single id or name, or a list of those, into a list of ids
                :param {int,long,basestring,list,tuple} value:
                    if int, long -> return [value]
                    if basestring, convert it into a list of basestrings, then
                    if list of basestring ->
                        perform a name_search on comodel for each name
                        return the list of related ids
            """
            names = []
            if isinstance(value, basestring):
                names = [value]
            elif value and isinstance(value, (tuple, list)) and all(isinstance(item, basestring) for item in value):
                names = value
            elif isinstance(value, (int, long)):
                return [value]
            if names:
                name_get_list = [name_get[0] for name in names for name_get in comodel.name_search(cr, uid, name, [], 'ilike', context=context, limit=limit)]
                return list(set(name_get_list))
            return list(value)

        def child_of_domain(left, ids, left_model, parent=None, prefix='', context=None):
            """ Return a domain implementing the child_of operator for [(left,child_of,ids)],
                either as a range using the parent_left/right tree lookup fields
                (when available), or as an expanded [(left,in,child_ids)] """
            if left_model._parent_store and (not left_model.pool._init):
                # TODO: Improve where joins are implemented for many with '.', replace by:
                # doms += ['&',(prefix+'.parent_left','<',o.parent_right),(prefix+'.parent_left','>=',o.parent_left)]
                doms = []
                for o in left_model.browse(cr, uid, ids, context=context):
                    if doms:
                        doms.insert(0, OR_OPERATOR)
                    doms += [AND_OPERATOR, ('parent_left', '<', o.parent_right), ('parent_left', '>=', o.parent_left)]
                if prefix:
                    return [(left, 'in', left_model.search(cr, uid, doms, context=context))]
                return doms
            else:
                def recursive_children(ids, model, parent_field):
                    if not ids:
                        return []
                    ids2 = model.search(cr, uid, [(parent_field, 'in', ids)], context=context)
                    return ids + recursive_children(ids2, model, parent_field)
                return [(left, 'in', recursive_children(ids, left_model, parent or left_model._parent_name))]

        def pop():
            """ Pop a leaf to process. """
            return self.stack.pop()

        def push(leaf):
            """ Push a leaf to be processed right after. """
            self.stack.append(leaf)

        def push_result(leaf):
            """ Push a leaf to the results. This leaf has been fully processed
                and validated. """
            self.result.append(leaf)

        self.result = []
        self.stack = [ExtendedLeaf(leaf, self.root_model) for leaf in self.expression]
        # process from right to left; expression is from left to right
        self.stack.reverse()

        while self.stack:
            # Get the next leaf to process
            leaf = pop()

            # Get working variables
            if leaf.is_operator():
                left, operator, right = leaf.leaf, None, None
            elif leaf.is_true_leaf() or leaf.is_false_leaf():
                # because we consider left as a string
                left, operator, right = ('%s' % leaf.leaf[0], leaf.leaf[1], leaf.leaf[2])
            else:
                left, operator, right = leaf.leaf
            path = left.split('.', 1)

            model = leaf.model
            field = model._fields.get(path[0])
            column = model._columns.get(path[0])
            comodel = model.pool.get(getattr(field, 'comodel_name', None))

            # ----------------------------------------
            # SIMPLE CASE
            # 1. leaf is an operator
            # 2. leaf is a true/false leaf
            # -> add directly to result
            # ----------------------------------------

            if leaf.is_operator() or leaf.is_true_leaf() or leaf.is_false_leaf():
                push_result(leaf)

            # ----------------------------------------
            # FIELD NOT FOUND
            # -> from inherits'd fields -> work on the related model, and add
            #    a join condition
            # -> ('id', 'child_of', '..') -> use a 'to_ids'
            # -> but is one on the _log_access special fields, add directly to
            #    result
            #    TODO: make these fields explicitly available in self.columns instead!
            # -> else: crash
            # ----------------------------------------

            elif not column and path[0] in model._inherit_fields:
                # comments about inherits'd fields
                #  { 'field_name': ('parent_model', 'm2o_field_to_reach_parent',
                #                    field_column_obj, origina_parent_model), ... }
                next_model = model.pool[model._inherit_fields[path[0]][0]]
                leaf.add_join_context(next_model, model._inherits[next_model._name], 'id', model._inherits[next_model._name])
                push(leaf)

            elif left == 'id' and operator == 'child_of':
                ids2 = to_ids(right, model, context)
                dom = child_of_domain(left, ids2, model)
                for dom_leaf in reversed(dom):
                    new_leaf = create_substitution_leaf(leaf, dom_leaf, model)
                    push(new_leaf)

            elif not column and path[0] in MAGIC_COLUMNS:
                push_result(leaf)

            elif not field:
                raise ValueError("Invalid field %r in leaf %r" % (left, str(leaf)))

            # ----------------------------------------
            # PATH SPOTTED
            # -> many2one or one2many with _auto_join:
            #    - add a join, then jump into linked column: column.remaining on
            #      src_table is replaced by remaining on dst_table, and set for re-evaluation
            #    - if a domain is defined on the column, add it into evaluation
            #      on the relational table
            # -> many2one, many2many, one2many: replace by an equivalent computed
            #    domain, given by recursively searching on the remaining of the path
            # -> note: hack about columns.property should not be necessary anymore
            #    as after transforming the column, it will go through this loop once again
            # ----------------------------------------

            elif len(path) > 1 and column._type == 'many2one' and column._auto_join:
                # res_partner.state_id = res_partner__state_id.id
                leaf.add_join_context(comodel, path[0], 'id', path[0])
                push(create_substitution_leaf(leaf, (path[1], operator, right), comodel))

            elif len(path) > 1 and column._type == 'one2many' and column._auto_join:
                # res_partner.id = res_partner__bank_ids.partner_id
                leaf.add_join_context(comodel, 'id', column._fields_id, path[0])
                domain = column._domain(model) if callable(column._domain) else column._domain
                push(create_substitution_leaf(leaf, (path[1], operator, right), comodel))
                if domain:
                    domain = normalize_domain(domain)
                    for elem in reversed(domain):
                        push(create_substitution_leaf(leaf, elem, comodel))
                    push(create_substitution_leaf(leaf, AND_OPERATOR, comodel))

            elif len(path) > 1 and column._auto_join:
                raise NotImplementedError('_auto_join attribute not supported on many2many column %s' % left)

            elif len(path) > 1 and column._type == 'many2one':
                right_ids = comodel.search(cr, uid, [(path[1], operator, right)], context=context)
                leaf.leaf = (path[0], 'in', right_ids)
                push(leaf)

            # Making search easier when there is a left operand as column.o2m or column.m2m
            elif len(path) > 1 and column._type in ['many2many', 'one2many']:
                right_ids = comodel.search(cr, uid, [(path[1], operator, right)], context=context)
                table_ids = model.search(cr, uid, [(path[0], 'in', right_ids)], context=dict(context, active_test=False))
                leaf.leaf = ('id', 'in', table_ids)
                push(leaf)

            elif not column:
                # Non-stored field should provide an implementation of search.
                if not field.search:
                    # field does not support search!
                    _logger.error("Non-stored field %s cannot be searched.", field)
                    if _logger.isEnabledFor(logging.DEBUG):
                        _logger.debug(''.join(traceback.format_stack()))
                    # Ignore it: generate a dummy leaf.
                    domain = []
                else:
                    # Let the field generate a domain.
                    recs = model.browse(cr, uid, [], context)
                    domain = field.determine_domain(recs, operator, right)

                if not domain:
                    leaf.leaf = TRUE_LEAF
                    push(leaf)
                else:
                    for elem in reversed(domain):
                        push(create_substitution_leaf(leaf, elem, model))

            # -------------------------------------------------
            # FUNCTION FIELD
            # -> not stored: error if no _fnct_search, otherwise handle the result domain
            # -> stored: management done in the remaining of parsing
            # -------------------------------------------------

            elif isinstance(column, fields.function) and not column.store:
                # this is a function field that is not stored
                if not column._fnct_search:
                    _logger.error(
                        "Field '%s' (%s) can not be searched: "
                        "non-stored function field without fnct_search",
                        column.string, left)
                    # avoid compiling stack trace if not needed
                    if _logger.isEnabledFor(logging.DEBUG):
                        _logger.debug(''.join(traceback.format_stack()))
                    # ignore it: generate a dummy leaf
                    fct_domain = []
                else:
                    fct_domain = column.search(cr, uid, model, left, [leaf.leaf], context=context)

                if not fct_domain:
                    leaf.leaf = TRUE_LEAF
                    push(leaf)
                else:
                    # we assume that the expression is valid
                    # we create a dummy leaf for forcing the parsing of the resulting expression
                    for domain_element in reversed(fct_domain):
                        push(create_substitution_leaf(leaf, domain_element, model))
                    # self.push(create_substitution_leaf(leaf, TRUE_LEAF, model))
                    # self.push(create_substitution_leaf(leaf, AND_OPERATOR, model))

            # -------------------------------------------------
            # RELATIONAL FIELDS
            # -------------------------------------------------

            # Applying recursivity on field(one2many)
            elif column._type == 'one2many' and operator == 'child_of':
                ids2 = to_ids(right, comodel, context)
                if column._obj != model._name:
                    dom = child_of_domain(left, ids2, comodel, prefix=column._obj)
                else:
                    dom = child_of_domain('id', ids2, model, parent=left)
                for dom_leaf in reversed(dom):
                    push(create_substitution_leaf(leaf, dom_leaf, model))

            elif column._type == 'one2many':
                call_null = True

                if right is not False:
                    if isinstance(right, basestring):
                        ids2 = [x[0] for x in comodel.name_search(cr, uid, right, [], operator, context=context, limit=None)]
                        if ids2:
                            operator = 'in'
                    elif isinstance(right, collections.Iterable):
                        ids2 = right
                    else:
                        ids2 = [right]

                    if not ids2:
                        if operator in ['like', 'ilike', 'in', '=']:
                            #no result found with given search criteria
                            call_null = False
                            push(create_substitution_leaf(leaf, FALSE_LEAF, model))
                    else:
                        ids2 = select_from_where(cr, column._fields_id, comodel._table, 'id', ids2, operator)
                        if ids2:
                            call_null = False
                            o2m_op = 'not in' if operator in NEGATIVE_TERM_OPERATORS else 'in'
                            push(create_substitution_leaf(leaf, ('id', o2m_op, ids2), model))

                if call_null:
                    o2m_op = 'in' if operator in NEGATIVE_TERM_OPERATORS else 'not in'
                    push(create_substitution_leaf(leaf, ('id', o2m_op, select_distinct_from_where_not_null(cr, column._fields_id, comodel._table)), model))

            elif column._type == 'many2many':
                rel_table, rel_id1, rel_id2 = column._sql_names(model)
                #FIXME
                if operator == 'child_of':
                    def _rec_convert(ids):
                        if comodel == model:
                            return ids
                        return select_from_where(cr, rel_id1, rel_table, rel_id2, ids, operator)

                    ids2 = to_ids(right, comodel, context)
                    dom = child_of_domain('id', ids2, comodel)
                    ids2 = comodel.search(cr, uid, dom, context=context)
                    push(create_substitution_leaf(leaf, ('id', 'in', _rec_convert(ids2)), model))
                else:
                    call_null_m2m = True
                    if right is not False:
                        if isinstance(right, basestring):
                            res_ids = [x[0] for x in comodel.name_search(cr, uid, right, [], operator, context=context)]
                            if res_ids:
                                operator = 'in'
                        else:
                            if not isinstance(right, list):
                                res_ids = [right]
                            else:
                                res_ids = right
                        if not res_ids:
                            if operator in ['like', 'ilike', 'in', '=']:
                                #no result found with given search criteria
                                call_null_m2m = False
                                push(create_substitution_leaf(leaf, FALSE_LEAF, model))
                            else:
                                operator = 'in'  # operator changed because ids are directly related to main object
                        else:
                            call_null_m2m = False
                            m2m_op = 'not in' if operator in NEGATIVE_TERM_OPERATORS else 'in'
                            push(create_substitution_leaf(leaf, ('id', m2m_op, select_from_where(cr, rel_id1, rel_table, rel_id2, res_ids, operator) or [0]), model))

                    if call_null_m2m:
                        m2m_op = 'in' if operator in NEGATIVE_TERM_OPERATORS else 'not in'
                        push(create_substitution_leaf(leaf, ('id', m2m_op, select_distinct_from_where_not_null(cr, rel_id1, rel_table)), model))

            elif column._type == 'many2one':
                if operator == 'child_of':
                    ids2 = to_ids(right, comodel, context)
                    if column._obj != model._name:
                        dom = child_of_domain(left, ids2, comodel, prefix=column._obj)
                    else:
                        dom = child_of_domain('id', ids2, model, parent=left)
                    for dom_leaf in reversed(dom):
                        push(create_substitution_leaf(leaf, dom_leaf, model))
                else:
                    def _get_expression(comodel, cr, uid, left, right, operator, context=None):
                        if context is None:
                            context = {}
                        c = context.copy()
                        c['active_test'] = False
                        #Special treatment to ill-formed domains
                        operator = (operator in ['<', '>', '<=', '>=']) and 'in' or operator

                        dict_op = {'not in': '!=', 'in': '=', '=': 'in', '!=': 'not in'}
                        if isinstance(right, tuple):
                            right = list(right)
                        if (not isinstance(right, list)) and operator in ['not in', 'in']:
                            operator = dict_op[operator]
                        elif isinstance(right, list) and operator in ['!=', '=']:  # for domain (FIELD,'=',['value1','value2'])
                            operator = dict_op[operator]
                        res_ids = [x[0] for x in comodel.name_search(cr, uid, right, [], operator, limit=None, context=c)]
                        if operator in NEGATIVE_TERM_OPERATORS:
                            res_ids.append(False)  # TODO this should not be appended if False was in 'right'
                        return left, 'in', res_ids
                    # resolve string-based m2o criterion into IDs
                    if isinstance(right, basestring) or \
                            right and isinstance(right, (tuple, list)) and all(isinstance(item, basestring) for item in right):
                        push(create_substitution_leaf(leaf, _get_expression(comodel, cr, uid, left, right, operator, context=context), model))
                    else:
                        # right == [] or right == False and all other cases are handled by __leaf_to_sql()
                        push_result(leaf)

            # -------------------------------------------------
            # OTHER FIELDS
            # -> datetime fields: manage time part of the datetime
            #    column when it is not there
            # -> manage translatable fields
            # -------------------------------------------------

            else:
                if column._type == 'datetime' and right and len(right) == 10:
                    if operator in ('>', '<='):
                        right += ' 23:59:59'
                    else:
                        right += ' 00:00:00'
                    push(create_substitution_leaf(leaf, (left, operator, right), model))

                elif column.translate and right:
                    need_wildcard = operator in ('like', 'ilike', 'not like', 'not ilike')
                    sql_operator = {'=like': 'like', '=ilike': 'ilike'}.get(operator, operator)
                    if need_wildcard:
                        right = '%%%s%%' % right

                    inselect_operator = 'inselect'
                    if sql_operator in NEGATIVE_TERM_OPERATORS:
                        # negate operator (fix lp:1071710)
                        sql_operator = sql_operator[4:] if sql_operator[:3] == 'not' else '='
                        inselect_operator = 'not inselect'

                    unaccent = self._unaccent if sql_operator.endswith('like') else lambda x: x

                    instr = unaccent('%s')

                    if sql_operator == 'in':
                        # params will be flatten by to_sql() => expand the placeholders
                        instr = '(%s)' % ', '.join(['%s'] * len(right))

                    subselect = """WITH temp_irt_current (id, name) as (
                            SELECT ct.id, coalesce(it.value,ct.{quote_left})
                            FROM {current_table} ct 
                            LEFT JOIN ir_translation it ON (it.name = %s and 
                                        it.lang = %s and 
                                        it.type = %s and 
                                        it.res_id = ct.id and 
                                        it.value != '')
                            ) 
                            SELECT id FROM temp_irt_current WHERE {name} {operator} {right} order by name
                            """.format(current_table=model._table, quote_left=_quote(left), name=unaccent('name'), 
                                       operator=sql_operator, right=instr)

                    params = (
                        model._name + ',' + left,
                        context.get('lang') or 'en_US',
                        'model',
                        right,
                    )
<<<<<<< HEAD
                    push(create_substitution_leaf(leaf, ('id', inselect_operator, (subselect, params)), model))
=======
                    push(create_substitution_leaf(leaf, ('id', inselect_operator, (subselect, params)), working_model, internal=True))
>>>>>>> 9cdfb069

                else:
                    push_result(leaf)

        # ----------------------------------------
        # END OF PARSING FULL DOMAIN
        # -> generate joins
        # ----------------------------------------

        joins = set()
        for leaf in self.result:
            joins |= set(leaf.get_join_conditions())
        self.joins = list(joins)

    def __leaf_to_sql(self, eleaf):
        model = eleaf.model
        leaf = eleaf.leaf
        left, operator, right = leaf

        # final sanity checks - should never fail
        assert operator in (TERM_OPERATORS + ('inselect', 'not inselect')), \
            "Invalid operator %r in domain term %r" % (operator, leaf)
        assert leaf in (TRUE_LEAF, FALSE_LEAF) or left in model._fields \
            or left in MAGIC_COLUMNS, "Invalid field %r in domain term %r" % (left, leaf)
        assert not isinstance(right, BaseModel), \
            "Invalid value %r in domain term %r" % (right, leaf)

        table_alias = '"%s"' % (eleaf.generate_alias())

        if leaf == TRUE_LEAF:
            query = 'TRUE'
            params = []

        elif leaf == FALSE_LEAF:
            query = 'FALSE'
            params = []

        elif operator == 'inselect':
            query = '(%s."%s" in (%s))' % (table_alias, left, right[0])
            params = right[1]

        elif operator == 'not inselect':
            query = '(%s."%s" not in (%s))' % (table_alias, left, right[0])
            params = right[1]

        elif operator in ['in', 'not in']:
            # Two cases: right is a boolean or a list. The boolean case is an
            # abuse and handled for backward compatibility.
            if isinstance(right, bool):
                _logger.warning("The domain term '%s' should use the '=' or '!=' operator." % (leaf,))
                if operator == 'in':
                    r = 'NOT NULL' if right else 'NULL'
                else:
                    r = 'NULL' if right else 'NOT NULL'
                query = '(%s."%s" IS %s)' % (table_alias, left, r)
                params = []
            elif isinstance(right, (list, tuple)):
                params = list(right)
                check_nulls = False
                for i in range(len(params))[::-1]:
                    if params[i] == False:
                        check_nulls = True
                        del params[i]

                if params:
                    if left == 'id':
                        instr = ','.join(['%s'] * len(params))
                    else:
                        ss = model._columns[left]._symbol_set
                        instr = ','.join([ss[0]] * len(params))
                        params = map(ss[1], params)
                    query = '(%s."%s" %s (%s))' % (table_alias, left, operator, instr)
                else:
                    # The case for (left, 'in', []) or (left, 'not in', []).
                    query = 'FALSE' if operator == 'in' else 'TRUE'

                if check_nulls and operator == 'in':
                    query = '(%s OR %s."%s" IS NULL)' % (query, table_alias, left)
                elif not check_nulls and operator == 'not in':
                    query = '(%s OR %s."%s" IS NULL)' % (query, table_alias, left)
                elif check_nulls and operator == 'not in':
                    query = '(%s AND %s."%s" IS NOT NULL)' % (query, table_alias, left)  # needed only for TRUE.
            else:  # Must not happen
                raise ValueError("Invalid domain term %r" % (leaf,))

        elif right == False and (left in model._columns) and model._columns[left]._type == "boolean" and (operator == '='):
            query = '(%s."%s" IS NULL or %s."%s" = false )' % (table_alias, left, table_alias, left)
            params = []

        elif (right is False or right is None) and (operator == '='):
            query = '%s."%s" IS NULL ' % (table_alias, left)
            params = []

        elif right == False and (left in model._columns) and model._columns[left]._type == "boolean" and (operator == '!='):
            query = '(%s."%s" IS NOT NULL and %s."%s" != false)' % (table_alias, left, table_alias, left)
            params = []

        elif (right is False or right is None) and (operator == '!='):
            query = '%s."%s" IS NOT NULL' % (table_alias, left)
            params = []

        elif operator == '=?':
            if right is False or right is None:
                # '=?' is a short-circuit that makes the term TRUE if right is None or False
                query = 'TRUE'
                params = []
            else:
                # '=?' behaves like '=' in other cases
                query, params = self.__leaf_to_sql(
                    create_substitution_leaf(eleaf, (left, '=', right), model))

        elif left == 'id':
            query = '%s.id %s %%s' % (table_alias, operator)
            params = right

        else:
            need_wildcard = operator in ('like', 'ilike', 'not like', 'not ilike')
            sql_operator = {'=like': 'like', '=ilike': 'ilike'}.get(operator, operator)
            cast = '::text' if  sql_operator.endswith('like') else ''

            if left in model._columns:
                format = need_wildcard and '%s' or model._columns[left]._symbol_set[0]
                unaccent = self._unaccent if sql_operator.endswith('like') else lambda x: x
                column = '%s.%s' % (table_alias, _quote(left))
                query = '(%s %s %s)' % (unaccent(column + cast), sql_operator, unaccent(format))
            elif left in MAGIC_COLUMNS:
                    query = "(%s.\"%s\"%s %s %%s)" % (table_alias, left, cast, sql_operator)
                    params = right
            else:  # Must not happen
                raise ValueError("Invalid field %r in domain term %r" % (left, leaf))

            add_null = False
            if need_wildcard:
                if isinstance(right, str):
                    str_utf8 = right
                elif isinstance(right, unicode):
                    str_utf8 = right.encode('utf-8')
                else:
                    str_utf8 = str(right)
                params = '%%%s%%' % str_utf8
                add_null = not str_utf8
            elif left in model._columns:
                params = model._columns[left]._symbol_set[1](right)

            if add_null:
                query = '(%s OR %s."%s" IS NULL)' % (query, table_alias, left)

        if isinstance(params, basestring):
            params = [params]
        return query, params

    def to_sql(self):
        stack = []
        params = []
        # Process the domain from right to left, using a stack, to generate a SQL expression.
        self.result.reverse()
        for leaf in self.result:
            if leaf.is_leaf(internal=True):
                q, p = self.__leaf_to_sql(leaf)
                params.insert(0, p)
                stack.append(q)
            elif leaf.leaf == NOT_OPERATOR:
                stack.append('(NOT (%s))' % (stack.pop(),))
            else:
                ops = {AND_OPERATOR: ' AND ', OR_OPERATOR: ' OR '}
                q1 = stack.pop()
                q2 = stack.pop()
                stack.append('(%s %s %s)' % (q1, ops[leaf.leaf], q2,))

        assert len(stack) == 1
        query = stack[0]
        joins = ' AND '.join(self.joins)
        if joins:
            query = '(%s) AND %s' % (joins, query)

        return query, tools.flatten(params)

# vim:expandtab:smartindent:tabstop=4:softtabstop=4:shiftwidth=4:<|MERGE_RESOLUTION|>--- conflicted
+++ resolved
@@ -1083,11 +1083,7 @@
                         'model',
                         right,
                     )
-<<<<<<< HEAD
-                    push(create_substitution_leaf(leaf, ('id', inselect_operator, (subselect, params)), model))
-=======
-                    push(create_substitution_leaf(leaf, ('id', inselect_operator, (subselect, params)), working_model, internal=True))
->>>>>>> 9cdfb069
+                    push(create_substitution_leaf(leaf, ('id', inselect_operator, (subselect, params)), model, internal=True))
 
                 else:
                     push_result(leaf)
