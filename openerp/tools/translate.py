--- conflicted
+++ resolved
@@ -961,11 +961,7 @@
 
         # Parse also the POT: it will possibly provide additional targets.
         # (Because the POT comments are correct on Launchpad but not the
-<<<<<<< HEAD
-        # PO comments due to a Launchpad limitation.)
-=======
         # PO comments due to a Launchpad limitation. See LP bug 933496.)
->>>>>>> 2459cd5d
         pot_reader = []
 
         # now, the serious things: we read the language file
@@ -980,24 +976,15 @@
             reader = TinyPoFile(fileobj)
             f = ['type', 'name', 'res_id', 'src', 'value', 'comments']
 
-<<<<<<< HEAD
-            # Make a reade for the POT file and be somewhat defensive for the
-=======
             # Make a reader for the POT file and be somewhat defensive for the
->>>>>>> 2459cd5d
             # stable branch.
             if fileobj.name.endswith('.po'):
                 try:
                     # Normally the path looks like /path/to/xxx/i18n/lang.po
                     # and we try to find the corresponding
                     # /path/to/xxx/i18n/xxx.pot file.
-<<<<<<< HEAD
-                    head, tail = os.path.split(fileobj.name)
-                    head2, tail2 = os.path.split(head)
-=======
                     head, _ = os.path.split(fileobj.name)
                     head2, _ = os.path.split(head)
->>>>>>> 2459cd5d
                     head3, tail3 = os.path.split(head2)
                     pot_handle = misc.file_open(os.path.join(head3, tail3, 'i18n', tail3 + '.pot'))
                     pot_reader = TinyPoFile(pot_handle)
@@ -1064,11 +1051,7 @@
 
             irt_cursor.push(dic)
 
-<<<<<<< HEAD
-        # First process the entries from the PO file (doing so also fill/remove
-=======
         # First process the entries from the PO file (doing so also fills/removes
->>>>>>> 2459cd5d
         # the entries from the POT file).
         for row in reader:
             process_row(row)
