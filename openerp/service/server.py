--- conflicted
+++ resolved
@@ -440,11 +440,7 @@
             sys.exit(0)
 
     def long_polling_spawn(self):
-<<<<<<< HEAD
-        nargs = stripped_sys_argv('--pidfile', '--workers')
-=======
         nargs = stripped_sys_argv()
->>>>>>> 1e9ed7ba
         cmd = nargs[0]
         cmd = os.path.join(os.path.dirname(cmd), "openerp-gevent")
         nargs[0] = cmd
@@ -838,8 +834,13 @@
 
 def load_test_file_yml(registry, test_file):
     with registry.cursor() as cr:
-        openerp.tools.convert_yaml_import(cr, 'base', file(test_file), 'test', {}, 'test', True)
-        cr.rollback()
+        openerp.tools.convert_yaml_import(cr, 'base', file(test_file), 'test', {}, 'init')
+        if config['test_commit']:
+            _logger.info('test %s has been commited', test_file)
+            cr.commit()
+        else:
+            _logger.info('test %s has been rollbacked', test_file)
+            cr.rollback()
 
 def load_test_file_py(registry, test_file):
     # Locate python module based on its filename and run the tests
