--- conflicted
+++ resolved
@@ -38,11 +38,6 @@
 import openerp.sql_db as sql_db
 import openerp.tools as tools
 import openerp.modules
-<<<<<<< HEAD
-import locale
-import logging
-from cStringIO import StringIO
-import threading
 
 class edi(netsvc.ExportService):
     def exp_get_edi_document(self, edi_token, db_name=None):
@@ -101,7 +96,6 @@
             raise KeyError("Method not found: %s" % method)
         fn = getattr(self, 'exp_'+method)
         return fn(*params)
-=======
 
 #.apidoc title: Exported Service methods
 #.apidoc module-mods: member-order: bysource
@@ -147,7 +141,6 @@
         serv.actions[id]['traceback'] = traceback.format_exc()
         if cr:
             cr.close()
->>>>>>> 0676727e
 
 class db(netsvc.ExportService):
     def __init__(self, name="db"):
