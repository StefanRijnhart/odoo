# -*- coding: utf-8 -*-
##############################################################################
#
#    OpenERP, Open Source Management Solution
#    Copyright (C) 2004-2014 OpenERP S.A. (<http://openerp.com>).
#
#    This program is free software: you can redistribute it and/or modify
#    it under the terms of the GNU Affero General Public License as
#    published by the Free Software Foundation, either version 3 of the
#    License, or (at your option) any later version.
#
#    This program is distributed in the hope that it will be useful,
#    but WITHOUT ANY WARRANTY; without even the implied warranty of
#    MERCHANTABILITY or FITNESS FOR A PARTICULAR PURPOSE.  See the
#    GNU Affero General Public License for more details.
#
#    You should have received a copy of the GNU Affero General Public License
#    along with this program.  If not, see <http://www.gnu.org/licenses/>.
#
##############################################################################
from docutils import nodes
from docutils.core import publish_string
from docutils.transforms import Transform, writer_aux
from docutils.writers.html4css1 import Writer
import importlib
import logging
from operator import attrgetter
import os
import re
import shutil
import tempfile
import urllib
import urllib2
import urlparse
import zipfile
import zipimport
import lxml.html

try:
    from cStringIO import StringIO
except ImportError:
    from StringIO import StringIO   # NOQA

import openerp
import openerp.exceptions
from openerp import modules, tools
from openerp.modules.db import create_categories
from openerp.modules import get_module_resource
from openerp.tools.parse_version import parse_version
from openerp.tools.translate import _
from openerp.osv import osv, orm, fields
from openerp import api, fields as fields2

_logger = logging.getLogger(__name__)

ACTION_DICT = {
    'view_type': 'form',
    'view_mode': 'form',
    'res_model': 'base.module.upgrade',
    'target': 'new',
    'type': 'ir.actions.act_window',
    'nodestroy': True,
}

def backup(path, raise_exception=True):
    path = os.path.normpath(path)
    if not os.path.exists(path):
        if not raise_exception:
            return None
        raise OSError('path does not exists')
    cnt = 1
    while True:
        bck = '%s~%d' % (path, cnt)
        if not os.path.exists(bck):
            shutil.move(path, bck)
            return bck
        cnt += 1


class module_category(osv.osv):
    _name = "ir.module.category"
    _description = "Application"

    def _module_nbr(self, cr, uid, ids, prop, unknow_none, context):
        cr.execute('SELECT category_id, COUNT(*) \
                      FROM ir_module_module \
                     WHERE category_id IN %(ids)s \
                        OR category_id IN (SELECT id \
                                             FROM ir_module_category \
                                            WHERE parent_id IN %(ids)s) \
                     GROUP BY category_id', {'ids': tuple(ids)}
                   )
        result = dict(cr.fetchall())
        for id in ids:
            cr.execute('select id from ir_module_category where parent_id=%s', (id,))
            result[id] = sum([result.get(c, 0) for (c,) in cr.fetchall()],
                             result.get(id, 0))
        return result

    _columns = {
        'name': fields.char("Name", required=True, translate=True, select=True),
        'parent_id': fields.many2one('ir.module.category', 'Parent Application', select=True),
        'child_ids': fields.one2many('ir.module.category', 'parent_id', 'Child Applications'),
        'module_nr': fields.function(_module_nbr, string='Number of Modules', type='integer'),
        'module_ids': fields.one2many('ir.module.module', 'category_id', 'Modules'),
        'description': fields.text("Description", translate=True),
        'sequence': fields.integer('Sequence'),
        'visible': fields.boolean('Visible'),
        'xml_id': fields.function(osv.osv.get_external_id, type='char', string="External ID"),
    }
    _order = 'name'

    _defaults = {
        'visible': 1,
    }

class MyFilterMessages(Transform):
    """
    Custom docutils transform to remove `system message` for a document and
    generate warnings.

    (The standard filter removes them based on some `report_level` passed in
    the `settings_override` dictionary, but if we use it, we can't see them
    and generate warnings.)
    """

    default_priority = 870

    def apply(self):
        for node in self.document.traverse(nodes.system_message):
            _logger.warning("docutils' system message present: %s", str(node))
            node.parent.remove(node)

class MyWriter(Writer):
    """
    Custom docutils html4ccs1 writer that doesn't add the warnings to the
    output document.
    """

    def get_transforms(self):
        return [MyFilterMessages, writer_aux.Admonitions]

class module(osv.osv):
    _name = "ir.module.module"
    _rec_name = "shortdesc"
    _description = "Module"

    def fields_view_get(self, cr, uid, view_id=None, view_type='form', context=None, toolbar=False, submenu=False):
         res = super(module, self).fields_view_get(cr, uid, view_id=view_id, view_type=view_type, context=context, toolbar=toolbar, submenu=False)
         result = self.pool.get('ir.model.data').get_object_reference(cr, uid, 'base', 'action_server_module_immediate_install')[1]
         if view_type == 'form':
             if res.get('toolbar',False):
                 list = [rec for rec in res['toolbar']['action'] if rec.get('id', False) != result]
                 res['toolbar'] = {'action': list}
         return res

    @classmethod
    def get_module_info(cls, name):
        info = {}
        try:
            info = modules.load_information_from_description_file(name)
        except Exception:
            _logger.debug('Error when trying to fetch informations for '
                          'module %s', name, exc_info=True)
        return info

    def _get_desc(self, cr, uid, ids, field_name=None, arg=None, context=None):
        res = dict.fromkeys(ids, '')
        for module in self.browse(cr, uid, ids, context=context):
            path = get_module_resource(module.name, 'static/description/index.html')
            if path:
                with tools.file_open(path, 'rb') as desc_file:
                    doc = desc_file.read()
                    html = lxml.html.document_fromstring(doc)
                    for element, attribute, link, pos in html.iterlinks():
                        if element.get('src') and not '//' in element.get('src') and not 'static/' in element.get('src'):
                            element.set('src', "/%s/static/description/%s" % (module.name, element.get('src')))
                    res[module.id] = lxml.html.tostring(html)
            else:
                overrides = {
                    'embed_stylesheet': False,
                    'doctitle_xform': False,
                    'output_encoding': 'unicode',
                    'xml_declaration': False,
                }
                output = publish_string(source=module.description or '', settings_overrides=overrides, writer=MyWriter())
                res[module.id] = output
        return res

    def _get_latest_version(self, cr, uid, ids, field_name=None, arg=None, context=None):
        default_version = modules.adapt_version('1.0')
        res = dict.fromkeys(ids, default_version)
        for m in self.browse(cr, uid, ids):
            res[m.id] = self.get_module_info(m.name).get('version', default_version)
        return res

    def _get_views(self, cr, uid, ids, field_name=None, arg=None, context=None):
        res = {}
        model_data_obj = self.pool.get('ir.model.data')

        dmodels = []
        if field_name is None or 'views_by_module' in field_name:
            dmodels.append('ir.ui.view')
        if field_name is None or 'reports_by_module' in field_name:
            dmodels.append('ir.actions.report.xml')
        if field_name is None or 'menus_by_module' in field_name:
            dmodels.append('ir.ui.menu')
        assert dmodels, "no models for %s" % field_name

        for module_rec in self.browse(cr, uid, ids, context=context):
            res_mod_dic = res[module_rec.id] = {
                'menus_by_module': [],
                'reports_by_module': [],
                'views_by_module': []
            }

            # Skip uninstalled modules below, no data to find anyway.
            if module_rec.state not in ('installed', 'to upgrade', 'to remove'):
                continue

            # then, search and group ir.model.data records
            imd_models = dict([(m, []) for m in dmodels])
            imd_ids = model_data_obj.search(cr, uid, [
                ('module', '=', module_rec.name),
                ('model', 'in', tuple(dmodels))
            ])

            for imd_res in model_data_obj.read(cr, uid, imd_ids, ['model', 'res_id'], context=context):
                imd_models[imd_res['model']].append(imd_res['res_id'])

            def browse(model):
                M = self.pool[model]
                # as this method is called before the module update, some xmlid may be invalid at this stage
                # explictly filter records before reading them
                ids = M.exists(cr, uid, imd_models.get(model, []), context)
                return M.browse(cr, uid, ids, context)

            def format_view(v):
                aa = v.inherit_id and '* INHERIT ' or ''
                return '%s%s (%s)' % (aa, v.name, v.type)

            res_mod_dic['views_by_module'] = map(format_view, browse('ir.ui.view'))
            res_mod_dic['reports_by_module'] = map(attrgetter('name'), browse('ir.actions.report.xml'))
            res_mod_dic['menus_by_module'] = map(attrgetter('complete_name'), browse('ir.ui.menu'))

        for key in res.iterkeys():
            for k, v in res[key].iteritems():
                res[key][k] = "\n".join(sorted(v))
        return res

    def _get_icon_image(self, cr, uid, ids, field_name=None, arg=None, context=None):
        res = dict.fromkeys(ids, '')
        for module in self.browse(cr, uid, ids, context=context):
            path = get_module_resource(module.name, 'static', 'description', 'icon.png')
            if path:
                image_file = tools.file_open(path, 'rb')
                try:
                    res[module.id] = image_file.read().encode('base64')
                finally:
                    image_file.close()
        return res

    _columns = {
        'name': fields.char("Technical Name", readonly=True, required=True, select=True),
        'category_id': fields.many2one('ir.module.category', 'Category', readonly=True, select=True),
        'shortdesc': fields.char('Module Name', readonly=True, translate=True),
        'summary': fields.char('Summary', readonly=True, translate=True),
        'description': fields.text("Description", readonly=True, translate=True),
        'description_html': fields.function(_get_desc, string='Description HTML', type='html', method=True, readonly=True),
        'author': fields.char("Author", readonly=True),
        'maintainer': fields.char('Maintainer', readonly=True),
        'contributors': fields.text('Contributors', readonly=True),
        'website': fields.char("Website", readonly=True),

        # attention: Incorrect field names !!
        #   installed_version refers the latest version (the one on disk)
        #   latest_version refers the installed version (the one in database)
        #   published_version refers the version available on the repository
        'installed_version': fields.function(_get_latest_version, string='Latest Version', type='char'),
        'latest_version': fields.char('Installed Version', readonly=True),
        'published_version': fields.char('Published Version', readonly=True),

        'url': fields.char('URL', readonly=True),
        'sequence': fields.integer('Sequence'),
        'dependencies_id': fields.one2many('ir.module.module.dependency', 'module_id', 'Dependencies', readonly=True),
        'auto_install': fields.boolean('Automatic Installation',
                                       help='An auto-installable module is automatically installed by the '
                                            'system when all its dependencies are satisfied. '
                                            'If the module has no dependency, it is always installed.'),
        'state': fields.selection([
            ('uninstallable', 'Not Installable'),
            ('uninstalled', 'Not Installed'),
            ('installed', 'Installed'),
            ('to upgrade', 'To be upgraded'),
            ('to remove', 'To be removed'),
            ('to install', 'To be installed')
        ], string='Status', readonly=True, select=True),
        'demo': fields.boolean('Demo Data', readonly=True),
        'license': fields.selection([
            ('GPL-2', 'GPL Version 2'),
            ('GPL-2 or any later version', 'GPL-2 or later version'),
            ('GPL-3', 'GPL Version 3'),
            ('GPL-3 or any later version', 'GPL-3 or later version'),
            ('AGPL-3', 'Affero GPL-3'),
            ('LGPL-3', 'LGPL Version 3'),
            ('Other OSI approved licence', 'Other OSI Approved Licence'),
            ('Other proprietary', 'Other Proprietary')
        ], string='License', readonly=True),
        'menus_by_module': fields.function(_get_views, string='Menus', type='text', multi="meta", store=True),
        'reports_by_module': fields.function(_get_views, string='Reports', type='text', multi="meta", store=True),
        'views_by_module': fields.function(_get_views, string='Views', type='text', multi="meta", store=True),
        'application': fields.boolean('Application', readonly=True),
        'icon': fields.char('Icon URL'),
        'icon_image': fields.function(_get_icon_image, string='Icon', type="binary"),
    }

    _defaults = {
        'state': 'uninstalled',
        'sequence': 100,
        'demo': False,
        'license': 'AGPL-3',
    }
    _order = 'sequence,name'

    def _name_uniq_msg(self, cr, uid, ids, context=None):
        return _('The name of the module must be unique !')

    _sql_constraints = [
        ('name_uniq', 'UNIQUE (name)', _name_uniq_msg),
    ]

    def unlink(self, cr, uid, ids, context=None):
        if not ids:
            return True
        if isinstance(ids, (int, long)):
            ids = [ids]
        mod_names = []
        for mod in self.read(cr, uid, ids, ['state', 'name'], context):
            if mod['state'] in ('installed', 'to upgrade', 'to remove', 'to install'):
                raise orm.except_orm(_('Error'), _('You try to remove a module that is installed or will be installed'))
            mod_names.append(mod['name'])
        #Removing the entry from ir_model_data
        #ids_meta = self.pool.get('ir.model.data').search(cr, uid, [('name', '=', 'module_meta_information'), ('module', 'in', mod_names)])

        #if ids_meta:
        #    self.pool.get('ir.model.data').unlink(cr, uid, ids_meta, context)

        return super(module, self).unlink(cr, uid, ids, context=context)

    @staticmethod
    def _check_external_dependencies(terp):
        depends = terp.get('external_dependencies')
        if not depends:
            return
        for pydep in depends.get('python', []):
            try:
                importlib.import_module(pydep)
            except ImportError:
                raise ImportError('No module named %s' % (pydep,))

        for binary in depends.get('bin', []):
            if tools.find_in_path(binary) is None:
                raise Exception('Unable to find %r in path' % (binary,))

    @classmethod
    def check_external_dependencies(cls, module_name, newstate='to install'):
        terp = cls.get_module_info(module_name)
        try:
            cls._check_external_dependencies(terp)
        except Exception, e:
            if newstate == 'to install':
                msg = _('Unable to install module "%s" because an external dependency is not met: %s')
            elif newstate == 'to upgrade':
                msg = _('Unable to upgrade module "%s" because an external dependency is not met: %s')
            else:
                msg = _('Unable to process module "%s" because an external dependency is not met: %s')
            raise orm.except_orm(_('Error'), msg % (module_name, e.args[0]))

    @api.multi
    def state_update(self, newstate, states_to_update, level=100):
        if level < 1:
            raise orm.except_orm(_('Error'), _('Recursion error in modules dependencies !'))

        # whether some modules are installed with demo data
        demo = False

        for module in self:
            # determine dependency modules to update/others
            update_mods, ready_mods = self.browse(), self.browse()
            for dep in module.dependencies_id:
                if dep.state == 'unknown':
                    raise orm.except_orm(_('Error'), _("You try to install module '%s' that depends on module '%s'.\nBut the latter module is not available in your system.") % (module.name, dep.name,))
                if dep.depend_id.state == newstate:
                    ready_mods += dep.depend_id
                else:
                    update_mods += dep.depend_id

            # update dependency modules that require it, and determine demo for module
            update_demo = update_mods.state_update(newstate, states_to_update, level=level-1)
            module_demo = module.demo or update_demo or any(mod.demo for mod in ready_mods)
            demo = demo or module_demo

            # check dependencies and update module itself
            self.check_external_dependencies(module.name, newstate)
            if module.state in states_to_update:
                module.write({'state': newstate, 'demo': module_demo})

        return demo

    def button_install(self, cr, uid, ids, context=None):

        # Mark the given modules to be installed.
        self.state_update(cr, uid, ids, 'to install', ['uninstalled'], context=context)

        # Mark (recursively) the newly satisfied modules to also be installed

        # Select all auto-installable (but not yet installed) modules.
        domain = [('state', '=', 'uninstalled'), ('auto_install', '=', True)]
        uninstalled_ids = self.search(cr, uid, domain, context=context)
        uninstalled_modules = self.browse(cr, uid, uninstalled_ids, context=context)

        # Keep those with:
        #  - all dependencies satisfied (installed or to be installed),
        #  - at least one dependency being 'to install'
        satisfied_states = frozenset(('installed', 'to install', 'to upgrade'))
        def all_depencies_satisfied(m):
            states = set(d.state for d in m.dependencies_id)
            return states.issubset(satisfied_states) and ('to install' in states)
        to_install_modules = filter(all_depencies_satisfied, uninstalled_modules)
        to_install_ids = map(lambda m: m.id, to_install_modules)

        # Mark them to be installed.
        if to_install_ids:
            self.button_install(cr, uid, to_install_ids, context=context)

        return dict(ACTION_DICT, name=_('Install'))

    def button_immediate_install(self, cr, uid, ids, context=None):
        """ Installs the selected module(s) immediately and fully,
        returns the next res.config action to execute

        :param ids: identifiers of the modules to install
        :returns: next res.config item to execute
        :rtype: dict[str, object]
        """
        return self._button_immediate_function(cr, uid, ids, self.button_install, context=context)

    def button_install_cancel(self, cr, uid, ids, context=None):
        self.write(cr, uid, ids, {'state': 'uninstalled', 'demo': False})
        return True

    def module_uninstall(self, cr, uid, ids, context=None):
        """Perform the various steps required to uninstall a module completely
        including the deletion of all database structures created by the module:
        tables, columns, constraints, etc."""
        ir_model_data = self.pool.get('ir.model.data')
        modules_to_remove = [m.name for m in self.browse(cr, uid, ids, context)]
        ir_model_data._module_data_uninstall(cr, uid, modules_to_remove, context)
<<<<<<< HEAD
        return self.write(
            cr, uid, ids, {'state': 'uninstalled', 'latest_version': False},
            context=context)
=======
        self.write(cr, uid, ids, {'state': 'uninstalled', 'latest_version': False})
        return True
>>>>>>> 030b1578

    def downstream_dependencies(self, cr, uid, ids, known_dep_ids=None,
                                exclude_states=['uninstalled', 'uninstallable', 'to remove'],
                                context=None):
        """Return the ids of all modules that directly or indirectly depend
        on the given module `ids`, and that satisfy the `exclude_states`
        filter"""
        if not ids:
            return []
        known_dep_ids = set(known_dep_ids or [])
        cr.execute('''SELECT DISTINCT m.id
                        FROM
                            ir_module_module_dependency d
                        JOIN
                            ir_module_module m ON (d.module_id=m.id)
                        WHERE
                            d.name IN (SELECT name from ir_module_module where id in %s) AND
                            m.state NOT IN %s AND
                            m.id NOT IN %s ''',
                   (tuple(ids), tuple(exclude_states), tuple(known_dep_ids or ids)))
        new_dep_ids = set([m[0] for m in cr.fetchall()])
        missing_mod_ids = new_dep_ids - known_dep_ids
        known_dep_ids |= new_dep_ids
        if missing_mod_ids:
            known_dep_ids |= set(self.downstream_dependencies(cr, uid, list(missing_mod_ids),
                                                              known_dep_ids, exclude_states, context))
        return list(known_dep_ids)

    def _button_immediate_function(self, cr, uid, ids, function, context=None):
        function(cr, uid, ids, context=context)

        cr.commit()
        api.Environment.reset()
        registry = openerp.modules.registry.RegistryManager.new(cr.dbname, update_module=True)

        config = registry['res.config'].next(cr, uid, [], context=context) or {}
        if config.get('type') not in ('ir.actions.act_window_close',):
            return config

        # reload the client; open the first available root menu
        menu_obj = registry['ir.ui.menu']
        menu_ids = menu_obj.search(cr, uid, [('parent_id', '=', False)], context=context)
        return {
            'type': 'ir.actions.client',
            'tag': 'reload',
            'params': {'menu_id': menu_ids and menu_ids[0] or False}
        }

    #TODO remove me in master, not called anymore
    def button_immediate_uninstall(self, cr, uid, ids, context=None):
        """
        Uninstall the selected module(s) immediately and fully,
        returns the next res.config action to execute
        """
        return self._button_immediate_function(cr, uid, ids, self.button_uninstall, context=context)

    def button_uninstall(self, cr, uid, ids, context=None):
        if any(m.name == 'base' for m in self.browse(cr, uid, ids, context=context)):
            raise orm.except_orm(_('Error'), _("The `base` module cannot be uninstalled"))
        dep_ids = self.downstream_dependencies(cr, uid, ids, context=context)
        self.write(cr, uid, ids + dep_ids, {'state': 'to remove'})
        return dict(ACTION_DICT, name=_('Uninstall'))

    def button_uninstall_cancel(self, cr, uid, ids, context=None):
        self.write(cr, uid, ids, {'state': 'installed'})
        return True

    def button_immediate_upgrade(self, cr, uid, ids, context=None):
        """
        Upgrade the selected module(s) immediately and fully,
        return the next res.config action to execute
        """
        return self._button_immediate_function(cr, uid, ids, self.button_upgrade, context=context)

    def button_upgrade(self, cr, uid, ids, context=None):
        depobj = self.pool.get('ir.module.module.dependency')
        todo = list(self.browse(cr, uid, ids, context=context))
        self.update_list(cr, uid)

        i = 0
        while i < len(todo):
            mod = todo[i]
            i += 1
            if mod.state not in ('installed', 'to upgrade'):
                raise orm.except_orm(_('Error'), _("Can not upgrade module '%s'. It is not installed.") % (mod.name,))
            self.check_external_dependencies(mod.name, 'to upgrade')
            iids = depobj.search(cr, uid, [('name', '=', mod.name)], context=context)
            for dep in depobj.browse(cr, uid, iids, context=context):
                if dep.module_id.state == 'installed' and dep.module_id not in todo:
                    todo.append(dep.module_id)

        ids = map(lambda x: x.id, todo)
        self.write(cr, uid, ids, {'state': 'to upgrade'}, context=context)

        to_install = []
        for mod in todo:
            for dep in mod.dependencies_id:
                if dep.state == 'unknown':
                    raise orm.except_orm(_('Error'), _('You try to upgrade a module that depends on the module: %s.\nBut this module is not available in your system.') % (dep.name,))
                if dep.state == 'uninstalled':
                    ids2 = self.search(cr, uid, [('name', '=', dep.name)])
                    to_install.extend(ids2)

        self.button_install(cr, uid, to_install, context=context)
        return dict(ACTION_DICT, name=_('Apply Schedule Upgrade'))

    def button_upgrade_cancel(self, cr, uid, ids, context=None):
        self.write(cr, uid, ids, {'state': 'installed'})
        return True

    def button_update_translations(self, cr, uid, ids, context=None):
        self.update_translations(cr, uid, ids)
        return True

    @staticmethod
    def get_values_from_terp(terp):
        return {
            'description': terp.get('description', ''),
            'shortdesc': terp.get('name', ''),
            'author': terp.get('author', 'Unknown'),
            'maintainer': terp.get('maintainer', False),
            'contributors': ', '.join(terp.get('contributors', [])) or False,
            'website': terp.get('website', ''),
            'license': terp.get('license', 'AGPL-3'),
            'sequence': terp.get('sequence', 100),
            'application': terp.get('application', False),
            'auto_install': terp.get('auto_install', False),
            'icon': terp.get('icon', False),
            'summary': terp.get('summary', ''),
        }


    def create(self, cr, uid, vals, context=None):
        new_id = super(module, self).create(cr, uid, vals, context=context)
        module_metadata = {
            'name': 'module_%s' % vals['name'],
            'model': 'ir.module.module',
            'module': 'base',
            'res_id': new_id,
            'noupdate': True,
        }
        self.pool['ir.model.data'].create(cr, uid, module_metadata)
        return new_id

    # update the list of available packages
    def update_list(self, cr, uid, context=None):
        res = [0, 0]    # [update, add]

        default_version = modules.adapt_version('1.0')
        known_mods = self.browse(cr, uid, self.search(cr, uid, []))
        known_mods_names = dict([(m.name, m) for m in known_mods])

        # iterate through detected modules and update/create them in db
        for mod_name in modules.get_modules():
            mod = known_mods_names.get(mod_name)
            terp = self.get_module_info(mod_name)
            values = self.get_values_from_terp(terp)

            if mod:
                updated_values = {}
                for key in values:
                    old = getattr(mod, key)
                    updated = isinstance(values[key], basestring) and tools.ustr(values[key]) or values[key]
                    if (old or updated) and updated != old:
                        updated_values[key] = values[key]
                if terp.get('installable', True) and mod.state == 'uninstallable':
                    updated_values['state'] = 'uninstalled'
                if parse_version(terp.get('version', default_version)) > parse_version(mod.latest_version or default_version):
                    res[0] += 1
                if updated_values:
                    self.write(cr, uid, mod.id, updated_values)
            else:
                mod_path = modules.get_module_path(mod_name)
                if not mod_path:
                    continue
                if not terp or not terp.get('installable', True):
                    continue
                id = self.create(cr, uid, dict(name=mod_name, state='uninstalled', **values))
                mod = self.browse(cr, uid, id)
                res[1] += 1

            self._update_dependencies(cr, uid, mod, terp.get('depends', []))
            self._update_category(cr, uid, mod, terp.get('category', 'Uncategorized'))

        # Trigger load_addons if new module have been discovered it exists on
        # wsgi handlers, so they can react accordingly
        if tuple(res) != (0, 0):
            for handler in openerp.service.wsgi_server.module_handlers:
                if hasattr(handler, 'load_addons'):
                    handler.load_addons()

        return res

    def download(self, cr, uid, ids, download=True, context=None):
        return []

    def install_from_urls(self, cr, uid, urls, context=None):
        if not self.pool['res.users'].has_group(cr, uid, 'base.group_system'):
            raise openerp.exceptions.AccessDenied()

        apps_server = urlparse.urlparse(self.get_apps_server(cr, uid, context=context))

        OPENERP = openerp.release.product_name.lower()
        tmp = tempfile.mkdtemp()
        _logger.debug('Install from url: %r', urls)
        try:
            # 1. Download & unzip missing modules
            for module_name, url in urls.items():
                if not url:
                    continue    # nothing to download, local version is already the last one

                up = urlparse.urlparse(url)
                if up.scheme != apps_server.scheme or up.netloc != apps_server.netloc:
                    raise openerp.exceptions.AccessDenied()

                try:
                    _logger.info('Downloading module `%s` from OpenERP Apps', module_name)
                    content = urllib2.urlopen(url).read()
                except Exception:
                    _logger.exception('Failed to fetch module %s', module_name)
                    raise osv.except_osv(_('Module not found'),
                                         _('The `%s` module appears to be unavailable at the moment, please try again later.') % module_name)
                else:
                    zipfile.ZipFile(StringIO(content)).extractall(tmp)
                    assert os.path.isdir(os.path.join(tmp, module_name))

            # 2a. Copy/Replace module source in addons path
            for module_name, url in urls.items():
                if module_name == OPENERP or not url:
                    continue    # OPENERP is special case, handled below, and no URL means local module
                module_path = modules.get_module_path(module_name, downloaded=True, display_warning=False)
                bck = backup(module_path, False)
                _logger.info('Copy downloaded module `%s` to `%s`', module_name, module_path)
                shutil.move(os.path.join(tmp, module_name), module_path)
                if bck:
                    shutil.rmtree(bck)

            # 2b.  Copy/Replace server+base module source if downloaded
            if urls.get(OPENERP, None):
                # special case. it contains the server and the base module.
                # extract path is not the same
                base_path = os.path.dirname(modules.get_module_path('base'))

                # copy all modules in the SERVER/openerp/addons directory to the new "openerp" module (except base itself)
                for d in os.listdir(base_path):
                    if d != 'base' and os.path.isdir(os.path.join(base_path, d)):
                        destdir = os.path.join(tmp, OPENERP, 'addons', d)    # XXX 'openerp' subdirectory ?
                        shutil.copytree(os.path.join(base_path, d), destdir)

                # then replace the server by the new "base" module
                server_dir = openerp.tools.config['root_path']      # XXX or dirname()
                bck = backup(server_dir)
                _logger.info('Copy downloaded module `openerp` to `%s`', server_dir)
                shutil.move(os.path.join(tmp, OPENERP), server_dir)
                #if bck:
                #    shutil.rmtree(bck)

            self.update_list(cr, uid, context=context)

            with_urls = [m for m, u in urls.items() if u]
            downloaded_ids = self.search(cr, uid, [('name', 'in', with_urls)], context=context)
            already_installed = self.search(cr, uid, [('id', 'in', downloaded_ids), ('state', '=', 'installed')], context=context)

            to_install_ids = self.search(cr, uid, [('name', 'in', urls.keys()), ('state', '=', 'uninstalled')], context=context)
            post_install_action = self.button_immediate_install(cr, uid, to_install_ids, context=context)

            if already_installed:
                # in this case, force server restart to reload python code...
                cr.commit()
                openerp.service.server.restart()
                return {
                    'type': 'ir.actions.client',
                    'tag': 'home',
                    'params': {'wait': True},
                }
            return post_install_action
        finally:
            shutil.rmtree(tmp)

    def get_apps_server(self, cr, uid, context=None):
        return tools.config.get('apps_server', 'https://apps.openerp.com/apps')

    def _update_dependencies(self, cr, uid, mod_browse, depends=None):
        if depends is None:
            depends = []
        existing = set(x.name for x in mod_browse.dependencies_id)
        needed = set(depends)
        for dep in (needed - existing):
            cr.execute('INSERT INTO ir_module_module_dependency (module_id, name) values (%s, %s)', (mod_browse.id, dep))
        for dep in (existing - needed):
            cr.execute('DELETE FROM ir_module_module_dependency WHERE module_id = %s and name = %s', (mod_browse.id, dep))
        self.invalidate_cache(cr, uid, ['dependencies_id'], [mod_browse.id])

    def _update_category(self, cr, uid, mod_browse, category='Uncategorized'):
        current_category = mod_browse.category_id
        current_category_path = []
        while current_category:
            current_category_path.insert(0, current_category.name)
            current_category = current_category.parent_id

        categs = category.split('/')
        if categs != current_category_path:
            cat_id = create_categories(cr, categs)
            mod_browse.write({'category_id': cat_id})

    def update_translations(self, cr, uid, ids, filter_lang=None, context=None):
        if not filter_lang:
            res_lang = self.pool.get('res.lang')
            lang_ids = res_lang.search(cr, uid, [('translatable', '=', True)])
            filter_lang = [lang.code for lang in res_lang.browse(cr, uid, lang_ids)]
        elif not isinstance(filter_lang, (list, tuple)):
            filter_lang = [filter_lang]
        modules = [m.name for m in self.browse(cr, uid, ids) if m.state == 'installed']
        self.pool.get('ir.translation').load_module_terms(cr, modules, filter_lang, context=context)

    def check(self, cr, uid, ids, context=None):
        for mod in self.browse(cr, uid, ids, context=context):
            if not mod.description:
                _logger.warning('module %s: description is empty !', mod.name)


DEP_STATES = [
    ('uninstallable', 'Uninstallable'),
    ('uninstalled', 'Not Installed'),
    ('installed', 'Installed'),
    ('to upgrade', 'To be upgraded'),
    ('to remove', 'To be removed'),
    ('to install', 'To be installed'),
    ('unknown', 'Unknown'),
]

class module_dependency(osv.Model):
    _name = "ir.module.module.dependency"
    _description = "Module dependency"

    # the dependency name
    name = fields2.Char(index=True)

    # the module that depends on it
    module_id = fields2.Many2one('ir.module.module', 'Module', ondelete='cascade')

    # the module corresponding to the dependency, and its status
    depend_id = fields2.Many2one('ir.module.module', 'Dependency', compute='_compute_depend')
    state = fields2.Selection(DEP_STATES, string='Status', compute='_compute_state')

    @api.multi
    @api.depends('name')
    def _compute_depend(self):
        # retrieve all modules corresponding to the dependency names
        names = list(set(dep.name for dep in self))
        mods = self.env['ir.module.module'].search([('name', 'in', names)])

        # index modules by name, and assign dependencies
        name_mod = dict((mod.name, mod) for mod in mods)
        for dep in self:
            dep.depend_id = name_mod.get(dep.name)

    @api.one
    @api.depends('depend_id.state')
    def _compute_state(self):
        self.state = self.depend_id.state or 'unknown'


# vim:expandtab:smartindent:tabstop=4:softtabstop=4:shiftwidth=4:<|MERGE_RESOLUTION|>--- conflicted
+++ resolved
@@ -456,14 +456,8 @@
         ir_model_data = self.pool.get('ir.model.data')
         modules_to_remove = [m.name for m in self.browse(cr, uid, ids, context)]
         ir_model_data._module_data_uninstall(cr, uid, modules_to_remove, context)
-<<<<<<< HEAD
-        return self.write(
-            cr, uid, ids, {'state': 'uninstalled', 'latest_version': False},
-            context=context)
-=======
         self.write(cr, uid, ids, {'state': 'uninstalled', 'latest_version': False})
         return True
->>>>>>> 030b1578
 
     def downstream_dependencies(self, cr, uid, ids, known_dep_ids=None,
                                 exclude_states=['uninstalled', 'uninstallable', 'to remove'],
