<?xml version="1.0" encoding="utf-8"?>
<openerp>
    <data>

        <record id="view_base_language_install" model="ir.ui.view">
            <field name="name">Load a Translation</field>
            <field name="model">base.language.install</field>
            <field name="type">form</field>
            <field name="arch" type="xml">
<<<<<<< HEAD
                <form string="Load Official Translation" version="7.0">
                    <header>
                        <button name="lang_install" string="Load" type="object" icon="gtk-ok" states="init" class="oe_highlight"/>
                    </header>
=======
                <form string="Load a Translation">
>>>>>>> f0abc9f6
                    <group colspan="4" col="8">
                        <group colspan="1">
                            <field name="config_logo" widget="image" width="220" height="130" nolabel="1" colspan="1"/>
                            <newline/>
                            <label colspan="4" width="220" string="This wizard helps you add a new language to your OpenERP system. After loading a new language it becomes available as default interface language for users and partners."/>
                            <label colspan="4" width="220"/>
                            <label colspan="4" width="220" string="Please be patient, this operation may take a few minutes (depending on the number of modules currently installed)..."/>
                            <field name="state" invisible="1"/>
                        </group>
                        <separator orientation="vertical" colspan="1" rowspan="12"/>
                        <group colspan="6">
                            <separator string="Load a Translation" colspan="4"/>
                            <group states="init" colspan="4">
                                <field name="lang" colspan="4"/>
                                <field name="overwrite" colspan="4" groups="base.group_no_one"/>
                            </group>
                            <group states="done" colspan="4">
                                <label string="The selected language has been successfully installed.
You must change the preferences of the user and open a new menu to view the changes." colspan="4"/>
                            </group>
                        </group>
                    </group>
                </form>
           </field>
        </record>

        <record id="action_view_base_language_install" model="ir.actions.act_window">
            <field name="name">Load a Translation</field>
            <field name="type">ir.actions.act_window</field>
            <field name="res_model">base.language.install</field>
            <field name="view_type">form</field>
            <field name="view_mode">form</field>
            <field name="target">new</field>
        </record>

        <menuitem
        name="Load a Translation"
        action="action_view_base_language_install"
        id="menu_view_base_language_install"
        parent="menu_translation" sequence="2"/>
    </data>
</openerp>
<|MERGE_RESOLUTION|>--- conflicted
+++ resolved
@@ -7,14 +7,10 @@
             <field name="model">base.language.install</field>
             <field name="type">form</field>
             <field name="arch" type="xml">
-<<<<<<< HEAD
                 <form string="Load Official Translation" version="7.0">
                     <header>
                         <button name="lang_install" string="Load" type="object" icon="gtk-ok" states="init" class="oe_highlight"/>
                     </header>
-=======
-                <form string="Load a Translation">
->>>>>>> f0abc9f6
                     <group colspan="4" col="8">
                         <group colspan="1">
                             <field name="config_logo" widget="image" width="220" height="130" nolabel="1" colspan="1"/>
