--- conflicted
+++ resolved
@@ -1063,11 +1063,7 @@
             <field name="street">45, Rue du Palais</field>
             <field name="city">Paris</field>
             <field name="zip">75016</field>
-<<<<<<< HEAD
             <field name="country_id" ref="base.fr"/>
-=======
-            <field ref="base.fr" name="country_id"/>
->>>>>>> 9341a6f7
             <field name="phone">+33 1 49 51 23 94</field>
             <field name="email">info@yourcompany.com</field>
             <field name="website">www.yourcompany.com</field>
