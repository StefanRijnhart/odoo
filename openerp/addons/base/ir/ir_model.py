--- conflicted
+++ resolved
@@ -567,29 +567,13 @@
         if not (self._uid == SUPERUSER_ID or self.env.user.has_group('base.group_system')):
             raise AccessError(_('Administrator access is required to uninstall a module'))
 
-<<<<<<< HEAD
         ids_set = set(self.ids)
         for data in self.sorted(key='id', reverse=True):
-            if data.model.model not in self.env:
-                continue
-            model = self.env[data.model.model]
             name = tools.ustr(data.name)
-            if not model:
-                continue
-=======
-        context = dict(context or {})
-
-        ids_set = set(ids)
-        ids.sort()
-        ids.reverse()
-        for data in self.browse(cr, uid, ids, context):
-            model = data.model.model
-            if model in self.pool:
-                table = self.pool[model]._table
+            if data.model.model in self.env:
+                table = self.env[data.model.model]._table    
             else:
-                table = model.replace('.', '_')
-            name = openerp.tools.ustr(data.name)
->>>>>>> bc1a0a32
+                table = data.model.model.replace('.', '_')
             typ = data.type
 
             # double-check we are really going to delete all the owners of this schema element
@@ -601,37 +585,21 @@
 
             if typ == 'f':
                 # test if FK exists on this table (it could be on a related m2m table, in which case we ignore it)
-<<<<<<< HEAD
                 self._cr.execute("""SELECT 1 from pg_constraint cs JOIN pg_class cl ON (cs.conrelid = cl.oid)
                                     WHERE cs.contype=%s and cs.conname=%s and cl.relname=%s""",
-                                 ('f', name, model._table))
+                                 ('f', name, table))
                 if self._cr.fetchone():
-                    self._cr.execute('ALTER TABLE "%s" DROP CONSTRAINT "%s"' % (model._table, name),)
+                    self._cr.execute('ALTER TABLE "%s" DROP CONSTRAINT "%s"' % (table, name),)
                     _logger.info('Dropped FK CONSTRAINT %s@%s', name, data.model.model)
 
             if typ == 'u':
                 # test if constraint exists
                 self._cr.execute("""SELECT 1 from pg_constraint cs JOIN pg_class cl ON (cs.conrelid = cl.oid)
                                     WHERE cs.contype=%s and cs.conname=%s and cl.relname=%s""",
-                                 ('u', name, model._table))
+                                 ('u', name, table))
                 if self._cr.fetchone():
-                    self._cr.execute('ALTER TABLE "%s" DROP CONSTRAINT "%s"' % (model._table, name),)
+                    self._cr.execute('ALTER TABLE "%s" DROP CONSTRAINT "%s"' % (table, name),)
                     _logger.info('Dropped CONSTRAINT %s@%s', name, data.model.model)
-=======
-                cr.execute("""SELECT 1 from pg_constraint cs JOIN pg_class cl ON (cs.conrelid = cl.oid)
-                              WHERE cs.contype=%s and cs.conname=%s and cl.relname=%s""", ('f', name, table))
-                if cr.fetchone():
-                    cr.execute('ALTER TABLE "%s" DROP CONSTRAINT "%s"' % (table, name),)
-                    _logger.info('Dropped FK CONSTRAINT %s@%s', name, model)
-
-            if typ == 'u':
-                # test if constraint exists
-                cr.execute("""SELECT 1 from pg_constraint cs JOIN pg_class cl ON (cs.conrelid = cl.oid)
-                              WHERE cs.contype=%s and cs.conname=%s and cl.relname=%s""", ('u', name, table))
-                if cr.fetchone():
-                    cr.execute('ALTER TABLE "%s" DROP CONSTRAINT "%s"' % (table, name),)
-                    _logger.info('Dropped CONSTRAINT %s@%s', name, model)
->>>>>>> bc1a0a32
 
         self.unlink()
 
