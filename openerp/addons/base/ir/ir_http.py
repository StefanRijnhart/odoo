# -*- coding: utf-8 -*-
#----------------------------------------------------------
# ir_http modular http routing
#----------------------------------------------------------
import datetime
import hashlib
import logging
import re
import sys

import werkzeug
import werkzeug.exceptions
import werkzeug.routing
import werkzeug.urls
import werkzeug.utils

import openerp
import openerp.exceptions
import openerp.models
from openerp import http
from openerp.http import request
from openerp.osv import osv, orm

_logger = logging.getLogger(__name__)

UID_PLACEHOLDER = object()

class ModelConverter(werkzeug.routing.BaseConverter):

    def __init__(self, url_map, model=False):
        super(ModelConverter, self).__init__(url_map)
        self.model = model
        self.regex = '([0-9]+)'

    def to_python(self, value):
        m = re.match(self.regex, value)
        return request.registry[self.model].browse(
            request.cr, UID_PLACEHOLDER, int(m.group(1)), context=request.context)

    def to_url(self, value):
        return value.id

class ModelsConverter(werkzeug.routing.BaseConverter):

    def __init__(self, url_map, model=False):
        super(ModelsConverter, self).__init__(url_map)
        self.model = model
        # TODO add support for slug in the form [A-Za-z0-9-] bla-bla-89 -> id 89
        self.regex = '([0-9,]+)'

    def to_python(self, value):
        return request.registry[self.model].browse(request.cr, UID_PLACEHOLDER, [int(i) for i in value.split(',')], context=request.context)

    def to_url(self, value):
        return ",".join(i.id for i in value)

class ir_http(osv.AbstractModel):
    _name = 'ir.http'
    _description = "HTTP routing"

    def _get_converters(self):
        return {'model': ModelConverter, 'models': ModelsConverter}

    def _find_handler(self, return_rule=False):
        return self.routing_map().bind_to_environ(request.httprequest.environ).match(return_rule=return_rule)

    def _auth_method_user(self):
        request.uid = request.session.uid
        if not request.uid:
            raise http.SessionExpiredException("Session expired")

    def _auth_method_none(self):
        request.uid = None

    def _auth_method_public(self):
        if not request.session.uid:
            dummy, request.uid = self.pool['ir.model.data'].get_object_reference(request.cr, openerp.SUPERUSER_ID, 'base', 'public_user')
        else:
            request.uid = request.session.uid

    def _authenticate(self, auth_method='user'):
        try:
            if request.session.uid:
                try:
                    request.session.check_security()
                    # what if error in security.check()
                    #   -> res_users.check()
                    #   -> res_users.check_credentials()
                except (openerp.exceptions.AccessDenied, openerp.http.SessionExpiredException):
                    # All other exceptions mean undetermined status (e.g. connection pool full),
                    # let them bubble up
                    request.session.logout(keep_db=True)
            if request.uid is None:
                getattr(self, "_auth_method_%s" % auth_method)()
        except (openerp.exceptions.AccessDenied, openerp.http.SessionExpiredException, werkzeug.exceptions.HTTPException):
            raise
        except Exception:
            _logger.info("Exception during request Authentication.", exc_info=True)
            raise openerp.exceptions.AccessDenied()
        return auth_method

    def _serve_attachment(self):
        domain = [('type', '=', 'binary'), ('url', '=', request.httprequest.path)]
        attach = self.pool['ir.attachment'].search_read(request.cr, openerp.SUPERUSER_ID, domain, ['__last_update', 'datas', 'name', 'mimetype', 'checksum'], context=request.context)
        if attach:
            wdate = attach[0]['__last_update']
            datas = attach[0]['datas'] or ''
            name = attach[0]['name']
            checksum = attach[0]['checksum'] or hashlib.sha1(datas).hexdigest()

            if (not datas and name != request.httprequest.path and
                    name.startswith(('http://', 'https://', '/'))):
                return werkzeug.utils.redirect(name, 301)

            response = werkzeug.wrappers.Response()
            server_format = openerp.tools.misc.DEFAULT_SERVER_DATETIME_FORMAT
            try:
                response.last_modified = datetime.datetime.strptime(wdate, server_format + '.%f')
            except ValueError:
                # just in case we have a timestamp without microseconds
                response.last_modified = datetime.datetime.strptime(wdate, server_format)

            response.set_etag(checksum)
            response.make_conditional(request.httprequest)

            if response.status_code == 304:
                return response

            response.mimetype = attach[0]['mimetype'] or 'application/octet-stream'
            response.data = datas.decode('base64')
            return response

    def _handle_exception(self, exception):
        # If handle_exception returns something different than None, it will be used as a response

        # This is done first as the attachment path may
        # not match any HTTP controller
        if isinstance(exception, werkzeug.exceptions.HTTPException) and exception.code == 404:
            attach = self._serve_attachment()
            if attach:
                return attach

        # Don't handle exception but use werkeug debugger if server in --dev mode
        if openerp.tools.config['dev_mode']:
            raise
        try:
            return request._handle_exception(exception)
        except openerp.exceptions.AccessDenied:
            return werkzeug.exceptions.Forbidden()

    def _dispatch(self):
        # locate the controller method
        try:
            rule, arguments = self._find_handler(return_rule=True)
            func = rule.endpoint
        except werkzeug.exceptions.NotFound, e:
            return self._handle_exception(e)

        # check authentication level
        try:
            auth_method = self._authenticate(func.routing["auth"])
        except Exception as e:
            return self._handle_exception(e)

        processing = self._postprocess_args(arguments, rule)
        if processing:
            return processing

        # set and execute handler
        try:
            request.set_handler(func, arguments, auth_method)
            result = request.dispatch()
            if isinstance(result, Exception):
                raise result
        except Exception, e:
            return self._handle_exception(e)

        return result

    def _postprocess_args(self, arguments, rule):
        """ post process arg to set uid on browse records """
        for name, arg in arguments.items():
            if isinstance(arg, orm.browse_record) and arg._uid is UID_PLACEHOLDER:
                arguments[name] = arg.sudo(request.uid)
                try:
                    arg.exists()
                except openerp.models.MissingError:
                    return self._handle_exception(werkzeug.exceptions.NotFound())

    def routing_map(self):
        if not hasattr(self, '_routing_map'):
            _logger.info("Generating routing map")
<<<<<<< HEAD
            Modules = request.env['ir.module.module'].sudo()
            installed = {
                module.name
                for module in Modules.search([
                    ('state', '=', 'installed'),
                    ('name', '!=', 'web')
                ])
            }
=======
            cr = request.cr
            m = request.registry.get('ir.module.module')
            ids = m.search(
                cr, openerp.SUPERUSER_ID,
                [('state', 'in', ('installed', 'to remove', 'to upgrade')),
                 ('name', '!=', 'web')],
                context=request.context)
            installed = set(x['name'] for x in m.read(cr, 1, ids, ['name'], context=request.context))
>>>>>>> a6694333
            if openerp.tools.config['test_enable']:
                installed.add(openerp.modules.module.current_test)
            mods = [''] + openerp.conf.server_wide_modules + sorted(installed)
            self._routing_map = http.routing_map(mods, False, converters=self._get_converters())

        return self._routing_map

def convert_exception_to(to_type, with_message=False):
    """ Should only be called from an exception handler. Fetches the current
    exception data from sys.exc_info() and creates a new exception of type
    ``to_type`` with the original traceback.

    If ``with_message`` is ``True``, sets the new exception's message to be
    the stringification of the original exception. If ``False``, does not
    set the new exception's message. Otherwise, uses ``with_message`` as the
    new exception's message.

    :type with_message: str|bool
    """
    etype, original, tb = sys.exc_info()
    try:
        if with_message is False:
            message = None
        elif with_message is True:
            message = str(original)
        else:
            message = str(with_message)

        raise to_type, message, tb
    except to_type, e:
        return e<|MERGE_RESOLUTION|>--- conflicted
+++ resolved
@@ -190,25 +190,14 @@
     def routing_map(self):
         if not hasattr(self, '_routing_map'):
             _logger.info("Generating routing map")
-<<<<<<< HEAD
             Modules = request.env['ir.module.module'].sudo()
             installed = {
                 module.name
                 for module in Modules.search([
-                    ('state', '=', 'installed'),
+                    ('state', 'in', ('installed', 'to remove', 'to upgrade')),
                     ('name', '!=', 'web')
                 ])
             }
-=======
-            cr = request.cr
-            m = request.registry.get('ir.module.module')
-            ids = m.search(
-                cr, openerp.SUPERUSER_ID,
-                [('state', 'in', ('installed', 'to remove', 'to upgrade')),
-                 ('name', '!=', 'web')],
-                context=request.context)
-            installed = set(x['name'] for x in m.read(cr, 1, ids, ['name'], context=request.context))
->>>>>>> a6694333
             if openerp.tools.config['test_enable']:
                 installed.add(openerp.modules.module.current_test)
             mods = [''] + openerp.conf.server_wide_modules + sorted(installed)
