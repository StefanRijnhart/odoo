<?xml version="1.0" encoding="utf-8"?>
<openerp>
    <data>
        <!-- Values -->

        <record id="values_view_form_action" model="ir.ui.view">
            <field name="name">ir.values.form.action</field>
            <field name="model">ir.values</field>
            <field name="arch" type="xml">
                <form string="Action Bindings" version="7.0">
                    <group>
                        <group>
                            <field name="name"/>
                            <field name="model_id" on_change="onchange_object_id(model_id)"/>
                            <field name="model"/>
                            <field name="res_id"/>
                            <field name="key2"/>
                        </group>
                        <group>
                            <field name="action_id" on_change="onchange_action_id(action_id)"/>
                            <field name="value_unpickle" colspan="4" string="Action Reference"/>
                        </group>
                    </group>
                </form>
            </field>
        </record>

        <record id="values_view_form_defaults" model="ir.ui.view">
            <field name="name">ir.values.form.defaults</field>
            <field name="model">ir.values</field>
            <field name="arch" type="xml">
                <form string="User-defined Defaults" version="7.0">
                    <group>
                        <group>
                            <field name="name"/>
                            <field name="model"/>
                            <field name="model_id" on_change="onchange_object_id(model_id)"/>
                            <field name="value_unpickle" nolabel="1"/>
                        </group>
                        <group>
                            <field name="key2" string="Condition"/>
                            <field name="user_id"/>
                            <field name="company_id" groups="base.group_multi_company"/>
                        </group>
                    </group>
                </form>
            </field>
        </record>

        <record id="values_view_tree_action" model="ir.ui.view">
            <field name="name">ir.values.tree.action</field>
            <field name="model">ir.values</field>
            <field name="arch" type="xml">
                <tree string="Action Bindings/Defaults">
                    <field name="name"/>
                    <field name="model"/>
                    <field name="key2"/>
                </tree>
            </field>
        </record>

        <record id="values_view_search_action" model="ir.ui.view">
            <field name="name">ir.values.search.action</field>
            <field name="model">ir.values</field>
            <field name="arch" type="xml">
                <search string="Client Actions">
                    <field name="name"
                        filter_domain="['|', '|', ('name','ilike',self), ('model','ilike',self), ('key2','ilike',self)]"
                        string="Client Action"/>
                    <group expand="0" string="Group By...">
                        <filter string="Model" icon="terp-stock_align_left_24" domain="[]" context="{'group_by':'model'}"/>
                        <filter string="Type" icon="terp-stock_symbol-selection" domain="[]" context="{'group_by':'key2'}"/>
                    </group>
                </search>
            </field>
        </record>

        <record id="act_values_form_action" model="ir.actions.act_window">
            <field name="name">Action Bindings</field>
            <field name="type">ir.actions.act_window</field>
            <field name="res_model">ir.values</field>
            <field name="view_type">form</field>
            <field name="view_mode">tree,form</field>
            <field name="search_view_id" ref="values_view_search_action"/>
            <field name="domain">[('key','=','action')]</field>
            <field name="context">{'default_key':'action'}</field>
        </record>
        <record model="ir.actions.act_window.view" id="action_values_tree_view">
            <field name="sequence" eval="1"/>
            <field name="view_mode">tree</field>
            <field name="view_id" ref="values_view_tree_action"/>
            <field name="act_window_id" ref="act_values_form_action"/>
        </record>
        <record model="ir.actions.act_window.view" id="action_values_form_view">
            <field name="sequence" eval="2"/>
            <field name="view_mode">form</field>
            <field name="view_id" ref="values_view_form_action"/>
            <field name="act_window_id" ref="act_values_form_action"/>
        </record>

        <record id="act_values_form_defaults" model="ir.actions.act_window">
            <field name="name">User-defined Defaults</field>
            <field name="type">ir.actions.act_window</field>
            <field name="res_model">ir.values</field>
            <field name="view_type">form</field>
            <field name="view_mode">tree,form</field>
            <field name="search_view_id" ref="values_view_search_action"/>
            <field name="domain">[('key','=','default')]</field>
            <field name="context">{'default_key':'default','default_key2':''}</field>
        </record>
        <record model="ir.actions.act_window.view" id="action_values_defaults_tree_view">
            <field name="sequence" eval="1"/>
            <field name="view_mode">tree</field>
            <field name="view_id" ref="values_view_tree_action"/>
            <field name="act_window_id" ref="act_values_form_defaults"/>
        </record>
        <record model="ir.actions.act_window.view" id="action_values_defaults_form_view">
            <field name="sequence" eval="2"/>
            <field name="view_mode">form</field>
            <field name="view_id" ref="values_view_form_defaults"/>
            <field name="act_window_id" ref="act_values_form_defaults"/>
        </record>

        <!-- Sequences -->

        <record id="sequence_view" model="ir.ui.view">
            <field name="name">ir.sequence.form</field>
            <field name="model">ir.sequence</field>
            <field name="arch" type="xml">
                <form string="Sequences" version="7.0">
                  <sheet>
                    <group col="4">
                        <field name="name"/>
                        <field name="code"/>
                        <field name="company_id" groups="base.group_multi_company"/>
                        <field name="active" groups="base.group_no_one"/>
                    </group>
                    <notebook>
                    <page string="Sequence">
                        <group col="4">
                            <field name="prefix"/>
                            <field name="suffix"/>
                            <field name="padding"/>
                            <field name="number_increment"/>
                            <field name="number_next"/>
                            <field name="implementation"/>
                        </group>
                        <group col="3" string="Legend (for prefix, suffix)">
                            <group>
                                <label colspan="2" string="Current Year with Century: %%(year)s"/>
                                <label colspan="2" string="Current Year without Century: %%(y)s"/>
                                <label colspan="2" string="Month: %%(month)s"/>
                                <label colspan="2" string="Day: %%(day)s"/>
                            </group>
                            <group>
                                <label colspan="2" string="Day of the Year: %%(doy)s"/>
                                <label colspan="2" string="Week of the Year: %%(woy)s"/>
                                <label colspan="2" string="Day of the Week (0:Monday): %%(weekday)s"/>
                            </group>
                            <group>
                                <label colspan="2" string="Hour 00->24: %%(h24)s"/>
                                <label colspan="2" string="Hour 00->12: %%(h12)s"/>
                                <label colspan="2" string="Minute: %%(min)s"/>
                                <label colspan="2" string="Second: %%(sec)s"/>
                            </group>
                        </group>
                    </page>
                    </notebook>
                   </sheet>
                </form>
            </field>
        </record>

        <record id="sequence_view_tree" model="ir.ui.view">
            <field name="name">ir.sequence.tree</field>
            <field name="model">ir.sequence</field>
            <field name="arch" type="xml">
                <tree string="Sequences">
                    <field name="code"/>
                    <field name="name"/>
                    <field name="prefix"/>
                    <field name="padding"/>
                    <field name="company_id" groups="base.group_multi_company"/>
                    <field name="number_next"/>
                    <field name="number_increment"/>
                    <field name="implementation"/>
                </tree>
            </field>
        </record>

        <record id="view_sequence_search" model="ir.ui.view">
            <field name="name">ir.sequence.search</field>
            <field name="model">ir.sequence</field>
            <field name="arch" type="xml">
                <search string="Sequences">
                    <field name="name" string="Sequence"/>
                    <field name="code"/>
                    <field name="company_id" groups="base.group_multi_company"/>
                </search>
            </field>
        </record>

        <record id="ir_sequence_form" model="ir.actions.act_window">
            <field name="name">Sequences</field>
            <field name="type">ir.actions.act_window</field>
            <field name="res_model">ir.sequence</field>
            <field name="view_type">form</field>
            <field name="view_id" ref="sequence_view_tree"/>
            <field name="context">{'active_test': False}</field>
        </record>
        <menuitem id="next_id_5" name="Sequences &amp; Identifiers" parent="base.menu_custom" sequence="21" groups="base.group_no_one"/>
        <menuitem action="ir_sequence_form" id="menu_ir_sequence_form" parent="next_id_5"/>

        <!-- Sequences Types -->

        <record id="sequence_type_form_view" model="ir.ui.view">
            <field name="name">ir.sequence.type.form</field>
            <field name="model">ir.sequence.type</field>
            <field name="arch" type="xml">
                <form string="Sequence Type" version="7.0">
                  <sheet>
                    <group col="4">
                        <field name="name"/>
                        <field name="code"/>
                    </group>
                   </sheet> 
                </form>
            </field>
        </record>

        <record id="sequence_type_tree_view" model="ir.ui.view">
            <field name="name">ir.sequence.type.tree</field>
            <field name="model">ir.sequence.type</field>
            <field name="arch" type="xml">
                <tree string="Sequence Type">
                    <field name="name"/>
                    <field name="code"/>
                </tree>
            </field>
        </record>

        <record id="view_sequence_type_search" model="ir.ui.view">
            <field name="name">ir.sequence.type.search</field>
            <field name="model">ir.sequence.type</field>
            <field name="arch" type="xml">
                <search string="Sequences Type">
                    <field name="name" filter_domain="['|', ('name','ilike',self), ('code','ilike',self)]" string="Sequence Type"/>
                </search>
            </field>
        </record>

        <record id="ir_sequence_type" model="ir.actions.act_window">
            <field name="name">Sequence Codes</field>
            <field name="type">ir.actions.act_window</field>
            <field name="res_model">ir.sequence.type</field>
            <field name="view_type">form</field>
            <field name="view_mode">tree,form</field>
            <field eval="False" name="view_id"/>
        </record>
        <menuitem action="ir_sequence_type" id="menu_ir_sequence_type"
            groups="base.group_no_one"
            parent="base.next_id_5"/>

        <!-- Actions -->

        <record id="action_view" model="ir.ui.view">
            <field name="name">ir.actions.actions</field>
            <field name="model">ir.actions.actions</field>
            <field name="arch" type="xml">
                <form string="Action" version="7.0">
                    <group>
                        <field name="name"/>
                        <field name="type"/>
                        <field name="usage"/>
                    </group>
                </form>
            </field>
        </record>
        <record id="action_view_tree" model="ir.ui.view">
            <field name="name">ir.actions.actions.tree</field>
            <field name="model">ir.actions.actions</field>
            <field name="arch" type="xml">
                <tree string="Action">
                    <field name="name"/>
                    <field name="type"/>
                </tree>
            </field>
        </record>
        <record id="action_view_search" model="ir.ui.view">
            <field name="name">ir.actions.actions.search</field>
            <field name="model">ir.actions.actions</field>
            <field name="arch" type="xml">
                <search string="Action">
                    <field name="name" filter_domain="['|', ('name','ilike',self), ('type','ilike',self)]" string="Action"/>
                </search>
            </field>
        </record>

        <record id="ir_sequence_actions" model="ir.actions.act_window">
            <field name="name">Actions</field>
            <field name="type">ir.actions.act_window</field>
            <field name="res_model">ir.actions.actions</field>
            <field name="view_type">form</field>
            <field name="view_id" ref="action_view_tree"/>
            <field name="search_view_id" ref="action_view_search"/>
        </record>
        <menuitem id="next_id_6" name="Actions" parent="base.menu_custom" sequence="2"/>
        <menuitem action="ir_sequence_actions" id="menu_ir_sequence_actions" parent="next_id_6"/>
        <menuitem action="act_values_form_action" id="menu_values_form_action" parent="next_id_6"/>
        <menuitem action="act_values_form_defaults" id="menu_values_form_defaults" parent="next_id_6"/>



        <record id="act_report_xml_view" model="ir.ui.view">
            <field name="name">ir.actions.report.xml</field>
            <field name="model">ir.actions.report.xml</field>
            <field name="arch" type="xml">
                <form string="Report" version="7.0">
                    <group>
                        <group>
                            <field name="name"/>
                            <field name="report_name"/>
                            <field name="model"/>
                        </group>
                        <group>
                            <field name="usage"/>
                            <field name="report_type"/>
                            <field name="report_file"/>
                        </group>
                    </group>
                    <notebook>
                        <page string="Other Configuration">
                            <group>
                                <group string="RML Report">
                                    <field name="header"/>
                                </group>
                                <group string="XML Report">
                                    <field name="report_xsl"/>
                                    <field name="report_xml"/>
                                </group>
                                <group string="Attachments">
                                    <field name="attachment"/>
                                    <field name="attachment_use"/>
                                </group>
                                <group string="Miscellaneous">
                                    <field name="multi"/>
                                    <field name="auto"/>
                                </group>
                            </group>
                        </page>
                        <page string="Security">
                            <field name="groups_id"/>
                        </page>
                    </notebook>
                </form>
            </field>
        </record>
        <record id="act_report_xml_view_tree" model="ir.ui.view">
            <field name="name">ir.actions.report.xml.tree</field>
            <field name="model">ir.actions.report.xml</field>
            <field name="arch" type="xml">
                <tree string="Report xml">
                    <field name="name"/>
                    <field name="model"/>
                    <field name="type"/>
                    <field name="report_name"/>
                    <field name="report_type"/>
                    <field name="attachment"/>
                </tree>
            </field>
        </record>
        <record id="act_report_xml_search_view" model="ir.ui.view">
            <field name="name">ir.actions.report.xml.search</field>
            <field name="model">ir.actions.report.xml</field>
            <field name="arch" type="xml">
                <search string="Report Xml">
                    <field name="name"
                        filter_domain="['|', '|', '|', '|', ('name','ilike',self), ('model','ilike',self), ('type','ilike',self), ('report_name','ilike',self), ('report_type','ilike',self)]"
                        string="Report"/>
                    <group expand="0" string="Group By" colspan="4">
                        <filter string="Report Type" icon="terp-stock_symbol-selection" domain="[]" context="{'group_by':'report_type'}"/>
                    </group>
                </search>
            </field>
        </record>

        <record id="ir_action_report_xml" model="ir.actions.act_window">
            <field name="name">Reports</field>
            <field name="type">ir.actions.act_window</field>
            <field name="res_model">ir.actions.report.xml</field>
            <field name="view_type">form</field>
            <field name="view_id" ref="act_report_xml_view_tree"/>
            <field name="search_view_id" ref="act_report_xml_search_view"/>
        </record>
        <menuitem action="ir_action_report_xml" id="menu_ir_action_report_xml" parent="base.next_id_6"/>

        <record id="view_window_action_tree" model="ir.ui.view">
            <field name="name">ir.actions.windows.tree</field>
            <field name="model">ir.actions.act_window</field>
            <field name="arch" type="xml">
                <tree string="Open Window">
                    <field name="name"/>
                    <field name="res_model"/>
                    <field name="view_type"/>
                    <field name="view_id"/>
                    <field name="domain"/>
                </tree>
            </field>
        </record>

        <record id="view_window_action_form" model="ir.ui.view">
            <field name="name">ir.actions.windows.form</field>
            <field name="model">ir.actions.act_window</field>
            <field name="arch" type="xml">
                <form string="Open a Window" version="7.0">
                    <group>
                        <group>
                            <field name="name"/>
                            <field name="res_model" string="Object"/>
                            <field name="src_model" string="Source Object"/>
                        </group>
                        <group>
                            <field name="usage"/>
                            <field name="type" readonly="1"/>
                            <field name="target"/>
                        </group>
                    </group>
                    <notebook>
                        <page string="General Settings">
                            <group>
                                <group string="Views">
                                    <field name="view_type"/>
                                    <field name="view_mode"/>
                                    <field name="view_id"/>
                                    <field name="search_view_id"/>
                                </group>
                                <group string="Filters">
                                    <field name="domain"/>
                                    <field name="context"/>
                                    <field name="limit"/>
                                    <field name="auto_refresh"/>
                                    <field name="auto_search"/>
                                    <field name="filter"/>
                                </group>
                            </group>
                            <group string="Help">
                                <field colspan="2" name="help" nolabel="1"/>
                            </group>
                            <group string="Views">
                                <field colspan="2" name="view_ids" nolabel="1">
                                    <form string="Views" version="7.0">
                                        <group>
                                            <field colspan="4" name="sequence"/>
                                            <field name="view_mode"/>
                                            <field domain="[('type', '=', view_mode)]" name="view_id"/>
                                        </group>
                                    </form>
                                    <tree string="Views">
                                        <field name="sequence"/>
                                        <field name="view_mode"/>
                                        <field name="view_id"/>
                                    </tree>
                                </field>
                            </group>
                        </page>
                        <page string="Security">
                            <field name="groups_id"/>
                        </page>
                    </notebook>
                </form>
            </field>
        </record>
        <record id="view_window_action_search" model="ir.ui.view">
            <field name="name">ir.actions.windows.search</field>
            <field name="model">ir.actions.act_window</field>
            <field name="arch" type="xml">
                <search string="Open a Window">
                    <field name="name" filter_domain="['|', ('name','ilike',self), ('res_model','ilike',self)]" string="Action"/>
                    <field name="view_type"/>
                    <group expand="0" string="Group By" colspan="4">
                        <filter string="View Type" icon="terp-stock_symbol-selection" domain="[]" context="{'group_by':'view_type'}"/>
                    </group>
                </search>
            </field>
        </record>

        <record id="ir_action_window" model="ir.actions.act_window">
            <field name="name">Window Actions</field>
            <field name="type">ir.actions.act_window</field>
            <field name="res_model">ir.actions.act_window</field>
            <field name="view_type">form</field>
            <field name="search_view_id" ref="view_window_action_search"/>
        </record>
        <record id="ir_action_window_view1" model="ir.actions.act_window.view">
            <field eval="1" name="sequence"/>
            <field name="view_mode">tree</field>
            <field name="view_id" ref="view_window_action_tree"/>
            <field name="act_window_id" ref="ir_action_window"/>
        </record>
        <record id="ir_action_window_view2" model="ir.actions.act_window.view">
            <field eval="2" name="sequence"/>
            <field name="view_mode">form</field>
            <field name="view_id" ref="view_window_action_form"/>
            <field name="act_window_id" ref="ir_action_window"/>
        </record>
        <menuitem action="ir_action_window" id="menu_ir_action_window" parent="base.next_id_6"/>

        <record id="act_wizard_view_tree" model="ir.ui.view">
            <field name="name">ir.actions.wizard.tree</field>
            <field name="model">ir.actions.wizard</field>
            <field name="arch" type="xml">
                <tree string="Wizard">
                    <field name="name"/>
                    <field name="wiz_name"/>
                    <field name="multi"/>
                </tree>
            </field>
        </record>

         <record id="act_wizard_view" model="ir.ui.view">
            <field name="name">ir.actions.wizard</field>
            <field name="model">ir.actions.wizard</field>
            <field name="arch" type="xml">
                <form string="Wizards" version="7.0">
                    <group col="4">
                        <field name="name"/>
                        <field name="type"/>
                        <field name="wiz_name"/>
                        <field name="multi"/>
                    </group>
                    <label for="groups_id"/>
                    <field name="groups_id"/>
                </form>
            </field>
        </record>

        <record id="act_wizard_search_view" model="ir.ui.view">
            <field name="name">ir.actions.wizard.search</field>
            <field name="model">ir.actions.wizard</field>
            <field name="arch" type="xml">
                <search string="Wizards">
                    <field name="name"
                        filter_domain="['|', '|', ('name','ilike',self), ('type','ilike',self), ('wiz_name','ilike',self)]"
                        string="Wizard"/>
                </search>
            </field>
        </record>

        <record id="ir_action_wizard" model="ir.actions.act_window">
            <field name="name">Wizards</field>
            <field name="type">ir.actions.act_window</field>
            <field name="res_model">ir.actions.wizard</field>
            <field name="view_type">form</field>
            <field name="search_view_id" ref="act_wizard_search_view"/>
        </record>

        <menuitem action="ir_action_wizard" id="menu_ir_action_wizard" parent="base.next_id_6"/>

        <!-- Needaction mechanism -->
        <record model="ir.ui.view" id="view_ir_needaction_users_rel_tree">
            <field name="name">ir.needaction_users_rel.tree</field>
            <field name="model">ir.needaction_users_rel</field>
<<<<<<< HEAD
            <field name="type">tree</field>
=======
            <field name="sequence">10</field>
>>>>>>> d9a869c9
            <field name="arch" type="xml">
                <tree string="Subscription">
                    <field name="user_id"/>
                    <field name="res_model"/>
                    <field name="res_id"/>
                </tree>
            </field>
        </record>

        <record id="action_view_needaction_users_rel" model="ir.actions.act_window">
            <field name="name">Need action relationships</field>
            <field name="res_model">ir.needaction_users_rel</field>
            <field name="view_type">form</field>
            <field name="view_mode">tree,form</field>
        </record>

        <menuitem id="menu_needaction_users_rel" name="Need actions" parent="base.menu_users" sequence="20" action="action_view_needaction_users_rel" groups="base.group_no_one"/>


        <!-- View -->
        <record id="view_view_form" model="ir.ui.view">
            <field name="name">ir.ui.view</field>
            <field name="model">ir.ui.view</field>
            <field name="arch" type="xml">
                <form string="Views" version="7.0">
                   <sheet>
                    <group>
                        <group>
                            <field name="name"/>
                            <field name="type"/>
                            <field name="model"/>
                            <field name="priority"/>
                        </group>
                        <group>
                            <field name="field_parent"/>
                            <field name="inherit_id"/>
                            <field name="xml_id"/>
                        </group>
                    </group>
                    <field name="arch"/>
                  </sheet>  
                </form>
            </field>
        </record>

        <record id="view_view_tree" model="ir.ui.view">
            <field name="name">ir.ui.view.tree</field>
            <field name="model">ir.ui.view</field>
            <field name="arch" type="xml">
                <tree string="Views">
                    <field name="priority" string="Sequence"/>
                    <field name="name"/>
                    <field name="type"/>
                    <field name="model"/>
                    <field name="xml_id"/>
                    <field name="inherit_id"/>
                </tree>
            </field>
        </record>

        <record id="view_view_search" model="ir.ui.view">
            <field name="name">ir.ui.view.search</field>
            <field name="model">ir.ui.view</field>
            <field name="arch" type="xml">
                <search string="Views">
                    <field name="name" filter_domain="['|', ('name','ilike',self), ('model','ilike',self)]" string="View"/>
                    <filter icon="terp-stock_zoom"
                        string="Search"
                        domain="[('type', '=', 'search')]"/>
                    <filter icon="gtk-indent"
                        string="Tree"
                        domain="[('type', '=', 'tree')]"/>
                    <filter icon="gtk-new"
                        string="Form"
                        domain="[('type', '=','form')]"/>
                    <field name="inherit_id"/>
                    <field name="type"/>
                    <group expand="0" string="Group By...">
                        <filter string="Object" icon="terp-stock_align_left_24" domain="[]" context="{'group_by':'model'}"/>
                        <filter string="Type" icon="terp-stock_symbol-selection" domain="[]" context="{'group_by':'type'}"/>
                    </group>
                </search>
            </field>
        </record>

        <record id="action_ui_view" model="ir.actions.act_window">
            <field name="name">Views</field>
            <field name="type">ir.actions.act_window</field>
            <field name="res_model">ir.ui.view</field>
            <field name="view_id" ref="view_view_tree"/>
            <field name="help">Views allows you to personalize each view of OpenERP. You can add new fields, move fields, rename them or delete the ones that you do not need.</field>
        </record>
        <menuitem action="action_ui_view" id="menu_action_ui_view" parent="base.next_id_2" sequence="2"/>


        <!-- View customizations -->
        <record id="view_view_custom_search" model="ir.ui.view">
            <field name="name">ir.ui.view.custom.search</field>
            <field name="model">ir.ui.view.custom</field>
            <field name="arch" type="xml">
                <search string="Customized Views">
                    <field name="user_id"/>
                    <field name="ref_id"/>
                </search>
            </field>
        </record>
        <record id="view_view_custom_form" model="ir.ui.view">
            <field name="name">ir.ui.view.custom.form</field>
            <field name="model">ir.ui.view.custom</field>
            <field name="arch" type="xml">
                <form string="Customized Views" version="7.0">
                  <sheet>
                    <group col="4">
                        <field name="user_id"/>
                        <field name="ref_id"/>
                        <field name="arch" colspan="4" nolabel="1"/>
                    </group>
                   </sheet> 
                </form>
            </field>
        </record>
        <record id="view_view_custom_tree" model="ir.ui.view">
            <field name="name">ir.ui.view.custom.tree</field>
            <field name="model">ir.ui.view.custom</field>
            <field name="arch" type="xml">
                <tree string="Customized Views">
                    <field name="user_id"/>
                    <field name="ref_id"/>
                </tree>
            </field>
        </record>
        <record id="action_ui_view_custom" model="ir.actions.act_window">
            <field name="name">Customized Views</field>
            <field name="type">ir.actions.act_window</field>
            <field name="res_model">ir.ui.view.custom</field>
            <field name="help">Customized views are used when users reorganize the content of their dashboard views (via web client)</field>
        </record>
        <menuitem id="menu_action_ui_view_custom" action="action_ui_view_custom" parent="base.next_id_2" sequence="3"/>


        <!-- Attachment -->
        <record id="view_attachment_form" model="ir.ui.view">
            <field name="name">ir.attachment.view</field>
            <field name="model">ir.attachment</field>
            <field name="arch" type="xml">
                <form string="Attachments" version="7.0">
                   <sheet>
                    <label for="name" class="oe_edit_only"/>
                    <h1>
                        <field name="name"/>
                    </h1>
                    <group>
                        <group string="Data">
                            <field name="type"/>
                            <field name="datas" filename="datas_fname" attrs="{'invisible':[('type','=','url')]}"/>
                            <field name="datas_fname" invisible="1" attrs="{'invisible':[('type','=','url')]}" class="oe_inline oe_right"/>
                            <field name="url" widget="url" attrs="{'invisible':[('type','=','binary')]}"/>
                        </group>
                        <group string="Attached To">
                            <field name="res_model"/>
                            <field name="res_id"/>
                            <field name="res_name"/>
                            <field name="company_id" groups="base.group_multi_company" widget="selection"/>
                        </group>
                        <group groups="base.group_no_one" string="History">
                            <label for="create_uid" string="Creation"/>
                            <div name="creation_div">
                                <field name="create_uid" readonly="1" class="oe_inline"/> on 
                                <field name="create_date" readonly="1" class="oe_inline"/>
                            </div>
                        </group>
                        <group name="description_group" string="Description" colspan="4">
                            <field name="description" nolabel="1"/>
                        </group>
                    </group>
                  </sheet>
                </form>
            </field>
        </record>
        <record id="view_attachment_tree" model="ir.ui.view">
            <field name="name">ir.attachment.view.tree</field>
            <field name="model">ir.attachment</field>
            <field name="arch" type="xml">
                <tree string="Attachments">
                    <field name="name"/>
                    <field name="datas_fname"/>
                    <field name="type" invisible="1"/>
                    <field name="company_id" groups="base.group_multi_company"/>
                    <field name="create_uid"/>
                    <field name="create_date"/>
                </tree>
            </field>
        </record>
        <record id="view_attachment_search" model="ir.ui.view">
            <field name="name">ir.attachment.search</field>
            <field name="model">ir.attachment</field>
            <field name="arch" type="xml">
                <search string="Attachments">
                    <field name="name" filter_domain="['|', ('name','ilike',self), ('datas_fname','ilike',self)]" string="Attachment"/>
                    <field name="create_date"/>
                    <filter icon="terp-stage"
                        string="URL"
                        domain="[('type','=','url')]"/>
                    <filter icon="terp-stock_align_left_24"
                        string="Binary"
                        domain="[('type','=','binary')]"/>
                    <separator/>
                    <filter name="my_documents_filter" 
                        string="My Document(s)"
                        icon="terp-personal"
                        domain="[('create_uid','=',uid)]"
                        help="Filter on my documents"/>
                    <field name="create_uid"/>
                    <field name="type"/>
                    <group expand="0" string="Group By...">
                        <filter string="Owner" icon="terp-personal" domain="[]" context="{'group_by':'create_uid'}"/>
                        <filter string="Type" icon="terp-stock_symbol-selection" domain="[]" context="{'group_by':'type'}" groups="base.group_no_one"/>
                        <filter string="Company" icon="terp-gtk-home" domain="[]" context="{'group_by':'company_id'}" groups="base.group_multi_company"/>
                        <filter string="Month" help="Creation Month" icon="terp-go-month" domain="[]" context="{'group_by':'create_date'}"/>
                    </group>
                </search>
            </field>
        </record>

        <record id="action_attachment" model="ir.actions.act_window">
            <field name="name">Attachments</field>
            <field name="type">ir.actions.act_window</field>
            <field name="res_model">ir.attachment</field>
            <field name="view_type">form</field>
            <field name="view_id" eval="False"/>
            <field name="search_view_id" ref="view_attachment_search"/>
        </record>
        <menuitem action="action_attachment" id="menu_action_attachment" parent="base.next_id_4"/>

        <!-- model -->
        <record id="view_model_form" model="ir.ui.view">
            <field name="name">ir.model.form</field>
            <field name="model">ir.model</field>
            <field name="arch" type="xml">
                <form string="Model Description" version="7.0">
                  <sheet>
                    <group>
                        <group>
                            <field name="name"/>
                            <field name="model"/>
                            <field name="osv_memory"/>
                        </group>
                        <group>
                            <field name="state"/>
                            <field name="modules"/>
                        </group>
                    </group>
                    <notebook>
                        <page string="Fields">
                            <field context="{'manual':True}" name="field_id">
                                <tree string="Fields Description">
                                    <field name="name"/>
                                    <field name="field_description"/>
                                    <field name="ttype"/>
                                    <field name="required"/>
                                    <field name="readonly"/>
                                    <field name="select_level"/>
                                    <field name="state"/>
                                </tree>
                                <form string="Fields Description" version="7.0">
                                    <group col="4">
                                        <field name="name"/>
                                        <field name="state"/>
                                        <field name="field_description"/>
                                    </group>
                                    <group string="Properties">
                                        <group>
                                            <field name="ttype"/>
                                            <field name="relation" attrs="{'required': [('ttype','in',['many2one','one2many','many2many'])],'readonly': [('ttype','!=','one2many'), ('ttype','!=','many2one'), ('ttype','!=','many2many')]}"/>
                                            <field name="relation_field" attrs="{'required': [('ttype','=','one2many')], 'readonly': [('ttype','!=','one2many')]}"/>
                                            <field name="selection" attrs="{'required': [('ttype','in',['selection','reference'])], 'readonly': [('ttype','not in',['selection','reference'])]}"/>
                                            <field name="size" attrs="{'required': [('ttype','in',['char','reference'])], 'readonly': [('ttype','not in',['char','reference'])]}"/>
                                            <field name="domain" attrs="{'readonly': [('relation','=','')]}"/>
                                            <field name="serialization_field_id" attrs="{'readonly': [('state','=','base')]}" domain="[('ttype','=','serialized'), ('model_id', '=', model_id)]"/>
                                        </group>
                                        <group>
                                            <field name="required"/>
                                            <field name="readonly"/>
                                            <field name="select_level"/>
                                            <field name="translate"/>
                                            <field name="on_delete" attrs="{'readonly': [('ttype','!=','many2one')]}"/>
                                            <field name="modules"/>
                                        </group>
                                    </group>
                                    <separator string="Groups"/>
                                    <field name="groups"/>
                                </form>
                            </field>
                            <button
                                icon="gtk-justify-fill"
                                name="%(act_menu_create)d"
                                string="Create a Menu" type="action"
                                target="new" />
                        </page>
                        <page string="Access Rights">
                            <field name="access_ids">
                                <tree string="Access Rules" editable="bottom">
                                    <field name="group_id"/>
                                    <field name="perm_read"/>
                                    <field name="perm_write"/>
                                    <field name="perm_create"/>
                                    <field name="perm_unlink"/>
                                    <field name="name"/>
                                </tree>
                            </field>
                        </page>
                        <page string="Notes">
                            <field name="info"/>
                        </page>
                        <page string="Views">
                            <field name="view_ids"/>
                        </page>
                    </notebook>
                  </sheet>
                </form>
            </field>
        </record>


        <record id="view_model_tree" model="ir.ui.view">
            <field name="name">ir.model.tree</field>
            <field name="model">ir.model</field>
            <field name="arch" type="xml">
                <tree string="Model Description">
                    <field name="model"/>
                    <field name="name"/>
                    <field name="state"/>
                    <field name="osv_memory"/>
                </tree>
            </field>
        </record>

        <record id="view_model_search" model="ir.ui.view">
            <field name="name">ir.model.search</field>
            <field name="model">ir.model</field>
            <field name="arch" type="xml">
                <search string="Model Description">
                    <field name="name" filter_domain="['|', ('name','ilike',self), ('model','ilike',self)]" string="Model"/>
                    <filter icon="terp-camera_test"
                        string="In Memory"
                        domain="[('osv_memory', '=', True)]"/>
                    <separator/>
                    <filter icon="terp-stock_align_left_24"
                        string="Custom"
                        domain="[('state', '=', 'manual')]"/>
                    <filter icon="terp-translate"
                        string="Base"
                        domain="[('state', '=', 'base')]"/>
                </search>
            </field>
        </record>

        <!-- fields_description -->
        <record id="view_model_fields_form" model="ir.ui.view">
            <field name="name">ir.model.fields.form</field>
            <field name="model">ir.model.fields</field>
            <field name="arch" type="xml">
                <form string="Fields" version="7.0">
                  <sheet>
                    <group>
                        <group>
                            <field name="name" string="Field Name"/>
                            <field name="field_description"/>
                        </group>
                        <group>
                            <field name="state"/>
                            <field name="model_id" attrs="{'readonly': [('state','!=', 'manual')]}"/>
                            <field name="modules"/>
                        </group>
                    </group>
                    <group>
                        <group>
                            <field name="ttype"/>
                            <field name="relation" attrs="{'required': [('ttype','in', ['many2one','one2many','many2many'])],
                                                                          'readonly': [('ttype','not in', ['many2one','one2many','many2many'])]}"/>
                            <field name="relation_field" attrs="{'required': [('ttype','=','one2many')], 'readonly': [('ttype','!=','one2many')]}"/>
                            <field name="selection" attrs="{'required': [('ttype','in',['selection','reference'])], 'readonly': [('ttype','not in',['selection','reference'])]}"/>
                            <field name="size" attrs="{'required': [('ttype','in',['char','reference'])], 'readonly': [('ttype','not in',['char','reference'])]}"/>
                            <field name="domain" attrs="{'readonly': [('relation','=','')]}"/>
                            <field name="serialization_field_id" attrs="{'readonly': [('state','=','base')]}" domain="[('ttype','=','serialized'), ('model_id', '=', model_id)]"/>
                            <field name="on_delete" attrs="{'readonly': [('ttype','!=','many2one')]}"/>
                        </group>
                        <group>
                            <field name="required"/>
                            <field name="readonly"/>
                            <field name="select_level"/>
                            <field name="translate"/>
                        </group>
                    </group>
                    <field name="groups" invisible="1"/>
                  </sheet>  
                </form>
            </field>
        </record>

        <record id="view_model_fields_tree" model="ir.ui.view">
            <field name="name">ir.model.fields.tree</field>
            <field name="model">ir.model.fields</field>
            <field name="arch" type="xml">
                <tree string="Fields">
                    <field name="name"/>
                    <field name="field_description"/>
                    <field name="model_id"/>
                    <field name="ttype"/>
                    <field name="state"/>
                </tree>
            </field>
        </record>

        <record id="view_model_fields_search" model="ir.ui.view">
            <field name="name">ir.model.fields.search</field>
            <field name="model">ir.model.fields</field>
            <field name="arch" type="xml">
                <search string="Fields">
                    <field name="name" filter_domain="['|', ('name','ilike',self), ('field_description','ilike',self)]" string="Field"/>
                    <filter icon="terp-gnome-cpu-frequency-applet+"
                        string="Required"
                        domain="[('required', '=', True)]"/>
                    <separator/>
                    <filter icon="terp-dialog-close"
                        string="Readonly"
                        domain="[('readonly', '=', True)]"/>
                    <separator/>
                    <filter icon="terp-translate"
                        string="Translate"
                        domain="[('translate', '=', True)]"/>
                    <field name="model_id"/>
                    <field name="ttype"/>
                    <field name="required"/>
                    <field name="readonly"/>
                    <group expand="0" string="Group By...">
                        <filter string="Object" icon="terp-stock_align_left_24" domain="[]" context="{'group_by':'model_id'}"/>
                    </group>
                </search>
            </field>
        </record>

        <record model="ir.ui.view" id="view_model_data_form">
            <field name="name">ir.model.data.form</field>
            <field name="model">ir.model.data</field>
            <field name="arch" type="xml">
                <form string="External Identifiers" version="7.0">
                  <group>
                    <group>
                        <field name="complete_name"/>
                        <field name="module"/>
                        <field name="name"/>
                    </group>
                    <group>
                        <field name="display_name"/>
                        <field name="model"/>
                        <field name="res_id"/>
                    </group>
                    <group>
                        <field name="noupdate"/>
                        <field name="date_update" />
                        <field name="date_init" />
                    </group>
                  </group>
                </form>
            </field>
        </record>

        <record id="view_model_data_list" model="ir.ui.view">
            <field name="name">ir.model.data.list</field>
            <field name="model">ir.model.data</field>
            <field name="arch" type="xml">
                <tree string="External Identifiers">
                    <field name="complete_name"/>
                    <field name="display_name"/>
                    <field name="model" groups="base.group_no_one"/>
                </tree>
            </field>
        </record>

        <record id="view_model_data_search" model="ir.ui.view">
            <field name="name">ir.model.data.search</field>
            <field name="model">ir.model.data</field>
            <field name="arch" type="xml">
                <search string="External Identifiers">
                    <field name="name"
                        filter_domain="['|', '|', ('name','ilike',self), ('model','ilike',self), ('module','ilike',self)]"
                        string="External Identifier"/>
                    <filter icon="terp-camera_test"
                        string="Updatable"
                        domain="[('noupdate', '=', False)]"/>
                    <field name="res_id"/>
                    <field name="noupdate"/>
                    <group expand="0" string="Group By...">
                        <filter string="Module" icon="terp-folder-blue" domain="[]" context="{'group_by':'module'}"/>
                        <filter string="Object" icon="terp-stock_align_left_24" domain="[]" context="{'group_by':'model'}"/>
                    </group>
                </search>
            </field>
        </record>

        <record model="ir.ui.view" id="view_model_constraint_form">
            <field name="name">ir.model.constraint.form</field>
            <field name="model">ir.model.constraint</field>
            <field name="arch" type="xml">
                <form string="Model Constraints">
                    <field name="type"/>
                    <field name="name"/>
                    <field name="module"/>
                    <field name="model"/>
                    <newline/>
                    <field name="date_update" />
                    <field name="date_init" />
                </form>
            </field>
        </record>

        <record id="view_model_constraint_list" model="ir.ui.view">
            <field name="name">ir.model.constraint.list</field>
            <field name="model">ir.model.constraint</field>
            <field name="arch" type="xml">
                <tree string="Model Constraints">
                    <field name="type"/>
                    <field name="name"/>
                    <field name="module"/>
                    <field name="model"/>
                </tree>
            </field>
        </record>

        <record model="ir.ui.view" id="view_model_relation_form">
            <field name="name">ir.model.relation.form</field>
            <field name="model">ir.model.relation</field>
            <field name="arch" type="xml">
                <form string="ManyToMany Relations">
                    <field name="name"/>
                    <field name="module"/>
                    <field name="model"/>
                    <newline/>
                    <field name="date_update" />
                    <field name="date_init" />
                </form>
            </field>
        </record>

        <record id="view_model_relation_list" model="ir.ui.view">
            <field name="name">ir.model.relation.list</field>
            <field name="model">ir.model.relation</field>
            <field name="arch" type="xml">
                <tree string="ManyToMany Relations">
                    <field name="name"/>
                    <field name="module"/>
                    <field name="model"/>
                </tree>
            </field>
        </record>

        <record id="action_model_model" model="ir.actions.act_window">
            <field name="name">Models</field>
            <field name="res_model">ir.model</field>
            <field name="view_type">form</field>
            <field name="context">{'manual':True}</field>
            <field name="view_id" ref="view_model_tree"/>
        </record>
        <menuitem id="next_id_9" name="Database Structure" parent="base.menu_custom" groups="base.group_no_one"/>
        <menuitem action="action_model_model" id="ir_model_model_menu" parent="next_id_9"/>

        <record id="action_model_fields" model="ir.actions.act_window">
            <field name="name">Fields</field>
            <field name="res_model">ir.model.fields</field>
            <field name="view_type">form</field>
            <field name="context">{'manual':True}</field>
            <field name="view_id" ref="view_model_fields_tree"/>
        </record>
        <menuitem action="action_model_fields" id="ir_model_model_fields" parent="base.next_id_9"/>

        <record id="action_model_data" model="ir.actions.act_window">
            <field name="name">External Identifiers</field>
            <field name="res_model">ir.model.data</field>
            <field name="view_type">form</field>
            <field name="view_id" ref="view_model_data_list"/>
        </record>
        <menuitem action="action_model_data" id="ir_model_data_menu" parent="base.next_id_5"
                  groups="base.group_no_one"/>

        <record id="action_model_constraint" model="ir.actions.act_window">
            <field name="name">Model Constraints</field>
            <field name="res_model">ir.model.constraint</field>
            <field name="view_type">form</field>
            <field name="view_id" ref="view_model_constraint_list"/>
        </record>
        <menuitem action="action_model_constraint" id="ir_model_constraint_menu" parent="base.next_id_9"
                  groups="base.group_no_one"/>

        <record id="action_model_relation" model="ir.actions.act_window">
            <field name="name">ManyToMany Relations</field>
            <field name="res_model">ir.model.relation</field>
            <field name="view_type">form</field>
            <field name="view_id" ref="view_model_relation_list"/>
        </record>
        <menuitem action="action_model_relation" id="ir_model_relation_menu" parent="base.next_id_9"
                  groups="base.group_no_one"/>

        <!-- Translations -->

        <record id="view_translation_search" model="ir.ui.view">
            <field name="name">Translations</field>
            <field name="model">ir.translation</field>
            <field name="arch" type="xml">
                <search string="Translations">
                    <filter icon="terp-gdu-smart-failing"
                        string="Untranslated"
                        domain="['|',('value', '=', False),('value','=','')]"/>
                    <field name="lang"/>
                    <field name="src"/>
                    <field name="value"/>
                </search>
            </field>
        </record>

        <record id="view_translation_form" model="ir.ui.view">
            <field name="name">Translations</field>
            <field name="model">ir.translation</field>
            <field name="arch" type="xml">
                <form string="Translations" version="7.0">
                   <sheet>
                    <group>
                        <group>
                            <field name="name"/>
                            <field name="lang"/>
                        </group>
                        <group>
                            <field name="type"/>
                            <field name="res_id"/>
                        </group>
                        <group string="Source Term">
                           <field name="src" nolabel="1" height="400"/>
                        </group>
                        <group string="Translation">
                           <field name="value" nolabel="1" height="400"/>
                        </group>
                    </group>
                   </sheet>
                </form>
            </field>
        </record>
        <record id="view_translation_tree" model="ir.ui.view">
            <field name="name">Translations</field>
            <field name="model">ir.translation</field>
            <field name="arch" type="xml">
                <tree string="Translations">
                    <field name="src"/>
                    <field name="value"/>
                    <field name="name"/>
                    <field name="lang"/>
                    <field name="type"/>
                </tree>
            </field>
        </record>

        <record id="action_translation" model="ir.actions.act_window">
            <field name="name">Translated Terms</field>
            <field name="res_model">ir.translation</field>
            <field name="view_type">form</field>
            <field name="view_id" ref="view_translation_tree"/>
        </record>
        <menuitem action="action_translation" id="menu_action_translation" parent="base.menu_translation_app" />

        <!--
    =============================================================
    Menu Edition
    =============================================================
    -->

        <record id="shortcut_form" model="ir.ui.view">
            <field name="name">ir.ui.view_sc</field>
            <field name="model">ir.ui.view_sc</field>
            <field name="arch" type="xml">
                <form string="Shortcut" version="7.0">
                    <group col="4">
                        <field name="name"/>
                        <field name="sequence"/>
                    </group>
                </form>
            </field>
        </record>
        <record id="shortcut_tree" model="ir.ui.view">
            <field name="name">ir.ui.view_sc</field>
            <field name="model">ir.ui.view_sc</field>
            <field name="arch" type="xml">
                <tree string="Shortcut">
                    <field name="name"/>
                    <field name="sequence"/>
                </tree>
            </field>
        </record>

        <record id="edit_menu" model="ir.ui.view">
            <field name="name">ir.ui.menu.tree</field>
            <field name="model">ir.ui.menu</field>
            <field eval="8" name="priority"/>
            <field name="arch" type="xml">
                <tree string="Menu">
                    <field name="sequence"/>
                    <field icon="icon" name="complete_name" string="Menu"/>
                </tree>
            </field>
        </record>

        <record id="edit_menu_access" model="ir.ui.view">
            <field name="name">ir.ui.menu.form2</field>
            <field name="model">ir.ui.menu</field>
            <field name="arch" type="xml">
                <form string="Menu" version="7.0">
                  <sheet>
                    <group>
                        <group>
                            <field name="name"/>
                            <field name="parent_id"/>
                            <field name="sequence"/>
                        </group>
                        <group>
                            <field name="complete_name"/>
                            <field name="action"/>
                            <field name="icon"/>
                        </group>
                    </group>
                    <notebook>
                        <page string="Groups">
                            <field name="groups_id"/>
                        </page>
                        <page string="Submenus">
                            <!-- Note: make sure you have 'ir.ui.menu.full_list'
                                 in the context to see all submenus! -->
                            <field name="child_id"
                                    context="{'default_parent_id': active_id}">
                                <tree string="Menu">
                                    <field name="sequence"/>
                                    <field icon="icon" name="name" string="Menu"/>
                                </tree>
                            </field>
                        </page>
                    </notebook>
                   </sheet> 
                </form>
            </field>
        </record>

        <record id="edit_menu_access_search" model="ir.ui.view">
            <field name="name">ir.ui.menu.search</field>
            <field name="model">ir.ui.menu</field>
            <field name="arch" type="xml">
                <search string="Menu">
                    <field name="name" string="Menu"/>
                    <field name="parent_id"/>
                </search>
            </field>
        </record>

        <record id="grant_menu_access" model="ir.actions.act_window">
            <field name="name">Menu Items</field>
            <field name="res_model">ir.ui.menu</field>
            <field name="view_type">form</field>
            <field name="view_id" ref="edit_menu"/>
            <field name="context">{'ir.ui.menu.full_list':True}</field>
            <field name="search_view_id" ref="edit_menu_access_search"/>
            <field name="help">Manage and customize the items available and displayed in your OpenERP system menu. You can delete an item by clicking on the box at the beginning of each line and then delete it through the button that appeared. Items can be assigned to specific groups in order to make them accessible to some users within the system.</field>
        </record>
        <menuitem action="grant_menu_access" id="menu_grant_menu_access" parent="base.next_id_2" sequence="1"/>

        <!-- ir.cron -->

        <record id="ir_cron_view_tree" model="ir.ui.view">
            <field name="name">ir.cron.tree</field>
            <field name="model">ir.cron</field>
            <field name="arch" type="xml">
                <tree string="Scheduled Actions">
                    <field name="priority" string="Sequence"/>
                    <field name="name"/>
                    <field name="nextcall"/>
                    <field name="interval_number"/>
                    <field name="interval_type"/>
                    <field name="numbercall"/>
                    <field name="user_id" invisible="1"/>
                </tree>
            </field>
        </record>

        <record id="ir_cron_view" model="ir.ui.view">
            <field name="name">ir.cron.form</field>
            <field name="model">ir.cron</field>
            <field name="arch" type="xml">
                <form string="Scheduled Actions" version="7.0">
                   <sheet>
                    <group col="4">
                        <field name="name"/>
                        <field name="active"/>
                        <field name="user_id" />
                        <field name="priority" />
                    </group>
                    <notebook>
                    <page string="Information">
                        <group col="4">
                            <field name="interval_number"/>
                            <field name="interval_type"/>
                            <newline/>
                            <field name="nextcall"/>
                            <field name="numbercall"/>
                            <field name="doall"/>
                        </group>
                    </page>
                    <page string="Technical Data" groups="base.group_no_one">
                        <group string="Action to Trigger">
                            <field name="model"/>
                            <field name="function"/>
                        </group>
                        <label for="args"/>
                        <field name="args"/>
                    </page>
                    </notebook>
                   </sheet> 
                </form>
            </field>
        </record>

        <record id="ir_cron_view_search" model="ir.ui.view">
            <field name="name">ir.cron.search</field>
            <field name="model">ir.cron</field>
            <field name="arch" type="xml">
                <search string="Scheduled Actions">
                    <field name="name" string="Scheduled Action"/>
                    <field name="user_id"/>
                    <field name="nextcall"/>
                    <field name="active"/>
                    <group expand="0" string="Group By...">
                        <filter string="User" icon="terp-personal" domain="[]" context="{'group_by':'user_id'}"/>
                        <filter string="Execution" icon="terp-go-month"
                                domain="[]" context="{'group_by':'nextcall'}" />
                    </group>
                </search>
            </field>
        </record>

        <record model="ir.ui.view" id="ir_cron_view_calendar">
            <field name="name">ir.cron.calendar</field>
            <field name="model">ir.cron</field>
            <field name="priority" eval="2"/>
            <field name="arch" type="xml">
                <calendar string="Scheduled Actions" date_start="nextcall" color="user_id">
                    <field name="name"/>
                    <field name="user_id"/>
                </calendar>
            </field>
        </record>

        <record id="ir_cron_act" model="ir.actions.act_window">
            <field name="name">Scheduled Actions</field>
            <field name="res_model">ir.cron</field>
            <field name="view_type">form</field>
            <field name="view_mode">tree,form,calendar</field>
            <field name="context">{'active_test': False}</field>
            <field name="view_id" ref="ir_cron_view_tree"/>
        </record>

        <menuitem id="menu_ir_cron" name="Scheduler" parent="menu_custom"  groups="base.group_no_one" sequence="23"/>
        <menuitem id="menu_ir_cron_act" action="ir_cron_act" parent="menu_ir_cron"/>

        <!-- ir.model.access -->

        <record id="ir_access_view_tree" model="ir.ui.view">
            <field name="name">ir.model.access.tree</field>
            <field name="model">ir.model.access</field>
            <field name="arch" type="xml">
                <tree string="Access Controls" editable="bottom">
                    <field name="name"/>
                    <field name="model_id"/>
                    <field name="group_id"/>
                    <field name="perm_read"/>
                    <field name="perm_write"/>
                    <field name="perm_create"/>
                    <field name="perm_unlink"/>
                </tree>
            </field>
        </record>
        <record id="ir_access_view_form" model="ir.ui.view">
            <field name="name">ir.model.access.form</field>
            <field name="model">ir.model.access</field>
            <field name="arch" type="xml">
                <form string="Access Controls" version="7.0">
                   <sheet>
                    <group col="4">
                        <field name="name"/>
                        <field name="model_id"/>
                        <field name="group_id"/>
                    </group>
                    <group string="Access" col="4">
                        <field name="perm_read"/>
                        <field name="perm_write"/>
                        <field name="perm_create"/>
                        <field name="perm_unlink"/>
                    </group>
                   </sheet> 
                </form>
            </field>
        </record>
        <record id="ir_access_view_search" model="ir.ui.view">
            <field name="name">ir.model.access.search</field>
            <field name="model">ir.model.access</field>
            <field name="arch" type="xml">
                <search string="Access Controls">
                    <field name="name" string="Access Control"/>
                    <filter string="Global" icon="terp-stage" domain="[('group_id','=',False)]"/>
                    <separator/>
                    <filter string="Full Access" icon="terp-gtk-select-all" domain="[('perm_read','=',True),('perm_write','=',True),('perm_create','=',True),('perm_unlink','=',True)]"/>
                    <filter string="Read Access" icon="terp-stock_align_left_24" domain="[('perm_read','=',True)]"/>
                    <filter string="Write Access" icon="terp-tools" domain="[('perm_write','=',True)]"/>
                    <field name="model_id"/>
                    <field name="group_id"/>
                    <group expand="0" string="Group By..." colspan="11" col="11" groups="base.group_no_one">
                        <filter string="Group" icon="terp-personal" domain="[]" context="{'group_by':'group_id'}"/>
                        <filter string="Object" icon="terp-stock_align_left_24" domain="[]" context="{'group_by':'model_id'}"/>
                    </group>
                </search>
            </field>
        </record>

        <record id="ir_access_act" model="ir.actions.act_window">
            <field name="name">Access Controls List</field>
            <field name="res_model">ir.model.access</field>
            <field name="view_type">form</field>
            <field name="view_id" ref="ir_access_view_tree"/>
            <field name="search_view_id" ref="ir_access_view_search"/>
        </record>
      <menuitem action="ir_access_act" id="menu_ir_access_act" parent="base.menu_security"/>

        <!-- Rules -->

        <record id="view_rule_form" model="ir.ui.view">
            <field name="name">Record rules</field>
            <field name="model">ir.rule</field>
            <field name="arch" type="xml">
                <form string="Record rules" version="7.0">
                  <sheet>
                    <group>
                        <group string="General">
                            <field colspan="4" name="name"/>
                            <field name="model_id"/>
                        </group>
                        <group col="4" string="Access Rights">
                            <field name="perm_read"/>
                            <field name="perm_write"/>
                            <field name="perm_create"/>
                            <field name="perm_unlink"/>
                        </group>
                    </group>
                    <separator string="Rule Definition (Domain Filter)"/>
                    <field name="domain_force" colspan="2" nolabel="1"/>
                    <group string="Groups (no group = global)">
                        <field name="global"/>
                        <field name="groups" nolabel="1" colspan="4"/>
                    </group>
                    <group string="Interaction between rules">
                        <label  colspan="2"
                            string="Global rules (non group-specific) are restrictions, and cannot be bypassed. Group-local rules grant additional permissions, but are constrained within the bounds of global ones. The first group rules restrict further than global rules, but any additional group rule will add more permissions"/>
                        <label colspan="2"
                            string="Detailed algorithm:"/>
                        <label colspan="2"
                            string="1. Global rules are combined together with a logical AND operator, and with the result of the following steps"/>
                        <label colspan="2"
                            string="2. Group-specific rules are combined together with a logical OR operator"/>
                        <label colspan="2"
                            string="3. If user belongs to several groups, the results from step 2 are combined with logical OR operator"/>
                        <label colspan="2"
                            string="Example: GLOBAL_RULE_1 AND GLOBAL_RULE_2 AND ( (GROUP_A_RULE_1 OR GROUP_A_RULE_2) OR (GROUP_B_RULE_1 OR GROUP_B_RULE_2) )"/>
                    </group>
                   </sheet> 
                </form>
            </field>
        </record>
        <record id="view_rule_tree" model="ir.ui.view">
            <field name="name">Record rules</field>
            <field name="model">ir.rule</field>
            <field name="arch" type="xml">
                <tree string="Record rules">
                    <field name="model_id"/>
                    <field name="name"/>
                    <field name="global"/>
                    <field name="domain_force"/>
                    <field name="perm_read"/>
                    <field name="perm_write"/>
                    <field name="perm_create"/>
                    <field name="perm_unlink"/>
                </tree>
            </field>
        </record>
        <record id="view_rule_search" model="ir.ui.view">
            <field name="name">Record rules</field>
            <field name="model">ir.rule</field>
            <field name="arch" type="xml">
                <search string="Record Rules">
                    <field name="name" string="Record Rule"/>
                    <filter string="Global" icon="terp-stage" domain="[('global','=',True)]"/>
                    <separator/>
                    <filter string="Full Access" icon="terp-gtk-select-all" domain="[('perm_read','=',True),('perm_write','=',True),('perm_create','=',True),('perm_unlink','=',True)]"/>
                    <filter string="Read Access" icon="terp-stock_align_left_24" domain="[('perm_read','=',True)]"/>
                    <filter string="Write Access" icon="terp-tools" domain="[('perm_write','=',True)]"/>
                    <field name="model_id"/>
                    <field name="groups"/>
                </search>
            </field>
        </record>

        <record id="action_rule" model="ir.actions.act_window">
            <field name="name">Record Rules</field>
            <field name="res_model">ir.rule</field>
            <field name="view_type">form</field>
            <field name="view_id" ref="view_rule_tree"/>
            <field name="search_view_id" ref="view_rule_search"/>
        </record>
        <menuitem action="action_rule" id="menu_action_rule" parent="base.menu_security" sequence="3"/>

        <record id="property_rule" model="ir.rule">
            <field name="name">Property multi-company</field>
            <field model="ir.model" name="model_id" ref="model_ir_property"/>
            <field eval="True" name="global"/>
            <field name="domain_force">['|',('company_id','child_of',[user.company_id.id]),('company_id','=',False)]</field>
        </record>

        <!--server action view-->

        <record id="view_server_action_form" model="ir.ui.view">
            <field name="name">Server Action</field>
            <field name="model">ir.actions.server</field>
            <field name="arch" type="xml">
                <form string="Server Action" version="7.0">
                    <group>
                        <group>
                            <field name="name"/>
                            <field name="model_id"/>
                            <field name="state"/>
                        </group>
                        <group>
                            <field name="condition"/>
                            <field name="sequence"/>
                        </group>
                    </group>
                    <notebook colspan="4">
                        <page string="Python Code" attrs="{'invisible':[('state','!=','code')]}">
                            <field name="code"/>
                        </page>
                        <page string="Trigger" attrs="{'invisible':[('state','!=','trigger')]}">
                            <group string="Trigger Configuration" col="4">
                                <field name="wkf_model_id" attrs="{'required':[('state','=','trigger')]}"/>
                                <field name="trigger_obj_id" context="{'key':''}"
                                       domain="[('model_id','=',model_id),('ttype','in',['many2one','int'])]"
                                       attrs="{'required':[('state','=','trigger')]}"/>
                                <field name="trigger_name" attrs="{'required':[('state','=','trigger')]}"/>
                            </group>
                        </page>
                        <page string="Action to Launch" attrs="{'invisible':[('state','!=','client_action')]}">
                            <group>
                                <field name="action_id" attrs="{'required':[('state','=','client_action')]}"/>
                            </group>
                        </page>
                        <page string="Email Configuration" attrs="{'invisible':[('state','!=','email')]}">
                            <group>
                                <field name="email" domain="[('model_id','=',model_id)]" attrs="{'required':[('state','=','email')]}"/>
                                <field name="subject" attrs="{'required':[('state','=','email')]}"/>
                                <field name="message" attrs="{'required':[('state','=','email')]}"/>
                                <newline/>
                                <label colspan="2" string="Access all the fields related to the current object using expressions, i.e. object.partner_id.name " align="0.0"/>
                            </group>
                        </page>
                        <page string="SMS Configuration" attrs="{'invisible':[('state','!=','sms')]}">
                            <group>
                                <field name="mobile" domain="[('model_id','=',model_id)]" attrs="{'required':[('state','=','sms')]}"/>
                                <field name="sms" attrs="{'required':[('state','=','sms')]}"/>
                            </group>
                            <label string="Access all the fields related to the current object using expressions, i.e. object.partner_id.name " align="0.0"/>
                        </page>
                        <page string="Create / Write / Copy" attrs="{'invisible':[('state','!=','object_create'), ('state','!=','object_write'), ('state','!=','object_copy')]}">
                            <group col="4" string="Fields Mapping">
                                <field name="srcmodel_id" attrs="{'required':[('state','!=','dummy'), ('state','!=','sms'), ('state','!=','code'), ('state','!=','loop'), ('state','!=','trigger'), ('state','!=','object_copy'), ('state','!=','client_action'), ('state','!=','email'), ('state','!=','sms'), ('state','!=','other')]}"/>
                                <field name="copy_object" on_change="change_object(copy_object, state)" attrs="{'required':[('state','!=','dummy'), ('state','!=','sms'), ('state','!=','code'), ('state','!=','loop'), ('state','!=','trigger'), ('state','!=','object_write'), ('state','!=','object_create'), ('state','!=','client_action'), ('state','!=','email'), ('state','!=','sms'), ('state','!=','other')]}"/>
                                <field name="fields_lines" nolabel="1" colspan="2">
                                    <tree string="Field Mappings" editable="top">
                                        <field name="col1" domain="[('model_id','=',parent.srcmodel_id or parent.model_id)]"/>
                                        <field name="type"/>
                                        <field name="value" colspan="4"/>
                                    </tree>
                                    <form string="Field Mapping" version="7.0">
                                        <group col="4">
                                            <field name="col1" domain="[('model_id','=',parent.srcmodel_id or parent.model_id)]"/>
                                            <field name="type"/>
                                            <field name="value" colspan="4"/>
                                        </group>
                                    </form>
                                </field>
                                <field name="record_id" attrs="{'readonly':[('state','!=','object_create')]}" domain="[('model_id','in',[model_id])]"/>
                                <field name="write_id" attrs="{'readonly':[('state','!=','object_write')]}"/>
                            </group>
                            <label string="If you use a formula type, use a python expression using the variable 'object'." align="0.0"/>
                        </page>
                        <page string="Iteration Actions" attrs="{'invisible':[('state','!=','loop')]}">
                            <group col="4">
                                <field name="expression" attrs="{'required':[('state','=','loop')]}"/>
                                <field name="loop_action" domain="[('state','!=','loop')]" attrs="{'required':[('state','=','loop')]}"/>
                            </group>
                        </page>
                        <page string="Multi Actions" attrs="{'invisible':[('state','!=','other')]}">
                            <field name="child_ids"/>
                            <label string="Only one client action will be executed, last client action will be considered in case of multiple client actions." align="0.0"/>
                        </page>
                    </notebook>
                    <field name="type" readonly="1"/>
                </form>
            </field>
        </record>

        <record id="view_server_action_tree" model="ir.ui.view">
            <field name="name">Server Actions</field>
            <field name="model">ir.actions.server</field>
            <field name="arch" type="xml">
                <tree string="Server Actions">
                    <field name="name"/>
                    <field name="state"/>
                    <field name="model_id"/>
                    <field name="sequence"/>
                </tree>
            </field>
        </record>

        <record id="view_server_action_search" model="ir.ui.view">
            <field name="name">ir.actions.server.search</field>
            <field name="model">ir.actions.server</field>
            <field name="arch" type="xml">
                <search string="Server Actions">
                    <field name="name" string="Server Action"/>
                    <field name="model_id"/>
                    <field name="state"/>
                    <group expand="0" string="Group By" colspan="4" col="4">
                        <filter string="Action Type" icon="terp-stock_symbol-selection" domain="[]" context="{'group_by':'state'}"/>
                    </group>
                </search>
            </field>
        </record>

        <record id="action_server_action" model="ir.actions.act_window">
            <field name="name">Server Actions</field>
            <field name="type">ir.actions.act_window</field>
            <field name="res_model">ir.actions.server</field>
            <field name="view_type">form</field>
            <field name="view_mode">tree,form</field>
            <field name="view_id" ref="view_server_action_tree"/>
            <field name="search_view_id" ref="view_server_action_search"/>
            <field name="context">{'key':'server_action'}</field>
        </record>
        <menuitem action="action_server_action" id="menu_server_action" parent="base.next_id_6"/>

        <!-- ir.actions.todo -->

        <record id="ir_actions_todo_tree" model="ir.ui.view">
            <field name="model">ir.actions.todo</field>
            <field name="name">Config Wizard Steps</field>
            <field name="arch" type="xml">
                <tree string="Config Wizard Steps">
                    <field name="sequence"/>
                    <field name="action_id"/>
                    <field name="type"/>
                    <field name="state" readonly="1"/>
                    <button name="action_launch" states="open" string="Launch" type="object" icon="gtk-execute" help="Launch Configuration Wizard"/>
                    <button name="action_open" states="done"
                            string="Todo" type="object" help="Set as Todo"
                            icon="gtk-convert"/>
                </tree>
            </field>
        </record>

        <record id="config_wizard_step_view_form" model="ir.ui.view">
            <field name="model">ir.actions.todo</field>
            <field name="name">Config Wizard Steps</field>
            <field name="arch" type="xml">
                <form string="Config Wizard Steps" version="7.0">
                  <header>
                        <button name="action_launch"
                            states="open" string="Launch"
                            type="object" icon="gtk-execute" class="oe_highlight" 
                            help="Launch Configuration Wizard"/>
                        <button name="action_open" states="done"
                            string="Set as Todo" type="object"
                            icon="gtk-convert" class="oe_highlight"/>
                        <field name="state" widget="statusbar" statusbar_visible="open,done" nolabel="1" readonly="1" statusbar_colors='{"open":"red","done":"blue"}'/>
                  </header>
                  <sheet>
                    <group col="4">
                        <field name="action_id"/>
                        <field name="type"/>
                        <field name="sequence"/>
                    </group>
                    <group string="Groups">
                        <field name="groups_id" nolabel="1" colspan="4"/>
                    </group>
                  </sheet>
                </form>
            </field>
        </record>

        <record id="config_wizard_step_view_search" model="ir.ui.view">
            <field name="model">ir.actions.todo</field>
            <field name="name">ir.actions.todo.select</field>
            <field name="arch" type="xml">
                <search string="Search Actions">
                    <filter string="To Do" name="todo" icon="terp-camera_test" domain=" [('state','=','open')]" help="Wizards to be Launched"/>
                    <field name="action_id"/>
                    <field name="state"/>
                </search>
            </field>
        </record>

        <record id="act_ir_actions_todo_form" model="ir.actions.act_window">
            <field name="name">Configuration Wizards</field>
            <field name="res_model">ir.actions.todo</field>
            <field name="view_id" ref="ir_actions_todo_tree"/>
            <field name="view_type">form</field>
            <field name="help">The configuration wizards are used to help you configure a new instance of OpenERP. They are launched during the installation of new modules, but you can choose to restart some wizards manually from this menu.</field>
        </record>
        <menuitem id="menu_ir_actions_todo" name="Configuration Wizards" parent="menu_custom" sequence="20" groups="base.group_no_one"/>
        <menuitem id="menu_ir_actions_todo_form" action="act_ir_actions_todo_form" parent="menu_ir_actions_todo"/>

        <record model="ir.cron" id="cronjob_osv_memory_autovacuum">
            <field name='name'>AutoVacuum osv_memory objects</field>
            <field name='interval_number'>30</field>
            <field name='interval_type'>minutes</field>
            <field name="numbercall">-1</field>
            <field name="active">True</field>
            <field name="doall" eval="False" />
            <field name="model">osv_memory.autovacuum</field>
            <field name="function">power_on</field>
            <field name="args">()</field>
        </record>

        <!-- ir.mail.server -->
        <record model="ir.ui.view" id="ir_mail_server_form">
            <field name="name">ir.mail.server.form</field>
            <field name="model">ir.mail_server</field>
            <field name="arch" type="xml">
                <form string="Outgoing Mail Servers" version="7.0">
                  <sheet>
                    <group col="4">
                        <field name="name"/>
                        <field name="sequence"/>
                    </group>
                    <group col="4" string="Connection Information">
                        <field name="smtp_host"/>
                        <field name="smtp_port"/>
                        <field name="smtp_debug" groups="base.group_no_one"/>
                     </group>
                     <group string="Security and Authentication" colspan="4">
                        <field name="smtp_encryption" on_change="on_change_encryption(smtp_encryption)"/>
                        <field name="smtp_user"/>
                        <field name="smtp_pass" password="True"/>
                        <button name="test_smtp_connection" type="object" string="Test Connection" icon="gtk-network"/>
                    </group>
                  </sheet>  
                </form>
            </field>
        </record>

        <record model="ir.ui.view" id="ir_mail_server_list">
            <field name="name">ir.mail.server.list</field>
            <field name="model">ir.mail_server</field>
            <field name="arch" type="xml">
                <tree string="Outgoing Mail Servers">
                    <field name="sequence"/>
                    <field name="name"/>
                    <field name="smtp_host"/>
                    <field name="smtp_user"/>
                    <field name="smtp_encryption"/>
                </tree>
            </field>
        </record>

        <record id="view_ir_mail_server_search" model="ir.ui.view">
            <field name="name">ir.mail.server.search</field>
            <field name="model">ir.mail_server</field>
            <field name="arch" type="xml">
                <search string="Outgoing Mail Servers">
                    <field name="name"
                        filter_domain="['|', '|', ('name','ilike',self), ('smtp_host','ilike',self), ('smtp_user','ilike',self)]"
                        string="Outgoing Mail Server"/>
                    <field name="smtp_encryption"/>
                </search>
            </field>
        </record>

        <record model="ir.actions.act_window" id="action_ir_mail_server_list">
            <field name="name">Outgoing Mail Servers</field>
            <field name="res_model">ir.mail_server</field>
            <field name="view_type">form</field>
            <field name="view_mode">tree,form</field>
            <field name="view_id" ref="ir_mail_server_list" />
            <field name="search_view_id" ref="view_ir_mail_server_search"/>
        </record>
        <menuitem id="menu_mail_servers" parent="menu_email" action="action_ir_mail_server_list" sequence="15" groups="base.group_no_one"/>

    </data>
</openerp><|MERGE_RESOLUTION|>--- conflicted
+++ resolved
@@ -560,11 +560,6 @@
         <record model="ir.ui.view" id="view_ir_needaction_users_rel_tree">
             <field name="name">ir.needaction_users_rel.tree</field>
             <field name="model">ir.needaction_users_rel</field>
-<<<<<<< HEAD
-            <field name="type">tree</field>
-=======
-            <field name="sequence">10</field>
->>>>>>> d9a869c9
             <field name="arch" type="xml">
                 <tree string="Subscription">
                     <field name="user_id"/>
