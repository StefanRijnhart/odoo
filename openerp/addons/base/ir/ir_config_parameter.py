# -*- coding: utf-8 -*-
##############################################################################
#
#    OpenERP, Open Source Management Solution
#    Copyright (C) 2011 OpenERP SA (<http://www.openerp.com>).
#
#    This program is free software: you can redistribute it and/or modify
#    it under the terms of the GNU Affero General Public License as
#    published by the Free Software Foundation, either version 3 of the
#    License, or (at your option) any later version.
#
#    This program is distributed in the hope that it will be useful,
#    but WITHOUT ANY WARRANTY; without even the implied warranty of
#    MERCHANTABILITY or FITNESS FOR A PARTICULAR PURPOSE.  See the
#    GNU Affero General Public License for more details.
#
#    You should have received a copy of the GNU Affero General Public License
#    along with this program.  If not, see <http://www.gnu.org/licenses/>.
#
##############################################################################
"""
Store database-specific configuration parameters
"""

from osv import osv,fields
import uuid
import datetime
from tools import misc

"""
A dictionary holding some configuration parameters to be initialized when the database is created.
"""
_default_parameters = {
    "database.uuid": lambda: str(uuid.uuid1()),
    "database.create_date": lambda: datetime.datetime.now().strftime(misc.DEFAULT_SERVER_DATETIME_FORMAT),
}

class ir_config_parameter(osv.osv):
    """Per-database storage of configuration key-value pairs."""

    _name = 'ir.config_parameter'

    _columns = {
        'key': fields.char('Key', size=256, required=True, select=1),
        'value': fields.text('Value', required=True),
    }

    _sql_constraints = [
        ('key_uniq', 'unique (key)', 'Key must be unique.')
    ]

    def init(self, cr):
        """
        Initializes the parameters listed in _default_parameters.
        """
        for key, func in _default_parameters.iteritems():
            ids = self.search(cr, 1, [('key','=',key)])
            if not ids:
                self.set_param(cr, 1, key, func())

<<<<<<< HEAD
    def get_param(self, cr, uid, key, context=None):
        """Retrieve the value for a given key.

        :param string key: The key of the parameter value to retrieve.
        :return: The value of the parameter, or False if it does not exist.
        :rtype: string
=======
    def get_param(self, cr, uid, key, default=False, context=None):
        """ Get the value of a parameter.
        
        @param key: The key of the parameter.
        @type key: string
        @return: The value of the parameter, False if it does not exist.
        @rtype: string
>>>>>>> 8504e615
        """
        ids = self.search(cr, uid, [('key','=',key)], context=context)
        if not ids:
            return default
        param = self.browse(cr, uid, ids[0], context=context)
        value = param.value
        return value
    
    def set_param(self, cr, uid, key, value, context=None):
        """Sets the value of a parameter.
        
        :param string key: The key of the parameter value to set.
        :param string value: The value to set.
        :return: the previous value of the parameter or False if it did
                 not exist.
        :rtype: string
        """
        ids = self.search(cr, uid, [('key','=',key)], context=context)
        if ids:
            param = self.browse(cr, uid, ids[0], context=context)
            old = param.value
            self.write(cr, uid, ids, {'value': value}, context=context)
            return old
        else:
            self.create(cr, uid, {'key': key, 'value': value}, context=context)
            return False<|MERGE_RESOLUTION|>--- conflicted
+++ resolved
@@ -58,22 +58,13 @@
             if not ids:
                 self.set_param(cr, 1, key, func())
 
-<<<<<<< HEAD
-    def get_param(self, cr, uid, key, context=None):
+    def get_param(self, cr, uid, key, default=False, context=None):
         """Retrieve the value for a given key.
 
         :param string key: The key of the parameter value to retrieve.
-        :return: The value of the parameter, or False if it does not exist.
+        :param string default: default value if parameter is missing.
+        :return: The value of the parameter, or ``default`` if it does not exist.
         :rtype: string
-=======
-    def get_param(self, cr, uid, key, default=False, context=None):
-        """ Get the value of a parameter.
-        
-        @param key: The key of the parameter.
-        @type key: string
-        @return: The value of the parameter, False if it does not exist.
-        @rtype: string
->>>>>>> 8504e615
         """
         ids = self.search(cr, uid, [('key','=',key)], context=context)
         if not ids:
