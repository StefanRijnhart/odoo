# -*- coding: utf-8 -*-
##############################################################################
#
#    OpenERP, Open Source Management Solution
#    Copyright (C) 2004-2009 Tiny SPRL (<http://tiny.be>).
#
#    This program is free software: you can redistribute it and/or modify
#    it under the terms of the GNU Affero General Public License as
#    published by the Free Software Foundation, either version 3 of the
#    License, or (at your option) any later version.
#
#    This program is distributed in the hope that it will be useful,
#    but WITHOUT ANY WARRANTY; without even the implied warranty of
#    MERCHANTABILITY or FITNESS FOR A PARTICULAR PURPOSE.  See the
#    GNU Affero General Public License for more details.
#
#    You should have received a copy of the GNU Affero General Public License
#    along with this program.  If not, see <http://www.gnu.org/licenses/>.
#
##############################################################################

from osv import osv
from osv import fields
import os
import tools
import openerp
from openerp import SUPERUSER_ID
from tools.translate import _
from tools.safe_eval import safe_eval as eval

class multi_company_default(osv.osv):
    """
    Manage multi company default value
    """
    _name = 'multi_company.default'
    _description = 'Default multi company'
    _order = 'company_id,sequence,id'

    _columns = {
        'sequence': fields.integer('Sequence'),
        'name': fields.char('Name', size=256, required=True, help='Name it to easily find a record'),
        'company_id': fields.many2one('res.company', 'Main Company', required=True,
            help='Company where the user is connected'),
        'company_dest_id': fields.many2one('res.company', 'Default Company', required=True,
            help='Company to store the current record'),
        'object_id': fields.many2one('ir.model', 'Object', required=True,
            help='Object affected by this rule'),
        'expression': fields.char('Expression', size=256, required=True,
            help='Expression, must be True to match\nuse context.get or user (browse)'),
        'field_id': fields.many2one('ir.model.fields', 'Field', help='Select field property'),
    }

    _defaults = {
        'expression': lambda *a: 'True',
        'sequence': lambda *a: 100,
    }

    def copy(self, cr, uid, id, default=None, context=None):
        """
        Add (copy) in the name when duplicate record
        """
        if not context:
            context = {}
        if not default:
            default = {}
        company = self.browse(cr, uid, id, context=context)
        default = default.copy()
        default['name'] = company.name + _(' (copy)')
        return super(multi_company_default, self).copy(cr, uid, id, default, context=context)

multi_company_default()

class res_company(osv.osv):
    _name = "res.company"
    _description = 'Companies'
    _order = 'name'

    def _get_address_data(self, cr, uid, ids, field_names, arg, context=None):
        """ Read the 'address' functional fields. """
        result = {}
        part_obj = self.pool.get('res.partner')
        for company in self.browse(cr, uid, ids, context=context):
            result[company.id] = {}.fromkeys(field_names, False)
            if company.partner_id:
                address_data = part_obj.address_get(cr, openerp.SUPERUSER_ID, [company.partner_id.id], adr_pref=['default'])
                if address_data['default']:
                    address = part_obj.read(cr, openerp.SUPERUSER_ID, address_data['default'], field_names, context=context)
                    for field in field_names:
                        result[company.id][field] = address[field] or False
        return result

    def _set_address_data(self, cr, uid, company_id, name, value, arg, context=None):
        """ Write the 'address' functional fields. """
        company = self.browse(cr, uid, company_id, context=context)
        if company.partner_id:
            part_obj = self.pool.get('res.partner')
            address_data = part_obj.address_get(cr, uid, [company.partner_id.id], adr_pref=['default'])
            address = address_data['default']
            if address:
                part_obj.write(cr, uid, [address], {name: value or False})
            else:
                part_obj.create(cr, uid, {name: value or False, 'parent_id': company.partner_id.id}, context=context)
        return True

    def _get_rml_footer(self, cr, uid, ids, field_name, arg, context=None):
        """ simply return the field 'rml_footer'; useful for the client """
        companies = self.browse(cr, uid, ids, context=context)
        return dict((company.id, company.rml_footer) for company in companies)

    _columns = {
        'name': fields.related('partner_id', 'name', string='Company Name', size=128, required=True, store=True, type='char'),
        'parent_id': fields.many2one('res.company', 'Parent Company', select=True),
        'child_ids': fields.one2many('res.company', 'parent_id', 'Child Companies'),
        'partner_id': fields.many2one('res.partner', 'Partner', required=True),
        'rml_header': fields.text('RML Header', required=True),
        'rml_header1': fields.char('Company Slogan', size=200, help="Appears by default on the top right corner of your printed documents (report header)."),
        'rml_header2': fields.text('RML Internal Header', required=True),
        'rml_header3': fields.text('RML Internal Header for Landscape Reports', required=True),
        'rml_footer': fields.text('Report Footer'),
        'rml_footer_readonly': fields.function(_get_rml_footer, type='text', string='Report Footer'),
        'custom_footer': fields.boolean('Custom Footer', help="Check this to define the report footer manually.  Otherwise it will be filled in automatically."),
        'logo': fields.related('partner_id', 'image', string="Logo", type="binary"),
        'currency_id': fields.many2one('res.currency', 'Currency', required=True),
        'currency_ids': fields.one2many('res.currency', 'company_id', 'Currency'),
        'user_ids': fields.many2many('res.users', 'res_company_users_rel', 'cid', 'user_id', 'Accepted Users'),
        'account_no':fields.char('Account No.', size=64),
        'street': fields.function(_get_address_data, fnct_inv=_set_address_data, size=128, type='char', string="Street", multi='address'),
        'street2': fields.function(_get_address_data, fnct_inv=_set_address_data, size=128, type='char', string="Street2", multi='address'),
        'zip': fields.function(_get_address_data, fnct_inv=_set_address_data, size=24, type='char', string="Zip", multi='address'),
        'city': fields.function(_get_address_data, fnct_inv=_set_address_data, size=24, type='char', string="City", multi='address'),
        'state_id': fields.function(_get_address_data, fnct_inv=_set_address_data, type='many2one', domain="[('country_id', '=', country_id)]", relation='res.country.state', string="Fed. State", multi='address'),
        'bank_ids': fields.one2many('res.partner.bank','company_id', 'Bank Accounts', help='Bank accounts related to this company'),
        'country_id': fields.function(_get_address_data, fnct_inv=_set_address_data, type='many2one', relation='res.country', string="Country", multi='address'),
        'email': fields.function(_get_address_data, fnct_inv=_set_address_data, size=64, type='char', string="Email", multi='address'),
        'phone': fields.function(_get_address_data, fnct_inv=_set_address_data, size=64, type='char', string="Phone", multi='address'),
        'fax': fields.function(_get_address_data, fnct_inv=_set_address_data, size=64, type='char', string="Fax", multi='address'),
        'website': fields.related('partner_id', 'website', string="Website", type="char", size=64),
        'vat': fields.related('partner_id', 'vat', string="Tax ID", type="char", size=32),
        'company_registry': fields.char('Company Registry', size=64),
        'paper_format': fields.selection([('a4', 'A4'), ('us_letter', 'US Letter')], "Paper Format", required=True),
    }
    _sql_constraints = [
        ('name_uniq', 'unique (name)', 'The company name must be unique !')
    ]
<<<<<<< HEAD

    def on_change_footer(self, cr, uid, ids, custom_footer, phone, email, fax,
                         website, vat, company_registry, bank_ids, context=None):
        if custom_footer:
            return {}

        # first line (notice that missing elements are filtered out before the join)
        res = ' | '.join(filter(bool, [
            phone            and '%s: %s' % (_('Phone'), phone),
            fax              and '%s: %s' % (_('Fax'), fax),
            email            and '%s: %s' % (_('Email'), email),
            website          and '%s: %s' % (_('Website'), website),
            vat              and '%s: %s' % (_('TIN'), vat),
            company_registry and '%s: %s' % (_('Reg'), company_registry),
        ]))

        # second line: bank accounts
        accounts = self.resolve_2many_commands(cr, uid, 'bank_ids', bank_ids, context=context)
        accounts_names = [('%(bank_name)s %(acc_number)s' % acc) for acc in accounts if acc['footer']]
        if accounts_names:
            title = _('Bank Accounts') if len(accounts_names) > 1 else _('Bank Account')
            res += '\n%s: %s' % (title, ', '.join(accounts_names))

        return {'value': {'rml_footer': res, 'rml_footer_readonly': res}}

    def _get_rml_footer_by_line(self, cr, uid, ids, rml_footer, line, context=None):
        rml_footer_lines = (rml_footer or '').split('\n')
        return rml_footer_lines[line] if line < len(rml_footer_lines) else ''
=======
    def on_change_header(self, cr, uid, ids, phone, email, fax, website, vat, reg=False, context=None):
        val = []
        if phone: val.append(_('Phone: ')+phone)
        if fax: val.append(_('Fax: ')+fax)
        if website: val.append(_('Website: ')+website)
        if vat: val.append(_('TIN: ')+vat)
        if reg: val.append(_('Reg: ')+reg)
        return {'value': {'rml_footer1':' | '.join(val)}}
    
    def on_change_country(self, cr, uid, ids, country_id, context=None):
        currency_id = self._get_euro(cr, uid, context=context)
        if country_id:
            currency_id = self.pool.get('res.country').browse(cr, uid, country_id, context=context).currency_id.id
        return {'value': {'currency_id': currency_id}}
>>>>>>> a77988fc

    def _search(self, cr, uid, args, offset=0, limit=None, order=None,
            context=None, count=False, access_rights_uid=None):
        if context is None:
            context = {}
        if context.get('user_preference'):
            # We browse as superuser. Otherwise, the user would be able to
            # select only the currently visible companies (according to rules,
            # which are probably to allow to see the child companies) even if
            # she belongs to some other companies.
            user = self.pool.get('res.users').browse(cr, SUPERUSER_ID, uid, context=context)
            cmp_ids = list(set([user.company_id.id] + [cmp.id for cmp in user.company_ids]))
            return cmp_ids
        return super(res_company, self)._search(cr, uid, args, offset=offset, limit=limit, order=order,
            context=context, count=count, access_rights_uid=access_rights_uid)

    def _company_default_get(self, cr, uid, object=False, field=False, context=None):
        """
        Check if the object for this company have a default value
        """
        if not context:
            context = {}
        proxy = self.pool.get('multi_company.default')
        args = [
            ('object_id.model', '=', object),
            ('field_id', '=', field),
        ]

        ids = proxy.search(cr, uid, args, context=context)
        user = self.pool.get('res.users').browse(cr, uid, uid, context=context)
        for rule in proxy.browse(cr, uid, ids, context):
            if eval(rule.expression, {'context': context, 'user': user}):
                return rule.company_dest_id.id
        return user.company_id.id

    @tools.ormcache()
    def _get_company_children(self, cr, uid=None, company=None):
        if not company:
            return []
        ids =  self.search(cr, uid, [('parent_id','child_of',[company])])
        return ids

    def _get_partner_hierarchy(self, cr, uid, company_id, context=None):
        if company_id:
            parent_id = self.browse(cr, uid, company_id)['parent_id']
            if parent_id:
                return self._get_partner_hierarchy(cr, uid, parent_id.id, context)
            else:
                return self._get_partner_descendance(cr, uid, company_id, [], context)
        return []

    def _get_partner_descendance(self, cr, uid, company_id, descendance, context=None):
        descendance.append(self.browse(cr, uid, company_id).partner_id.id)
        for child_id in self._get_company_children(cr, uid, company_id):
            if child_id != company_id:
                descendance = self._get_partner_descendance(cr, uid, child_id, descendance)
        return descendance

    #
    # This function restart the cache on the _get_company_children method
    #
    def cache_restart(self, cr):
        self._get_company_children.clear_cache(self)

    def create(self, cr, uid, vals, context=None):
        if not vals.get('name', False) or vals.get('partner_id', False):
            self.cache_restart(cr)
            return super(res_company, self).create(cr, uid, vals, context=context)
        obj_partner = self.pool.get('res.partner')
        partner_id = obj_partner.create(cr, uid, {'name': vals['name'], 'is_company':True}, context=context)
        vals.update({'partner_id': partner_id})
        self.cache_restart(cr)
        company_id = super(res_company, self).create(cr, uid, vals, context=context)
        obj_partner.write(cr, uid, partner_id, {'company_id': company_id}, context=context)
        return company_id

    def write(self, cr, *args, **argv):
        self.cache_restart(cr)
        return super(res_company, self).write(cr, *args, **argv)

    def _get_euro(self, cr, uid, context=None):
        rate_obj = self.pool.get('res.currency.rate')
        rate_id = rate_obj.search(cr, uid, [('rate', '=', 1)], context=context)
        return rate_id and rate_obj.browse(cr, uid, rate_id[0], context=context).currency_id.id or False

    def _get_logo(self, cr, uid, ids):
        return open(os.path.join( tools.config['root_path'], 'addons', 'base', 'res', 'res_company_logo.png'), 'rb') .read().encode('base64')

    _header = """
<header>
<pageTemplate>
    <frame id="first" x1="28.0" y1="28.0" width="%s" height="%s"/>
    <pageGraphics>
        <fill color="black"/>
        <stroke color="black"/>
        <setFont name="DejaVu Sans" size="8"/>
        <drawString x="%s" y="%s"> [[ formatLang(time.strftime("%%Y-%%m-%%d"), date=True) ]]  [[ time.strftime("%%H:%%M") ]]</drawString>
        <setFont name="DejaVu Sans Bold" size="10"/>
        <drawCentredString x="%s" y="%s">[[ company.partner_id.name ]]</drawCentredString>
        <stroke color="#000000"/>
        <lines>%s</lines>
    </pageGraphics>
</pageTemplate>
</header>"""

    _header2 = _header % (539, 772, "1.0cm", "28.3cm", "11.1cm", "28.3cm", "1.0cm 28.1cm 20.1cm 28.1cm")

    _header3 = _header % (786, 525, 25, 555, 440, 555, "25 550 818 550")

    def _get_header(self,cr,uid,ids):
        try :
            header_file = tools.file_open(os.path.join('base', 'report', 'corporate_rml_header.rml'))
            try:
                return header_file.read()
            finally:
                header_file.close()
        except:
            return self._header_a4

    _header_main = """
<header>
    <pageTemplate>
        <frame id="first" x1="1.3cm" y1="3.0cm" height="%s" width="19.0cm"/>
        <pageGraphics>
            <!-- You Logo - Change X,Y,Width and Height -->
            <image x="1.3cm" y="%s" height="40.0" >[[ company.logo or removeParentNode('image') ]]</image>
            <setFont name="DejaVu Sans" size="8"/>
            <fill color="black"/>
            <stroke color="black"/>

            <!-- page header -->
            <lines>1.3cm %s 20cm %s</lines>
            <drawRightString x="20cm" y="%s">[[ company.rml_header1 ]]</drawRightString>
            <drawString x="1.3cm" y="%s">[[ company.partner_id.name ]]</drawString>
            <drawString x="1.3cm" y="%s">[[ company.partner_id.street or  '' ]]</drawString>
            <drawString x="1.3cm" y="%s">[[ company.partner_id.city or '' ]] - [[ company.partner_id.country_id and company.partner_id.country_id.name  or '']]</drawString>
            <drawString x="1.3cm" y="%s">Phone:</drawString>
            <drawRightString x="7cm" y="%s">[[ company.partner_id.phone or '' ]]</drawRightString>
            <drawString x="1.3cm" y="%s">Mail:</drawString>
            <drawRightString x="7cm" y="%s">[[ company.partner_id.email or '' ]]</drawRightString>
            <lines>1.3cm %s 7cm %s</lines>

            <!-- left margin -->
            <rotate degrees="90"/>
            <fill color="grey"/>
            <drawString x="2.65cm" y="-0.4cm">produced by OpenERP.com</drawString>
            <fill color="black"/>
            <rotate degrees="-90"/>

            <!--page bottom-->
            <lines>1.2cm 2.65cm 19.9cm 2.65cm</lines>
            <drawCentredString x="10.5cm" y="2.3cm">[[ company._get_rml_footer_by_line(company.rml_footer,line=0) ]]</drawCentredString>
            <drawCentredString x="10.5cm" y="1.8cm">[[ company._get_rml_footer_by_line(company.rml_footer,line=1) ]]</drawCentredString>
            <drawCentredString x="10.5cm" y="1.3cm">[[ company._get_rml_footer_by_line(company.rml_footer,line=2) ]]</drawCentredString>
            <drawCentredString x="10.5cm" y="0.8cm">Contact : [[ user.name ]] - Page: <pageNumber/></drawCentredString>
        </pageGraphics>
    </pageTemplate>
</header>"""

    _header_a4 = _header_main % ('23.0cm', '27.6cm', '27.7cm', '27.7cm', '27.8cm', '27.2cm', '26.8cm', '26.4cm', '26.0cm', '26.0cm', '25.6cm', '25.6cm', '25.5cm', '25.5cm')
    _header_letter = _header_main % ('21.3cm', '25.9cm', '26.0cm', '26.0cm', '26.1cm', '25.5cm', '25.1cm', '24.7cm', '24.3cm', '24.3cm', '23.9cm', '23.9cm', '23.8cm', '23.8cm')

    def onchange_paper_format(self, cr, uid, ids, paper_format, context=None):
        if paper_format == 'us_letter':
            return {'value': {'rml_header': self._header_letter}}
        return {'value': {'rml_header': self._header_a4}}

    _defaults = {
        'currency_id': _get_euro,
        'paper_format': 'a4',
        'rml_header':_get_header,
        'rml_header2': _header2,
        'rml_header3': _header3,
        'logo':_get_logo
    }

    _constraints = [
        (osv.osv._check_recursion, 'Error! You can not create recursive companies.', ['parent_id'])
    ]


res_company()

# vim:expandtab:smartindent:tabstop=4:softtabstop=4:shiftwidth=4:
<|MERGE_RESOLUTION|>--- conflicted
+++ resolved
@@ -142,7 +142,6 @@
     _sql_constraints = [
         ('name_uniq', 'unique (name)', 'The company name must be unique !')
     ]
-<<<<<<< HEAD
 
     def on_change_footer(self, cr, uid, ids, custom_footer, phone, email, fax,
                          website, vat, company_registry, bank_ids, context=None):
@@ -171,22 +170,12 @@
     def _get_rml_footer_by_line(self, cr, uid, ids, rml_footer, line, context=None):
         rml_footer_lines = (rml_footer or '').split('\n')
         return rml_footer_lines[line] if line < len(rml_footer_lines) else ''
-=======
-    def on_change_header(self, cr, uid, ids, phone, email, fax, website, vat, reg=False, context=None):
-        val = []
-        if phone: val.append(_('Phone: ')+phone)
-        if fax: val.append(_('Fax: ')+fax)
-        if website: val.append(_('Website: ')+website)
-        if vat: val.append(_('TIN: ')+vat)
-        if reg: val.append(_('Reg: ')+reg)
-        return {'value': {'rml_footer1':' | '.join(val)}}
-    
+
     def on_change_country(self, cr, uid, ids, country_id, context=None):
         currency_id = self._get_euro(cr, uid, context=context)
         if country_id:
             currency_id = self.pool.get('res.country').browse(cr, uid, country_id, context=context).currency_id.id
         return {'value': {'currency_id': currency_id}}
->>>>>>> a77988fc
 
     def _search(self, cr, uid, args, offset=0, limit=None, order=None,
             context=None, count=False, access_rights_uid=None):
