# -*- coding: utf-8 -*-
##############################################################################
#
#    OpenERP, Open Source Management Solution
#    Copyright (C) 2004-2009 Tiny SPRL (<http://tiny.be>).
#    Copyright (C) 2010-2014 OpenERP s.a. (<http://openerp.com>).
#
#    This program is free software: you can redistribute it and/or modify
#    it under the terms of the GNU Affero General Public License as
#    published by the Free Software Foundation, either version 3 of the
#    License, or (at your option) any later version.
#
#    This program is distributed in the hope that it will be useful,
#    but WITHOUT ANY WARRANTY; without even the implied warranty of
#    MERCHANTABILITY or FITNESS FOR A PARTICULAR PURPOSE.  See the
#    GNU Affero General Public License for more details.
#
#    You should have received a copy of the GNU Affero General Public License
#    along with this program.  If not, see <http://www.gnu.org/licenses/>.
#
##############################################################################
import itertools
import logging
from functools import partial
from itertools import repeat

from lxml import etree
from lxml.builder import E

import openerp
from openerp import SUPERUSER_ID, models
from openerp import tools
import openerp.exceptions
from openerp.osv import fields, osv, expression
from openerp.service.security import check_super
from openerp.tools.translate import _
from openerp.http import request
from openerp.service.security import check_super

_logger = logging.getLogger(__name__)

# Only users who can modify the user (incl. the user herself) see the real contents of these fields
USER_PRIVATE_FIELDS = ['password']

#----------------------------------------------------------
# Basic res.groups and res.users
#----------------------------------------------------------

class res_groups(osv.osv):
    _name = "res.groups"
    _description = "Access Groups"
    _rec_name = 'full_name'
    _order = 'name'

    def _get_full_name(self, cr, uid, ids, field, arg, context=None):
        res = {}
        for g in self.browse(cr, uid, ids, context):
            if g.category_id:
                res[g.id] = '%s / %s' % (g.category_id.name, g.name)
            else:
                res[g.id] = g.name
        return res

    def _search_group(self, cr, uid, obj, name, args, context=None):
        operand = args[0][2]
        operator = args[0][1]
        lst = True
        if isinstance(operand, bool):
            domains = [[('name', operator, operand)], [('category_id.name', operator, operand)]]
            if operator in expression.NEGATIVE_TERM_OPERATORS == (not operand):
                return expression.AND(domains)
            else:
                return expression.OR(domains)
        if isinstance(operand, basestring):
            lst = False
            operand = [operand]
        where = []
        for group in operand:
            values = filter(bool, group.split('/'))
            group_name = values.pop().strip()
            category_name = values and '/'.join(values).strip() or group_name
            group_domain = [('name', operator, lst and [group_name] or group_name)]
            category_domain = [('category_id.name', operator, lst and [category_name] or category_name)]
            if operator in expression.NEGATIVE_TERM_OPERATORS and not values:
                category_domain = expression.OR([category_domain, [('category_id', '=', False)]])
            if (operator in expression.NEGATIVE_TERM_OPERATORS) == (not values):
                sub_where = expression.AND([group_domain, category_domain])
            else:
                sub_where = expression.OR([group_domain, category_domain])
            if operator in expression.NEGATIVE_TERM_OPERATORS:
                where = expression.AND([where, sub_where])
            else:
                where = expression.OR([where, sub_where])
        return where

    _columns = {
        'name': fields.char('Name', required=True, translate=True),
        'users': fields.many2many('res.users', 'res_groups_users_rel', 'gid', 'uid', 'Users'),
        'model_access': fields.one2many('ir.model.access', 'group_id', 'Access Controls', copy=True),
        'rule_groups': fields.many2many('ir.rule', 'rule_group_rel',
            'group_id', 'rule_group_id', 'Rules', domain=[('global', '=', False)]),
        'menu_access': fields.many2many('ir.ui.menu', 'ir_ui_menu_group_rel', 'gid', 'menu_id', 'Access Menu'),
        'view_access': fields.many2many('ir.ui.view', 'ir_ui_view_group_rel', 'group_id', 'view_id', 'Views'),
        'comment' : fields.text('Comment', size=250, translate=True),
        'category_id': fields.many2one('ir.module.category', 'Application', select=True),
        'full_name': fields.function(_get_full_name, type='char', string='Group Name', fnct_search=_search_group),
    }

    _sql_constraints = [
        ('name_uniq', 'unique (category_id, name)', 'The name of the group must be unique within an application!')
    ]

    def search(self, cr, uid, args, offset=0, limit=None, order=None, context=None, count=False):
        # add explicit ordering if search is sorted on full_name
        if order and order.startswith('full_name'):
            ids = super(res_groups, self).search(cr, uid, args, context=context)
            gs = self.browse(cr, uid, ids, context)
            gs.sort(key=lambda g: g.full_name, reverse=order.endswith('DESC'))
            gs = gs[offset:offset+limit] if limit else gs[offset:]
            return map(int, gs)
        return super(res_groups, self).search(cr, uid, args, offset, limit, order, context, count)

    def copy(self, cr, uid, id, default=None, context=None):
        group_name = self.read(cr, uid, [id], ['name'])[0]['name']
        default.update({'name': _('%s (copy)')%group_name})
        return super(res_groups, self).copy(cr, uid, id, default, context)

    def write(self, cr, uid, ids, vals, context=None):
        if 'name' in vals:
            if vals['name'].startswith('-'):
                raise osv.except_osv(_('Error'),
                        _('The name of the group can not start with "-"'))
        res = super(res_groups, self).write(cr, uid, ids, vals, context=context)
        self.pool['ir.model.access'].call_cache_clearing_methods(cr)
        self.pool['res.users'].has_group.clear_cache(self.pool['res.users'])
        return res

class res_users(osv.osv):
    """ User class. A res.users record models an OpenERP user and is different
        from an employee.

        res.users class now inherits from res.partner. The partner model is
        used to store the data related to the partner: lang, name, address,
        avatar, ... The user model is now dedicated to technical data.
    """
    __admin_ids = {}
    __uid_cache = {}
    _inherits = {
        'res.partner': 'partner_id',
    }
    _name = "res.users"
    _description = 'Users'
    _order = 'name, login'

    def _set_new_password(self, cr, uid, id, name, value, args, context=None):
        if value is False:
            # Do not update the password if no value is provided, ignore silently.
            # For example web client submits False values for all empty fields.
            return
        if uid == id:
            # To change their own password users must use the client-specific change password wizard,
            # so that the new password is immediately used for further RPC requests, otherwise the user
            # will face unexpected 'Access Denied' exceptions.
            raise osv.except_osv(_('Operation Canceled'), _('Please use the change password wizard (in User Preferences or User menu) to change your own password.'))
        self.write(cr, uid, id, {'password': value})

    def _get_password(self, cr, uid, ids, arg, karg, context=None):
        return dict.fromkeys(ids, '')

    _columns = {
        'id': fields.integer('ID'),
        'login_date': fields.date('Latest connection', select=1, copy=False),
        'partner_id': fields.many2one('res.partner', required=True,
            string='Related Partner', ondelete='restrict',
            help='Partner-related data of the user', auto_join=True),
        'login': fields.char('Login', size=64, required=True,
            help="Used to log into the system"),
        'password': fields.char('Password', size=64, invisible=True, copy=False,
            help="Keep empty if you don't want the user to be able to connect on the system."),
        'new_password': fields.function(_get_password, type='char', size=64,
            fnct_inv=_set_new_password, string='Set Password',
            help="Specify a value only when creating a user or if you're "\
                 "changing the user's password, otherwise leave empty. After "\
                 "a change of password, the user has to login again."),
        'signature': fields.html('Signature'),
        'active': fields.boolean('Active'),
        'action_id': fields.many2one('ir.actions.actions', 'Home Action', help="If specified, this action will be opened at log on for this user, in addition to the standard menu."),
        'groups_id': fields.many2many('res.groups', 'res_groups_users_rel', 'uid', 'gid', 'Groups'),
        # Special behavior for this field: res.company.search() will only return the companies
        # available to the current user (should be the user's companies?), when the user_preference
        # context is set.
        'company_id': fields.many2one('res.company', 'Company', required=True,
            help='The company this user is currently working for.', context={'user_preference': True}),
        'company_ids':fields.many2many('res.company','res_company_users_rel','user_id','cid','Companies'),
    }

    # overridden inherited fields to bypass access rights, in case you have
    # access to the user but not its corresponding partner
    name = openerp.fields.Char(related='partner_id.name', inherited=True)
    email = openerp.fields.Char(related='partner_id.email', inherited=True)

    def on_change_login(self, cr, uid, ids, login, context=None):
        if login and tools.single_email_re.match(login):
            return {'value': {'email': login}}
        return {}

    def onchange_state(self, cr, uid, ids, state_id, context=None):
        partner_ids = [user.partner_id.id for user in self.browse(cr, uid, ids, context=context)]
        return self.pool.get('res.partner').onchange_state(cr, uid, partner_ids, state_id, context=context)

    def onchange_type(self, cr, uid, ids, is_company, context=None):
        """ Wrapper on the user.partner onchange_type, because some calls to the
            partner form view applied to the user may trigger the
            partner.onchange_type method, but applied to the user object.
        """
        partner_ids = [user.partner_id.id for user in self.browse(cr, uid, ids, context=context)]
        return self.pool['res.partner'].onchange_type(cr, uid, partner_ids, is_company, context=context)

    def onchange_address(self, cr, uid, ids, use_parent_address, parent_id, context=None):
        """ Wrapper on the user.partner onchange_address, because some calls to the
            partner form view applied to the user may trigger the
            partner.onchange_type method, but applied to the user object.
        """
        partner_ids = [user.partner_id.id for user in self.browse(cr, uid, ids, context=context)]
        return self.pool['res.partner'].onchange_address(cr, uid, partner_ids, use_parent_address, parent_id, context=context)

    def _check_company(self, cr, uid, ids, context=None):
        return all(((this.company_id in this.company_ids) or not this.company_ids) for this in self.browse(cr, uid, ids, context))

    _constraints = [
        (_check_company, 'The chosen company is not in the allowed companies for this user', ['company_id', 'company_ids']),
    ]

    _sql_constraints = [
        ('login_key', 'UNIQUE (login)',  'You can not have two users with the same login !')
    ]

    def _get_company(self,cr, uid, context=None, uid2=False):
        if not uid2:
            uid2 = uid
        # Use read() to compute default company, and pass load=_classic_write to
        # avoid useless name_get() calls. This will avoid prefetching fields
        # while computing default values for new db columns, as the
        # db backend may not be fully initialized yet.
        user_data = self.pool['res.users'].read(cr, uid, uid2, ['company_id'],
                                                context=context, load='_classic_write')
        comp_id = user_data['company_id']
        return comp_id or False

    def _get_companies(self, cr, uid, context=None):
        c = self._get_company(cr, uid, context)
        if c:
            return [c]
        return False

    def _get_group(self,cr, uid, context=None):
        dataobj = self.pool.get('ir.model.data')
        result = []
        try:
            dummy,group_id = dataobj.get_object_reference(cr, SUPERUSER_ID, 'base', 'group_user')
            result.append(group_id)
            dummy,group_id = dataobj.get_object_reference(cr, SUPERUSER_ID, 'base', 'group_partner_manager')
            result.append(group_id)
        except ValueError:
            # If these groups does not exists anymore
            pass
        return result

    def _get_default_image(self, cr, uid, context=None):
        return self.pool['res.partner']._get_default_image(cr, uid, False, colorize=True, context=context)

    _defaults = {
        'password': '',
        'active': True,
        'customer': False,
        'company_id': _get_company,
        'company_ids': _get_companies,
        'groups_id': _get_group,
        'image': _get_default_image,
    }

    # User can write on a few of his own fields (but not his groups for example)
    SELF_WRITEABLE_FIELDS = ['password', 'signature', 'action_id', 'company_id', 'email', 'name', 'image', 'image_medium', 'image_small', 'lang', 'tz']
    # User can read a few of his own fields
    SELF_READABLE_FIELDS = ['signature', 'company_id', 'login', 'email', 'name', 'image', 'image_medium', 'image_small', 'lang', 'tz', 'tz_offset', 'groups_id', 'partner_id', '__last_update', 'action_id']

    def read(self, cr, uid, ids, fields=None, context=None, load='_classic_read'):
        def override_password(o):
            if ('id' not in o or o['id'] != uid):
                for f in USER_PRIVATE_FIELDS:
                    if f in o:
                        o[f] = '********'
            return o

        if fields and (ids == [uid] or ids == uid):
            for key in fields:
                if not (key in self.SELF_READABLE_FIELDS or key.startswith('context_')):
                    break
            else:
                # safe fields only, so we read as super-user to bypass access rights
                uid = SUPERUSER_ID

        result = super(res_users, self).read(cr, uid, ids, fields=fields, context=context, load=load)
        canwrite = self.pool['ir.model.access'].check(cr, uid, 'res.users', 'write', False)
        if not canwrite:
            if isinstance(ids, (int, long)):
                result = override_password(result)
            else:
                result = map(override_password, result)

        return result

    def read_group(self, cr, uid, domain, fields, groupby, offset=0, limit=None, context=None, orderby=False, lazy=True):
        if uid != SUPERUSER_ID:
            groupby_fields = set([groupby] if isinstance(groupby, basestring) else groupby)
            if groupby_fields.intersection(USER_PRIVATE_FIELDS):
                raise openerp.exceptions.AccessError('Invalid groupby')
        return super(res_users, self).read_group(
            cr, uid, domain, fields, groupby, offset=offset, limit=limit, context=context, orderby=orderby, lazy=lazy)

    def _search(self, cr, user, args, offset=0, limit=None, order=None, context=None, count=False, access_rights_uid=None):
        if user != SUPERUSER_ID and args:
            domain_terms = [term for term in args if isinstance(term, (tuple, list))]
            domain_fields = set(left for (left, op, right) in domain_terms)
            if domain_fields.intersection(USER_PRIVATE_FIELDS):
                raise openerp.exceptions.AccessError('Invalid search criterion')
        return super(res_users, self)._search(
            cr, user, args, offset=offset, limit=limit, order=order, context=context, count=count,
            access_rights_uid=access_rights_uid)

    def create(self, cr, uid, vals, context=None):
        user_id = super(res_users, self).create(cr, uid, vals, context=context)
        user = self.browse(cr, uid, user_id, context=context)
        if user.partner_id.company_id: 
            user.partner_id.write({'company_id': user.company_id.id})
        return user_id

    def write(self, cr, uid, ids, values, context=None):
        if not hasattr(ids, '__iter__'):
            ids = [ids]
        if ids == [uid]:
            for key in values.keys():
                if not (key in self.SELF_WRITEABLE_FIELDS or key.startswith('context_')):
                    break
            else:
                if 'company_id' in values:
                    user = self.browse(cr, SUPERUSER_ID, uid, context=context)
                    if not (values['company_id'] in user.company_ids.ids):
                        del values['company_id']
                uid = 1 # safe fields only, so we write as super-user to bypass access rights

        res = super(res_users, self).write(cr, uid, ids, values, context=context)
        if 'company_id' in values:
            for user in self.browse(cr, uid, ids, context=context):
                # if partner is global we keep it that way
                if user.partner_id.company_id and user.partner_id.company_id.id != values['company_id']: 
                    user.partner_id.write({'company_id': user.company_id.id})
            # clear default ir values when company changes
            self.pool['ir.values'].get_defaults_dict.clear_cache(self.pool['ir.values'])
        # clear caches linked to the users
        self.pool['ir.model.access'].call_cache_clearing_methods(cr)
        clear = partial(self.pool['ir.rule'].clear_cache, cr)
        map(clear, ids)
        db = cr.dbname
        if db in self.__uid_cache:
            for id in ids:
                if id in self.__uid_cache[db]:
                    del self.__uid_cache[db][id]
        self._context_get.clear_cache(self)
        self.has_group.clear_cache(self)
        return res

    def unlink(self, cr, uid, ids, context=None):
        if 1 in ids:
            raise osv.except_osv(_('Can not remove root user!'), _('You can not remove the admin user as it is used internally for resources created by Odoo (updates, module installation, ...)'))
        db = cr.dbname
        if db in self.__uid_cache:
            for id in ids:
                if id in self.__uid_cache[db]:
                    del self.__uid_cache[db][id]
        return super(res_users, self).unlink(cr, uid, ids, context=context)

    def name_search(self, cr, user, name='', args=None, operator='ilike', context=None, limit=100):
        if not args:
            args=[]
        if not context:
            context={}
        ids = []
        if name and operator in ['=', 'ilike']:
            ids = self.search(cr, user, [('login','=',name)]+ args, limit=limit, context=context)
        if not ids:
            ids = self.search(cr, user, [('name',operator,name)]+ args, limit=limit, context=context)
        return self.name_get(cr, user, ids, context=context)

    def copy(self, cr, uid, id, default=None, context=None):
        user2copy = self.read(cr, uid, [id], ['login','name'])[0]
        default = dict(default or {})
        if ('name' not in default) and ('partner_id' not in default):
            default['name'] = _("%s (copy)") % user2copy['name']
        if 'login' not in default:
            default['login'] = _("%s (copy)") % user2copy['login']
        return super(res_users, self).copy(cr, uid, id, default, context)

    @tools.ormcache(skiparg=2)
    def _context_get(self, cr, uid):
        user = self.browse(cr, SUPERUSER_ID, uid)
        result = {}
        for k in self._fields:
            if k.startswith('context_'):
                context_key = k[8:]
            elif k in ['lang', 'tz']:
                context_key = k
            else:
                context_key = False
            if context_key:
                res = getattr(user, k) or False
                if isinstance(res, models.BaseModel):
                    res = res.id
                result[context_key] = res or False
        return result

    def context_get(self, cr, uid, context=None):
        return self._context_get(cr, uid)

    def action_get(self, cr, uid, context=None):
        dataobj = self.pool['ir.model.data']
        data_id = dataobj._get_id(cr, SUPERUSER_ID, 'base', 'action_res_users_my')
        return dataobj.browse(cr, uid, data_id, context=context).res_id

    def check_super(self, passwd):
<<<<<<< HEAD
        check_super(passwd)
=======
        return check_super(passwd)
>>>>>>> 10433efc

    def check_credentials(self, cr, uid, password):
        """ Override this method to plug additional authentication methods"""
        res = self.search(cr, SUPERUSER_ID, [('id','=',uid),('password','=',password)])
        if not res:
            raise openerp.exceptions.AccessDenied()

    def _login(self, db, login, password):
        if not password:
            return False
        user_id = False
        cr = self.pool.cursor()
        try:
            # autocommit: our single update request will be performed atomically.
            # (In this way, there is no opportunity to have two transactions
            # interleaving their cr.execute()..cr.commit() calls and have one
            # of them rolled back due to a concurrent access.)
            cr.autocommit(True)
            # check if user exists
            res = self.search(cr, SUPERUSER_ID, [('login','=',login)])
            if res:
                user_id = res[0]
                # check credentials
                self.check_credentials(cr, user_id, password)
                # We effectively unconditionally write the res_users line.
                # Even w/ autocommit there's a chance the user row will be locked,
                # in which case we can't delay the login just for the purpose of
                # update the last login date - hence we use FOR UPDATE NOWAIT to
                # try to get the lock - fail-fast
                # Failing to acquire the lock on the res_users row probably means
                # another request is holding it. No big deal, we don't want to
                # prevent/delay login in that case. It will also have been logged
                # as a SQL error, if anyone cares.
                try:
                    # NO KEY introduced in PostgreSQL 9.3 http://www.postgresql.org/docs/9.3/static/release-9-3.html#AEN115299
                    update_clause = 'NO KEY UPDATE' if cr._cnx.server_version >= 90300 else 'UPDATE'
                    cr.execute("SELECT id FROM res_users WHERE id=%%s FOR %s NOWAIT" % update_clause, (user_id,), log_exceptions=False)
                    cr.execute("UPDATE res_users SET login_date = now() AT TIME ZONE 'UTC' WHERE id=%s", (user_id,))
                    self.invalidate_cache(cr, user_id, ['login_date'], [user_id])
                except Exception:
                    _logger.debug("Failed to update last_login for db:%s login:%s", db, login, exc_info=True)
        except openerp.exceptions.AccessDenied:
            _logger.info("Login failed for db:%s login:%s", db, login)
            user_id = False
        finally:
            cr.close()

        return user_id

    def authenticate(self, db, login, password, user_agent_env):
        """Verifies and returns the user ID corresponding to the given
          ``login`` and ``password`` combination, or False if there was
          no matching user.

           :param str db: the database on which user is trying to authenticate
           :param str login: username
           :param str password: user password
           :param dict user_agent_env: environment dictionary describing any
               relevant environment attributes
        """
        uid = self._login(db, login, password)
        if uid == openerp.SUPERUSER_ID:
            # Successfully logged in as admin!
            # Attempt to guess the web base url...
            if user_agent_env and user_agent_env.get('base_location'):
                cr = self.pool.cursor()
                try:
                    base = user_agent_env['base_location']
                    ICP = self.pool['ir.config_parameter']
                    if not ICP.get_param(cr, uid, 'web.base.url.freeze'):
                        ICP.set_param(cr, uid, 'web.base.url', base)
                    cr.commit()
                except Exception:
                    _logger.exception("Failed to update web.base.url configuration parameter")
                finally:
                    cr.close()
        return uid

    def check(self, db, uid, passwd):
        """Verifies that the given (uid, password) is authorized for the database ``db`` and
           raise an exception if it is not."""
        if not passwd:
            # empty passwords disallowed for obvious security reasons
            raise openerp.exceptions.AccessDenied()
        if self.__uid_cache.setdefault(db, {}).get(uid) == passwd:
            return
        cr = self.pool.cursor()
        try:
            self.check_credentials(cr, uid, passwd)
            self.__uid_cache[db][uid] = passwd
        finally:
            cr.close()

    def change_password(self, cr, uid, old_passwd, new_passwd, context=None):
        """Change current user password. Old password must be provided explicitly
        to prevent hijacking an existing user session, or for cases where the cleartext
        password is not used to authenticate requests.

        :return: True
        :raise: openerp.exceptions.AccessDenied when old password is wrong
        :raise: except_osv when new password is not set or empty
        """
        self.check(cr.dbname, uid, old_passwd)
        if new_passwd:
            return self.write(cr, uid, uid, {'password': new_passwd})
        raise osv.except_osv(_('Warning!'), _("Setting empty passwords is not allowed for security reasons!"))

    def preference_save(self, cr, uid, ids, context=None):
        return {
            'type': 'ir.actions.client',
            'tag': 'reload_context',
        }

    def preference_change_password(self, cr, uid, ids, context=None):
        return {
            'type': 'ir.actions.client',
            'tag': 'change_password',
            'target': 'new',
        }

    @tools.ormcache(skiparg=2)
    def has_group(self, cr, uid, group_ext_id):
        """Checks whether user belongs to given group.

        :param str group_ext_id: external ID (XML ID) of the group.
           Must be provided in fully-qualified form (``module.ext_id``), as there
           is no implicit module to use..
        :return: True if the current user is a member of the group with the
           given external ID (XML ID), else False.
        """
        assert group_ext_id and '.' in group_ext_id, "External ID must be fully qualified"
        module, ext_id = group_ext_id.split('.')
        cr.execute("""SELECT 1 FROM res_groups_users_rel WHERE uid=%s AND gid IN
                        (SELECT res_id FROM ir_model_data WHERE module=%s AND name=%s)""",
                   (uid, module, ext_id))
        return bool(cr.fetchone())

#----------------------------------------------------------
# Implied groups
#
# Extension of res.groups and res.users with a relation for "implied"
# or "inherited" groups.  Once a user belongs to a group, it
# automatically belongs to the implied groups (transitively).
#----------------------------------------------------------

class cset(object):
    """ A cset (constrained set) is a set of elements that may be constrained to
        be a subset of other csets.  Elements added to a cset are automatically
        added to its supersets.  Cycles in the subset constraints are supported.
    """
    def __init__(self, xs):
        self.supersets = set()
        self.elements = set(xs)
    def subsetof(self, other):
        if other is not self:
            self.supersets.add(other)
            other.update(self.elements)
    def update(self, xs):
        xs = set(xs) - self.elements
        if xs:      # xs will eventually be empty in case of a cycle
            self.elements.update(xs)
            for s in self.supersets:
                s.update(xs)
    def __iter__(self):
        return iter(self.elements)

concat = itertools.chain.from_iterable

class groups_implied(osv.osv):
    _inherit = 'res.groups'

    def _get_trans_implied(self, cr, uid, ids, field, arg, context=None):
        "computes the transitive closure of relation implied_ids"
        memo = {}           # use a memo for performance and cycle avoidance
        def computed_set(g):
            if g not in memo:
                memo[g] = cset(g.implied_ids)
                for h in g.implied_ids:
                    computed_set(h).subsetof(memo[g])
            return memo[g]

        res = {}
        for g in self.browse(cr, SUPERUSER_ID, ids, context):
            res[g.id] = map(int, computed_set(g))
        return res

    _columns = {
        'implied_ids': fields.many2many('res.groups', 'res_groups_implied_rel', 'gid', 'hid',
            string='Inherits', help='Users of this group automatically inherit those groups'),
        'trans_implied_ids': fields.function(_get_trans_implied,
            type='many2many', relation='res.groups', string='Transitively inherits'),
    }

    def create(self, cr, uid, values, context=None):
        users = values.pop('users', None)
        gid = super(groups_implied, self).create(cr, uid, values, context)
        if users:
            # delegate addition of users to add implied groups
            self.write(cr, uid, [gid], {'users': users}, context)
        return gid

    def write(self, cr, uid, ids, values, context=None):
        res = super(groups_implied, self).write(cr, uid, ids, values, context)
        if values.get('users') or values.get('implied_ids'):
            # add all implied groups (to all users of each group)
            for g in self.browse(cr, uid, ids, context=context):
                gids = map(int, g.trans_implied_ids)
                vals = {'users': [(4, u.id) for u in g.users]}
                super(groups_implied, self).write(cr, uid, gids, vals, context)
        return res

class users_implied(osv.osv):
    _inherit = 'res.users'

    def create(self, cr, uid, values, context=None):
        groups = values.pop('groups_id', None)
        user_id = super(users_implied, self).create(cr, uid, values, context)
        if groups:
            # delegate addition of groups to add implied groups
            self.write(cr, uid, [user_id], {'groups_id': groups}, context)
            self.pool['ir.ui.view'].clear_cache()
        return user_id

    def write(self, cr, uid, ids, values, context=None):
        if not isinstance(ids,list):
            ids = [ids]
        res = super(users_implied, self).write(cr, uid, ids, values, context)
        if values.get('groups_id'):
            # add implied groups for all users
            for user in self.browse(cr, uid, ids):
                gs = set(concat(g.trans_implied_ids for g in user.groups_id))
                vals = {'groups_id': [(4, g.id) for g in gs]}
                super(users_implied, self).write(cr, uid, [user.id], vals, context)
            self.pool['ir.ui.view'].clear_cache()
        return res

#----------------------------------------------------------
# Vitrual checkbox and selection for res.user form view
#
# Extension of res.groups and res.users for the special groups view in the users
# form.  This extension presents groups with selection and boolean widgets:
# - Groups are shown by application, with boolean and/or selection fields.
#   Selection fields typically defines a role "Name" for the given application.
# - Uncategorized groups are presented as boolean fields and grouped in a
#   section "Others".
#
# The user form view is modified by an inherited view (base.user_groups_view);
# the inherited view replaces the field 'groups_id' by a set of reified group
# fields (boolean or selection fields).  The arch of that view is regenerated
# each time groups are changed.
#
# Naming conventions for reified groups fields:
# - boolean field 'in_group_ID' is True iff
#       ID is in 'groups_id'
# - selection field 'sel_groups_ID1_..._IDk' is ID iff
#       ID is in 'groups_id' and ID is maximal in the set {ID1, ..., IDk}
#----------------------------------------------------------

def name_boolean_group(id):
    return 'in_group_' + str(id)

def name_selection_groups(ids):
    return 'sel_groups_' + '_'.join(map(str, ids))

def is_boolean_group(name):
    return name.startswith('in_group_')

def is_selection_groups(name):
    return name.startswith('sel_groups_')

def is_reified_group(name):
    return is_boolean_group(name) or is_selection_groups(name)

def get_boolean_group(name):
    return int(name[9:])

def get_selection_groups(name):
    return map(int, name[11:].split('_'))

def partition(f, xs):
    "return a pair equivalent to (filter(f, xs), filter(lambda x: not f(x), xs))"
    yes, nos = [], []
    for x in xs:
        (yes if f(x) else nos).append(x)
    return yes, nos

def parse_m2m(commands):
    "return a list of ids corresponding to a many2many value"
    ids = []
    for command in commands:
        if isinstance(command, (tuple, list)):
            if command[0] in (1, 4):
                ids.append(command[1])
            elif command[0] == 5:
                ids = []
            elif command[0] == 6:
                ids = list(command[2])
        else:
            ids.append(command)
    return ids


class groups_view(osv.osv):
    _inherit = 'res.groups'

    def create(self, cr, uid, values, context=None):
        res = super(groups_view, self).create(cr, uid, values, context)
        self.update_user_groups_view(cr, uid, context)
        return res

    def write(self, cr, uid, ids, values, context=None):
        res = super(groups_view, self).write(cr, uid, ids, values, context)
        self.update_user_groups_view(cr, uid, context)
        return res

    def unlink(self, cr, uid, ids, context=None):
        res = super(groups_view, self).unlink(cr, uid, ids, context)
        self.update_user_groups_view(cr, uid, context)
        return res

    def update_user_groups_view(self, cr, uid, context=None):
        # the view with id 'base.user_groups_view' inherits the user form view,
        # and introduces the reified group fields
        # we have to try-catch this, because at first init the view does not exist
        # but we are already creating some basic groups
        if not context or context.get('install_mode'):
            # use installation/admin language for translatable names in the view
            context = dict(context or {})
            context.update(self.pool['res.users'].context_get(cr, uid))
        view = self.pool['ir.model.data'].xmlid_to_object(cr, SUPERUSER_ID, 'base.user_groups_view', context=context)
        if view and view.exists() and view._name == 'ir.ui.view':
            xml1, xml2 = [], []
            xml1.append(E.separator(string=_('Application'), colspan="4"))
            for app, kind, gs in self.get_groups_by_application(cr, uid, context):
                # hide groups in category 'Hidden' (except to group_no_one)
                attrs = {'groups': 'base.group_no_one'} if app and app.xml_id == 'base.module_category_hidden' else {}
                if kind == 'selection':
                    # application name with a selection field
                    field_name = name_selection_groups(map(int, gs))
                    xml1.append(E.field(name=field_name, **attrs))
                    xml1.append(E.newline())
                else:
                    # application separator with boolean fields
                    app_name = app and app.name or _('Other')
                    xml2.append(E.separator(string=app_name, colspan="4", **attrs))
                    for g in gs:
                        field_name = name_boolean_group(g.id)
                        xml2.append(E.field(name=field_name, **attrs))

            xml = E.field(*(xml1 + xml2), name="groups_id", position="replace")
            xml.addprevious(etree.Comment("GENERATED AUTOMATICALLY BY GROUPS"))
            xml_content = etree.tostring(xml, pretty_print=True, xml_declaration=True, encoding="utf-8")
            view.write({'arch': xml_content})
        return True

    def get_application_groups(self, cr, uid, domain=None, context=None):
        return self.search(cr, uid, domain or [])

    def get_groups_by_application(self, cr, uid, context=None):
        """ return all groups classified by application (module category), as a list of pairs:
                [(app, kind, [group, ...]), ...],
            where app and group are browse records, and kind is either 'boolean' or 'selection'.
            Applications are given in sequence order.  If kind is 'selection', the groups are
            given in reverse implication order.
        """
        def linearized(gs):
            gs = set(gs)
            # determine sequence order: a group should appear after its implied groups
            order = dict.fromkeys(gs, 0)
            for g in gs:
                for h in gs.intersection(g.trans_implied_ids):
                    order[h] -= 1
            # check whether order is total, i.e., sequence orders are distinct
            if len(set(order.itervalues())) == len(gs):
                return sorted(gs, key=lambda g: order[g])
            return None

        # classify all groups by application
        gids = self.get_application_groups(cr, uid, context=context)
        by_app, others = {}, []
        for g in self.browse(cr, uid, gids, context):
            if g.category_id:
                by_app.setdefault(g.category_id, []).append(g)
            else:
                others.append(g)
        # build the result
        res = []
        apps = sorted(by_app.iterkeys(), key=lambda a: a.sequence or 0)
        for app in apps:
            gs = linearized(by_app[app])
            if gs:
                res.append((app, 'selection', gs))
            else:
                res.append((app, 'boolean', by_app[app]))
        if others:
            res.append((False, 'boolean', others))
        return res

class users_view(osv.osv):
    _inherit = 'res.users'

    def create(self, cr, uid, values, context=None):
        values = self._remove_reified_groups(values)
        return super(users_view, self).create(cr, uid, values, context)

    def write(self, cr, uid, ids, values, context=None):
        values = self._remove_reified_groups(values)
        return super(users_view, self).write(cr, uid, ids, values, context)

    def _remove_reified_groups(self, values):
        """ return `values` without reified group fields """
        add, rem = [], []
        values1 = {}

        for key, val in values.iteritems():
            if is_boolean_group(key):
                (add if val else rem).append(get_boolean_group(key))
            elif is_selection_groups(key):
                rem += get_selection_groups(key)
                if val:
                    add.append(val)
            else:
                values1[key] = val

        if 'groups_id' not in values and (add or rem):
            # remove group ids in `rem` and add group ids in `add`
            values1['groups_id'] = zip(repeat(3), rem) + zip(repeat(4), add)

        return values1

    def default_get(self, cr, uid, fields, context=None):
        group_fields, fields = partition(is_reified_group, fields)
        fields1 = (fields + ['groups_id']) if group_fields else fields
        values = super(users_view, self).default_get(cr, uid, fields1, context)
        self._add_reified_groups(group_fields, values)

        # add "default_groups_ref" inside the context to set default value for group_id with xml values
        if 'groups_id' in fields and isinstance(context.get("default_groups_ref"), list):
            groups = []
            ir_model_data = self.pool.get('ir.model.data')
            for group_xml_id in context["default_groups_ref"]:
                group_split = group_xml_id.split('.')
                if len(group_split) != 2:
                    raise osv.except_osv(_('Invalid context value'), _('Invalid context default_groups_ref value (model.name_id) : "%s"') % group_xml_id)
                try:
                    temp, group_id = ir_model_data.get_object_reference(cr, uid, group_split[0], group_split[1])
                except ValueError:
                    group_id = False
                groups += [group_id]
            values['groups_id'] = groups
        return values

    def read(self, cr, uid, ids, fields=None, context=None, load='_classic_read'):
        # determine whether reified groups fields are required, and which ones
        fields1 = fields or self.fields_get(cr, uid, context=context).keys()
        group_fields, other_fields = partition(is_reified_group, fields1)

        # read regular fields (other_fields); add 'groups_id' if necessary
        drop_groups_id = False
        if group_fields and fields:
            if 'groups_id' not in other_fields:
                other_fields.append('groups_id')
                drop_groups_id = True
        else:
            other_fields = fields

        res = super(users_view, self).read(cr, uid, ids, other_fields, context=context, load=load)

        # post-process result to add reified group fields
        if group_fields:
            for values in (res if isinstance(res, list) else [res]):
                self._add_reified_groups(group_fields, values)
                if drop_groups_id:
                    values.pop('groups_id', None)
        return res

    def _add_reified_groups(self, fields, values):
        """ add the given reified group fields into `values` """
        gids = set(parse_m2m(values.get('groups_id') or []))
        for f in fields:
            if is_boolean_group(f):
                values[f] = get_boolean_group(f) in gids
            elif is_selection_groups(f):
                selected = [gid for gid in get_selection_groups(f) if gid in gids]
                values[f] = selected and selected[-1] or False

    def fields_get(self, cr, uid, allfields=None, context=None, write_access=True, attributes=None):
        res = super(users_view, self).fields_get(cr, uid, allfields, context, write_access, attributes)
        # add reified groups fields
        if uid != SUPERUSER_ID and not self.pool['res.users'].has_group(cr, uid, 'base.group_erp_manager'):
            return res
        for app, kind, gs in self.pool['res.groups'].get_groups_by_application(cr, uid, context):
            if kind == 'selection':
                # selection group field
                tips = ['%s: %s' % (g.name, g.comment) for g in gs if g.comment]
                res[name_selection_groups(map(int, gs))] = {
                    'type': 'selection',
                    'string': app and app.name or _('Other'),
                    'selection': [(False, '')] + [(g.id, g.name) for g in gs],
                    'help': '\n'.join(tips),
                    'exportable': False,
                    'selectable': False,
                }
            else:
                # boolean group fields
                for g in gs:
                    res[name_boolean_group(g.id)] = {
                        'type': 'boolean',
                        'string': g.name,
                        'help': g.comment,
                        'exportable': False,
                        'selectable': False,
                    }
        return res

#----------------------------------------------------------
# change password wizard
#----------------------------------------------------------

class change_password_wizard(osv.TransientModel):
    """
        A wizard to manage the change of users' passwords
    """

    _name = "change.password.wizard"
    _description = "Change Password Wizard"
    _columns = {
        'user_ids': fields.one2many('change.password.user', 'wizard_id', string='Users'),
    }

    def _default_user_ids(self, cr, uid, context=None):
        if context is None:
            context = {}
        user_model = self.pool['res.users']
        user_ids = context.get('active_model') == 'res.users' and context.get('active_ids') or []
        return [
            (0, 0, {'user_id': user.id, 'user_login': user.login})
            for user in user_model.browse(cr, uid, user_ids, context=context)
        ]

    _defaults = {
        'user_ids': _default_user_ids,
    }

    def change_password_button(self, cr, uid, ids, context=None):
        wizard = self.browse(cr, uid, ids, context=context)[0]
        need_reload = any(uid == user.user_id.id for user in wizard.user_ids)

        line_ids = [user.id for user in wizard.user_ids]
        self.pool.get('change.password.user').change_password_button(cr, uid, line_ids, context=context)

        if need_reload:
            return {
                'type': 'ir.actions.client',
                'tag': 'reload'
            }

        return {'type': 'ir.actions.act_window_close'}

class change_password_user(osv.TransientModel):
    """
        A model to configure users in the change password wizard
    """

    _name = 'change.password.user'
    _description = 'Change Password Wizard User'
    _columns = {
        'wizard_id': fields.many2one('change.password.wizard', string='Wizard', required=True),
        'user_id': fields.many2one('res.users', string='User', required=True),
        'user_login': fields.char('User Login', readonly=True),
        'new_passwd': fields.char('New Password'),
    }
    _defaults = {
        'new_passwd': '',
    }

    def change_password_button(self, cr, uid, ids, context=None):
        for line in self.browse(cr, uid, ids, context=context):
            line.user_id.write({'password': line.new_passwd})
        # don't keep temporary passwords in the database longer than necessary
        self.write(cr, uid, ids, {'new_passwd': False}, context=context)


# vim:expandtab:smartindent:tabstop=4:softtabstop=4:shiftwidth=4:<|MERGE_RESOLUTION|>--- conflicted
+++ resolved
@@ -35,7 +35,6 @@
 from openerp.service.security import check_super
 from openerp.tools.translate import _
 from openerp.http import request
-from openerp.service.security import check_super
 
 _logger = logging.getLogger(__name__)
 
@@ -428,11 +427,7 @@
         return dataobj.browse(cr, uid, data_id, context=context).res_id
 
     def check_super(self, passwd):
-<<<<<<< HEAD
-        check_super(passwd)
-=======
         return check_super(passwd)
->>>>>>> 10433efc
 
     def check_credentials(self, cr, uid, password):
         """ Override this method to plug additional authentication methods"""
