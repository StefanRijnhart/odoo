# -*- coding: utf-8 -*-
##############################################################################
#
#    OpenERP, Open Source Management Solution
#    Copyright (C) 2004-2009 Tiny SPRL (<http://tiny.be>).
#    Copyright (C) 2010 OpenERP s.a. (<http://openerp.com>).
#
#    This program is free software: you can redistribute it and/or modify
#    it under the terms of the GNU Affero General Public License as
#    published by the Free Software Foundation, either version 3 of the
#    License, or (at your option) any later version.
#
#    This program is distributed in the hope that it will be useful,
#    but WITHOUT ANY WARRANTY; without even the implied warranty of
#    MERCHANTABILITY or FITNESS FOR A PARTICULAR PURPOSE.  See the
#    GNU Affero General Public License for more details.
#
#    You should have received a copy of the GNU Affero General Public License
#    along with this program.  If not, see <http://www.gnu.org/licenses/>.
#
##############################################################################


{
    'name': 'Base',
    'version': '1.3',
    'category': 'Generic Modules/Base',
    'complexity': "easy",
    'description': """The kernel of OpenERP, needed for all installation.""",
    'author': 'OpenERP SA',
    'maintainer': 'OpenERP SA',
    'website': 'http://www.openerp.com',
    'depends': [],
    'init_xml': [
        'base_data.xml',
        'security/base_security.xml',
        'base_menu.xml',
        'res/res_security.xml',
        'res/res_config.xml',
        'data/res.country.state.csv'
    ],
    'update_xml': [
        'base_update.xml',
        'ir/wizard/wizard_menu_view.xml',
        'ir/ir.xml',
        'ir/workflow/workflow_view.xml',
        'ir/report/ir_report.xml',
        'module/module_view.xml',
        'module/module_data.xml',
        'module/module_report.xml',
        'module/wizard/base_module_import_view.xml',
        'module/wizard/base_module_update_view.xml',
        'module/wizard/base_language_install_view.xml',
        'module/wizard/base_import_language_view.xml',
        'module/wizard/base_module_upgrade_view.xml',
        'module/wizard/base_module_configuration_view.xml',
        'module/wizard/base_export_language_view.xml',
        'module/wizard/base_update_translations_view.xml',
        'res/res_request_view.xml',
        'res/res_lang_view.xml',
        'res/res_log_view.xml',
        'res/res_partner_report.xml',
        'res/res_partner_view.xml',
        'res/res_partner_shortcut_data.xml',
        'res/res_bank_view.xml',
        'res/res_country_view.xml',
        'res/res_currency_view.xml',
        'res/res_partner_event_view.xml',
        'res/wizard/partner_sms_send_view.xml',
        'res/wizard/partner_wizard_massmail_view.xml',
        'res/wizard/partner_clear_ids_view.xml',
        'res/wizard/partner_wizard_ean_check_view.xml',
        'res/res_partner_data.xml',
        'res/ir_property_view.xml',
        'security/base_security.xml',
        'publisher_warranty/publisher_warranty_view.xml',
        'security/ir.model.access.csv',
        'res/res_widget_view.xml',
        'res/res_widget_data.xml',
        'publisher_warranty/publisher_warranty_data.xml',
    ],
    'demo_xml': [
        'base_demo.xml',
        'res/res_partner_demo.xml',
        'res/res_widget_demo.xml',
    ],
    'test': [
        'test/base_test.xml',
        'test/base_test.yml',
        'test/test_context.xml',
        'test/bug_lp541545.xml',
        'test/test_osv_expression.yml',
        'test/test_ir_rule.yml', # <-- These tests modify/add/delete ir_rules.
        'test/test_ir_values.yml',
<<<<<<< HEAD
        'test/test_edi_documents.yml',
        
=======
        # Commented because this takes some time.
        # This must be (un)commented with the corresponding import statement
        # in test/__init__.py.
        # 'test/test_ir_cron.yml', # <-- These tests perform a roolback.
>>>>>>> b971680a
    ],
    'installable': True,
    'active': True,
    'certificate': '0076807797149',
}
# vim:expandtab:smartindent:tabstop=4:softtabstop=4:shiftwidth=4:<|MERGE_RESOLUTION|>--- conflicted
+++ resolved
@@ -92,15 +92,11 @@
         'test/test_osv_expression.yml',
         'test/test_ir_rule.yml', # <-- These tests modify/add/delete ir_rules.
         'test/test_ir_values.yml',
-<<<<<<< HEAD
         'test/test_edi_documents.yml',
-        
-=======
         # Commented because this takes some time.
         # This must be (un)commented with the corresponding import statement
         # in test/__init__.py.
         # 'test/test_ir_cron.yml', # <-- These tests perform a roolback.
->>>>>>> b971680a
     ],
     'installable': True,
     'active': True,
