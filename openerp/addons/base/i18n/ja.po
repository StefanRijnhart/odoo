# Japanese translation for openobject-server
# Copyright (c) 2009 Rosetta Contributors and Canonical Ltd 2009
# This file is distributed under the same license as the openobject-server package.
# FIRST AUTHOR <EMAIL@ADDRESS>, 2009.
#
msgid ""
msgstr ""
"Project-Id-Version: openobject-server\n"
"Report-Msgid-Bugs-To: FULL NAME <EMAIL@ADDRESS>\n"
"POT-Creation-Date: 2012-02-08 00:44+0000\n"
<<<<<<< HEAD
"PO-Revision-Date: 2012-02-28 16:02+0000\n"
=======
"PO-Revision-Date: 2012-03-25 04:24+0000\n"
>>>>>>> 1bc94452
"Last-Translator: Akira Hiyama <Unknown>\n"
"Language-Team: Japanese <ja@li.org>\n"
"MIME-Version: 1.0\n"
"Content-Type: text/plain; charset=UTF-8\n"
"Content-Transfer-Encoding: 8bit\n"
<<<<<<< HEAD
"X-Launchpad-Export-Date: 2012-03-10 04:49+0000\n"
"X-Generator: Launchpad (build 14914)\n"
=======
"X-Launchpad-Export-Date: 2012-03-26 04:37+0000\n"
"X-Generator: Launchpad (build 15008)\n"
>>>>>>> 1bc94452

#. module: base
#: model:res.country,name:base.sh
msgid "Saint Helena"
msgstr "セントヘレナ"

#. module: base
#: view:ir.actions.report.xml:0
msgid "Other Configuration"
msgstr "その他コンフィギュレーション"

#. module: base
#: selection:ir.property,type:0
msgid "DateTime"
msgstr "日時"

#. module: base
#: model:ir.module.module,shortdesc:base.module_project_mailgate
msgid "Tasks-Mail Integration"
msgstr "タスク‐メール統合"

#. module: base
#: code:addons/fields.py:582
#, python-format
msgid ""
"The second argument of the many2many field %s must be a SQL table !You used "
"%s, which is not a valid SQL table name."
msgstr "多対多項目 %s の第2引数はSQLテーブルでなければなりません。あなたが使った %s は正しいSQLテーブル名ではありません。"

#. module: base
#: field:ir.ui.view,arch:0
#: field:ir.ui.view.custom,arch:0
msgid "View Architecture"
msgstr "ビューアーキテクチャ"

#. module: base
#: model:ir.module.module,description:base.module_project
msgid ""
"\n"
"Project management module tracks multi-level projects, tasks, work done on "
"tasks, eso.\n"
"============================================================================="
"=========\n"
"\n"
"It is able to render planning, order tasks, eso.\n"
"\n"
"Dashboard for project members that includes:\n"
"--------------------------------------------\n"
"    * List of my open tasks\n"
"    * List of my delegated tasks\n"
"    * Graph of My Projects: Planned vs Total Hours\n"
"    * Graph of My Remaining Hours by Project\n"
"    "
msgstr ""
"\n"
"プロジェクト管理モジュールは複数レベルのプロジェクト、タスク、完了したタスクなどを追跡します。=============================="
"========================================================\n"
"\n"
"計画の立案、タスクの命令などが可能です。\n"
"\n"
"プロジェクトメンバーのためのダッシュボードで以下を含みます：\n"
"--------------------------------------------\n"
"    ・ 自分の仕掛かり中のタスクリスト\n"
"    ・ 自分に委任されたタスクのリスト\n"
"    ・ 自分のプロジェクトのグラフ：計画と総時間の比較\n"
"    ・ プロジェクトとして自分に残された時間のグラフ\n"
"    "

#. module: base
#: field:base.language.import,code:0
msgid "Code (eg:en__US)"
msgstr "コード（例：en_US）"

#. module: base
#: view:workflow:0
#: view:workflow.activity:0
#: field:workflow.activity,wkf_id:0
#: field:workflow.instance,wkf_id:0
#: field:workflow.transition,wkf_id:0
#: field:workflow.workitem,wkf_id:0
msgid "Workflow"
msgstr "ワークフロー"

#. module: base
#: selection:ir.sequence,implementation:0
msgid "No gap"
msgstr "ギャップなし"

#. module: base
#: selection:base.language.install,lang:0
msgid "Hungarian / Magyar"
msgstr "ハンガリー語 / Magyar"

#. module: base
#: selection:base.language.install,lang:0
msgid "Spanish (PY) / Español (PY)"
msgstr "スペイン語（パラグアイ）/ Español (PY)"

#. module: base
#: model:ir.module.category,description:base.module_category_project_management
msgid ""
"Helps you manage your projects and tasks by tracking them, generating "
"plannings, etc..."
msgstr "プロジェクトやタスクを追跡，計画生成などすることにより、あなたのプロジェクトとタスクの管理を補助します。"

#. module: base
#: field:ir.actions.act_window,display_menu_tip:0
msgid "Display Menu Tips"
msgstr "ヒントのメニューを表示"

#. module: base
#: help:ir.cron,model:0
msgid ""
"Model name on which the method to be called is located, e.g. 'res.partner'."
msgstr "そのメソッドが呼ばれる場所のモデル名。例：'res.partner'"

#. module: base
#: view:ir.module.module:0
msgid "Created Views"
msgstr "作成済ビュー"

#. module: base
#: code:addons/base/ir/ir_model.py:532
#, python-format
msgid ""
"You can not write in this document (%s) ! Be sure your user belongs to one "
"of these groups: %s."
msgstr "あなたはこの文書の書き込みはできません（%s）。あなたがこのグループに所属していることを確認して下さい。：%s"

#. module: base
#: model:ir.module.module,description:base.module_event_project
msgid ""
"\n"
"Organization and management of events.\n"
"======================================\n"
"\n"
"This module allows you to create retro planning for managing your events.\n"
msgstr ""
"\n"
"組織とイベントの管理\n"
"======================================\n"
"\n"
"このモジュールはイベント管理のため、遡った計画の作成を許可します。\n"

#. module: base
#: help:ir.model.fields,domain:0
msgid ""
"The optional domain to restrict possible values for relationship fields, "
"specified as a Python expression defining a list of triplets. For example: "
"[('color','=','red')]"
msgstr ""
"項目間の関係のために値を限定するための任意のドメインは、Python表現で定義された三択のリストとして定義されています。例えば：[('color','='"
",'red')]"

#. module: base
#: field:res.partner,ref:0
msgid "Reference"
msgstr "参照"

#. module: base
#: model:ir.module.module,shortdesc:base.module_l10n_be_invoice_bba
msgid "Belgium - Structured Communication"
msgstr "ベルギー－構造化された通信"

#. module: base
#: field:ir.actions.act_window,target:0
msgid "Target Window"
msgstr "ターゲットウィンドウ"

#. module: base
#: model:ir.module.module,shortdesc:base.module_sale_analytic_plans
msgid "Sales Analytic Distribution"
msgstr "販売分析された流通"

#. module: base
#: model:ir.module.module,shortdesc:base.module_web_process
msgid "Process"
msgstr ""

#. module: base
#: model:ir.module.module,shortdesc:base.module_analytic_journal_billing_rate
msgid "Billing Rates on Contracts"
msgstr "契約上の請求レート"

#. module: base
#: code:addons/base/res/res_users.py:558
#, python-format
msgid "Warning!"
msgstr "警告！"

#. module: base
#: code:addons/base/ir/ir_model.py:344
#, python-format
msgid ""
"Properties of base fields cannot be altered in this manner! Please modify "
"them through Python code, preferably through a custom addon!"
msgstr "この方法では基本項目の属性を置き換えることはできません。Pythonコードやむしろカスタムアドオンを通してそれを修正して下さい。"

#. module: base
#: code:addons/osv.py:129
#, python-format
msgid "Constraint Error"
msgstr "制約エラー"

#. module: base
#: model:ir.model,name:base.model_ir_ui_view_custom
msgid "ir.ui.view.custom"
msgstr ""

#. module: base
#: code:addons/base/ir/ir_model.py:313
#, python-format
msgid "Renaming sparse field \"%s\" is not allowed"
msgstr ""

#. module: base
#: model:res.country,name:base.sz
msgid "Swaziland"
msgstr "スワジランド"

#. module: base
#: code:addons/orm.py:4206
#, python-format
msgid "created."
msgstr "作成済"

#. module: base
#: model:ir.module.module,shortdesc:base.module_l10n_tr
msgid "Turkey - Accounting"
msgstr "トルコ－会計"

#. module: base
#: model:ir.module.module,shortdesc:base.module_mrp_subproduct
msgid "MRP Subproducts"
msgstr "MRPサブプロダクト"

#. module: base
#: code:addons/base/module/module.py:390
#, python-format
msgid ""
"Some installed modules depend on the module you plan to Uninstall :\n"
" %s"
msgstr ""
"アンインストール対象のモジュールはインストール済モジュールと依存関係があります：\n"
" %s"

#. module: base
#: field:ir.sequence,number_increment:0
msgid "Increment Number"
msgstr "増分値"

#. module: base
#: model:ir.actions.act_window,name:base.action_res_company_tree
#: model:ir.ui.menu,name:base.menu_action_res_company_tree
msgid "Company's Structure"
msgstr "会社組織"

#. module: base
#: selection:base.language.install,lang:0
msgid "Inuktitut / ᐃᓄᒃᑎᑐᑦ"
msgstr "イヌクウティトット語 / Inuktitut"

#. module: base
#: model:ir.actions.todo.category,name:base.category_sales_management_config
#: model:ir.module.category,name:base.module_category_sales_management
#: model:ir.module.module,shortdesc:base.module_sale
msgid "Sales Management"
msgstr "セールス管理"

#. module: base
#: view:res.partner:0
msgid "Search Partner"
msgstr "パートナ検索"

#. module: base
#: code:addons/base/module/wizard/base_export_language.py:60
#, python-format
msgid "new"
msgstr "新規"

#. module: base
#: field:ir.actions.report.xml,multi:0
msgid "On multiple doc."
msgstr "多数のドキュメント上"

#. module: base
#: field:ir.module.category,module_nr:0
msgid "Number of Modules"
msgstr "モジュール数"

#. module: base
#: help:multi_company.default,company_dest_id:0
msgid "Company to store the current record"
msgstr "会社を現在のレコードに保存します。"

#. module: base
#: field:res.partner.bank.type.field,size:0
msgid "Max. Size"
msgstr "最大サイズ"

#. module: base
#: model:ir.module.category,name:base.module_category_reporting
#: model:ir.ui.menu,name:base.menu_lunch_reporting
#: model:ir.ui.menu,name:base.menu_project_report
#: model:ir.ui.menu,name:base.menu_report_association
#: model:ir.ui.menu,name:base.menu_report_marketing
#: model:ir.ui.menu,name:base.menu_reporting
#: model:ir.ui.menu,name:base.next_id_64
#: model:ir.ui.menu,name:base.next_id_73
#: model:ir.ui.menu,name:base.reporting_menu
msgid "Reporting"
msgstr "レポート"

#. module: base
#: view:res.partner:0
#: field:res.partner,subname:0
#: field:res.partner.address,name:0
msgid "Contact Name"
msgstr "連絡先名"

#. module: base
#: code:addons/base/module/wizard/base_export_language.py:56
#, python-format
msgid ""
"Save this document to a %s file and edit it with a specific software or a "
"text editor. The file encoding is UTF-8."
msgstr "このドキュメントを %s として保存し、テキストエディタなどを使って編集して下さい。ファイルのエンコードはUTF-8です。"

#. module: base
#: help:ir.values,key2:0
msgid ""
"For actions, one of the possible action slots: \n"
"  - client_action_multi\n"
"  - client_print_multi\n"
"  - client_action_relate\n"
"  - tree_but_open\n"
"For defaults, an optional condition"
msgstr ""
"アクション、可能性のあるアクションのひとつ：\n"
"  ・ client_action_multi\n"
"  ・ client_print_multi\n"
"  ・ client_action_relate\n"
"  ・ tree_but_open\n"
"デフォルト、任意条件として"

#. module: base
#: sql_constraint:res.lang:0
msgid "The name of the language must be unique !"
msgstr "言語の名前は固有でなければいけません。"

#. module: base
#: model:ir.module.module,description:base.module_import_base
msgid ""
"\n"
"        This module provide a class import_framework to help importing \n"
"        complex data from other software\n"
"    "
msgstr ""
"\n"
"        このモジュールはインポートのためのインポートフレームワークを提供します。\n"
"        他のソフトウェアからの複雑なデータ\n"
"    "

#. module: base
#: field:ir.actions.wizard,wiz_name:0
msgid "Wizard Name"
msgstr "ウィザード名"

#. module: base
#: model:res.groups,name:base.group_partner_manager
msgid "Partner Manager"
msgstr "パートナマネジャ"

#. module: base
#: model:ir.module.category,name:base.module_category_customer_relationship_management
msgid "Customer Relationship Management"
msgstr "顧客関係管理"

#. module: base
#: view:ir.module.module:0
msgid "Extra"
msgstr "その他"

#. module: base
#: code:addons/orm.py:2526
#, python-format
msgid "Invalid group_by"
msgstr "不適正なgroup_by"

#. module: base
#: field:ir.module.category,child_ids:0
msgid "Child Applications"
msgstr "子アプリケーション"

#. module: base
#: field:res.partner,credit_limit:0
msgid "Credit Limit"
msgstr "信用限度"

#. module: base
#: model:ir.module.module,description:base.module_web_graph
msgid "Openerp web graph view"
msgstr "OpenERP Webグラフビュー"

#. module: base
#: field:ir.model.data,date_update:0
msgid "Update Date"
msgstr "日付の更新"

#. module: base
#: model:ir.module.module,shortdesc:base.module_base_action_rule
msgid "Automated Action Rules"
msgstr "自動化アクションのルール"

#. module: base
#: view:ir.attachment:0
msgid "Owner"
msgstr "所有者"

#. module: base
#: field:ir.actions.act_window,src_model:0
msgid "Source Object"
msgstr "ソースオブジェクト"

#. module: base
#: model:res.partner.bank.type,format_layout:base.bank_normal
msgid "%(bank_name)s: %(acc_number)s"
msgstr ""

#. module: base
#: view:ir.actions.todo:0
msgid "Config Wizard Steps"
msgstr "コンフィグウィザードステップ"

#. module: base
#: model:ir.model,name:base.model_ir_ui_view_sc
msgid "ir.ui.view_sc"
msgstr ""

#. module: base
#: field:res.widget.user,widget_id:0
#: field:res.widget.wizard,widgets_list:0
msgid "Widget"
msgstr "ウィジット"

#. module: base
#: view:ir.model.access:0
#: field:ir.model.access,group_id:0
msgid "Group"
msgstr "グループ"

#. module: base
#: constraint:res.lang:0
msgid ""
"Invalid date/time format directive specified. Please refer to the list of "
"allowed directives, displayed when you edit a language."
msgstr "日付 / 時間の書式が不正です。編集する際に表示されたリストを参照して下さい。"

#. module: base
#: code:addons/orm.py:3895
#, python-format
msgid ""
"One of the records you are trying to modify has already been deleted "
"(Document type: %s)."
msgstr "更新しようとしたレコードの一つは既に削除されています（ドキュメントタイプ： %s）。"

#. module: base
#: model:ir.module.module,shortdesc:base.module_pad_project
msgid "Specifications on PADs"
msgstr "PADの仕様"

#. module: base
#: help:ir.filters,user_id:0
msgid ""
"The user this filter is available to. When left empty the filter is usable "
"by the system only."
msgstr ""

#. module: base
#: help:res.partner,website:0
msgid "Website of Partner."
msgstr "パートナのWebサイト"

#. module: base
#: help:ir.actions.act_window,views:0
msgid ""
"This function field computes the ordered list of views that should be "
"enabled when displaying the result of an action, federating view mode, views "
"and reference view. The result is returned as an ordered list of pairs "
"(view_id,view_mode)."
msgstr ""
"この機能項目はアクションの結果の表示やビューモードの連合、ビュー、参照ビューといったビューの並びを計算します。\r\n"
"結果はview_id、view_modeのペアで並べられたリストが返されます。"

#. module: base
#: model:res.country,name:base.tv
msgid "Tuvalu"
msgstr "ツバル"

#. module: base
#: selection:ir.model,state:0
msgid "Custom Object"
msgstr "カスタムオブジェクト"

#. module: base
#: field:res.lang,date_format:0
msgid "Date Format"
msgstr "日付の書式"

#. module: base
#: model:ir.module.module,shortdesc:base.module_base_report_designer
msgid "OpenOffice Report Designer"
msgstr "OpenOfficeレポートデザイナ"

#. module: base
#: field:res.bank,email:0
#: field:res.partner.address,email:0
msgid "E-Mail"
msgstr "eメール"

#. module: base
#: model:res.country,name:base.an
msgid "Netherlands Antilles"
msgstr "オランダ領アンチル"

#. module: base
#: model:res.country,name:base.ro
msgid "Romania"
msgstr "ルーマニア"

#. module: base
#: code:addons/base/res/res_users.py:396
#, python-format
msgid ""
"You can not remove the admin user as it is used internally for resources "
"created by OpenERP (updates, module installation, ...)"
msgstr ""
"そのユーザはOpenERP（更新、モジュールインストレーションなど）によって作成された内部的に利用されるアドミンユーザであるために、取り除くことはできませ"
"ん。"

#. module: base
#: view:ir.values:0
msgid "Action Binding"
msgstr "アクションの拘束"

#. module: base
#: model:res.country,name:base.gf
msgid "French Guyana"
msgstr "フランス領ギアナ"

#. module: base
#: field:ir.ui.view.custom,ref_id:0
msgid "Original View"
msgstr "オリジナルビュー"

#. module: base
#: selection:base.language.install,lang:0
msgid "Bosnian / bosanski jezik"
msgstr "ボスニア語 / bosanski jezik"

#. module: base
#: help:ir.actions.report.xml,attachment_use:0
msgid ""
"If you check this, then the second time the user prints with same attachment "
"name, it returns the previous report."
msgstr "ここをチェックした場合、ユーザが同じ名前で２回目も印刷した時は、１回前のレポートを返します。"

#. module: base
#: model:ir.module.module,shortdesc:base.module_sale_layout
msgid "Sales Orders Print Layout"
msgstr "受注のプリントレイアウト"

#. module: base
#: selection:base.language.install,lang:0
msgid "Spanish (VE) / Español (VE)"
msgstr "スペイン語（ベネズエラ）/ Español (VE)"

#. module: base
#: model:ir.module.module,shortdesc:base.module_hr_timesheet_invoice
msgid "Invoice on Timesheets"
msgstr "タイムシートによる請求書"

#. module: base
#: view:base.module.upgrade:0
msgid "Your system will be updated."
msgstr "あなたのシステムは更新されます。"

#. module: base
#: field:ir.actions.todo,note:0
#: selection:ir.property,type:0
msgid "Text"
msgstr "テキスト"

#. module: base
#: model:ir.module.module,description:base.module_account_followup
msgid ""
"\n"
"Module to automate letters for unpaid invoices, with multi-level recalls.\n"
"==========================================================================\n"
"\n"
"You can define your multiple levels of recall through the menu:\n"
"    Accounting/Configuration/Miscellaneous/Follow-Ups\n"
"\n"
"Once it is defined, you can automatically print recalls every day through "
"simply clicking on the menu:\n"
"    Accounting/Periodical Processing/Billing/Send followups\n"
"\n"
"It will generate a PDF with all the letters according to the the\n"
"different levels of recall defined. You can define different policies\n"
"for different companies. You can also send mail to the customer.\n"
"\n"
"Note that if you want to check the followup level for a given "
"partner/account entry, you can do from in the menu:\n"
"    Accounting/Reporting/Generic Reporting/Partners/Follow-ups Sent\n"
"\n"
msgstr ""

#. module: base
#: field:res.country,name:0
msgid "Country Name"
msgstr "国名"

#. module: base
#: model:res.country,name:base.co
msgid "Colombia"
msgstr "コロンビア"

#. module: base
#: code:addons/orm.py:1390
#, python-format
msgid "Key/value '%s' not found in selection field '%s'"
msgstr "選択した項目 '%s' の中にキー / バリュー '%s' がありません。"

#. module: base
#: help:res.country,code:0
msgid ""
"The ISO country code in two chars.\n"
"You can use this field for quick search."
msgstr ""
"ISOの国コードは２文字です。\n"
"この項目はクイックサーチのために使えます。"

#. module: base
#: model:res.country,name:base.pw
msgid "Palau"
msgstr ""

#. module: base
#: view:res.partner:0
msgid "Sales & Purchases"
msgstr "セールスと購入"

#. module: base
#: view:ir.translation:0
msgid "Untranslated"
msgstr "未翻訳"

#. module: base
#: help:ir.actions.act_window,context:0
msgid ""
"Context dictionary as Python expression, empty by default (Default: {})"
msgstr "Pythonのコンテキスト辞書においてデフォルトの空は（デフォルト: {}）"

#. module: base
#: model:ir.actions.act_window,name:base.ir_action_wizard
#: view:ir.actions.wizard:0
#: model:ir.ui.menu,name:base.menu_ir_action_wizard
msgid "Wizards"
msgstr "ウィザード"

#. module: base
#: model:res.partner.category,name:base.res_partner_category_miscellaneoussuppliers0
msgid "Miscellaneous Suppliers"
msgstr ""

#. module: base
#: code:addons/base/ir/ir_model.py:287
#, python-format
msgid "Custom fields must have a name that starts with 'x_' !"
msgstr "カスタム項目は、'x_' で始まる名前を持つ必要があります。"

#. module: base
#: model:ir.module.module,shortdesc:base.module_l10n_mx
msgid "Mexico - Accounting"
msgstr "メキシコ－会計"

#. module: base
#: help:ir.actions.server,action_id:0
msgid "Select the Action Window, Report, Wizard to be executed."
msgstr "アクションウィンドウ、レポート、ウィザードから選択して下さい。"

#. module: base
#: model:res.country,name:base.ai
msgid "Anguilla"
msgstr "アンギラ"

#. module: base
#: view:base.language.export:0
msgid "Export done"
msgstr "エクスポート完了"

#. module: base
#: model:ir.module.module,shortdesc:base.module_plugin_outlook
msgid "Outlook Plug-In"
msgstr "Outlookプラグイン"

#. module: base
#: view:ir.model:0
#: field:ir.model,name:0
msgid "Model Description"
msgstr "モデルの説明"

#. module: base
#: help:ir.actions.act_window,src_model:0
msgid ""
"Optional model name of the objects on which this action should be visible"
msgstr "このアクションが可視化されるべきオブジェクトの任意のモデル名"

#. module: base
#: field:workflow.transition,trigger_expr_id:0
msgid "Trigger Expression"
msgstr "トリガー式"

#. module: base
#: model:res.country,name:base.jo
msgid "Jordan"
msgstr "ヨルダン"

#. module: base
#: help:ir.cron,nextcall:0
msgid "Next planned execution date for this job."
msgstr "このジョブの次に実行予定のデータ"

#. module: base
#: code:addons/base/ir/ir_model.py:139
#, python-format
msgid "You can not remove the model '%s' !"
msgstr "あなたは、モデル %s を削除することができません。"

#. module: base
#: model:res.country,name:base.er
msgid "Eritrea"
msgstr "エリトリア"

#. module: base
#: sql_constraint:res.company:0
msgid "The company name must be unique !"
msgstr "会社名は固有でなければなりません。"

#. module: base
#: view:res.config:0
#: view:res.config.installer:0
msgid "description"
msgstr "説明"

#. module: base
#: model:ir.ui.menu,name:base.menu_base_action_rule
#: model:ir.ui.menu,name:base.menu_base_action_rule_admin
msgid "Automated Actions"
msgstr "自動的なアクション"

#. module: base
#: model:ir.module.module,shortdesc:base.module_l10n_ro
msgid "Romania - Accounting"
msgstr "ルーマニア－会計"

#. module: base
#: view:partner.wizard.ean.check:0
msgid "Want to check Ean ? "
msgstr "Eanをチェックしますか？ "

#. module: base
#: help:ir.actions.server,mobile:0
msgid ""
"Provides fields that be used to fetch the mobile number, e.g. you select the "
"invoice, then `object.invoice_address_id.mobile` is the field which gives "
"the correct mobile number"
msgstr ""
"提供項目は携帯電話番号を持ってくるときに使われます。例えば、あなたが請求書を選択した時に`object.invoice_address_id.mobile"
"`は正しい携帯電話番号を与える項目です。"

#. module: base
#: view:ir.mail_server:0
msgid "Security and Authentication"
msgstr "セキュリティと認証"

#. module: base
#: view:base.language.export:0
msgid ""
"OpenERP translations (core, modules, clients) are managed through "
"Launchpad.net, our open source project management facility. We use their "
"online interface to synchronize all translations efforts."
msgstr ""
"OpenERP翻訳（core, modules, "
"clients）は、Launchpad.netで、我々のオープンソースプロジェクト管理機構によって管理されます。すべての翻訳作業はそれらのオンラインインタ"
"フェースを使って同期されます。"

#. module: base
#: help:ir.actions.todo,type:0
msgid ""
"Manual: Launched manually.\n"
"Automatic: Runs whenever the system is reconfigured.\n"
"Launch Manually Once: after hacing been launched manually, it sets "
"automatically to Done."
msgstr ""
"手動：手動起動\n"
"自動：再構成されると自動的に起動\n"
"一度だけ手動：手動起動した後、自動にセット"

#. module: base
#: selection:base.language.install,lang:0
msgid "Swedish / svenska"
msgstr "スウェーデン語 / svenska"

#. module: base
#: model:res.country,name:base.rs
msgid "Serbia"
msgstr "セルビア"

#. module: base
#: selection:ir.translation,type:0
msgid "Wizard View"
msgstr "ウィザードビュー"

#. module: base
#: model:res.country,name:base.kh
msgid "Cambodia, Kingdom of"
msgstr "カンボジア王国"

#. module: base
#: field:base.language.import,overwrite:0
#: field:base.language.install,overwrite:0
msgid "Overwrite Existing Terms"
msgstr "既存の用語の上書き"

#. module: base
#: model:ir.model,name:base.model_base_language_import
msgid "Language Import"
msgstr "言語のインポート"

#. module: base
#: help:ir.cron,interval_number:0
msgid "Repeat every x."
msgstr ""

#. module: base
#: selection:base.language.install,lang:0
msgid "Albanian / Shqip"
msgstr "アルバニア語 / Shqip"

#. module: base
#: model:ir.ui.menu,name:base.menu_crm_config_opportunity
msgid "Opportunities"
msgstr "オポチュニティ"

#. module: base
#: model:ir.model,name:base.model_base_language_export
msgid "base.language.export"
msgstr ""

#. module: base
#: help:ir.actions.server,write_id:0
msgid ""
"Provide the field name that the record id refers to for the write operation. "
"If it is empty it will refer to the active id of the object."
msgstr "レコードIDとして書き込み操作のための項目名を指定して下さい。指定されない場合は、オブジェクトのアクティブIDとなります。"

#. module: base
#: help:ir.actions.report.xml,report_type:0
msgid "Report Type, e.g. pdf, html, raw, sxw, odt, html2html, mako2html, ..."
msgstr "レポートタイプ、例 pdf, html, raw, sxw, odt, html2html, mako2html, …"

#. module: base
#: model:ir.module.module,shortdesc:base.module_document_webdav
msgid "Shared Repositories (WebDAV)"
msgstr "レポジトリの共有（WebDAV）"

#. module: base
#: model:ir.module.module,description:base.module_import_google
msgid ""
"The module adds google contact in partner address and add google calendar "
"events details in Meeting"
msgstr "このモジュールはGoogleコンタクトをパートナ住所に、Googleカレンダイベント詳細をミーティングに取り込みます。"

#. module: base
#: view:res.users:0
msgid "Email Preferences"
msgstr "Eメール設定"

#. module: base
#: model:ir.module.module,description:base.module_audittrail
msgid ""
"\n"
"This module lets administrator track every user operation on all the objects "
"of the system.\n"
"============================================================================="
"==============\n"
"\n"
"The administrator can subscribe to rules for read, write and\n"
"delete on objects and can check logs.\n"
"    "
msgstr ""
"\n"
"このモジュールはアドミニストレータにシステムの全オブジェクトに対して全てのユーザ操作を追跡させます。==========================="
"================================================================\n"
"\n"
"アドミニストレータはオブジェクトの読み、書き、削除のルールを定期的に取得しログをチェックします。\n"
"    "

#. module: base
#: model:res.partner.category,name:base.res_partner_category_4
msgid "Basic Partner"
msgstr ""

#. module: base
#: report:ir.module.reference.graph:0
msgid ","
msgstr ""

#. module: base
#: view:res.partner:0
msgid "My Partners"
msgstr "Myパートナ"

#. module: base
#: view:ir.actions.report.xml:0
msgid "XML Report"
msgstr "XMLレポート"

#. module: base
#: model:res.country,name:base.es
msgid "Spain"
msgstr "スペイン"

#. module: base
#: view:base.module.update:0
msgid "Please be patient, as this operation may take a few seconds..."
msgstr "もうしばらくお待ち下さい。この操作は多少時間がかかります。"

#. module: base
#: help:ir.actions.act_window,domain:0
msgid ""
"Optional domain filtering of the destination data, as a Python expression"
msgstr "Python表現による目的データの任意のドメインフィルタリング"

#. module: base
#: model:ir.actions.act_window,name:base.action_view_base_module_upgrade
#: model:ir.model,name:base.model_base_module_upgrade
msgid "Module Upgrade"
msgstr "モジュール更新"

#. module: base
#: selection:base.language.install,lang:0
msgid "Spanish (UY) / Español (UY)"
msgstr "スペイン語（ウルグアイ）/ Español (UY)"

#. module: base
#: field:res.partner,mobile:0
#: field:res.partner.address,mobile:0
msgid "Mobile"
msgstr "携帯電話"

#. module: base
#: model:res.country,name:base.om
msgid "Oman"
msgstr "オマーン"

#. module: base
#: model:ir.module.module,shortdesc:base.module_mrp
msgid "MRP"
msgstr ""

#. module: base
#: report:ir.module.reference.graph:0
msgid "1cm 28cm 20cm 28cm"
msgstr ""

#. module: base
#: model:res.country,name:base.nu
msgid "Niue"
msgstr "ニウエ"

#. module: base
#: model:ir.module.module,shortdesc:base.module_membership
msgid "Membership Management"
msgstr "メンバーシップ管理"

#. module: base
#: selection:ir.module.module,license:0
msgid "Other OSI Approved Licence"
msgstr "他のOSI認証ライセンス"

#. module: base
#: model:ir.actions.act_window,name:base.act_menu_create
#: view:wizard.ir.model.menu.create:0
msgid "Create Menu"
msgstr "メニューの作成"

#. module: base
#: model:res.country,name:base.in
msgid "India"
msgstr "インド"

#. module: base
#: model:ir.actions.act_window,name:base.res_request_link-act
#: model:ir.ui.menu,name:base.menu_res_request_link_act
msgid "Request Reference Types"
msgstr "参照タイプの要求"

#. module: base
#: model:ir.module.module,shortdesc:base.module_google_base_account
msgid "Google Users"
msgstr "Googleユーザ"

#. module: base
#: help:ir.server.object.lines,value:0
msgid ""
"Expression containing a value specification. \n"
"When Formula type is selected, this field may be a Python expression  that "
"can use the same values as for the condition field on the server action.\n"
"If Value type is selected, the value will be used directly without "
"evaluation."
msgstr ""
"値仕様を含む表現。\n"
"式タイプが選択された時は、この項目はサーバアクションの条件項目のために使うのと同じPython表現の値となるでしょう。\n"
"値タイプを選択していた場合は、その値は評価されることなく直接使用されます。"

#. module: base
#: model:res.country,name:base.ad
msgid "Andorra, Principality of"
msgstr "アンドラ公国"

#. module: base
#: field:res.partner.category,child_ids:0
msgid "Child Categories"
msgstr "子分類"

#. module: base
#: model:ir.model,name:base.model_ir_config_parameter
msgid "ir.config_parameter"
msgstr ""

#. module: base
#: selection:base.language.export,format:0
msgid "TGZ Archive"
msgstr "TGZアーカイブ"

#. module: base
#: view:res.groups:0
msgid ""
"Users added to this group are automatically added in the following groups."
msgstr "このグループに加えられたユーザは自動的に次のグループにも加えられます。"

#. module: base
#: view:res.lang:0
msgid "%B - Full month name."
msgstr "%B－月名"

#. module: base
#: field:ir.actions.todo,type:0
#: view:ir.attachment:0
#: field:ir.attachment,type:0
#: field:ir.model,state:0
#: field:ir.model.fields,state:0
#: field:ir.property,type:0
#: field:ir.server.object.lines,type:0
#: field:ir.translation,type:0
#: view:ir.ui.view:0
#: view:ir.values:0
#: field:ir.values,key:0
#: view:res.partner:0
#: view:res.partner.address:0
msgid "Type"
msgstr "タイプ"

#. module: base
#: field:ir.mail_server,smtp_user:0
msgid "Username"
msgstr "ユーザ名"

#. module: base
#: code:addons/orm.py:398
#, python-format
msgid ""
"Language with code \"%s\" is not defined in your system !\n"
"Define it through the Administration menu."
msgstr ""
"コード \"%s\" に対する言語がシステムに定義されていません。\n"
"アドミニストレーションメニューを使ってそれを定義してください。"

#. module: base
#: model:res.country,name:base.gu
msgid "Guam (USA)"
msgstr "グアム (アメリカ領)"

#. module: base
#: code:addons/base/res/res_users.py:558
#, python-format
msgid "Setting empty passwords is not allowed for security reasons!"
msgstr "空のパスワードの設定はセキュリティ上の理由から許可されていません。"

#. module: base
#: code:addons/base/ir/ir_mail_server.py:192
#, python-format
msgid "Connection test failed!"
msgstr "接続テストが失敗しました。"

#. module: base
#: selection:ir.actions.server,state:0
#: selection:workflow.activity,kind:0
msgid "Dummy"
msgstr "ダミー"

#. module: base
#: constraint:ir.ui.view:0
msgid "Invalid XML for View Architecture!"
msgstr "ビューアーキテクチャにとって無効なXMLです。"

#. module: base
#: model:res.country,name:base.ky
msgid "Cayman Islands"
msgstr "ケイマン諸島"

#. module: base
#: model:res.country,name:base.kr
msgid "South Korea"
msgstr "韓国"

#. module: base
#: model:ir.actions.act_window,name:base.action_workflow_transition_form
#: model:ir.ui.menu,name:base.menu_workflow_transition
#: view:workflow.activity:0
msgid "Transitions"
msgstr "遷移"

#. module: base
#: code:addons/orm.py:4615
#, python-format
msgid "Record #%d of %s not found, cannot copy!"
msgstr ""

#. module: base
#: field:ir.module.module,contributors:0
msgid "Contributors"
msgstr "貢献者"

#. module: base
#: model:ir.module.module,description:base.module_project_planning
msgid ""
"Keep track of your planning\n"
"This module helps you to manage your plannings.\n"
"===============================================\n"
"\n"
"This module is based on the analytic accounting and is totally integrated "
"with\n"
"* the timesheets encoding\n"
"* the holidays management\n"
"* the project management\n"
"\n"
"So that, each department manager can know if someone in his team has still "
"unallocated time for a given planning (taking in consideration the validated "
"leaves) or if he still needs to encode tasks.\n"
"\n"
"At the end of the month, the planning manager can also check if the encoded "
"timesheets are respecting the planned time on each analytic account.\n"
msgstr ""
"あなたの計画を追跡し続けて下さい\n"
"このモジュールはあなたの計画の管理を補助します。\n"
"==============================================\n"
"\n"
"このモジュールは分析的な会計を基本として、以下の機能が統合されています。\n"
"　・ タイムシートの割り当て\n"
"　・ 休日管理\n"
"　・ プロジェクト管理\n"
"\n"
"各部門の管理者は、チームの誰かが計画上妥当性を考慮中の未割り当ての時間があるか、タスクの割り当てを必要としている誰かがいるのかを知ることができます。\n"
"\n"
"月末に計画管理者は、割り当てられたタイムシートがそれぞれの分析会計を尊重した計画であるかをチェックすることもできます。\n"

#. module: base
#: selection:ir.property,type:0
msgid "Char"
msgstr "文字"

#. module: base
#: selection:base.language.install,lang:0
msgid "Slovak / Slovenský jazyk"
msgstr "スロバキア語 / Slovenský jazyk"

#. module: base
#: selection:base.language.install,lang:0
msgid "Spanish (AR) / Español (AR)"
msgstr "スペイン語（アルゼンチン）/ Español (AR)"

#. module: base
#: model:res.country,name:base.ug
msgid "Uganda"
msgstr "ウガンダ"

#. module: base
#: field:ir.model.access,perm_unlink:0
msgid "Delete Access"
msgstr "削除アクセス"

#. module: base
#: model:res.country,name:base.ne
msgid "Niger"
msgstr "ニジェール"

#. module: base
#: selection:base.language.install,lang:0
msgid "Chinese (HK)"
msgstr "中国語（香港）"

#. module: base
#: model:res.country,name:base.ba
msgid "Bosnia-Herzegovina"
msgstr "ボスニア・ヘルツェゴビナ"

#. module: base
#: view:base.language.export:0
msgid ""
"To improve or expand the official translations, you should use directly "
"Lauchpad's web interface (Rosetta). If you need to perform mass translation, "
"Launchpad also allows uploading full .po files at once"
msgstr ""
"公式の翻訳を改良、拡張するには、直接LauchpadのWebインタフェース（Rosetta）を使うべきです。もし大量の翻訳を行うのであれば、.poファイル"
"をアップロードする方式も可能です。"

#. module: base
#: selection:base.language.install,lang:0
msgid "Spanish (GT) / Español (GT)"
msgstr "スペイン語（グアテマラ）/ Español (GT)"

#. module: base
#: field:ir.mail_server,smtp_port:0
msgid "SMTP Port"
msgstr "SMTPポート"

#. module: base
#: model:ir.module.module,shortdesc:base.module_import_sugarcrm
msgid "SugarCRM Import"
msgstr "SugarCRMインポート"

#. module: base
#: view:res.lang:0
msgid ""
"%W - Week number of the year (Monday as the first day of the week) as a "
"decimal number [00,53]. All days in a new year preceding the first Monday "
"are considered to be in week 0."
msgstr "%W－これは年における週の番号（週の初めは月曜）の数値です[00,53]。年初の最初の月曜日の前の数日は週0にあると認識されます。"

#. module: base
#: code:addons/base/module/wizard/base_language_install.py:55
#, python-format
msgid "Language Pack"
msgstr "言語パック"

#. module: base
#: model:ir.module.module,shortdesc:base.module_web_tests
msgid "Tests"
msgstr "テスト"

#. module: base
#: field:ir.ui.view_sc,res_id:0
msgid "Resource Ref."
msgstr "リソース参照"

#. module: base
#: model:res.country,name:base.gs
msgid "S. Georgia & S. Sandwich Isls."
msgstr "サウスジョージア・サウスサンドウィッチ諸島"

#. module: base
#: field:ir.actions.url,url:0
msgid "Action URL"
msgstr "アクションURL"

#. module: base
#: field:base.module.import,module_name:0
msgid "Module Name"
msgstr ""

#. module: base
#: model:res.country,name:base.mh
msgid "Marshall Islands"
msgstr "マーシャル諸島"

#. module: base
#: code:addons/base/ir/ir_model.py:368
#, python-format
msgid "Changing the model of a field is forbidden!"
msgstr "項目のモデルを変更することは禁じられています。"

#. module: base
#: model:res.country,name:base.ht
msgid "Haiti"
msgstr "ハイチ"

#. module: base
#: view:ir.ui.view:0
#: selection:ir.ui.view,type:0
msgid "Search"
msgstr "検索"

#. module: base
#: code:addons/osv.py:132
#, python-format
msgid ""
"The operation cannot be completed, probably due to the following:\n"
"- deletion: you may be trying to delete a record while other records still "
"reference it\n"
"- creation/update: a mandatory field is not correctly set"
msgstr ""
"その操作は完了できません。おそらく、次の理由によります：\n"
" ・ 削除：他から参照されているレコードの削除を行おうとした\n"
" ・ 作成 / 更新：必須項目が正しくセットされていない"

#. module: base
#: field:ir.module.category,parent_id:0
msgid "Parent Application"
msgstr "パートナアプリケーション"

#. module: base
#: code:addons/base/res/res_users.py:222
#, python-format
msgid "Operation Canceled"
msgstr "操作はキャンセルされました。"

#. module: base
#: help:base.language.export,lang:0
msgid "To export a new language, do not select a language."
msgstr "新しい言語のエクスポートでは言語を選択してはいけません。"

#. module: base
#: model:ir.module.module,shortdesc:base.module_document
#: model:ir.module.module,shortdesc:base.module_knowledge
msgid "Document Management System"
msgstr "ドキュメント管理システム"

#. module: base
#: model:ir.module.module,shortdesc:base.module_crm_claim
msgid "Claims Management"
msgstr "クレーム管理"

#. module: base
#: model:ir.ui.menu,name:base.menu_purchase_root
msgid "Purchases"
msgstr "購入"

#. module: base
#: model:res.country,name:base.md
msgid "Moldavia"
msgstr "モルダヴィア"

#. module: base
#: view:ir.module.module:0
msgid "Features"
msgstr "機能"

#. module: base
#: model:ir.actions.act_window,help:base.bank_account_update
msgid ""
"Configure your company's bank accounts and select those that must appear on "
"the report footer. You can reorder bank accounts from the list view. If you "
"use the accounting application of OpenERP, journals and accounts will be "
"created automatically based on these data."
msgstr ""

#. module: base
#: view:ir.module.module:0
#: report:ir.module.reference.graph:0
msgid "Version"
msgstr "バージョン"

#. module: base
#: model:ir.module.module,description:base.module_sale_order_dates
msgid ""
"\n"
"Add additional date information to the sales order.\n"
"===================================================\n"
"\n"
"You can add the following additional dates to a sale order:\n"
"    * Requested Date\n"
"    * Commitment Date\n"
"    * Effective Date\n"
msgstr ""
"\n"
"注文のための追加の日付情報を追加してください。\n"
"===================================================\n"
"\n"
"注文のために以下のような日付情報を加えることができます：\n"
" ・ 要求日\n"
" ・ 確認日\n"
" ・ 有効日\n"

#. module: base
#: model:ir.module.module,shortdesc:base.module_account_sequence
msgid "Entries Sequence Numbering"
msgstr "入力順序番号"

#. module: base
#: model:ir.model,name:base.model_ir_exports
msgid "ir.exports"
msgstr ""

#. module: base
#: code:addons/base/module/wizard/base_update_translations.py:38
#, python-format
msgid "No language with code \"%s\" exists"
msgstr "コード \"%s\" を持つ言語が存在しません。"

#. module: base
#: model:ir.module.module,description:base.module_document
msgid ""
"\n"
"This is a complete document management system.\n"
"==============================================\n"
"\n"
"    * User Authentication\n"
"    * Document Indexation :- .pptx and .docx files are not supported in "
"Windows platform.\n"
"    * Dashboard for Document that includes:\n"
"        * New Files (list)\n"
"        * Files by Resource Type (graph)\n"
"        * Files by Partner (graph)\n"
"        * Files Size by Month (graph)\n"
"\n"
"ATTENTION:\n"
"    - When you install this module in a running company that have already "
"PDF files stored into the database,\n"
"      you will lose them all.\n"
"    - After installing this module PDF's are no longer stored into the "
"database,\n"
"      but in the servers rootpad like /server/bin/filestore.\n"
msgstr ""
"\n"
"これは完全なドキュメント管理システムです。\n"
"==============================================\n"
"\n"
"    ・ ユーザ認証\n"
"    ・ ドキュメントのインデックス化：.pptx と .docx ファイルはWindowsプラットフォームではサポートされていません。\n"
"    ・ ドキュメントのダッシュボードには以下を含みます：\n"
"        ・ 新規ファイル（リスト）\n"
"        ・ リソースタイプによるファイル（グラフ）\n"
"        ・ パートナによるファイル（グラフ）\n"
"        ・ 1ヶ月のファイルサイズ（グラフ）\n"
"\n"
"◆警告◆：\n"
"    ・ このモジュールをインストールする時に、既に実行中のデータベースにPDFファイルが保存されている場合は、\n"
"      それらの全ては失われます。\n"
"    ・ このモジュールをインストール後、PDFはデータベースに保存されなくなります。\n"
"       しかし、サーバの /server/bin/filestore といった階層に置かれます。\n"

#. module: base
#: view:res.lang:0
msgid "%Y - Year with century."
msgstr "%Y－世紀を含む年"

#. module: base
#: model:ir.module.module,description:base.module_web_gantt
msgid ""
"\n"
"        OpenERP Web gantt chart view.\n"
"        "
msgstr ""
"\n"
"        OpenERP Webガントチャートビュー\n"
"        "

#. module: base
#: report:ir.module.reference.graph:0
msgid "-"
msgstr ""

#. module: base
#: view:publisher_warranty.contract.wizard:0
msgid ""
"This wizard helps you register a publisher warranty contract in your OpenERP "
"system. After the contract has been registered, you will be able to send "
"issues directly to OpenERP."
msgstr ""
"このウィザードはあなたのOpenERPシステムに発行人保証契約を登録するのを手伝います。契約が登録された以降、あなたはOpenERPに直接問題事項を送信す"
"ることができます。"

#. module: base
#: view:wizard.ir.model.menu.create:0
msgid "Create _Menu"
msgstr "メニュー作成"

#. module: base
#: field:res.payterm,name:0
msgid "Payment Term (short name)"
msgstr "支払期間（短期）"

#. module: base
#: model:ir.model,name:base.model_res_bank
#: view:res.bank:0
#: field:res.partner.bank,bank:0
msgid "Bank"
msgstr "銀行"

#. module: base
#: model:ir.model,name:base.model_ir_exports_line
msgid "ir.exports.line"
msgstr ""

#. module: base
#: model:ir.module.module,description:base.module_html_view
msgid ""
"\n"
"This is the test module which shows HTML tag support in normal XML form "
"view.\n"
"============================================================================="
"\n"
"\n"
"Creates a sample form-view using HTML tags. It is visible only in OpenERP "
"Web.\n"
"    "
msgstr ""
"\n"
"これは通常のXMLフォームビューの中にHTMLタグをサポートして表示するテストモジュールです。\n"
"============================================================================="
"\n"
"\n"
"HTMLタグを使ってサンプルのフォームビューを作成して下さい。これはOpenERP Webでのみ見ることができます。\n"
"    "

#. module: base
#: model:ir.module.category,description:base.module_category_purchase_management
msgid ""
"Helps you manage your purchase-related processes such as requests for "
"quotations, supplier invoices, etc..."
msgstr "見積り要求や仕入先請求書といった購入関係のプロセスの管理を手助けします。"

#. module: base
#: help:base.language.install,overwrite:0
msgid ""
"If you check this box, your customized translations will be overwritten and "
"replaced by the official ones."
msgstr "このチェックボックスをクリックすると、カスタマイズされた翻訳は公式のそれによって置き換えられ上書きされます。"

#. module: base
#: field:ir.actions.report.xml,report_rml:0
msgid "Main report file path"
msgstr "主要のレポートファイルのパス"

#. module: base
#: model:ir.actions.act_window,name:base.ir_action_report_xml
#: field:ir.module.module,reports_by_module:0
#: model:ir.ui.menu,name:base.menu_ir_action_report_xml
msgid "Reports"
msgstr "レポート"

#. module: base
#: help:ir.actions.act_window.view,multi:0
#: help:ir.actions.report.xml,multi:0
msgid ""
"If set to true, the action will not be displayed on the right toolbar of a "
"form view."
msgstr "True にセットすると、このアクションはフォームビューの右のツールバー上に表示されなくなります。"

#. module: base
#: field:workflow,on_create:0
msgid "On Create"
msgstr "作成時"

#. module: base
#: code:addons/base/ir/ir_model.py:681
#, python-format
msgid ""
"'%s' contains too many dots. XML ids should not contain dots ! These are "
"used to refer to other modules data, as in module.reference_id"
msgstr ""
"'%s' は余分なドットが含まれています。XMLのIDはドットを含んではいけません。 これらは module.reference_id "
"のように、他のモジュールデータに指し示すために使われます。"

#. module: base
#: field:partner.sms.send,user:0
#: field:res.users,login:0
msgid "Login"
msgstr "ログイン"

#. module: base
#: view:base.update.translations:0
#: model:ir.actions.act_window,name:base.action_wizard_update_translations
#: model:ir.ui.menu,name:base.menu_wizard_update_translations
msgid "Synchronize Terms"
msgstr ""

#. module: base
#: view:ir.actions.server:0
msgid ""
"Access all the fields related to the current object using expressions, i.e. "
"object.partner_id.name "
msgstr "現在のオブジェクトと関連する全ての項目は式、すなわち、object.partner_id.name を使って、アクセスして下さい。 "

#. module: base
#: model:ir.module.module,description:base.module_event
msgid ""
"\n"
"Organization and management of Events.\n"
"======================================\n"
"\n"
"This module allows you\n"
"    * to manage your events and their registrations\n"
"    * to use emails to automatically confirm and send acknowledgements for "
"any registration to an event\n"
"    * ...\n"
"\n"
"Note that:\n"
"    - You can define new types of events in\n"
"        Association / Configuration / Types of Events\n"
msgstr ""
"\n"
"組織とイベントの管理\n"
"======================================\n"
"\n"
"このモジュールは以下を許可します。\n"
"    ・ あなたのイベントとそれらの登録を管理\n"
"    ・ Eメールを使った自動確認とイベントの登録の受信確認の送信\n"
"    ・ 他\n"
"\n"
"ノート:\n"
"    ・ 新しいイベントタイプを定義することができます。\n"
"        アソシエーション / コンフィギュレーション / イベントのタイプ\n"

#. module: base
#: model:ir.ui.menu,name:base.menu_tools
msgid "Tools"
msgstr "ツール"

#. module: base
#: selection:ir.property,type:0
msgid "Float"
msgstr "実数"

#. module: base
#: model:ir.module.category,name:base.module_category_warehouse_management
#: model:ir.module.module,shortdesc:base.module_stock
msgid "Warehouse Management"
msgstr "倉庫管理"

#. module: base
#: model:ir.model,name:base.model_res_request_link
msgid "res.request.link"
msgstr ""

#. module: base
#: field:ir.actions.wizard,name:0
msgid "Wizard Info"
msgstr "ウィザード情報"

#. module: base
#: view:base.language.export:0
#: model:ir.actions.act_window,name:base.action_wizard_lang_export
#: model:ir.ui.menu,name:base.menu_wizard_lang_export
msgid "Export Translation"
msgstr "エクスポート翻訳"

#. module: base
#: help:res.log,secondary:0
msgid ""
"Do not display this log if it belongs to the same object the user is working "
"on"
msgstr "もしそれが、ユーザが作業中の同じオブジェクトに属しているなら、このログを表示しないで下さい。"

#. module: base
#: model:ir.module.module,shortdesc:base.module_l10n_lu
msgid "Luxembourg - Accounting"
msgstr "ルクセンブルグ－会計"

#. module: base
#: model:res.country,name:base.tp
msgid "East Timor"
msgstr "東ティモール"

#. module: base
#: model:res.company,follow_up_msg:base.main_company
msgid ""
"Date : %(date)s\n"
"\n"
"Dear %(partner_name)s,\n"
"\n"
"Please find in attachment a reminder of all your unpaid invoices, for a "
"total amount due of:\n"
"\n"
"%(followup_amount).2f %(company_currency)s\n"
"\n"
"Thanks,\n"
"--\n"
"%(user_signature)s\n"
"%(company_name)s"
msgstr ""
"日付 : %(date)s\n"
"\n"
"%(partner_name)s 様、\n"
"\n"
"お支払いいただいていない請求書を添付いたしました。合計金額をご確認下さい。\n"
"\n"
"%(followup_amount).2f %(company_currency)s\n"
"\n"
"それではよろしくお願いいたします。\n"
"--\n"
"%(user_signature)s\n"
"%(company_name)s"

#. module: base
#: model:ir.module.module,description:base.module_share
msgid ""
"\n"
"This module adds generic sharing tools to your current OpenERP database.\n"
"========================================================================\n"
"\n"
"It specifically adds a 'share' button that is available in the Web client "
"to\n"
"share any kind of OpenERP data with colleagues, customers, friends, etc.\n"
"\n"
"The system will work by creating new users and groups on the fly, and by\n"
"combining the appropriate access rights and ir.rules to ensure that the\n"
"shared users only have access to the data that has been shared with them.\n"
"\n"
"This is extremely useful for collaborative work, knowledge sharing,\n"
"synchronization with other companies, etc.\n"
"\n"
"    "
msgstr ""
"\n"
"このモジュールはOpenERPデータベースに一般的な共有ツールを加えます。\n"
"========================================================================\n"
"\n"
"同僚、顧客、友人などとOpenERPのどんな種類のデータでも共有することを可能にするための\n"
"共有ボタンをWebクライアントに追加します。\n"
"\n"
"その場で新しいユーザとグループを作成し、ユーザは共有されたデータのみにアクセスすることを\n"
"保証するための適切なアクセス権限と ir.rules を結びつけることで、システムは機能します。\n"
"\n"
"これは共同作業、知識共有、他社との同期化などに非常に役立ちます。\n"
"\n"
"    "

#. module: base
#: field:res.currency,accuracy:0
msgid "Computational Accuracy"
msgstr "計算精度"

#. module: base
#: model:ir.module.module,description:base.module_lunch
msgid ""
"\n"
"    The base module to manage lunch\n"
"\n"
"    keep track for the Lunch Order ,Cash Moves ,CashBox ,Product.\n"
"    Apply Different Category for the product.\n"
"    "
msgstr ""
"\n"
"    昼食を管理するための基本モジュール\n"
"\n"
"    昼食の注文、現金移動、現金ボックス、商品の追跡を続けます。\n"
"    商品のために異なった分類を適用します。\n"
"    "

#. module: base
#: model:res.country,name:base.kg
msgid "Kyrgyz Republic (Kyrgyzstan)"
msgstr "キルギス共和国"

#. module: base
#: model:ir.model,name:base.model_wizard_ir_model_menu_create_line
msgid "wizard.ir.model.menu.create.line"
msgstr ""

#. module: base
#: field:ir.attachment,res_id:0
msgid "Attached ID"
msgstr "添付ID"

#. module: base
#: model:ir.module.module,description:base.module_base_vat
msgid ""
"\n"
"VAT validation for Partners' VAT numbers\n"
"========================================\n"
"\n"
"After installing this module, values entered in the VAT field of Partners "
"will\n"
"be validated for all supported countries. The country is inferred from the\n"
"2-letter country code that prefixes the VAT number, e.g. ``BE0477472701``\n"
"will be validated using the Belgian rules.\n"
"\n"
"There are two different levels of VAT number validation:\n"
"\n"
" * By default, a simple off-line check is performed using the known "
"validation\n"
"   rules for the country, usually a simple check digit. This is quick and \n"
"   always available, but allows numbers that are perhaps not truly "
"allocated,\n"
"   or not valid anymore.\n"
" * When the \"VAT VIES Check\" option is enabled (in the configuration of "
"the user's\n"
"   Company), VAT numbers will be instead submitted to the online EU VIES\n"
"   database, which will truly verify that the number is valid and currently\n"
"   allocated to a EU company. This is a little bit slower than the simple\n"
"   off-line check, requires an Internet connection, and may not be "
"available\n"
"   all the time. If the service is not available or does not support the\n"
"   requested country (e.g. for non-EU countries), a simple check will be "
"performed\n"
"   instead.\n"
"\n"
"Supported countries currently include EU countries, and a few non-EU "
"countries\n"
"such as Chile, Colombia, Mexico, Norway or Russia. For unsupported "
"countries,\n"
"only the country code will be validated.\n"
"\n"
"    "
msgstr ""
"\n"
"パートナの付加価値税(VAT)番号によるVATの検査\n"
"========================================\n"
"\n"
"このモジュールをインストールした後、パートナのVAT項目に入力された値が\n"
"サポート対象国として正当であるか検査されます。国はVAT番号の先頭2文字の国コードから推定されます。\n"
"例えば、VAT番号が 'BE0477472701' であればベルギーの規則を使用して検査されます。\n"
"\n"
"VAT番号の検査レベルは異なった2つのレベルがあります：\n"
"\n"
" ・ デフォルトでは国のための知られている検査ルール、通常は簡単なチェックディジットを\n"
"　　使って簡便なオフラインチェックが実行されます。これは簡単でいつでも利用できますが、\n"
"　　割り当て済みの番号や正しくない値を許してしまいます。\n"
" ・ 'VAT VIES Check' オプションが使用可能（ユーザの会社のコンフィギュレーションにある）な\n"
"　　時は、VAT番号はEU VIESデータベースに問い合わせて、その番号がEU会社として実際に割り当て\n"
"　　られているかを検査します。これは単純なオフラインチェックに比較して多少時間がかり、\n"
"　　インターネット接続も必要です。全ての時間に利用可能ではないため、サービスが利用可能でき\n"
"　　ない時や対象外の国（例えば非EU国）の場合は、簡便なチェックが代わりに実行されます。\n"
"\n"
"サポートされている国は現在、EU諸国、およびチリ、コロンビア、メキシコ、ノルウェー、ロシア\n"
"など非EU諸国が含まれています。サポートされていない国では、国コードのみが検査されます。\n"
"\n"
"    "

#. module: base
#: view:ir.sequence:0
msgid "Day: %(day)s"
msgstr "日: %(day)s"

#. module: base
#: model:ir.module.category,description:base.module_category_point_of_sale
msgid ""
"Helps you get the most out of your points of sales with fast sale encoding, "
"simplified payment mode encoding, automatic picking lists generation and "
"more."
msgstr "迅速な販売のコード化、単純化された支払モードのコード化、自動採取リストの生成などにより、販売時点管理の大きな手助けを行います。"

#. module: base
#: model:res.country,name:base.mv
msgid "Maldives"
msgstr "モルディブ"

#. module: base
#: model:ir.module.module,description:base.module_idea
msgid ""
"\n"
"This module allows your user to easily and efficiently participate in "
"enterprise innovation.\n"
"============================================================================="
"===============\n"
"\n"
"It allows everybody to express ideas about different subjects.\n"
"Then, other users can comment on these ideas and vote for particular ideas.\n"
"Each idea has a score based on the different votes.\n"
"The managers can obtain an easy view of best ideas from all the users.\n"
"Once installed, check the menu 'Ideas' in the 'Tools' main menu."
msgstr ""
"\n"
"This module allows your user to easily and efficiently participate in "
"enterprise innovation.\n"
"============================================================================="
"===============\n"
"\n"
"It allows everybody to express ideas about different subjects.\n"
"Then, other users can comment on these ideas and vote for particular ideas.\n"
"Each idea has a score based on the different votes.\n"
"The managers can obtain an easy view of best ideas from all the users.\n"
"Once installed, check the menu 'Ideas' in the 'Tools' main menu."

#. module: base
#: model:ir.model,name:base.model_ir_rule
msgid "ir.rule"
msgstr ""

#. module: base
#: selection:ir.cron,interval_type:0
msgid "Days"
msgstr "日"

#. module: base
#: model:ir.module.module,shortdesc:base.module_web_rpc
msgid "OpenERP Web web"
msgstr ""

#. module: base
#: model:ir.module.module,shortdesc:base.module_html_view
msgid "Html View"
msgstr "HTMLビュー"

#. module: base
#: field:res.currency,position:0
msgid "Symbol position"
msgstr "記号の位置"

#. module: base
#: model:ir.module.module,shortdesc:base.module_process
msgid "Enterprise Process"
msgstr "事業プロセス"

#. module: base
#: help:ir.cron,function:0
msgid "Name of the method to be called when this job is processed."
msgstr "このジョブが実行される時に呼ばれるメソッドの名前"

#. module: base
#: model:ir.module.module,shortdesc:base.module_hr_evaluation
msgid "Employee Appraisals"
msgstr "従業員評価"

#. module: base
#: selection:ir.actions.server,state:0
msgid "Write Object"
msgstr "書き込みオブジェクト"

#. module: base
#: code:addons/base/res/res_company.py:66
#: code:addons/base/res/res_partner.py:175
#, python-format
msgid " (copy)"
msgstr " （コピー）"

#. module: base
#: field:res.company,rml_footer1:0
msgid "General Information Footer"
msgstr "一般的な情報フッター"

#. module: base
#: view:res.lang:0
msgid "7.  %H:%M:%S      ==> 18:25:20"
msgstr ""

#. module: base
#: view:res.partner:0
#: view:res.partner.category:0
#: field:res.partner.category,partner_ids:0
msgid "Partners"
msgstr "パートナ"

#. module: base
#: field:res.partner.category,parent_left:0
msgid "Left parent"
msgstr "左括弧"

#. module: base
#: model:ir.module.module,shortdesc:base.module_project_mrp
msgid "Create Tasks on SO"
msgstr "タスク作成（受注）"

#. module: base
#: field:ir.attachment,res_model:0
msgid "Attached Model"
msgstr "添付モデル"

#. module: base
#: field:res.partner.bank,footer:0
msgid "Display on Reports"
msgstr "表示（レポート）"

#. module: base
#: model:ir.module.module,description:base.module_l10n_cn
msgid ""
"\n"
"        添加中文省份数据\n"
"        科目类型\\会计科目表模板\\增值税\\辅助核算类别\\管理会计凭证簿\\财务会计凭证簿\n"
"        ============================================================\n"
"    "
msgstr ""

#. module: base
#: model:ir.model,name:base.model_ir_model_access
msgid "ir.model.access"
msgstr ""

#. module: base
#: field:ir.cron,priority:0
#: field:ir.mail_server,sequence:0
#: field:res.request,priority:0
#: field:res.request.link,priority:0
msgid "Priority"
msgstr "優先度"

#. module: base
#: field:workflow.transition,act_from:0
msgid "Source Activity"
msgstr "ソースアクティビティ"

#. module: base
#: view:ir.sequence:0
msgid "Legend (for prefix, suffix)"
msgstr "凡例（prefix、suffix用）"

#. module: base
#: selection:ir.server.object.lines,type:0
msgid "Formula"
msgstr "式"

#. module: base
#: code:addons/base/res/res_users.py:396
#, python-format
msgid "Can not remove root user!"
msgstr "rootユーザは取り除くことはできません。"

#. module: base
#: model:res.country,name:base.mw
msgid "Malawi"
msgstr "マラウイ"

#. module: base
#: model:ir.module.module,description:base.module_l10n_ec
msgid ""
"\n"
"This is the base module to manage the accounting chart for Ecuador in "
"OpenERP.\n"
"============================================================================="
"=\n"
"\n"
"Accounting chart and localization for Ecuador.\n"
"    "
msgstr ""
"\n"
"これはエクアドルのためのOpenERPの会計チャートを管理するための基本モジュールです。\n"
"============================================================================="
"=\n"
"\n"
"エクアドル用の会計チャートとローカル化\n"
"    "

#. module: base
#: code:addons/base/ir/ir_filters.py:38
#: code:addons/base/res/res_users.py:80
#: code:addons/base/res/res_users.py:420
#, python-format
msgid "%s (copy)"
msgstr ""

#. module: base
#: model:ir.module.module,shortdesc:base.module_account_chart
msgid "Template of Charts of Accounts"
msgstr "会計チャートのテンプレート"

#. module: base
#: field:res.partner.address,type:0
msgid "Address Type"
msgstr "アドレスの種類"

#. module: base
#: view:ir.ui.menu:0
msgid "Full Path"
msgstr "フルパス"

#. module: base
#: model:ir.module.module,description:base.module_l10n_br
msgid ""
"\n"
"Base module for the Brazilian localization\n"
"==========================================\n"
"\n"
"This module consists in:\n"
"\n"
" - Generic Brazilian chart of accounts\n"
" - Brazilian taxes such as:\n"
"\n"
"        - IPI\n"
"        - ICMS\n"
"        - PIS\n"
"        - COFINS\n"
"        - ISS\n"
"        - IR\n"
"        - IRPJ\n"
"        - CSLL\n"
"\n"
" - Tax Situation Code (CST) required for the electronic fiscal invoicing "
"(NFe)\n"
"\n"
"The field tax_discount has also been added in the account.tax.template and "
"account.tax objects to allow the proper computation of some Brazilian VATs "
"such as ICMS. The chart of account creation wizard has been extended to "
"propagate those new data properly.\n"
"\n"
"It's important to note however that this module lack many implementations to "
"use OpenERP properly in Brazil. Those implementations (such as the "
"electronic fiscal Invoicing which is already operational) are brought by "
"more than 15 additional modules of the Brazilian Launchpad localization "
"project https://launchpad.net/openerp.pt-br-localiz and their dependencies "
"in the extra addons branch. Those modules aim at not breaking with the "
"remarkable OpenERP modularity, this is why they are numerous but small. One "
"of the reasons for maintaining those modules apart is that Brazilian "
"Localization leaders need commit rights agility to complete the localization "
"as companies fund the remaining legal requirements (such as soon fiscal "
"ledgers, accounting SPED, fiscal SPED and PAF ECF that are still missing as "
"September 2011). Those modules are also strictly licensed under AGPL V3 and "
"today don't come with any additional paid permission for online use of "
"'private modules'."
msgstr ""
"\n"
"ブラジルのローカル化の基本モジュール\n"
"==========================================\n"
"\n"
"このモジュールは以下で構成されます：\n"
"\n"
" ・ 一般的なブラジルの会計表\n"
" ・ 以下のようなブラジルの税金：\n"
"\n"
"        ・ IPI\n"
"        ・ ICMS\n"
"        ・ PIS\n"
"        ・ COFINS\n"
"        ・ ISS\n"
"        ・ IR\n"
"        ・ IRPJ\n"
"        ・ CSLL\n"
"\n"
" ・ 電子会計請求（NFe）のために税状態コード（CST）が要求されます。\n"
"\n"
"tax_discount 項目は幾つかのICMSのようなブラジルVATの適切な計算のために、account.tax.template と "
"account.tax オブジェクトに追加されました。会計表作成ウィザードは新しいデータを適切に伝えるために拡張されました。\n"
"\n"
"とはいえ、このモジュールはブラジルでOpenERPを適切に利用するための多くの実装が欠けていることに注意することが重要です。\n"
"これらの実装（電子会計請求などは既に実用）はブラジルのLaunchpadローカル化プロジェクト "
"https://launchpad.net/openerp.pt-br-localiz "
"やその他のアドオン分野に依存している15を超える追加モジュールによってもたらされます。\n"
"このモジュールは特筆されるOpenERPのモジュール性を壊さないことを目指しています。その理由は、それらは多数あるがそれぞれが小さいためです。\n"
"個々にこれらのモジュールを維持するための一つの理由は、ブラジルのローカル化のリーダが残された法律上の要求（会計元帳、経理SPED、会計SPED、PAF "
"ECFなどは2011年9月ではまだ欠けています）に資金を投入してローカル化をすばやく完了させることに責任を持つ必要があります。\n"
"それらのモジュールは AGPL V3 "
"の下で同じく厳密にライセンスされ、今日、プライベートモジュールのオンライン利用に関してどんな追加払いの許可もありません。"

#. module: base
#: view:res.request:0
msgid "References"
msgstr "リファレンス"

#. module: base
#: view:res.lang:0
msgid ""
"%U - Week number of the year (Sunday as the first day of the week) as a "
"decimal number [00,53]. All days in a new year preceding the first Sunday "
"are considered to be in week 0."
msgstr "%U－年の週番号（日曜は週の最初の日）10進数値 [00,53]。新年で最初の日曜までの全ての日は週0と認識されます。"

#. module: base
#: view:ir.ui.view:0
msgid "Advanced"
msgstr "高度"

#. module: base
#: model:res.country,name:base.fi
msgid "Finland"
msgstr "フィンランド"

#. module: base
#: code:addons/base/res/res_company.py:156
#, python-format
msgid "Website: "
msgstr "Webサイト: "

#. module: base
#: model:ir.ui.menu,name:base.menu_administration
msgid "Settings"
msgstr "設定"

#. module: base
#: selection:ir.actions.act_window,view_type:0
#: selection:ir.actions.act_window.view,view_mode:0
#: view:ir.ui.view:0
#: selection:ir.ui.view,type:0
#: selection:wizard.ir.model.menu.create.line,view_type:0
msgid "Tree"
msgstr "ツリー"

#. module: base
#: model:ir.module.module,shortdesc:base.module_analytic_multicurrency
msgid "Multi-Currency in Analytic"
msgstr "多通貨（分析）"

#. module: base
#: view:base.language.export:0
msgid "https://help.launchpad.net/Translations"
msgstr ""

#. module: base
#: field:ir.actions.act_window,view_mode:0
msgid "View Mode"
msgstr "表示モード"

#. module: base
#: help:res.partner.bank,footer:0
msgid ""
"Display this bank account on the footer of printed documents like invoices "
"and sales orders."
msgstr ""

#. module: base
#: view:base.language.import:0
msgid ""
"When using CSV format, please also check that the first line of your file is "
"one of the following:"
msgstr "CSV形式を使う場合、ファイルの最初の行が以下のどれかであるかをチェックして下さい："

#. module: base
#: view:res.log:0
msgid "Logs"
msgstr "ログ"

#. module: base
#: selection:base.language.install,lang:0
msgid "Spanish / Español"
msgstr "スペイン語 / Español"

#. module: base
#: selection:base.language.install,lang:0
msgid "Korean (KP) / 한국어 (KP)"
msgstr "韓国語（北朝鮮） / 한국어 (KP)"

#. module: base
#: view:base.module.update:0
msgid ""
"This wizard will scan all module repositories on the server side to detect "
"newly added modules as well as any change to existing modules."
msgstr ""
"このウィザードは、既存のモジュールに対してどんな変更や新たなモジュールの追加を、サーバサイドの全てのモジュールレポジトリを走査して検出します。"

#. module: base
#: model:ir.module.module,description:base.module_sale_journal
msgid ""
"\n"
"The sales journal modules allows you to categorise your sales and deliveries "
"(picking lists) between different journals.\n"
"============================================================================="
"===========================================\n"
"\n"
"This module is very helpful for bigger companies that\n"
"works by departments.\n"
"\n"
"You can use journal for different purposes, some examples:\n"
"    * isolate sales of different departments\n"
"    * journals for deliveries by truck or by UPS\n"
"\n"
"Journals have a responsible and evolves between different status:\n"
"    * draft, open, cancel, done.\n"
"\n"
"Batch operations can be processed on the different journals to\n"
"confirm all sales at once, to validate or invoice packing, ...\n"
"\n"
"It also supports batch invoicing methods that can be configured by partners "
"and sales orders, examples:\n"
"    * daily invoicing,\n"
"    * monthly invoicing, ...\n"
"\n"
"Some statistics by journals are provided.\n"
"    "
msgstr ""
"\n"
"この販売ジャーナルモジュールは販売と配達（選択リスト）を異なったジャーナルに分類することができます。\n"
"======================================================================\n"
"このモジュールは部門を持つ大きな会社にとても役立ちます。\n"
"\n"
"以下のような異なる目的のためにジャーナルを使うことができます：\n"
"\n"
"    ・ 別部門の販売の分離\n"
"    ・ 配達がトラックなのかUPSなのかの仕訳\n"
"\n"
"ジャーナルは責任を持ち、異なる状態に展開する：\n"
"\n"
"    ・ ドラフト、オープン、キャンセル、完了\n"
"\n"
"バッチ操作は一度に全ての販売の確認、有効化、請求書の梱包といった異なるジャーナルを処理できます。\n"
"\n"
"バッチ請求方法はパートナごとや受注ごとに構成することもできます。例：\n"
"\n"
"    ・ 日々の送付\n"
"    ・ 月次の送付など\n"
"\n"
"いくらかのジャーナルによる統計値が提供されます。\n"
"    "

#. module: base
#: field:res.company,logo:0
msgid "Logo"
msgstr "ロゴ"

#. module: base
#: model:ir.module.module,shortdesc:base.module_l10n_cr
msgid "Costa Rica - Accounting"
msgstr "コスタリカ－会計"

#. module: base
#: view:ir.module.module:0
msgid "Uninstall (beta)"
msgstr "アンインストール（beta）"

#. module: base
#: model:ir.module.module,description:base.module_hr_expense
msgid ""
"\n"
"This module aims to manage employee's expenses.\n"
"===============================================\n"
"\n"
"The whole workflow is implemented:\n"
"    * Draft expense\n"
"    * Confirmation of the sheet by the employee\n"
"    * Validation by his manager\n"
"    * Validation by the accountant and invoice creation\n"
"    * Payment of the invoice to the employee\n"
"\n"
"This module also uses the analytic accounting and is compatible with\n"
"the invoice on timesheet module so that you will be able to automatically\n"
"re-invoice your customer's expenses if your work by project.\n"
"    "
msgstr ""
"\n"
"このモジュールは従業員にかかる経費管理を目指します。\n"
"===============================================\n"
"\n"
"以下の全てのワークフローが実装されています：\n"
"    ・ ドラフト経費\n"
"    ・ 従業員によるシートの確認\n"
"    ・ 管理者による認可\n"
"    ・ 会計人による認可と請求書の作成\n"
"    ・ 従業員へ請求書に基づく支払い\n"
"\n"
"このモジュールは分析会計も使うとともに、プロジェクトによる作業の場合は、顧客の出費の\n"
"再請求書を自動的に作成するタイムシート上の請求書と互換性があります。\n"
"    "

#. module: base
#: field:ir.values,action_id:0
msgid "Action (change only)"
msgstr "アクション（変更のみ）"

#. module: base
#: model:ir.module.module,shortdesc:base.module_subscription
msgid "Recurring Documents"
msgstr "定期処理伝票"

#. module: base
#: model:res.country,name:base.bs
msgid "Bahamas"
msgstr "バハマ"

#. module: base
#: selection:res.request,state:0
msgid "active"
msgstr "アクティブ"

#. module: base
#: code:addons/base/res/res_partner.py:273
#, python-format
msgid ""
"Couldn't generate the next id because some partners have an alphabetic id !"
msgstr "幾つかのパートナは英字のIDを持っているため、次となるIDを作成できませんでした。"

#. module: base
#: view:ir.attachment:0
msgid "Attachment"
msgstr "添付"

#. module: base
#: model:res.country,name:base.ie
msgid "Ireland"
msgstr "アイルランド"

#. module: base
#: field:base.module.update,update:0
msgid "Number of modules updated"
msgstr "複数のモジュールが更新されました。"

#. module: base
#: field:ir.cron,function:0
msgid "Method"
msgstr "メソッド"

#. module: base
#: view:res.partner.event:0
msgid "General Description"
msgstr "一般的な説明"

#. module: base
#: view:workflow.activity:0
msgid "Workflow Activity"
msgstr "ワークフローアクティビティ"

#. module: base
#: model:ir.actions.act_window,help:base.action_ui_view
msgid ""
"Views allows you to personalize each view of OpenERP. You can add new "
"fields, move fields, rename them or delete the ones that you do not need."
msgstr "OpenERPの各ビューはパーソナライズできます。項目の追加、移動、名称変更、必要でないものの削除ができます。"

#. module: base
#: model:ir.module.module,shortdesc:base.module_base_setup
msgid "Initial Setup Tools"
msgstr "初期セットアップツール"

#. module: base
#: field:ir.actions.act_window,groups_id:0
#: model:ir.actions.act_window,name:base.action_res_groups
#: view:ir.actions.report.xml:0
#: field:ir.actions.report.xml,groups_id:0
#: view:ir.actions.todo:0
#: field:ir.actions.todo,groups_id:0
#: field:ir.actions.wizard,groups_id:0
#: view:ir.model:0
#: field:ir.model.fields,groups:0
#: field:ir.rule,groups:0
#: view:ir.ui.menu:0
#: field:ir.ui.menu,groups_id:0
#: model:ir.ui.menu,name:base.menu_action_res_groups
#: view:res.groups:0
#: field:res.users,groups_id:0
msgid "Groups"
msgstr "グループ"

#. module: base
#: selection:base.language.install,lang:0
msgid "Spanish (CL) / Español (CL)"
msgstr "スペイン語（チリ） / Español (CL)"

#. module: base
#: model:res.country,name:base.bz
msgid "Belize"
msgstr "ベリーズ"

#. module: base
#: help:ir.actions.report.xml,header:0
msgid "Add or not the corporate RML header"
msgstr ""

#. module: base
#: model:ir.module.module,description:base.module_hr_recruitment
msgid ""
"\n"
"Manages job positions and the recruitment process.\n"
"==================================================\n"
"\n"
"It's integrated with the survey module to allow you to define interview for "
"different jobs.\n"
"\n"
"This module is integrated with the mail gateway to automatically tracks "
"email\n"
"sent to jobs@YOURCOMPANY.com. It's also integrated with the document "
"management\n"
"system to store and search in your CV base.\n"
"    "
msgstr ""
"\n"
"仕事のポジションと求人プロセスの管理\n"
"==================================================\n"
"\n"
"異なったジョブに向けての面接を認めるための調査モジュールと統合されています。\n"
"\n"
"このモジュールはメールケーとウェイと統合されていて、自動的にjobs@YOURCOMPANY.comに\n"
"送られた電子メールを追跡します。あなたの履歴ベースに保存、検索できるドキュメント管理システム\n"
"とも統合されています。\n"
"    "

#. module: base
#: model:ir.actions.act_window,name:base.action_res_widget_wizard
msgid "Homepage Widgets Management"
msgstr "ホームページウィジット管理"

#. module: base
#: field:res.company,rml_header1:0
msgid "Report Header / Company Slogan"
msgstr "レポートヘッダー / 会社の標語"

#. module: base
#: model:res.country,name:base.pl
msgid "Poland"
msgstr "ポーランド"

#. module: base
#: help:ir.actions.act_window,view_mode:0
msgid ""
"Comma-separated list of allowed view modes, such as 'form', 'tree', "
"'calendar', etc. (Default: tree,form)"
msgstr "'form'、'tree'、'calendar'など（デフォルト：tree、form）のようなビューモードの許されたカンマ区切りのリスト"

#. module: base
#: code:addons/orm.py:3615
#, python-format
msgid "A document was modified since you last viewed it (%s:%d)"
msgstr "このドキュメントはあなたの前回参照時から更新されています（%s:%d）"

#. module: base
#: view:workflow:0
msgid "Workflow Editor"
msgstr "ワークフローエディタ"

#. module: base
#: selection:ir.module.module,state:0
#: selection:ir.module.module.dependency,state:0
msgid "To be removed"
msgstr "対象削除"

#. module: base
#: model:ir.model,name:base.model_ir_sequence
msgid "ir.sequence"
msgstr ""

#. module: base
#: help:ir.actions.server,expression:0
msgid ""
"Enter the field/expression that will return the list. E.g. select the sale "
"order in Object, and you can have loop on the sales order line. Expression = "
"`object.order_line`."
msgstr ""
"リストが返される項目 / 式を入力して下さい。例えば、 "
"オブジェクトの販売オーダーを選択し、販売オーダーの繰り返しができます。式＝`object.order_line`"

#. module: base
#: field:ir.mail_server,smtp_debug:0
msgid "Debugging"
msgstr "デバッグ"

#. module: base
#: model:ir.module.module,description:base.module_crm_helpdesk
msgid ""
"\n"
"Helpdesk Management.\n"
"====================\n"
"\n"
"Like records and processing of claims, Helpdesk and Support are good tools\n"
"to trace your interventions. This menu is more adapted to oral "
"communication,\n"
"which is not necessarily related to a claim. Select a customer, add notes\n"
"and categorize your interventions with a channel and a priority level.\n"
"    "
msgstr ""

#. module: base
#: sql_constraint:ir.ui.view_sc:0
msgid "Shortcut for this menu already exists!"
msgstr "このメニューのショートカットは既に存在しています。"

#. module: base
#: model:ir.module.module,description:base.module_resource
msgid ""
"\n"
"Module for resource management.\n"
"===============================\n"
"\n"
"A resource represent something that can be scheduled\n"
"(a developer on a task or a work center on manufacturing orders).\n"
"This module manages a resource calendar associated to every resource.\n"
"It also manages the leaves of every resource.\n"
"\n"
"    "
msgstr ""

#. module: base
#: view:ir.rule:0
msgid "Groups (no group = global)"
msgstr "グループ（クループなし＝全体）"

#. module: base
#: selection:res.users,view:0
msgid "Simplified"
msgstr "簡易化"

#. module: base
#: model:res.country,name:base.st
msgid "Saint Tome (Sao Tome) and Principe"
msgstr "サントメ・プリンシペ"

#. module: base
#: selection:res.partner.address,type:0
msgid "Invoice"
msgstr "請求書"

#. module: base
#: selection:base.language.install,lang:0
msgid "Portugese (BR) / Português (BR)"
msgstr "ポルトガル語（ブラジル）/ Português (BR)"

#. module: base
#: model:res.country,name:base.bb
msgid "Barbados"
msgstr "バルバドス"

#. module: base
#: model:ir.module.module,description:base.module_base_synchro
msgid ""
"\n"
"Synchronization with all objects.\n"
"=================================\n"
"\n"
"Configure servers and trigger synchronization with its database objects.\n"
msgstr ""
"\n"
"全てのオブジェクトとの同期\n"
"=================================\n"
"\n"
"サーバを構成し、データベースオブジェクトとの同期を開始して下さい。\n"

#. module: base
#: model:res.country,name:base.mg
msgid "Madagascar"
msgstr "マダガスカル"

#. module: base
#: code:addons/base/ir/ir_model.py:116
#, python-format
msgid ""
"The Object name must start with x_ and not contain any special character !"
msgstr "オブジェクト名は x_ で始める必要があり、特殊文字を含んではなりません。"

#. module: base
#: field:ir.actions.configuration.wizard,note:0
msgid "Next Wizard"
msgstr ""

#. module: base
#: model:ir.actions.act_window,name:base.action_menu_admin
#: view:ir.ui.menu:0
#: field:ir.ui.menu,name:0
msgid "Menu"
msgstr "メニュー"

#. module: base
#: field:res.currency,rate:0
msgid "Current Rate"
msgstr "現在レート"

#. module: base
#: model:ir.module.module,shortdesc:base.module_idea
msgid "Ideas"
msgstr "アイデア"

#. module: base
#: model:ir.module.module,shortdesc:base.module_sale_crm
msgid "Opportunity to Quotation"
msgstr "オポチュニティから見積り"

#. module: base
#: model:ir.module.module,description:base.module_sale_analytic_plans
msgid ""
"\n"
"The base module to manage analytic distribution and sales orders.\n"
"=================================================================\n"
"\n"
"Using this module you will be able to link analytic accounts to sales "
"orders.\n"
"    "
msgstr ""
"\n"
"分析的な流通と受注管理のための基本モジュール\n"
"=================================================================\n"
"\n"
"このモジュールを使うことで、受注に対して分析アカウントを結びつけることができます。\n"
"    "

#. module: base
#: field:ir.actions.url,target:0
msgid "Action Target"
msgstr "アクションターゲット"

#. module: base
#: model:ir.module.module,shortdesc:base.module_base_calendar
msgid "Calendar Layer"
msgstr "カレンダー層"

#. module: base
#: model:ir.actions.report.xml,name:base.report_ir_model_overview
msgid "Model Overview"
msgstr "モデルオーバービュー"

#. module: base
#: model:ir.module.module,shortdesc:base.module_product_margin
msgid "Margins by Products"
msgstr "製品の利ざや"

#. module: base
#: model:ir.ui.menu,name:base.menu_invoiced
msgid "Invoicing"
msgstr "請求"

#. module: base
#: field:ir.ui.view_sc,name:0
msgid "Shortcut Name"
msgstr "ショートカット名称"

#. module: base
#: help:ir.actions.act_window,limit:0
msgid "Default limit for the list view"
msgstr "リストビューのデフォルト上限"

#. module: base
#: model:res.country,name:base.pg
msgid "Papua New Guinea"
msgstr "パプアニューギニア"

#. module: base
#: model:res.country,name:base.zw
msgid "Zimbabwe"
msgstr "ジンバブエ"

#. module: base
#: model:res.country,name:base.io
msgid "British Indian Ocean Territory"
msgstr "イギリス領インド洋地域"

#. module: base
#: model:ir.ui.menu,name:base.menu_translation_export
msgid "Import / Export"
msgstr "インポート / エクスポート"

#. module: base
#: model:ir.actions.todo.category,name:base.category_tools_customization_config
msgid "Tools / Customization"
msgstr "ツール / カスタマイゼーション"

#. module: base
#: field:ir.model.data,res_id:0
#: field:ir.values,res_id:0
msgid "Record ID"
msgstr "レコードID"

#. module: base
#: field:ir.actions.server,email:0
msgid "Email Address"
msgstr "Eメールアドレス"

#. module: base
#: selection:base.language.install,lang:0
msgid "French (BE) / Français (BE)"
msgstr "フランス語（ベルギー）/ Français (BE)"

#. module: base
#: view:ir.actions.server:0
#: field:workflow.activity,action_id:0
msgid "Server Action"
msgstr "サーバアクション"

#. module: base
#: help:ir.actions.client,params:0
msgid "Arguments sent to the client along withthe view tag"
msgstr "引数はクライアントにビュータグとともに送信されます。"

#. module: base
#: model:ir.module.module,description:base.module_project_gtd
msgid ""
"\n"
"This module implements all concepts defined by the Getting Things Done "
"methodology.\n"
"============================================================================="
"======\n"
"\n"
"This module implements a simple personnal Todo list based on tasks. It adds "
"in\n"
"the project application an editable list of tasks simplified to the minimum\n"
"required fields.\n"
"\n"
"The todo list is based on the GTD methodology. This world-wide used "
"methodology\n"
"is used for personal time management improvement.\n"
"\n"
"Getting Things Done (commonly abbreviated as GTD) is an action management\n"
"method created by David Allen, and described in a book of the same name.\n"
"\n"
"GTD rests on the principle that a person needs to move tasks out of the mind "
"by\n"
"recording them externally. That way, the mind is freed from the job of\n"
"remembering everything that needs to be done, and can concentrate on "
"actually\n"
"performing those tasks.\n"
"    "
msgstr ""
"\n"
"このモジュールはGetting Things Done（GDT）方法論によって定義されたすべての概念を実行します。\n"
"============================================================================="
"======\n"
"\n"
"このモジュールはタスクに基づく単純な個人のToDoリストを備えています。\n"
"それは最小限必要とされる項目をプロジェクトアプリケーションの中に単純化された編集可能な\n"
"タスクリストを加えます。\n"
"\n"
"ToDoリストはGDT方法論をベースとしています。この世界中で使われる方法論は個人の時間の\n"
"管理の改良のために使われます。\n"
"\n"
"GDTはDavid Allenにより作成された行動管理の方法です。そして、同名の本で説明されています。\n"
"\n"
"GDTは人間は外部に記録することによって、気持ちの外にタスクを移動させることが必要であると\n"
"いう原則に基づいています。これによって、終えなければならない仕事の全てを覚えておかねば\n"
"ならない気持ちから開放され、現在の仕事に集中することができます。\n"
"    "

#. module: base
#: model:res.country,name:base.tt
msgid "Trinidad and Tobago"
msgstr ""

#. module: base
#: model:res.country,name:base.lv
msgid "Latvia"
msgstr "ラトビア"

#. module: base
#: view:partner.sms.send:0
msgid "SMS - Gateway: clickatell"
msgstr "SMS－ゲートウェイ：Clickatell"

#. module: base
#: view:ir.actions.server:0
msgid "Field Mappings"
msgstr "項目マッピング"

#. module: base
#: code:addons/base/publisher_warranty/publisher_warranty.py:125
#: code:addons/base/publisher_warranty/publisher_warranty.py:163
#, python-format
msgid "Error during communication with the publisher warranty server."
msgstr "発行人保証サーバとの通信途中のエラー"

#. module: base
#: model:res.groups,name:base.group_sale_manager
#: model:res.groups,name:base.group_tool_manager
msgid "Manager"
msgstr "管理者"

#. module: base
#: model:ir.ui.menu,name:base.menu_custom
msgid "Customization"
msgstr "カスタマイゼーション"

#. module: base
#: model:res.country,name:base.py
msgid "Paraguay"
msgstr "パラグアイ"

#. module: base
#: model:ir.model,name:base.model_ir_actions_act_window_close
msgid "ir.actions.act_window_close"
msgstr ""

#. module: base
#: field:ir.server.object.lines,col1:0
msgid "Destination"
msgstr "目的地"

#. module: base
#: model:res.country,name:base.lt
msgid "Lithuania"
msgstr "リトアニア"

#. module: base
#: model:ir.actions.act_window,name:base.action_view_partner_clear_ids
#: model:ir.model,name:base.model_partner_clear_ids
#: view:partner.clear.ids:0
msgid "Clear IDs"
msgstr "IDのクリア"

#. module: base
#: view:res.groups:0
msgid "Inherited"
msgstr "継承"

#. module: base
#: field:ir.model.fields,serialization_field_id:0
msgid "Serialization Field"
msgstr ""

#. module: base
#: model:ir.module.category,description:base.module_category_report_designer
msgid ""
"Lets you install various tools to simplify and enhance OpenERP's report "
"creation."
msgstr "OpenERPのレポート作成を単純化して拡張させるための各種ツールをインストールします。"

#. module: base
#: view:res.lang:0
msgid "%y - Year without century [00,99]."
msgstr "%y－２桁の年[00,99]."

#. module: base
#: code:addons/base/res/res_company.py:155
#, python-format
msgid "Fax: "
msgstr ""

#. module: base
#: model:res.country,name:base.si
msgid "Slovenia"
msgstr "スロベニア"

#. module: base
#: help:res.currency,name:0
msgid "Currency Code (ISO 4217)"
msgstr "通貨コード（ISO 4217）"

#. module: base
#: model:ir.actions.act_window,name:base.res_log_act_window
#: model:ir.ui.menu,name:base.menu_res_log_act_window
msgid "Client Logs"
msgstr "顧客ログ"

#. module: base
#: code:addons/orm.py:1883
#: code:addons/orm.py:1894
#, python-format
msgid "Invalid Object Architecture!"
msgstr "無効なオブジェクトアーキテクチャです。"

#. module: base
#: code:addons/base/ir/ir_model.py:311
#: code:addons/base/ir/ir_model.py:313
#: code:addons/base/ir/ir_model.py:343
#: code:addons/base/ir/ir_model.py:357
#: code:addons/base/ir/ir_model.py:359
#: code:addons/base/ir/ir_model.py:361
#: code:addons/base/ir/ir_model.py:368
#: code:addons/base/ir/ir_model.py:371
#: code:addons/base/module/wizard/base_update_translations.py:38
#, python-format
msgid "Error!"
msgstr "エラー"

#. module: base
#: model:ir.module.module,shortdesc:base.module_l10n_fr_rib
msgid "French RIB Bank Details"
msgstr "フランスの銀行口座証明書（RIB）の詳細"

#. module: base
#: view:res.lang:0
msgid "%p - Equivalent of either AM or PM."
msgstr "%p - AMやPMと同等なもの"

#. module: base
#: view:ir.actions.server:0
msgid "Iteration Actions"
msgstr "反復アクション"

#. module: base
#: help:multi_company.default,company_id:0
msgid "Company where the user is connected"
msgstr "ユーザが関連している会社"

#. module: base
#: field:publisher_warranty.contract,date_stop:0
msgid "Ending Date"
msgstr "終了日"

#. module: base
#: model:res.country,name:base.nz
msgid "New Zealand"
msgstr "ニュージーランド"

#. module: base
#: model:ir.module.module,description:base.module_pad_project
msgid ""
"\n"
"This module adds a PAD in all project kanban views\n"
"==================================================\n"
"    "
msgstr ""
"\n"
"このモジュールはPADを全てのプロジェクトのかんばんビューに加えます。\n"
"==================================================\n"
"    "

#. module: base
#: model:ir.actions.act_window,help:base.action_country
msgid ""
"Display and manage the list of all countries that can be assigned to your "
"partner records. You can create or delete countries to make sure the ones "
"you are working on will be maintained."
msgstr ""
"あなたのパートナのレコードに割り当てることができる全ての国のリストを表示、管理して下さい。あなたは維持を行うためにこれらの国の作成や削除をすることができま"
"す。"

#. module: base
#: model:res.partner.category,name:base.res_partner_category_7
msgid "Openstuff.net"
msgstr ""

#. module: base
#: model:res.country,name:base.nf
msgid "Norfolk Island"
msgstr "ノーフォーク島"

#. module: base
#: selection:base.language.install,lang:0
msgid "Korean (KR) / 한국어 (KR)"
msgstr "韓国語（韓国）/ 한국어 (KR)"

#. module: base
#: help:ir.model.fields,model:0
msgid "The technical name of the model this field belongs to"
msgstr "この項目が属するモデルの専門的名前"

#. module: base
#: field:ir.actions.server,action_id:0
#: selection:ir.actions.server,state:0
msgid "Client Action"
msgstr "顧客行動"

#. module: base
#: model:res.country,name:base.bd
msgid "Bangladesh"
msgstr "バングラデシュ"

#. module: base
#: model:ir.module.module,shortdesc:base.module_project_retro_planning
msgid "Project Retro-planning"
msgstr "プロジェクトレトロ－計画"

#. module: base
#: model:ir.module.module,shortdesc:base.module_stock_planning
msgid "Master Procurement Schedule"
msgstr "マスター獲得スケジュール"

#. module: base
#: model:ir.model,name:base.model_ir_module_category
#: field:ir.module.module,application:0
#: field:res.groups,category_id:0
msgid "Application"
msgstr "アプリケーション"

#. module: base
#: selection:publisher_warranty.contract,state:0
msgid "Valid"
msgstr "有効"

#. module: base
#: model:ir.module.module,description:base.module_decimal_precision
msgid ""
"\n"
"Configure the price accuracy you need for different kinds of usage: "
"accounting, sales, purchases, etc.\n"
"============================================================================="
"=========================\n"
"\n"
"The decimal precision is configured per company.\n"
msgstr ""
"\n"
"あなたが必要とする異なった用途の価格を正確に設定してください：会計、販売、購入など\n"
"============================================================================="
"=========================\n"
"\n"
"小数精度は会社ごとに設定されています。\n"

#. module: base
#: model:ir.module.module,description:base.module_l10n_pl
msgid ""
"\n"
"This is the module to manage the accounting chart and taxes for Poland in "
"OpenERP.\n"
"============================================================================="
"=====\n"
"\n"
"To jest moduł do tworzenia wzorcowego planu kont i podstawowych ustawień do "
"podatków\n"
"VAT 0%, 7% i 22%. Moduł ustawia też konta do kupna i sprzedaży towarów "
"zakładając,\n"
"że wszystkie towary są w obrocie hurtowym.\n"
"    "
msgstr ""
"\n"
"これはOpenERPのポーランド用の会計表と税金の管理モジュールです。\n"
"============================================================================="
"=====\n"
"\n"
"To jest moduł do tworzenia wzorcowego planu kont i podstawowych ustawień do "
"podatków\n"
"VAT 0%, 7% i 22%. Moduł ustawia też konta do kupna i sprzedaży towarów "
"zakładając,\n"
"że wszystkie towary są w obrocie hurtowym.\n"
"    "

#. module: base
#: field:ir.actions.client,params_store:0
msgid "Params storage"
msgstr "ストレージのパラメータ"

#. module: base
#: code:addons/base/module/module.py:409
#, python-format
msgid "Can not upgrade module '%s'. It is not installed."
msgstr "モジュール '%s' はインストールされていないためアップグレードできません。"

#. module: base
#: model:res.country,name:base.cu
msgid "Cuba"
msgstr "キューバ"

#. module: base
#: model:ir.module.module,description:base.module_crm_profiling
msgid ""
"\n"
"This module allows users to perform segmentation within partners.\n"
"=================================================================\n"
"\n"
"It uses the profiles criteria from the earlier segmentation module and "
"improve it. Thanks to the new concept of questionnaire. You can now regroup "
"questions into a questionnaire and directly use it on a partner.\n"
"\n"
"It also has been merged with the earlier CRM & SRM segmentation tool because "
"they were overlapping.\n"
"\n"
"    * Note: this module is not compatible with the module segmentation, "
"since it's the same which has been renamed.\n"
"    "
msgstr ""
"\n"
"このモジュールはユーザにパートナの中での分割を許可します。\n"
"=================================================================\n"
"\n"
"これは初期の分割モジュールからプロファイル基準を使います。そして、新しい質問表のコンセプトによって改良して下さい。あなたは質問表の質問を再度グループ化し、"
"直接パートナの上で使うことができます。\n"
"\n"
"また、このモジュールは機能が重複していた初期のCRMとSRM分割ツールが統合されたものです。\n"
"\n"
"    * メモ： このモジュールはモジュール分割がリネームされたものであるため、モジュール分割と両立できません。\n"
"    "

#. module: base
#: code:addons/report_sxw.py:434
#, python-format
msgid "Unknown report type: %s"
msgstr "定義されていないレポートタイプです： %s"

#. module: base
#: code:addons/base/ir/ir_model.py:282
#, python-format
msgid "For selection fields, the Selection Options must be given!"
msgstr "項目選択のために選択オプションを指定して下さい。"

#. module: base
#: model:res.widget,title:base.facebook_widget
msgid "Facebook"
msgstr ""

#. module: base
#: model:res.country,name:base.am
msgid "Armenia"
msgstr "アルメニア"

#. module: base
#: model:ir.actions.act_window,name:base.ir_property_form
#: model:ir.ui.menu,name:base.menu_ir_property_form_all
msgid "Configuration Parameters"
msgstr "構成のパラメータ"

#. module: base
#: constraint:ir.cron:0
msgid "Invalid arguments"
msgstr "無効な引数"

#. module: base
#: model:res.country,name:base.se
msgid "Sweden"
msgstr "スウェーデン"

#. module: base
#: selection:ir.actions.act_window.view,view_mode:0
#: selection:ir.ui.view,type:0
#: selection:wizard.ir.model.menu.create.line,view_type:0
msgid "Gantt"
msgstr "ガント"

#. module: base
#: view:ir.property:0
msgid "Property"
msgstr "プロパティ"

#. module: base
#: model:ir.model,name:base.model_res_partner_bank_type
#: field:res.partner.bank,state:0
#: view:res.partner.bank.type:0
msgid "Bank Account Type"
msgstr "銀行口座タイプ"

#. module: base
#: field:base.language.export,config_logo:0
#: field:base.language.import,config_logo:0
#: field:base.language.install,config_logo:0
#: field:base.module.import,config_logo:0
#: field:base.module.update,config_logo:0
#: field:base.update.translations,config_logo:0
#: field:ir.actions.configuration.wizard,config_logo:0
#: field:ir.wizard.screen,config_logo:0
#: field:publisher_warranty.contract.wizard,config_logo:0
#: field:res.config,config_logo:0
#: field:res.config.installer,config_logo:0
msgid "Image"
msgstr "イメージ"

#. module: base
#: view:ir.actions.server:0
msgid "Iteration Action Configuration"
msgstr "繰り返しの設定"

#. module: base
#: selection:publisher_warranty.contract,state:0
msgid "Canceled"
msgstr "キャンセル済み"

#. module: base
#: model:res.country,name:base.at
msgid "Austria"
msgstr "オーストリア"

#. module: base
#: view:ir.module.module:0
msgid "Cancel Install"
msgstr ""

#. module: base
#: model:ir.module.module,description:base.module_l10n_be_invoice_bba
msgid ""
"\n"
"    \n"
"Belgian localisation for in- and outgoing invoices (prereq to "
"account_coda):\n"
"    - Rename 'reference' field labels to 'Communication'\n"
"    - Add support for Belgian Structured Communication\n"
"\n"
"A Structured Communication can be generated automatically on outgoing "
"invoices according to the following algorithms:\n"
"    1) Random : +++RRR/RRRR/RRRDD+++\n"
"        R..R = Random Digits, DD = Check Digits\n"
"    2) Date : +++DOY/YEAR/SSSDD+++\n"
"        DOY = Day of the Year, SSS = Sequence Number, DD = Check Digits)\n"
"    3) Customer Reference +++RRR/RRRR/SSSDDD+++\n"
"        R..R = Customer Reference without non-numeric characters, SSS = "
"Sequence Number, DD = Check Digits)  \n"
"        \n"
"The preferred type of Structured Communication and associated Algorithm can "
"be specified on the Partner records. \n"
"A 'random' Structured Communication will generated if no algorithm is "
"specified on the Partner record. \n"
"\n"
"    "
msgstr ""
"\n"
"    \n"
"内部、外部向けの請求書（account_codaの前提）のためのベルギーローカル化：\n"
"    ・ ’reference’項目を’Communication’にリネーム\n"
"    ・ ベルギーの構造化通信のためのサポートを追加\n"
"\n"
"構造化通信は次のアルゴリズムによる外部請求書を作成することができます：\n"
"    1) ランダム： +++RRR/RRRR/RRRDD+++\n"
"        R..R = ランダムな数字、DD = チェックディジット\n"
"    2) 日付： +++DOY/YEAR/SSSDD+++\n"
"        DOY = 年の通算日、SSS = 順序番号、DD = チェックディジット\n"
"    3) 顧客参照： +++RRR/RRRR/SSSDDD+++\n"
"        R..R = 数値のみの顧客参照番号、SSS = 順序番号、DD = チェックディジット\n"
"        \n"
"構造化通信の好ましい型と関連付けられたアルゴリズムはパートナレコード上で指定されます。 \n"
"ランダムな構造化通信はパートナレコード上で指定されたアルゴリズムがない時に作成されます。 \n"
"\n"
"    "

#. module: base
#: model:ir.module.module,shortdesc:base.module_wiki_quality_manual
msgid "Wiki: Quality Manual"
msgstr "Wiki： 品質マニュアル"

#. module: base
#: selection:ir.actions.act_window.view,view_mode:0
#: model:ir.ui.menu,name:base.menu_calendar_configuration
#: selection:ir.ui.view,type:0
#: selection:wizard.ir.model.menu.create.line,view_type:0
msgid "Calendar"
msgstr "カレンダー"

#. module: base
#: field:res.partner.address,partner_id:0
msgid "Partner Name"
msgstr "パートナ名"

#. module: base
#: field:workflow.activity,signal_send:0
msgid "Signal (subflow.*)"
msgstr "シグナル（サブフロー.*）"

#. module: base
#: model:res.partner.category,name:base.res_partner_category_17
msgid "HR sector"
msgstr "HR部門"

#. module: base
#: model:ir.ui.menu,name:base.menu_dashboard_admin
msgid "Administration Dashboard"
msgstr "アドミニストレーションダッシュボード"

#. module: base
#: code:addons/orm.py:4408
#, python-format
msgid ""
"Invalid \"order\" specified. A valid \"order\" specification is a comma-"
"separated list of valid field names (optionally followed by asc/desc for the "
"direction)"
msgstr ""
"無効な注文が指定されました。正しい注文の仕様は正しい項目名によるカンマ区切りのリストです（オプションで asc / desc が続きます）。"

#. module: base
#: model:ir.model,name:base.model_ir_module_module_dependency
msgid "Module dependency"
msgstr ""

#. module: base
#: selection:publisher_warranty.contract.wizard,state:0
msgid "Draft"
msgstr "ドラフト"

#. module: base
#: selection:res.users,view:0
msgid "Extended"
msgstr "拡張"

#. module: base
#: model:ir.actions.act_window,help:base.action_partner_title_contact
msgid ""
"Manage the contact titles you want to have available in your system and the "
"way you want to print them in letters and other documents. Some example: "
"Mr., Mrs. "
msgstr "手紙や他のドキュメントの印刷において利用する際の適切な役職を管理して下さい。 "

#. module: base
#: view:ir.model.access:0
#: view:res.groups:0
#: field:res.groups,model_access:0
msgid "Access Controls"
msgstr "アクセスコントロール"

#. module: base
#: code:addons/base/ir/ir_model.py:237
#, python-format
msgid ""
"The Selection Options expression is not a valid Pythonic expression.Please "
"provide an expression in the [('key','Label'), ...] format."
msgstr "この選択オプションは正しいPython表現ではありません。[('key','Label'), ...] の書式で記述して下さい。"

#. module: base
#: model:res.groups,name:base.group_survey_user
msgid "Survey / User"
msgstr "調査 / ユーザ"

#. module: base
#: view:ir.module.module:0
#: field:ir.module.module,dependencies_id:0
msgid "Dependencies"
msgstr "依存"

#. module: base
#: field:multi_company.default,company_id:0
msgid "Main Company"
msgstr "主要な会社"

#. module: base
#: field:ir.ui.menu,web_icon_hover:0
msgid "Web Icon File (hover)"
msgstr "Webアイコンファイル（hover）"

#. module: base
#: model:ir.module.module,description:base.module_web_diagram
msgid "Openerp web Diagram view"
msgstr "OpeｎERP Webダイアグラムビュー"

#. module: base
#: model:res.groups,name:base.group_hr_user
msgid "HR Officer"
msgstr "HR役員"

#. module: base
#: model:ir.module.module,shortdesc:base.module_hr_contract
msgid "Employee Contracts"
msgstr "従業員契約"

#. module: base
#: model:ir.module.module,description:base.module_wiki_faq
msgid ""
"\n"
"This module provides a Wiki FAQ Template.\n"
"=========================================\n"
"\n"
"It provides demo data, thereby creating a Wiki Group and a Wiki Page\n"
"for Wiki FAQ.\n"
"    "
msgstr ""
"\n"
"このモジュールはWiki FAQのテンプレートです。\n"
"=========================================\n"
"\n"
"Wiki FAQのためのWikiグループとWikiページにデモデータを提供します。\n"
"    "

#. module: base
#: view:ir.actions.server:0
msgid ""
"If you use a formula type, use a python expression using the variable "
"'object'."
msgstr "式表現を使う場合は、可変的な'object'によるPython表現を使って下さい。"

#. module: base
#: constraint:res.company:0
msgid "Error! You can not create recursive companies."
msgstr "エラー！再帰的な関係となる会社を作ることはできません。"

#. module: base
#: model:ir.actions.act_window,name:base.action_res_users
#: field:ir.default,uid:0
#: model:ir.ui.menu,name:base.menu_action_res_users
#: model:ir.ui.menu,name:base.menu_users
#: view:res.groups:0
#: field:res.groups,users:0
#: view:res.users:0
msgid "Users"
msgstr "ユーザ"

#. module: base
#: field:res.partner.address,birthdate:0
msgid "Birthdate"
msgstr "生年月日"

#. module: base
#: model:ir.actions.act_window,name:base.action_partner_title_contact
#: model:ir.ui.menu,name:base.menu_partner_title_contact
msgid "Contact Titles"
msgstr "役職"

#. module: base
#: model:ir.module.module,shortdesc:base.module_product_manufacturer
msgid "Products Manufacturers"
msgstr "製品製造者"

#. module: base
#: code:addons/base/ir/ir_mail_server.py:217
#, python-format
msgid "SMTP-over-SSL mode unavailable"
msgstr "SMTP-over-SSLモードは利用可能ではありません。"

#. module: base
#: model:ir.module.module,shortdesc:base.module_survey
msgid "Survey"
msgstr "調査"

#. module: base
#: view:base.language.import:0
msgid ""
"Please double-check that the file encoding is set to UTF-8 (sometimes called "
"Unicode) when the translator exports it."
msgstr "翻訳者がエクスポートする際に、ファイルのエンコードがUTF-8（Unicode）となっていることを再確認して下さい。"

#. module: base
#: selection:base.language.install,lang:0
msgid "Spanish (DO) / Español (DO)"
msgstr "スペイン語（ドミニカ共和国）/ Español (DO)"

#. module: base
#: model:res.country,name:base.na
msgid "Namibia"
msgstr "ナミビア"

#. module: base
#: model:ir.model,name:base.model_workflow_activity
msgid "workflow.activity"
msgstr ""

#. module: base
#: help:ir.ui.view_sc,res_id:0
msgid ""
"Reference of the target resource, whose model/table depends on the 'Resource "
"Name' field."
msgstr "目的リソースのリファレンス。そのモデルとテーブルはリソース名の項目で依存する。"

#. module: base
#: field:ir.model.fields,select_level:0
msgid "Searchable"
msgstr "検索可能"

#. module: base
#: model:res.country,name:base.uy
msgid "Uruguay"
msgstr "ウルグアイ"

#. module: base
#: model:ir.module.module,shortdesc:base.module_fetchmail_crm
msgid "eMail Gateway for Leads"
msgstr "リード用Eメールゲートウェイ"

#. module: base
#: selection:base.language.install,lang:0
msgid "Finnish / Suomi"
msgstr "フィンランド語 / Suomi"

#. module: base
#: field:ir.rule,perm_write:0
msgid "Apply For Write"
msgstr "書き込みの申し込み"

#. module: base
#: field:ir.sequence,prefix:0
msgid "Prefix"
msgstr "プレフィックス"

#. module: base
#: selection:base.language.install,lang:0
msgid "German / Deutsch"
msgstr "ドイツ語 / Deutsch"

#. module: base
#: view:ir.actions.server:0
msgid "Fields Mapping"
msgstr "項目マッピング"

#. module: base
#: model:ir.module.module,shortdesc:base.module_web_dashboard
msgid "web Dashboard"
msgstr "Webダッシュボード"

#. module: base
#: model:ir.module.module,description:base.module_sale
msgid ""
"\n"
"The base module to manage quotations and sales orders.\n"
"======================================================\n"
"\n"
"Workflow with validation steps:\n"
"-------------------------------\n"
"    * Quotation -> Sales order -> Invoice\n"
"\n"
"Invoicing methods:\n"
"------------------\n"
"    * Invoice on order (before or after shipping)\n"
"    * Invoice on delivery\n"
"    * Invoice on timesheets\n"
"    * Advance invoice\n"
"\n"
"Partners preferences:\n"
"---------------------\n"
"    * shipping\n"
"    * invoicing\n"
"    * incoterm\n"
"\n"
"Products stocks and prices\n"
"--------------------------\n"
"\n"
"Delivery methods:\n"
"-----------------\n"
"    * all at once\n"
"    * multi-parcel\n"
"    * delivery costs\n"
"\n"
"Dashboard for Sales Manager that includes:\n"
"------------------------------------------\n"
"    * Quotations\n"
"    * Sales by Month\n"
"    * Graph of Sales by Salesman in last 90 days\n"
"    * Graph of Sales per Customer in last 90 days\n"
"    * Graph of Sales by Product's Category in last 90 days\n"
"    "
msgstr ""
"\n"
"この基本モジュールは見積りと受注を管理します。\n"
"======================================================\n"
"\n"
"確認のワークフロー：\n"
"-------------------------------\n"
"    ・ 見積り -> 受注 -> 請求書\n"
"\n"
"請求方法：\n"
"------------------\n"
"    ・ 注文時に請求（発送前または発送後）\n"
"    ・ 配達時に請求\n"
"    ・ タイムシートによる請求\n"
"    ・ 前請求\n"
"\n"
"パートナの選択：\n"
"---------------------\n"
"    ・ 発送\n"
"    ・ 請求\n"
"    ・ インコタームズ\n"
"\n"
"商品の在庫と価格\n"
"--------------------------\n"
"\n"
"配達方法：\n"
"-----------------\n"
"    ・ 全てを１回で\n"
"    ・ 複数の小包\n"
"    ・ 配送コスト\n"
"\n"
"セールス管理のダッシュボードに含むもの：\n"
"------------------------------------------\n"
"    ・ 見積り\n"
"    ・ 月別販売\n"
"    ・ 直近90日間の販売員別販売グラフ\n"
"    ・ 直近90日間の顧客別販売グラフ\n"
"    ・ 直近90日間の商品分類別販売グラフ\n"
"    "

#. module: base
#: selection:base.language.install,lang:0
msgid "Portugese / Português"
msgstr "ポルトガル語 / Português"

#. module: base
#: model:res.partner.title,name:base.res_partner_title_sir
msgid "Sir"
msgstr "拝啓"

#. module: base
#: model:ir.module.module,description:base.module_l10n_ca
msgid ""
"\n"
"This is the module to manage the English and French - Canadian accounting "
"chart in OpenERP.\n"
"============================================================================="
"==============\n"
"\n"
"Canadian accounting charts and localizations.\n"
"    "
msgstr ""
"\n"
"このモジュールは英語とフランス語を管理するモジュールです。－OpenERPのカナダ会計表\n"
"============================================================================="
"==============\n"
"\n"
"カナダ会計表とローカル化\n"
"    "

#. module: base
#: view:base.module.import:0
msgid "Select module package to import (.zip file):"
msgstr "インポートする（.zipファイル）モジュールパッケージを選択して下さい。"

#. module: base
#: selection:base.language.install,lang:0
msgid "French / Français"
msgstr "フランス語 / Français"

#. module: base
#: model:res.country,name:base.mt
msgid "Malta"
msgstr "マルタ"

#. module: base
#: field:ir.actions.server,fields_lines:0
msgid "Field Mappings."
msgstr "項目マッピング"

#. module: base
#: model:ir.module.module,description:base.module_l10n_lu
msgid ""
"\n"
"This is the base module to manage the accounting chart for Luxembourg.\n"
"======================================================================\n"
"\n"
"    * the KLUWER Chart of Accounts,\n"
"    * the Tax Code Chart for Luxembourg\n"
"    * the main taxes used in Luxembourg"
msgstr ""
"\n"
"この基本モジュールはルクセンブルグの会計表を管理するためのモジュールです。\n"
"======================================================================\n"
"\n"
"    ・ KLUWER会計表\n"
"    ・ ルクセンブルグの税金コード表\n"
"    ・ ルクセンブルグでの主要税金"

#. module: base
#: field:ir.module.module,demo:0
msgid "Demo data"
msgstr "デモデータ"

#. module: base
#: model:ir.module.module,description:base.module_portal
msgid ""
"\n"
"This module defines 'portals' to customize the access to your OpenERP "
"database\n"
"for external users.\n"
"\n"
"A portal defines customized user menu and access rights for a group of "
"users\n"
"(the ones associated to that portal).  It also associates user groups to "
"the\n"
"portal users (adding a group in the portal automatically adds it to the "
"portal\n"
"users, etc).  That feature is very handy when used in combination with the\n"
"module 'share'.\n"
"    "
msgstr ""
"\n"
"このモジュールは、OpenERPデータベースを外部ユーザがアクセスする際のカスタマイズしたポータルを定義します。\n"
"\n"
"このポータルはカスタマイズされたユーザメニューと、ポータルと結び付けされたユーザのグループのためのアクセス\n"
"権限を定義します。また、ユーザグループをポータルユーザと結び付けます（グループをポータルに加えると自動的に\n"
"ポータルユーザとなる）。これはモジュールの共有と組み合わせると非常に役に立ちます。\n"
"    "

#. module: base
#: selection:res.request,priority:0
msgid "High"
msgstr "高"

#. module: base
#: field:ir.attachment,description:0
#: field:ir.mail_server,name:0
#: field:ir.module.category,description:0
#: view:ir.module.module:0
#: field:ir.module.module,description:0
#: view:res.partner.event:0
#: field:res.partner.event,description:0
#: view:res.request:0
msgid "Description"
msgstr "説明"

#. module: base
#: model:ir.actions.act_window,name:base.action_workflow_instance_form
#: model:ir.ui.menu,name:base.menu_workflow_instance
msgid "Instances"
msgstr "インスタンス"

#. module: base
#: help:ir.mail_server,smtp_host:0
msgid "Hostname or IP of SMTP server"
msgstr "ホスト名またはSMTPサーバのIPアドレス"

#. module: base
#: selection:base.language.install,lang:0
msgid "Japanese / 日本語"
msgstr ""

#. module: base
#: field:ir.actions.report.xml,auto:0
msgid "Custom python parser"
msgstr "カスタムPythonパーサ"

#. module: base
#: view:base.language.import:0
msgid "_Import"
msgstr "インポート"

#. module: base
#: selection:ir.translation,type:0
msgid "XSL"
msgstr ""

#. module: base
#: field:res.lang,grouping:0
msgid "Separator Format"
msgstr "区切り書式"

#. module: base
#: constraint:res.partner.bank:0
msgid "The RIB and/or IBAN is not valid"
msgstr "銀行情報のRIBまたはIBANが正しくありません。"

#. module: base
#: model:ir.module.module,shortdesc:base.module_report_webkit
msgid "Webkit Report Engine"
msgstr "Webkitレポートエンジン"

#. module: base
#: selection:publisher_warranty.contract,state:0
msgid "Unvalidated"
msgstr "検証未済"

#. module: base
#: model:ir.ui.menu,name:base.next_id_9
msgid "Database Structure"
msgstr "データベース構造"

#. module: base
#: model:ir.actions.act_window,name:base.action_partner_mass_mail
#: model:ir.model,name:base.model_partner_massmail_wizard
#: view:partner.massmail.wizard:0
msgid "Mass Mailing"
msgstr "メール一括送信"

#. module: base
#: model:res.country,name:base.yt
msgid "Mayotte"
msgstr "マヨット"

#. module: base
#: model:ir.module.module,shortdesc:base.module_crm_todo
msgid "Tasks on CRM"
msgstr "CRM上のタスク"

#. module: base
#: model:ir.module.category,name:base.module_category_generic_modules_accounting
#: view:res.company:0
msgid "Accounting"
msgstr "会計"

#. module: base
#: model:ir.module.module,description:base.module_account_payment
msgid ""
"\n"
"Module to manage invoice payment.\n"
"=================================\n"
"\n"
"This module provides :\n"
"----------------------\n"
"* a more efficient way to manage invoice payment.\n"
"* a basic mechanism to easily plug various automated payment.\n"
"    "
msgstr ""
"\n"
"請求書支払管理モジュール\n"
"=================================\n"
"\n"
"このモジュールは以下を提供します：\n"
"----------------------\n"
"・ より効果的な請求書支払管理\n"
"・ 多様な自動支払を容易化する基本メカニズム\n"
"    "

#. module: base
#: view:ir.rule:0
msgid "Interaction between rules"
msgstr "ルール間の影響"

#. module: base
#: model:ir.module.module,description:base.module_account_invoice_layout
msgid ""
"\n"
"This module provides some features to improve the layout of the invoices.\n"
"=========================================================================\n"
"\n"
"It gives you the possibility to:\n"
"--------------------------------\n"
"    * order all the lines of an invoice\n"
"    * add titles, comment lines, sub total lines\n"
"    * draw horizontal lines and put page breaks\n"
"\n"
"Moreover, there is one option which allows you to print all the selected "
"invoices with a given special message at the bottom of it. This feature can "
"be very useful for printing your invoices with end-of-year wishes, special "
"punctual conditions.\n"
"\n"
"    "
msgstr ""
"\n"
"このモジュールは請求書のレイアウトを改良する幾つかの機能を提供します。\n"
"=========================================================================\n"
"\n"
"次のような機能があります：\n"
"--------------------------------\n"
"    ・ 請求書の全行の注文\n"
"    ・ タイトル、コメント欄、小計の追加\n"
"    ・ 罫線の描画、改ページ\n"
"\n"
"さらには、選択された全ての請求書の下端に特別なメッセージを印刷することができます。この機能は、年末の挨拶、期日に関する特別な条件などを印刷できるため非常に"
"役立ちます。\n"
"\n"
"    "

#. module: base
#: constraint:res.partner:0
msgid "Error ! You cannot create recursive associated members."
msgstr "エラーです。再帰的な関係となる会員を作ることはできません。"

#. module: base
#: view:res.payterm:0
msgid "Payment Term"
msgstr "支払期間"

#. module: base
#: selection:res.lang,direction:0
msgid "Right-to-Left"
msgstr "右から左"

#. module: base
#: model:ir.model,name:base.model_res_partner_event
msgid "res.partner.event"
msgstr ""

#. module: base
#: view:ir.actions.act_window:0
#: model:ir.actions.act_window,name:base.actions_ir_filters_view
#: view:ir.filters:0
#: model:ir.model,name:base.model_ir_filters
#: model:ir.ui.menu,name:base.menu_ir_filters
msgid "Filters"
msgstr "フィルタ"

#. module: base
#: model:ir.actions.act_window,help:base.open_module_tree
msgid ""
"You can install new modules in order to activate new features, menu, reports "
"or data in your OpenERP instance. To install some modules, click on the "
"button \"Install\" from the form view and then click on \"Start Upgrade\"."
msgstr ""
"OpenERPの新しい機能、メニュー、レポート、データを稼動させるための新モジュールをインストールできます。モジュールをインストールする場合はフォームビュ"
"ーのインストールボタンをクリックし、アップグレード開始をクリックして下さい。"

#. module: base
#: model:ir.actions.act_window,name:base.ir_cron_act
#: view:ir.cron:0
#: model:ir.ui.menu,name:base.menu_ir_cron_act
msgid "Scheduled Actions"
msgstr "スケジュールされたアクション"

#. module: base
#: model:ir.module.module,description:base.module_web_chat
msgid ""
"\n"
"        OpenERP Web chat module.\n"
"        "
msgstr ""
"\n"
"        OpenERP Webチャットモジュール\n"
"        "

#. module: base
#: field:res.partner.address,title:0
#: field:res.partner.title,name:0
#: field:res.widget,title:0
msgid "Title"
msgstr "役職"

#. module: base
#: help:ir.property,res_id:0
msgid "If not set, acts as a default value for new resources"
msgstr "セットされない場合、デフォルト値を仮定します。"

#. module: base
#: code:addons/orm.py:3988
#, python-format
msgid "Recursivity Detected."
msgstr "再帰状態を検出しました。"

#. module: base
#: model:ir.module.module,shortdesc:base.module_report_webkit_sample
msgid "Webkit Report Samples"
msgstr "Webkit レポートサンプル"

#. module: base
#: model:ir.module.module,shortdesc:base.module_point_of_sale
msgid "Point Of Sale"
msgstr "POS"

#. module: base
#: code:addons/base/module/module.py:302
#, python-format
msgid "Recursion error in modules dependencies !"
msgstr "モジュールの依存関係による再帰エラー。"

#. module: base
#: view:base.language.install:0
msgid ""
"This wizard helps you add a new language to your OpenERP system. After "
"loading a new language it becomes available as default interface language "
"for users and partners."
msgstr ""
"このウィザードはあなたのOpenERPシステムに新しい言語を追加するのを助けます。新しい言語をローディングした後にユーザとパートナのデフォルトのインタフェ"
"ース言語として利用可能になります。"

#. module: base
#: view:ir.model:0
msgid "Create a Menu"
msgstr "メニューの作成"

#. module: base
#: help:res.partner,vat:0
msgid ""
"Value Added Tax number. Check the box if the partner is subjected to the "
"VAT. Used by the VAT legal statement."
msgstr "付加価値税（VAT）番号。パートナがVATに従属させられる場合はボックスをチェックして下さい。VATの法的な計算書に使用されます。"

#. module: base
#: selection:ir.sequence,implementation:0
msgid "Standard"
msgstr "標準"

#. module: base
#: model:ir.model,name:base.model_maintenance_contract
msgid "maintenance.contract"
msgstr ""

#. module: base
#: model:res.country,name:base.ru
msgid "Russian Federation"
msgstr "ロシア連邦"

#. module: base
#: selection:base.language.install,lang:0
msgid "Urdu / اردو"
msgstr "ウルドゥー語 / اردو"

#. module: base
#: field:res.company,name:0
msgid "Company Name"
msgstr "会社名"

#. module: base
#: code:addons/orm.py:2683
#, python-format
msgid ""
"Invalid value for reference field \"%s.%s\" (last part must be a non-zero "
"integer): \"%s\""
msgstr "参照項目として無効な値です \"%s.%s\" （最後の部分は整数の０以外にすべきです）：\"%s\""

#. module: base
#: model:ir.module.category,name:base.module_category_human_resources
msgid "Human Resources"
msgstr "人的資源"

#. module: base
#: model:ir.actions.act_window,name:base.action_country
#: model:ir.ui.menu,name:base.menu_country_partner
msgid "Countries"
msgstr "国"

#. module: base
#: selection:ir.translation,type:0
msgid "RML  (deprecated - use Report)"
msgstr "RML（非難された－レポート使用のこと）"

#. module: base
#: sql_constraint:ir.translation:0
msgid "Language code of translation item must be among known languages"
msgstr "翻訳項目の言語コードは周知の言語でなければいけません。"

#. module: base
#: view:ir.rule:0
msgid "Record rules"
msgstr "レコード規則"

#. module: base
#: view:ir.property:0
msgid "Field Information"
msgstr "項目情報"

#. module: base
#: model:ir.module.module,description:base.module_l10n_multilang
msgid ""
"\n"
"    * Multi language support for Chart of Accounts, Taxes, Tax Codes , "
"Journals, Accounting Templates,\n"
"        Analytic Chart of Accounts and Analytic Journals.\n"
"    * Setup wizard changes\n"
"        - Copy translations for COA, Tax, Tax Code and Fiscal Position from "
"templates to target objects.\n"
"    "
msgstr ""
"\n"
"    ・ 多言語サポート：会計表、税金、税金コード、ジャーナル、会計テンプレート、会計分析表、ジャーナル分析\n"
"    ・ セットアップウィザード変更\n"
"        ・ テンプレートから目的のオブジェクトへCOA、税金、税金コード、会計ポジションの翻訳をコピー\n"
"    "

#. module: base
#: view:ir.actions.todo:0
msgid "Search Actions"
msgstr "検索アクション"

#. module: base
#: model:ir.actions.act_window,name:base.action_view_partner_wizard_ean_check
#: view:partner.wizard.ean.check:0
msgid "Ean check"
msgstr "EANチェック"

#. module: base
#: field:res.partner,vat:0
msgid "VAT"
msgstr ""

#. module: base
#: field:res.users,new_password:0
msgid "Set password"
msgstr "パスワードの設定"

#. module: base
#: view:res.lang:0
msgid "12. %w              ==> 5 ( Friday is the 6th day)"
msgstr "12. %w ==> 5（金曜日は第6番目の日）"

#. module: base
#: constraint:res.partner.category:0
msgid "Error ! You can not create recursive categories."
msgstr "エラーです。再帰的な関係となる分類を作ることはできません。"

#. module: base
#: view:res.lang:0
msgid "%x - Appropriate date representation."
msgstr "%x－日付表示の割り当て"

#. module: base
#: model:ir.module.module,description:base.module_web_mobile
msgid ""
"\n"
"        OpenERP Web mobile.\n"
"        "
msgstr ""
"\n"
"        OpenERP Webモバイル\n"
"        "

#. module: base
#: view:res.lang:0
msgid "%d - Day of the month [01,31]."
msgstr "%d－月の日 [01,31]."

#. module: base
#: model:res.country,name:base.tj
msgid "Tajikistan"
msgstr "タジキスタン"

#. module: base
#: selection:ir.module.module,license:0
msgid "GPL-2 or later version"
msgstr "GPL-2 またはそれ以降のバージョン"

#. module: base
#: model:res.partner.title,shortcut:base.res_partner_title_sir
msgid "M."
msgstr ""

#. module: base
#: code:addons/base/module/module.py:519
#, python-format
msgid ""
"Can not create the module file:\n"
" %s"
msgstr ""
"そのモジュールファイルの作成ができません：\n"
" %s"

#. module: base
#: model:ir.model,name:base.model_ir_actions_wizard
#: selection:ir.ui.menu,action:0
msgid "ir.actions.wizard"
msgstr ""

#. module: base
#: code:addons/orm.py:3437
#, python-format
msgid ""
"Operation prohibited by access rules, or performed on an already deleted "
"document (Operation: read, Document type: %s)."
msgstr "その操作はアクセス規制あるいは既にドキュメントが削除されたため実行できません（操作：read、ドキュメントタイプ： %s）。"

#. module: base
#: model:res.country,name:base.nr
msgid "Nauru"
msgstr "ナウル"

#. module: base
#: report:ir.module.reference.graph:0
msgid "Introspection report on objects"
msgstr "オブジェクトのイントロスペクションレポート"

#. module: base
#: code:addons/base/module/module.py:240
#, python-format
msgid "The certificate ID of the module must be unique !"
msgstr "証明書IDは固有である必要があります。"

#. module: base
#: model:ir.module.module,description:base.module_l10n_hn
msgid ""
"Agrega una nomenclatura contable para Honduras. También incluye impuestos y "
"la moneda Lempira. -- Adds accounting chart for Honduras.  It also includes "
"taxes and the Lempira currency"
msgstr ""
"Agrega una nomenclatura contable para Honduras. También incluye impuestos y "
"la moneda Lempira. -- ホンジュラスのための会計表を加えます。これには税金とLempira通貨が含まれます。"

#. module: base
#: selection:ir.actions.act_window,view_type:0
#: selection:ir.actions.act_window.view,view_mode:0
#: view:ir.ui.view:0
#: selection:ir.ui.view,type:0
#: selection:wizard.ir.model.menu.create.line,view_type:0
msgid "Form"
msgstr "フォーム"

#. module: base
#: model:ir.module.module,description:base.module_l10n_it
msgid ""
"\n"
"Piano dei conti italiano di un'impresa generica.\n"
"================================================\n"
"\n"
"Italian accounting chart and localization.\n"
"    "
msgstr ""
"\n"
"Piano dei conti italiano di un'impresa generica.\n"
"================================================\n"
"\n"
"イタリアの会計表とローカル化\n"
"    "

#. module: base
#: model:res.country,name:base.me
msgid "Montenegro"
msgstr "モンテネグロ"

#. module: base
#: model:ir.module.module,shortdesc:base.module_document_ics
msgid "iCal Support"
msgstr "iCalサポート"

#. module: base
#: model:ir.module.module,shortdesc:base.module_fetchmail
msgid "Email Gateway"
msgstr "Eメールゲートウェイ"

#. module: base
#: code:addons/base/ir/ir_mail_server.py:439
#, python-format
msgid ""
"Mail delivery failed via SMTP server '%s'.\n"
"%s: %s"
msgstr ""
"SMTPサーバによるメール送信は失敗しました '%s'。\n"
"%s: %s"

#. module: base
#: view:ir.cron:0
msgid "Technical Data"
msgstr "技術データ"

#. module: base
#: view:res.partner:0
#: field:res.partner,category_id:0
msgid "Categories"
msgstr "分類"

#. module: base
#: model:ir.module.module,shortdesc:base.module_web_mobile
msgid "OpenERP Web mobile"
msgstr "OpenERP Webモバイル"

#. module: base
#: view:base.language.import:0
msgid ""
"If you need another language than the official ones available, you can "
"import a language pack from here. Other OpenERP languages than the official "
"ones can be found on launchpad."
msgstr ""
"正式に利用可能な言語と別の言語を必要とする場合は、ここから言語パックをインポートして下さい。正式なもの以外の言語はLaunchpad上にあります。"

#. module: base
#: model:ir.module.module,description:base.module_account_accountant
msgid ""
"\n"
"Accounting Access Rights.\n"
"=========================\n"
"\n"
"This module gives the admin user the access to all the accounting features\n"
"like the journal items and the chart of accounts.\n"
"\n"
"It assigns manager and user access rights to the Administrator, and only\n"
"user rights to Demo user.\n"
"    "
msgstr ""
"\n"
"会計のアクセス権限\n"
"=========================\n"
"\n"
"このモジュールはアドミンユーザにジャーナル項目や会計表といった全ての会計機能へのアクセスを与えます。\n"
"\n"
"アドミニストレータには管理者とユーザアクセス権を、デモユーザにはユーザアクセス権のみを割り当てます。\n"
"    "

#. module: base
#: selection:ir.module.module,state:0
#: selection:ir.module.module.dependency,state:0
msgid "To be upgraded"
msgstr "アップグレード対象"

#. module: base
#: model:res.country,name:base.ly
msgid "Libya"
msgstr "リビア"

#. module: base
#: model:res.country,name:base.cf
msgid "Central African Republic"
msgstr "中央アフリカ共和国"

#. module: base
#: model:res.country,name:base.li
msgid "Liechtenstein"
msgstr "リヒテンシュタイン"

#. module: base
#: model:ir.module.module,description:base.module_web_rpc
msgid "Openerp web web"
msgstr ""

#. module: base
#: model:ir.module.module,shortdesc:base.module_project_issue_sheet
msgid "Timesheet on Issues"
msgstr "問題事項のタイムシート"

#. module: base
#: model:res.partner.title,name:base.res_partner_title_ltd
msgid "Ltd"
msgstr ""

#. module: base
#: model:ir.module.module,description:base.module_account_voucher
msgid ""
"\n"
"Account Voucher module includes all the basic requirements of Voucher "
"Entries for Bank, Cash, Sales, Purchase, Expanse, Contra, etc.\n"
"============================================================================="
"=======================================================\n"
"\n"
"    * Voucher Entry\n"
"    * Voucher Receipt\n"
"    * Cheque Register\n"
"    "
msgstr ""
"\n"
"会計証明モジュールは銀行、現金、販売、購入、経費、契約などの証明の全ての基本要求を含みます。\n"
"============================================================================="
"=======================================================\n"
"\n"
"    ・ 証書入力\n"
"    ・ 領収書\n"
"    ・ 小切手登録\n"
"    "

#. module: base
#: field:res.partner,ean13:0
msgid "EAN13"
msgstr ""

#. module: base
#: code:addons/orm.py:2134
#, python-format
msgid "Invalid Architecture!"
msgstr "無効なアーキテクチャです。"

#. module: base
#: model:res.country,name:base.pt
msgid "Portugal"
msgstr "ポルトガル"

#. module: base
#: model:ir.module.module,shortdesc:base.module_share
msgid "Share any Document"
msgstr "ドキュメント共有"

#. module: base
#: field:ir.module.module,certificate:0
msgid "Quality Certificate"
msgstr "品質証明書"

#. module: base
#: view:res.lang:0
msgid "6.  %d, %m         ==> 05, 12"
msgstr ""

#. module: base
#: model:ir.module.module,description:base.module_analytic_multicurrency
msgid ""
"\n"
"This improve OpenERP multi-currency handling in analytic accountiong, "
"overall for multi-company.\n"
"\n"
"This module is based on the work made in all c2c_multicost* available on the "
"v5.0 stable version and\n"
"allow you to shar analytic account between company (even if currency differs "
"in each one).\n"
"\n"
"What has been done here:\n"
"\n"
"  * Adapt the owner of analytic line (= to company that own the general "
"account associated with en analytic line)\n"
"  * Add multi-currency on analytic lines (similar to financial accounting)\n"
"  * Correct all \"costs\" indicators into analytic account to base them on "
"the right currency (owner's company)\n"
"  * By default, nothing change for single company implementation.\n"
"\n"
"As a result, we can now really share the same analytic account between "
"companies that doesn't have the same \n"
"currency. This setup becomes True, Enjoy !\n"
"\n"
"- Company A : EUR\n"
"- Company B : CHF\n"
"\n"
"- Analytic Account A : USD, owned by Company A\n"
"    - Analytic Account B : CHF, owned by Company A\n"
"    - Analytic Account C : EUR, owned by Company B\n"
"\n"
"\n"
msgstr ""
"\n"
"これは分析会計において主に多角化企業のためにOpenERPの多通貨による取り扱いを改善します。\n"
"\n"
"このモジュールは全ての c2c_multicost が利用可能な v5.0 "
"の安定したバージョンに基づいています。会社間（それぞれで通貨が異なっていたとしても）での分析アカウントを共有することができます。\n"
"\n"
"ここで実現されたこと：\n"
"\n"
"  ・ 分析ライン（分析ラインと関連付けされた一般アカウントを持つ会社）の所有者に適合させる\n"
"  ・ 分析ライン（金融の会計に類似している）に多通貨を追加する\n"
"  ・ コストに分類される全てをオーナー会社の正しい通貨に基づいて分析アカウントの中に修正する\n"
"  ・ デフォルトでは、単独会社においては何ら変更なし\n"
"\n"
"結果として、同じ通貨ではない会社間において同じ分析アカウントを共有することができます。このセットアップは有効にします。どうぞお使い下さい。\n"
"\n"
"・ 会社A ： ユーロ\n"
"・ 会社B ： スイスフラン\n"
"\n"
"・ 分析アカウントA ： 米ドル、会社Aにより所有\n"
"・ 分析アカウントB ： スイスフラン、会社Aにより所有\n"
"・ 分析アカウントC ： ユーロ、会社Bにより所有\n"
"\n"
"\n"

#. module: base
#: model:ir.module.module,shortdesc:base.module_l10n_it
msgid "Italy - Accounting"
msgstr "イタリア－会計"

#. module: base
#: field:ir.actions.act_window,help:0
msgid "Action description"
msgstr "アクション説明"

#. module: base
#: help:res.partner,customer:0
msgid "Check this box if the partner is a customer."
msgstr "パートナが顧客である場合はこのボックスをチェックして下さい。"

#. module: base
#: help:ir.module.module,auto_install:0
msgid ""
"An auto-installable module is automatically installed by the system when all "
"its dependencies are satisfied. If the module has no dependency, it is "
"always installed."
msgstr ""
"自動インストール可能モジュールは、全ての依存関係が満足している場合にシステムによって自動的にインストールされます。そのモジュールが依存関係を持たない場合は"
"、いつもインストールされます。"

#. module: base
#: model:ir.actions.act_window,name:base.res_lang_act_window
#: model:ir.model,name:base.model_res_lang
#: model:ir.ui.menu,name:base.menu_res_lang_act_window
#: view:res.lang:0
msgid "Languages"
msgstr "言語"

#. module: base
#: model:ir.module.module,description:base.module_crm_claim
msgid ""
"\n"
"This modules allows you to track your customers/suppliers claims and "
"grievances.\n"
"============================================================================="
"===\n"
"\n"
"It is fully integrated with the email gateway so that you can create\n"
"automatically new claims based on incoming emails.\n"
"    "
msgstr ""
"\n"
"このモジュールは顧客 / 仕入先のクレームや不満の追跡をします。\n"
"============================================================================="
"===\n"
"\n"
"これはEメールゲートウェイと完全に統合されており、受信Eメールを元に自動的に新しいクレームを生成することができます。\n"
"    "

#. module: base
#: selection:workflow.activity,join_mode:0
#: selection:workflow.activity,split_mode:0
msgid "Xor"
msgstr "Xor"

#. module: base
#: model:ir.module.category,name:base.module_category_localization_account_charts
msgid "Account Charts"
msgstr "会計表"

#. module: base
#: view:res.request:0
msgid "Request Date"
msgstr "リクエスト日"

#. module: base
#: code:addons/base/module/wizard/base_export_language.py:52
#, python-format
msgid ""
"Save this document to a .CSV file and open it with your favourite "
"spreadsheet software. The file encoding is UTF-8. You have to translate the "
"latest column before reimporting it."
msgstr ""
"このドキュメントを .CSVファイルとして保存し、好みの表計算ソフトウェアで開いて下さい。ファイルのエンコーディングはUTF-"
"8です。再インポートする前に最新のカラムに翻訳しておく必要があります。"

#. module: base
#: model:ir.actions.act_window,name:base.action_partner_customer_form
#: model:ir.actions.act_window,name:base.action_partner_form
#: model:ir.ui.menu,name:base.menu_partner_form
#: view:res.partner:0
msgid "Customers"
msgstr "顧客"

#. module: base
#: model:res.country,name:base.au
msgid "Australia"
msgstr "オーストラリア"

#. module: base
#: help:res.partner,lang:0
msgid ""
"If the selected language is loaded in the system, all documents related to "
"this partner will be printed in this language. If not, it will be english."
msgstr ""
"選択した言語がシステムにロードされるなら、このパートナと関連する全てのドキュメントはその言語によって印刷されます。しかし、そうでない場合は英語により印刷さ"
"れます。"

#. module: base
#: report:ir.module.reference.graph:0
msgid "Menu :"
msgstr "メニュー："

#. module: base
#: selection:ir.model.fields,state:0
msgid "Base Field"
msgstr "基本項目"

#. module: base
#: model:ir.module.module,description:base.module_anonymization
msgid ""
"\n"
"This module allows you to anonymize a database.\n"
"===============================================\n"
"\n"
"This module allows you to keep your data confidential for a given database.\n"
"This process is useful if you want to use the migration process and protect\n"
"your own or your customer’s confidential data. The principle is that you "
"run\n"
"an anonymization tool which will hide your confidential data(they are "
"replaced\n"
"by ‘XXX’ characters). Then you can send the anonymized database to the "
"migration\n"
"team. Once you get back your migrated database, you restore it and reverse "
"the\n"
"anonymization process to recover your previous data.\n"
"    "
msgstr ""
"\n"
"このモジュールはデータベースを匿名化することを可能にします。\n"
"===============================================\n"
"\n"
"このモジュールは与えられたデータベースのデータの機密を保持することができます。\n"
"このプロセスはあなたが移行プロセスを使って、自身または顧客の機密データを保護したい場合に役立ちます。\n"
"原則は機密データを隠すための匿名化ツールを実行します。それらは'XXX'文字列によって置き換えられます。\n"
"そして、匿名化されたデータベースを移行チームに送ります。移行されたデータベースを受け取った後は、\n"
"リストアを行い、匿名化プロセスの逆を行い以前のデータを復活させます。\n"
"    "

#. module: base
#: help:publisher_warranty.contract,name:0
#: help:publisher_warranty.contract.wizard,name:0
msgid ""
"Your OpenERP Publisher's Warranty Contract unique key, also called serial "
"number."
msgstr "あなたのOpenERP発行人の保証書の固有キーはシリアル番号とも呼ばれます。"

#. module: base
#: model:ir.module.module,description:base.module_base_setup
msgid ""
"\n"
"This module helps to configure the system at the installation of a new "
"database.\n"
"============================================================================="
"===\n"
"\n"
"Shows you a list of applications features to install from.\n"
"\n"
"    "
msgstr ""
"\n"
"このモジュールは新しいデータベースのインストールにおいてシステムの構成を助けます。\n"
"============================================================================="
"===\n"
"\n"
"インストールすべきアプリケーションの特徴のリストを見せます。\n"
"\n"
"    "

#. module: base
#: field:ir.actions.report.xml,report_sxw_content:0
#: field:ir.actions.report.xml,report_sxw_content_data:0
msgid "SXW content"
msgstr "SXWコンテンツ"

#. module: base
#: model:ir.module.module,shortdesc:base.module_l10n_pl
msgid "Poland - Accounting"
msgstr "ポーランド－会計"

#. module: base
#: view:ir.cron:0
msgid "Action to Trigger"
msgstr "トリガーとなるアクション"

#. module: base
#: selection:ir.translation,type:0
msgid "Constraint"
msgstr "制約"

#. module: base
#: model:ir.module.module,description:base.module_purchase
msgid ""
"\n"
"Purchase module is for generating a purchase order for purchase of goods "
"from a supplier.\n"
"============================================================================="
"============\n"
"\n"
"A supplier invoice is created for the particular purchase order.\n"
"\n"
"Dashboard for purchase management that includes:\n"
"    * Current Purchase Orders\n"
"    * Draft Purchase Orders\n"
"    * Graph for quantity and amount per month\n"
"\n"
"    "
msgstr ""
"\n"
"仕入モジュールは仕入先から商品購入のために仕入注文を生成します。\n"
"============================================================================="
"============\n"
"\n"
"特定の仕入注文に応じた仕入先の請求が作成されます。\n"
"\n"
"発注管理のダッシュボードは以下を含みます：\n"
"    ・ 最新の仕入注文\n"
"    ・ ドラフトの仕入注文\n"
"    ・ 月別の発注量と金額のグラフ\n"
"\n"
"    "

#. module: base
#: view:ir.model.fields:0
#: field:ir.model.fields,required:0
#: field:res.partner.bank.type.field,required:0
msgid "Required"
msgstr "必須"

#. module: base
#: view:res.users:0
msgid "Default Filters"
msgstr "ドラフトフィルタ"

#. module: base
#: field:res.request.history,name:0
msgid "Summary"
msgstr "要約"

#. module: base
#: model:ir.module.category,name:base.module_category_hidden_dependency
msgid "Dependency"
msgstr "依存関係"

#. module: base
#: field:multi_company.default,expression:0
msgid "Expression"
msgstr "式"

#. module: base
#: view:publisher_warranty.contract:0
msgid "Validate"
msgstr "検証"

#. module: base
#: view:res.company:0
msgid "Header/Footer"
msgstr "ヘッダー / フッター"

#. module: base
#: help:ir.mail_server,sequence:0
msgid ""
"When no specific mail server is requested for a mail, the highest priority "
"one is used. Default priority is 10 (smaller number = higher priority)"
msgstr "メールサーバを特に指定しないメールは最も高い優先度が使われます。デフォルトの優先度は10（より小さい番号がより高い優先度）。"

#. module: base
#: model:ir.module.module,description:base.module_crm_partner_assign
msgid ""
"\n"
"This is the module used by OpenERP SA to redirect customers to its partners, "
"based on geolocalization.\n"
"============================================================================="
"=========================\n"
"\n"
"You can geolocalize your opportunities by using this module.\n"
"\n"
"Use geolocalization when assigning opportunities to partners.\n"
"Determine the GPS coordinates according to the address of the partner.\n"
"The most appropriate partner can be assigned.\n"
"You can also use the geolocalization without using the GPS coordinates.\n"
"    "
msgstr ""
"\n"
"このモジュールは、顧客を地理的ローカル化に基づくパートナに再配置するために、OpenERP SAによって使わます。\n"
"============================================================================="
"=========================\n"
"\n"
"このモジュールを使うことで、あなたのオポチュニティを地理的ローカル化できます。\n"
"\n"
"オポチュニティをパートナに割り当てる場合に地理的ローカル化を使って下さい。\n"
"パートナの住所によるGPS座標を決定して下さい。\n"
"最も適切なパートナの割り当てが可能です。\n"
"また、GPS座標なしでも地理的ローカル化はできます。\n"
"    "

#. module: base
#: help:ir.actions.act_window,help:0
msgid ""
"Optional help text for the users with a description of the target view, such "
"as its usage and purpose."
msgstr "ユーザのために、用途や目的といった目的となるビューの説明を伴った任意のヘルプテキスト"

#. module: base
#: model:res.country,name:base.va
msgid "Holy See (Vatican City State)"
msgstr "教皇庁（バチカン市国）"

#. module: base
#: field:base.module.import,module_file:0
msgid "Module .ZIP file"
msgstr "モジュール .ZIPファイル"

#. module: base
#: model:res.partner.category,name:base.res_partner_category_16
msgid "Telecom sector"
msgstr "遠距離通信部門"

#. module: base
#: field:workflow.transition,trigger_model:0
msgid "Trigger Object"
msgstr "トリガーオブジェクト"

#. module: base
#: sql_constraint:ir.sequence.type:0
msgid "`code` must be unique."
msgstr "`code`は固有であるべきです。"

#. module: base
#: model:ir.module.module,shortdesc:base.module_hr_expense
msgid "Expenses Management"
msgstr "経費管理"

#. module: base
#: view:workflow.activity:0
#: field:workflow.activity,in_transitions:0
msgid "Incoming Transitions"
msgstr "入力変化"

#. module: base
#: field:ir.values,value_unpickle:0
msgid "Default value or action reference"
msgstr "デフォルト値またはアクションリファレンス"

#. module: base
#: model:res.country,name:base.sr
msgid "Suriname"
msgstr "スリナム"

#. module: base
#: model:ir.module.module,shortdesc:base.module_project_timesheet
msgid "Bill Time on Tasks"
msgstr "タスクの時間割表"

#. module: base
#: model:ir.module.category,name:base.module_category_marketing
#: model:ir.module.module,shortdesc:base.module_marketing
#: model:ir.ui.menu,name:base.marketing_menu
msgid "Marketing"
msgstr "マーケティング"

#. module: base
#: view:res.partner.bank:0
msgid "Bank account"
msgstr "銀行口座"

#. module: base
#: model:ir.module.module,shortdesc:base.module_l10n_gr
msgid "Greece - Accounting"
msgstr "ギリシャ－会計"

#. module: base
#: selection:base.language.install,lang:0
msgid "Spanish (HN) / Español (HN)"
msgstr "スペイン語（ホンジュラス）/ Español (HN)"

#. module: base
#: view:ir.sequence.type:0
msgid "Sequence Type"
msgstr "順序タイプ"

#. module: base
#: view:ir.ui.view.custom:0
msgid "Customized Architecture"
msgstr "カスタマイズされたアーキテクチャ"

#. module: base
#: model:ir.module.module,shortdesc:base.module_web_gantt
msgid "web Gantt"
msgstr "Webガント"

#. module: base
#: field:ir.module.module,license:0
msgid "License"
msgstr "ライセンス"

#. module: base
#: model:ir.module.module,shortdesc:base.module_web_graph
msgid "web Graph"
msgstr "Webグラフ"

#. module: base
#: field:ir.attachment,url:0
msgid "Url"
msgstr "URL"

#. module: base
#: selection:ir.translation,type:0
msgid "SQL Constraint"
msgstr "SQL制約"

#. module: base
#: help:ir.ui.menu,groups_id:0
msgid ""
"If you have groups, the visibility of this menu will be based on these "
"groups. If this field is empty, OpenERP will compute visibility based on the "
"related object's read access."
msgstr ""
"グループを持つ場合、このメニューはそのグループを基にした表示となります。この項目が空の場合は、OpenERPは関連するオブジェクトの読み込み権限を基にした"
"表示を行います。"

#. module: base
#: view:base.module.upgrade:0
msgid ""
"We suggest to reload the menu tab to see the new menus (Ctrl+T then Ctrl+R)."
msgstr "新しいメニューを見るためにはメニュータブをリロードして下さい。（Ctrl+T の後 Ctrl+R）。"

#. module: base
#: model:ir.module.module,description:base.module_subscription
msgid ""
"\n"
"Create recurring documents.\n"
"===========================\n"
"\n"
"This module allows to create new documents and add subscriptions on that "
"document.\n"
"\n"
"e.g. To have an invoice generated automatically periodically:\n"
"    * Define a document type based on Invoice object\n"
"    * Define a subscription whose source document is the document defined as "
"above. Specify the interval information and partner to be invoice.\n"
"    "
msgstr ""
"\n"
"定期的ドキュメントの作成\n"
"===========================\n"
"\n"
"このモジュールは新しいドキュメントを作成し、それを定期的にすることを可能にします。\n"
"\n"
"例えば、定期的に自動で請求書を生成するためには以下の手順です:\n"
"    ・ 請求書オブジェクトに基づきドキュメントタイプを定義して下さい。\n"
"    ・ 情報元ドキュメントを定義してそれに定期性を定義します。請求書のための間隔情報とパートナを指定します。\n"
"    "

#. module: base
#: field:ir.actions.server,srcmodel_id:0
#: field:ir.model,model:0
#: field:ir.model.fields,model_id:0
#: view:ir.values:0
msgid "Model"
msgstr "モデル"

#. module: base
#: view:base.language.install:0
msgid ""
"The selected language has been successfully installed. You must change the "
"preferences of the user and open a new menu to view the changes."
msgstr "選択した言語のインストールに成功しました。ユーザ設定を変更して、新しいメニューを開くと変更結果が確認できます。"

#. module: base
#: sql_constraint:ir.config_parameter:0
msgid "Key must be unique."
msgstr "キーは固有であるべきです。"

#. module: base
#: view:ir.actions.act_window:0
msgid "Open a Window"
msgstr "ウィンドウを開く"

#. module: base
#: model:res.country,name:base.gq
msgid "Equatorial Guinea"
msgstr "赤道ギニア"

#. module: base
#: model:ir.module.module,shortdesc:base.module_warning
msgid "Warning Messages and Alerts"
msgstr "警告メッセージと注意"

#. module: base
#: view:base.module.import:0
#: model:ir.actions.act_window,name:base.action_view_base_module_import
msgid "Module Import"
msgstr "モジュールインポート"

#. module: base
#: model:ir.module.module,shortdesc:base.module_l10n_ch
msgid "Switzerland - Accounting"
msgstr "スイス－会計"

#. module: base
#: field:res.bank,zip:0
#: field:res.company,zip:0
#: field:res.partner.address,zip:0
#: field:res.partner.bank,zip:0
msgid "Zip"
msgstr "郵便番号"

#. module: base
#: view:ir.module.module:0
#: field:ir.module.module,author:0
msgid "Author"
msgstr "著者"

#. module: base
#: model:res.country,name:base.mk
msgid "FYROM"
msgstr "マケドニア旧ユーゴスラビア共和国"

#. module: base
#: view:ir.actions.todo:0
msgid "Set as Todo"
msgstr "ToDoとしてセット"

#. module: base
#: view:res.lang:0
msgid "%c - Appropriate date and time representation."
msgstr "%c－日付と時間の表現を割り当てて下さい。"

#. module: base
#: code:addons/base/res/res_config.py:386
#, python-format
msgid ""
"Your database is now fully configured.\n"
"\n"
"Click 'Continue' and enjoy your OpenERP experience..."
msgstr ""
"データベースは今、完全に構成されます。\n"
"\n"
"’続ける’をクリックして、OpenERPを体験して下さい。"

#. module: base
#: model:ir.module.category,description:base.module_category_marketing
msgid "Helps you manage your marketing campaigns step by step."
msgstr "マーケティングキャンペーンの管理を順番にお手伝いします。"

#. module: base
#: selection:base.language.install,lang:0
msgid "Hebrew / עִבְרִי"
msgstr "ヘブライ語 / עִבְרִי"

#. module: base
#: model:res.country,name:base.bo
msgid "Bolivia"
msgstr "ボリビア"

#. module: base
#: model:res.country,name:base.gh
msgid "Ghana"
msgstr "ガーナ"

#. module: base
#: field:res.lang,direction:0
msgid "Direction"
msgstr "指示"

#. module: base
#: view:ir.actions.act_window:0
#: model:ir.actions.act_window,name:base.action_ui_view
#: field:ir.actions.act_window,view_ids:0
#: field:ir.actions.act_window,views:0
#: view:ir.model:0
#: field:ir.model,view_ids:0
#: field:ir.module.module,views_by_module:0
#: model:ir.ui.menu,name:base.menu_action_ui_view
#: view:ir.ui.view:0
msgid "Views"
msgstr "ビュー"

#. module: base
#: view:res.groups:0
#: field:res.groups,rule_groups:0
msgid "Rules"
msgstr "ルール"

#. module: base
#: field:ir.mail_server,smtp_host:0
msgid "SMTP Server"
msgstr "SMTP サーバ"

#. module: base
#: code:addons/base/module/module.py:256
#, python-format
msgid "You try to remove a module that is installed or will be installed"
msgstr "インストールされるかインストール予定のモジュールを削除しようとしています。"

#. module: base
#: view:base.module.upgrade:0
msgid "The selected modules have been updated / installed !"
msgstr "選択されたモジュールは更新あるいはインストールされました。"

#. module: base
#: selection:base.language.install,lang:0
msgid "Spanish (PR) / Español (PR)"
msgstr "スペイン語（プエルトリコ）/ Español (PR)"

#. module: base
#: model:res.country,name:base.gt
msgid "Guatemala"
msgstr "グアテマラ"

#. module: base
#: help:ir.actions.server,message:0
msgid ""
"Email contents, may contain expressions enclosed in double brackets based on "
"the same values as those available in the condition field, e.g. `Dear [[ "
"object.partner_id.name ]]`"
msgstr ""
"Email contents, may contain expressions enclosed in double brackets based on "
"the same values as those available in the condition field, e.g. `Dear [[ "
"object.partner_id.name ]]`"

#. module: base
#: model:ir.actions.act_window,name:base.action_workflow_form
#: model:ir.ui.menu,name:base.menu_low_workflow
#: model:ir.ui.menu,name:base.menu_workflow
#: model:ir.ui.menu,name:base.menu_workflow_root
msgid "Workflows"
msgstr "ワークフロー"

#. module: base
#: model:ir.module.module,description:base.module_profile_tools
msgid ""
"\n"
"Installer for extra Hidden like lunch, survey, idea, share, etc.\n"
"===============================================================\n"
"\n"
"Makes the Extra Hidden Configuration available from where you can install\n"
"modules like share, lunch, pad, idea, survey and subscription.\n"
"    "
msgstr ""
"\n"
"昼食、調査、アイディア、共有など隠された追加機能のインストーラ\n"
"===============================================================\n"
"\n"
"共有、昼食、パッド、アイディア、調査、定期発行といったモジュールをインストールしたところから、\n"
"追加の隠された設定を利用可能にします。\n"
"    "

#. module: base
#: model:ir.module.category,name:base.module_category_specific_industry_applications
msgid "Specific Industry Applications"
msgstr "特定産業のアプリケーション"

#. module: base
#: model:res.partner.category,name:base.res_partner_category_retailers0
msgid "Retailers"
msgstr "小売業者"

#. module: base
#: model:ir.module.module,shortdesc:base.module_web_uservoice
msgid "Receive User Feedback"
msgstr "ユーザフィードバックの受信"

#. module: base
#: model:res.country,name:base.ls
msgid "Lesotho"
msgstr "レソト"

#. module: base
#: model:ir.module.module,shortdesc:base.module_base_vat
msgid "VAT Number Validation"
msgstr "VAT番号検査"

#. module: base
#: model:ir.module.module,shortdesc:base.module_crm_partner_assign
msgid "Partners Geo-Localization"
msgstr "パートナの地理的ローカル化"

#. module: base
#: model:res.country,name:base.ke
msgid "Kenya"
msgstr "ケニア"

#. module: base
#: model:ir.actions.act_window,name:base.action_translation
#: model:ir.ui.menu,name:base.menu_action_translation
msgid "Translated Terms"
msgstr "翻訳された用語"

#. module: base
#: view:res.partner.event:0
msgid "Event"
msgstr "イベント"

#. module: base
#: model:ir.ui.menu,name:base.menu_custom_reports
msgid "Custom Reports"
msgstr "カスタムレポート"

#. module: base
#: selection:base.language.install,lang:0
msgid "Abkhazian / аҧсуа"
msgstr "アブハジア語 / аҧсуа"

#. module: base
#: view:base.module.configuration:0
msgid "System Configuration Done"
msgstr "システムコンフィギュレーション完了"

#. module: base
#: code:addons/orm.py:1459
#, python-format
msgid "Error occurred while validating the field(s) %s: %s"
msgstr "項目の検証中にエラーが発生しました %s： %s"

#. module: base
#: view:ir.property:0
msgid "Generic"
msgstr "一般的"

#. module: base
#: view:ir.actions.server:0
msgid "SMS Configuration"
msgstr "SMSコンフィギュレーション"

#. module: base
#: model:ir.module.module,description:base.module_document_webdav
msgid ""
"\n"
"With this module, the WebDAV server for documents is activated.\n"
"===============================================================\n"
"\n"
"You can then use any compatible browser to remotely see the attachments of "
"OpenObject.\n"
"\n"
"After installation, the WebDAV server can be controlled by a [webdav] "
"section in the server's config.\n"
"Server Configuration Parameter:\n"
"\n"
"    [webdav]\n"
"    ; enable = True ; Serve webdav over the http(s) servers\n"
"    ; vdir = webdav ; the directory that webdav will be served at\n"
"    ; this default val means that webdav will be\n"
"    ; on \"http://localhost:8069/webdav/\n"
"    ; verbose = True ; Turn on the verbose messages of webdav\n"
"    ; debug = True ; Turn on the debugging messages of webdav\n"
"    ; since the messages are routed to the python logging, with\n"
"    ; levels \"debug\" and \"debug_rpc\" respectively, you can leave\n"
"    ; these options on\n"
"\n"
"Also implements IETF RFC 5785 for services discovery on a http server,\n"
"which needs explicit configuration in openerp-server.conf, too.\n"
msgstr ""
"\n"
"このモジュールはドキュメントのためのWebDAVサーバを稼動させます。\n"
"===============================================================\n"
"\n"
"その後、OpenObjectに装着されたものを遠隔地からどの互換ブラウザからでも見ることができます。\n"
"\n"
"インストールの後、WebDAVサーバはサーバコンフィグの[webdav]セクションによってコントロールが可能です。\n"
"サーバーコンフィギュレーションパラメータ：\n"
"\n"
"     [webdav]\n"
"    ; enable = True ; Serve webdav over the http(s) servers\n"
"    ; vdir = webdav ; the directory that webdav will be served at\n"
"    ; this default val means that webdav will be\n"
"    ; on \"http://localhost:8069/webdav/\n"
"    ; verbose = True ; Turn on the verbose messages of webdav\n"
"    ; debug = True ; Turn on the debugging messages of webdav\n"
"    ; since the messages are routed to the python logging, with\n"
"    ; levels \"debug\" and \"debug_rpc\" respectively, you can leave\n"
"    ; these options on\n"
"\n"
"httpサーバのサービスディスカバリのためにIETF RFC 5785が実装されます。\n"
"これは openerp-server.conf に明確なコンフィギュレーションを必要とします。\n"

#. module: base
#: model:res.country,name:base.sm
msgid "San Marino"
msgstr "サンマリノ"

#. module: base
#: model:ir.module.module,description:base.module_survey
msgid ""
"\n"
"This module is used for surveying.\n"
"==================================\n"
"\n"
"It depends on the answers or reviews of some questions by different users.\n"
"A survey may have multiple pages. Each page may contain multiple questions "
"and each question may have multiple answers.\n"
"Different users may give different answers of question and according to that "
"survey is done.\n"
"Partners are also sent mails with user name and password for the invitation "
"of the survey\n"
"    "
msgstr ""
"\n"
"このモジュールは調査のために使われます。\n"
"==================================\n"
"\n"
"それは異なるユーザによる答えや質問のレビューを元にしています。\n"
"調査は複数ページに亘るでしょう。各ページは複数の質問からなり、各質問には複数の答えがあります。\n"
"異なるユーザには異なる質問の答えが与えられます。これに従った調査が行われます。\n"
"パートナにも調査の招待のためにユーザ名とパスワードとともにメールが送信されます。\n"
"    "

#. module: base
#: model:res.country,name:base.bm
msgid "Bermuda"
msgstr "バミューダ"

#. module: base
#: model:res.country,name:base.pe
msgid "Peru"
msgstr "ペルー"

#. module: base
#: selection:ir.model.fields,on_delete:0
msgid "Set NULL"
msgstr "Nullをセット"

#. module: base
#: model:res.country,name:base.bj
msgid "Benin"
msgstr "ベナン"

#. module: base
#: code:addons/base/publisher_warranty/publisher_warranty.py:295
#: sql_constraint:publisher_warranty.contract:0
#, python-format
msgid "That contract is already registered in the system."
msgstr "この契約は既にシステムに登録されています。"

#. module: base
#: model:ir.actions.act_window,name:base.action_res_partner_bank_type_form
#: model:ir.ui.menu,name:base.menu_action_res_partner_bank_typeform
msgid "Bank Account Types"
msgstr "銀行口座タイプ"

#. module: base
#: help:ir.sequence,suffix:0
msgid "Suffix value of the record for the sequence"
msgstr "順序のためのレコードのサフィックス値"

#. module: base
#: help:ir.mail_server,smtp_user:0
msgid "Optional username for SMTP authentication"
msgstr "SMTP認証のためのオプションのユーザ名"

#. module: base
#: model:ir.model,name:base.model_ir_actions_actions
msgid "ir.actions.actions"
msgstr ""

#. module: base
#: selection:ir.model.fields,select_level:0
msgid "Not Searchable"
msgstr "検索可能ではありません"

#. module: base
#: field:ir.config_parameter,key:0
msgid "Key"
msgstr "キー"

#. module: base
#: field:res.company,rml_header:0
msgid "RML Header"
msgstr "RMLヘッダー"

#. module: base
#: code:addons/base/res/res_users.py:271
#, python-format
msgid ""
"Please keep in mind that documents currently displayed may not be relevant "
"after switching to another company. If you have unsaved changes, please make "
"sure to save and close all forms before switching to a different company. "
"(You can click on Cancel in the User Preferences now)"
msgstr ""
"現在表示されているドキュメントは、会社を切り替えた後では、適切でないかもしれないことを忘れないで下さい。変更を保存していなかったのなら、会社を切り替える前"
"に全てのフォームを保存し、フォームを閉じたことを確認して下さい（ユーザ設定でキャンセルをクリックすることもできます）。"

#. module: base
#: field:partner.sms.send,app_id:0
msgid "API ID"
msgstr ""

#. module: base
#: code:addons/base/ir/ir_model.py:533
#, python-format
msgid ""
"You can not create this document (%s) ! Be sure your user belongs to one of "
"these groups: %s."
msgstr "あなたはこのドキュメントの作成ができません（%s）。あなたのユーザがこのグループに属していることを確認して下さい： %s"

#. module: base
#: model:ir.module.module,shortdesc:base.module_web_chat
msgid "Web Chat"
msgstr "Webチャット"

#. module: base
#: field:res.company,rml_footer2:0
msgid "Bank Accounts Footer"
msgstr "銀行口座フッター"

#. module: base
#: model:res.country,name:base.mu
msgid "Mauritius"
msgstr "モーリシャス"

#. module: base
#: view:ir.model.access:0
#: view:ir.rule:0
msgid "Full Access"
msgstr "フルアクセス"

#. module: base
#: view:ir.actions.act_window:0
#: view:ir.actions.report.xml:0
#: view:ir.actions.wizard:0
#: view:ir.model.fields:0
#: model:ir.ui.menu,name:base.menu_security
msgid "Security"
msgstr "セキュリティ"

#. module: base
#: code:addons/base/ir/ir_model.py:311
#, python-format
msgid "Changing the storing system for field \"%s\" is not allowed."
msgstr "システムに保存されている項目\"%s\"は変更が許されていません。"

#. module: base
#: help:res.partner.bank,company_id:0
msgid "Only if this bank account belong to your company"
msgstr "この銀行口座があなたの会社に属している場合に限り"

#. module: base
#: model:res.country,name:base.za
msgid "South Africa"
msgstr "南アフリカ"

#. module: base
#: view:ir.module.module:0
#: selection:ir.module.module,state:0
#: selection:ir.module.module.dependency,state:0
msgid "Installed"
msgstr "インストール済み"

#. module: base
#: selection:base.language.install,lang:0
msgid "Ukrainian / українська"
msgstr "ウクライナ語 / українська"

#. module: base
#: model:res.country,name:base.sn
msgid "Senegal"
msgstr "セネガル"

#. module: base
#: model:ir.module.module,description:base.module_purchase_requisition
msgid ""
"\n"
"This module allows you to manage your Purchase Requisition.\n"
"===========================================================\n"
"\n"
"When a purchase order is created, you now have the opportunity to save the "
"related requisition.\n"
"This new object will regroup and will allow you to easily keep track and "
"order all your purchase orders.\n"
msgstr ""
"\n"
"このモジュールは仕入要求を管理します。\n"
"===========================================================\n"
"\n"
"仕入注文が作られるときに、あなたは関連する要求を保存する機会を持ちます。\n"
"新しいオブジェクトは再グループ化され容易に追跡を続けることができるので、全ての仕入注文をすることができます。\n"

#. module: base
#: model:res.country,name:base.hu
msgid "Hungary"
msgstr "ハンガリー"

#. module: base
#: model:ir.module.module,shortdesc:base.module_hr_recruitment
msgid "Recruitment Process"
msgstr "求人プロセス"

#. module: base
#: model:res.country,name:base.br
msgid "Brazil"
msgstr "ブラジル"

#. module: base
#: view:res.lang:0
msgid "%M - Minute [00,59]."
msgstr "%M－分[00,59]."

#. module: base
#: selection:ir.module.module,license:0
msgid "Affero GPL-3"
msgstr ""

#. module: base
#: field:ir.sequence,number_next:0
msgid "Next Number"
msgstr "次の番号"

#. module: base
#: help:workflow.transition,condition:0
msgid "Expression to be satisfied if we want the transition done."
msgstr "変化させることを望む場合、満足させるための表現"

#. module: base
#: model:ir.model,name:base.model_publisher_warranty_contract_wizard
msgid "publisher_warranty.contract.wizard"
msgstr ""

#. module: base
#: selection:base.language.install,lang:0
msgid "Spanish (PA) / Español (PA)"
msgstr "スペイン語（パナマ）/ Español (PA)"

#. module: base
#: view:res.currency:0
#: field:res.currency,rate_ids:0
msgid "Rates"
msgstr "レート"

#. module: base
#: model:res.country,name:base.sy
msgid "Syria"
msgstr "シリア"

#. module: base
#: view:res.lang:0
msgid "======================================================"
msgstr ""

#. module: base
#: view:base.module.upgrade:0
msgid "System update completed"
msgstr "システム更新の終了"

#. module: base
#: sql_constraint:ir.model:0
msgid "Each model must be unique!"
msgstr "各モジュールは固有でなければなりません。"

#. module: base
#: model:ir.module.category,name:base.module_category_localization
msgid "Localization"
msgstr "ローカル化"

#. module: base
#: model:ir.module.module,description:base.module_sale_mrp
msgid ""
"\n"
"This module provides facility to the user to install mrp and sales modulesat "
"a time.\n"
"============================================================================="
"=======\n"
"\n"
"It is basically used when we want to keep track of production\n"
"orders generated from sales order.\n"
"It adds sales name and sales Reference on production order.\n"
"    "
msgstr ""
"\n"
"このモジュールはユーザにMRPと販売モジュールを一度にインストールする便宜を提供します。\n"
"============================================================================="
"=======\n"
"\n"
"受注から生成された生産注文を追跡したい時に基本的に利用されます。\n"
"これは生産注文の販売名や販売リファレンスを追加します。\n"
"    "

#. module: base
#: selection:res.request,state:0
msgid "draft"
msgstr "ドラフト"

#. module: base
#: selection:ir.property,type:0
#: field:res.currency,date:0
#: field:res.currency.rate,name:0
#: field:res.partner,date:0
#: field:res.partner.event,date:0
#: field:res.request,date_sent:0
msgid "Date"
msgstr "日付"

#. module: base
#: field:ir.actions.report.xml,report_sxw:0
msgid "SXW path"
msgstr "SXWパス"

#. module: base
#: view:ir.attachment:0
msgid "Data"
msgstr "データ"

#. module: base
#: model:ir.module.module,description:base.module_hr_timesheet_invoice
msgid ""
"Generate your Invoices from Expenses, Timesheet Entries, ...\n"
"Module to generate invoices based on costs (human resources, expenses, "
"...).\n"
"============================================================================"
"\n"
"\n"
"You can define price lists in analytic account, make some theoretical "
"revenue\n"
"reports, etc."
msgstr ""
"経費、タイムシート入力などから請求書を作成します。\n"
"コスト（人的資源、経費など）に基づく請求書を作成するためのモジュールです。========================================"
"====================================\n"
"\n"
"分析アカウントの中に価格表を定義し、いくらかの仮定上の収支レポート他を作ることができます。"

#. module: base
#: field:ir.ui.menu,parent_id:0
#: field:wizard.ir.model.menu.create,menu_id:0
msgid "Parent Menu"
msgstr "親メニュー"

#. module: base
#: field:res.partner.bank,owner_name:0
msgid "Account Owner Name"
msgstr "口座所有者名"

#. module: base
#: field:ir.rule,perm_unlink:0
msgid "Apply For Delete"
msgstr "削除申請"

#. module: base
#: code:addons/base/ir/ir_model.py:359
#, python-format
msgid "Cannot rename column to %s, because that column already exists!"
msgstr "既にそのカラムは存在しています。列のリネームはできません %s。"

#. module: base
#: view:ir.attachment:0
msgid "Attached To"
msgstr "添付先"

#. module: base
#: field:res.lang,decimal_point:0
msgid "Decimal Separator"
msgstr "10進数のセパレータ"

#. module: base
#: code:addons/base/module/module.py:346
#: view:ir.module.module:0
#, python-format
msgid "Install"
msgstr "インストール"

#. module: base
#: model:ir.actions.act_window,help:base.action_res_groups
msgid ""
"A group is a set of functional areas that will be assigned to the user in "
"order to give them access and rights to specific applications and tasks in "
"the system. You can create custom groups or edit the ones existing by "
"default in order to customize the view of the menu that users will be able "
"to see. Whether they can have a read, write, create and delete access right "
"can be managed from here."
msgstr ""
"グループはシステムの特定のアプリケーションとタスクにアクセスと権利を与えるためユーザに割り当てられる機能エリアのセットです。ユーザが見ることのできるメニュ"
"ーのビューをカスタマイズするために、カスタムグループを作成したり、デフォルトで存在するグループを編集できます。\r\n"
"彼らが読み込み、書き込み、作成、削除のアクセス権限を持つかどうかをここから管理することができます。"

#. module: base
#: field:ir.filters,name:0
msgid "Filter Name"
msgstr "フィルタ名"

#. module: base
#: view:res.partner:0
#: view:res.request:0
#: field:res.request,history:0
msgid "History"
msgstr "履歴"

#. module: base
#: model:ir.module.module,description:base.module_l10n_uk
msgid ""
"This is the latest UK OpenERP localisation necesary to run OpenERP "
"accounting for UK SME's with:\n"
"    - a CT600-ready chart of accounts\n"
"    - VAT100-ready tax structure\n"
"    - InfoLogic UK counties listing\n"
"    - a few other adaptations"
msgstr ""
"これは英国の中小企業向けにOpenERPの会計を実行するために必要とされるローカル化モジュールです：\n"
"    ・ CT600 会計表に対応\n"
"    ・ VAT100 税制に対応\n"
"    ・ InfoLogic 英国の地域一覧表\n"
"    ・ その他の適用"

#. module: base
#: field:ir.attachment,create_uid:0
msgid "Creator"
msgstr "作成者"

#. module: base
#: model:ir.module.module,description:base.module_account_asset
msgid ""
"Financial and accounting asset management.\n"
"    This Module manages the assets owned by a company or an individual. It "
"will keep track of depreciation's occurred on\n"
"    those assets. And it allows to create Move's of the depreciation lines.\n"
"    "
msgstr ""
"金融と会計資産管理\n"
"    このモジュールは会社または個人の所有する資産の管理をします。\n"
"    資産の上で発生する減価償却を追跡し続け、減価償却表を作成することができます。\n"
"    "

#. module: base
#: model:res.country,name:base.bv
msgid "Bouvet Island"
msgstr "ブーベ島"

#. module: base
#: model:ir.ui.menu,name:base.menu_base_config_plugins
msgid "Plugins"
msgstr "プラグイン"

#. module: base
#: field:res.company,child_ids:0
msgid "Child Companies"
msgstr "子会社"

#. module: base
#: model:ir.model,name:base.model_res_users
msgid "res.users"
msgstr ""

#. module: base
#: model:res.country,name:base.ni
msgid "Nicaragua"
msgstr "ニカラグア"

#. module: base
#: model:ir.module.module,description:base.module_l10n_be
msgid ""
"\n"
"This is the base module to manage the accounting chart for Belgium in "
"OpenERP.\n"
"============================================================================="
"=\n"
"\n"
"After installing this module, the Configuration wizard for accounting is "
"launched.\n"
"    * We have the account templates which can be helpful to generate Charts "
"of Accounts.\n"
"    * On that particular wizard, you will be asked to pass the name of the "
"company, the chart template to follow, the no. of digits to generate, the "
"code for your account and bank account, currency to create journals.\n"
"\n"
"Thus, the pure copy of Chart Template is generated.\n"
"\n"
"Wizards provided by this module:\n"
"    * Partner VAT Intra: Enlist the partners with their related VAT and "
"invoiced amounts.Prepares an XML file format.\n"
"            Path to access : Accounting/Reporting//Legal Statements/Belgium "
"Statements/Partner VAT Listing\n"
"    * Periodical VAT Declaration: Prepares an XML file for Vat Declaration "
"of the Main company of the User currently Logged in.\n"
"            Path to access : Accounting/Reporting/Legal Statements/Belgium "
"Statements/Periodical VAT Declaration\n"
"    * Annual Listing Of VAT-Subjected Customers: Prepares an XML file for "
"Vat Declaration of the Main company of the User currently Logged in.Based on "
"Fiscal year\n"
"            Path to access : Accounting/Reporting/Legal Statements/Belgium "
"Statements/Annual Listing Of VAT-Subjected Customers\n"
"\n"
"    "
msgstr ""
"\n"
"これはベルギーのOpenERP会計表管理の基本モジュールです。\n"
"============================================================================="
"=\n"
"\n"
"このモジュールをインストール後、会計のコンフィギュレーションウィザードが自動起動します。\n"
"    ・ 会計表作成を補助する会計テンプレートがあります。\n"
"    ・ "
"特定のウィザードでは会社の名前、従うべき表のテンプレート、生成するための桁数、あなたのアカウントと銀行口座、ジャーナル作成のための通貨が尋ねられます。\n"
"\n"
"すると、未記入の表テンプレートのコピーが作成されます。\n"
"\n"
"このモジュールによリ提供されるウィザード：\n"
"    ・ パートナのVATイントラ： VAT（付加価値税）関連するパートナを協力させて、XML形式の請求書作成します。\n"
"            アクセスのためのパス： Accounting/Reporting//Legal Statements/Belgium "
"Statements/Partner VAT Listing\n"
"    ・ 定期的なVAT申告： 現在ログインしているユーザの主会社のVAT申告のためのXMLファイルを準備します。\n"
"            アクセスのためのパス： Accounting/Reporting/Legal Statements/Belgium "
"Statements/Periodical VAT Declaration\n"
"    ・ VATの年次リスト－主体となる顧客： 現在ログインしているユーザの主会社の年次のVAT申告のためのXMLファイルを準備します。\n"
"            アクセスのためのパス： Accounting/Reporting/Legal Statements/Belgium "
"Statements/Annual Listing Of VAT-Subjected Customers\n"
"\n"
"    "

#. module: base
#: field:ir.property,fields_id:0
#: selection:ir.translation,type:0
#: field:multi_company.default,field_id:0
msgid "Field"
msgstr "項目"

#. module: base
#: model:ir.module.module,shortdesc:base.module_project_long_term
msgid "Long Term Projects"
msgstr "長期間プロジェクト"

#. module: base
#: model:res.country,name:base.ve
msgid "Venezuela"
msgstr "ベネズエラ"

#. module: base
#: view:res.lang:0
msgid "9.  %j              ==> 340"
msgstr ""

#. module: base
#: model:res.country,name:base.zm
msgid "Zambia"
msgstr "ザンビア"

#. module: base
#: view:ir.actions.todo:0
msgid "Launch Configuration Wizard"
msgstr "起動コンフィギュレーションウィザード"

#. module: base
#: help:res.partner,user_id:0
msgid ""
"The internal user that is in charge of communicating with this partner if "
"any."
msgstr "その内部ユーザはどんな場合でもこのパートナとの通信に責任を持ちます。"

#. module: base
#: field:res.partner,parent_id:0
msgid "Parent Partner"
msgstr "親パートナ"

#. module: base
#: view:ir.module.module:0
msgid "Cancel Upgrade"
msgstr "更新のキャンセル"

#. module: base
#: model:res.country,name:base.ci
msgid "Ivory Coast (Cote D'Ivoire)"
msgstr "コートジボワール"

#. module: base
#: model:res.country,name:base.kz
msgid "Kazakhstan"
msgstr "カザフスタン"

#. module: base
#: view:res.lang:0
msgid "%w - Weekday number [0(Sunday),6]."
msgstr "%w－曜日番号 [0(日曜),6]."

#. module: base
#: model:ir.actions.act_window,help:base.action_partner_form
msgid ""
"A customer is an entity you do business with, like a company or an "
"organization. A customer can have several contacts or addresses which are "
"the people working for this company. You can use the history tab, to follow "
"all transactions related to a customer: sales order, emails, opportunities, "
"claims, etc. If you use the email gateway, the Outlook or the Thunderbird "
"plugin, don't forget to register emails to each contact so that the gateway "
"will automatically attach incoming emails to the right partner."
msgstr ""
"顧客は会社または組織といったビジネス対象の存在です。会社で働く人々のため顧客は複数のコンタクト者や住所を管理できます。顧客と関係する全てのトランザクション"
"をたどるために履歴タブが利用できます：受注、Eメール、オポチュニティ、クレームなど。もし、OutlookやThunderbirdプラグインのEメールゲート"
"ウェイを使う場合、ゲートウェイが自動的に入ってくるEメールを正しいパートナに結びつけるように各コンタクトにEメールを登録することを忘れないで下さい。"

#. module: base
#: field:ir.actions.report.xml,name:0
#: field:ir.actions.todo,name:0
#: field:ir.actions.todo.category,name:0
#: field:ir.cron,name:0
#: field:ir.model.access,name:0
#: field:ir.model.fields,name:0
#: field:ir.module.category,name:0
#: view:ir.module.module:0
#: field:ir.module.module,name:0
#: field:ir.module.module.dependency,name:0
#: report:ir.module.reference.graph:0
#: field:ir.property,name:0
#: field:ir.rule,name:0
#: field:ir.sequence,name:0
#: field:ir.sequence.type,name:0
#: field:ir.values,name:0
#: field:multi_company.default,name:0
#: field:res.bank,name:0
#: field:res.currency.rate.type,name:0
#: field:res.groups,name:0
#: field:res.lang,name:0
#: field:res.partner,name:0
#: field:res.partner.bank.type,name:0
#: view:res.partner.event:0
#: field:res.request.link,name:0
#: field:workflow,name:0
#: field:workflow.activity,name:0
msgid "Name"
msgstr "名前"

#. module: base
#: help:ir.actions.act_window,multi:0
msgid ""
"If set to true, the action will not be displayed on the right toolbar of a "
"form view"
msgstr "Trueをセットした場合、アクションはフォームビューの右のツールバー上に表示されません。"

#. module: base
#: model:res.country,name:base.ms
msgid "Montserrat"
msgstr "モントセラト"

#. module: base
#: model:ir.module.module,shortdesc:base.module_decimal_precision
msgid "Decimal Precision Configuration"
msgstr "小数精度設定"

#. module: base
#: model:ir.ui.menu,name:base.menu_translation_app
msgid "Application Terms"
msgstr "アプリケーション用語"

#. module: base
#: model:ir.module.module,description:base.module_stock
msgid ""
"\n"
"OpenERP Inventory Management module can manage multi-warehouses, multi and "
"structured stock locations.\n"
"============================================================================="
"=========================\n"
"\n"
"Thanks to the double entry management, the inventory controlling is powerful "
"and flexible:\n"
"    * Moves history and planning,\n"
"    * Different inventory methods (FIFO, LIFO, ...)\n"
"    * Stock valuation (standard or average price, ...)\n"
"    * Robustness faced with Inventory differences\n"
"    * Automatic reordering rules (stock level, JIT, ...)\n"
"    * Bar code supported\n"
"    * Rapid detection of mistakes through double entry system\n"
"    * Traceability (upstream/downstream, production lots, serial number, "
"...)\n"
"    * Dashboard for warehouse that includes:\n"
"        * Procurement in exception\n"
"        * List of Incoming Products\n"
"        * List of Outgoing Products\n"
"        * Graph : Products to receive in delay (date < = today)\n"
"        * Graph : Products to send in delay (date < = today)\n"
"    "
msgstr ""
"\n"
"OpenERP在庫管理モジュールは複数の倉庫、複数で階層的な在庫場所の管理ができます。\n"
"============================================================================="
"=========================\n"
"\n"
"二重入力管理により在庫コントロールは強力かつ柔軟です：\n"
"    ・ 移動履歴と計画\n"
"    ・ 異なる在庫手法（FIFO、LIFO、 …）\n"
"    ・ 在庫評価（標準、平均価格、…）\n"
"    ・ 在庫相違に直面した安定性\n"
"    ・ 自動発注ルール（在庫レベル、JIT、…）\n"
"    ・ バーコードサポート\n"
"    ・ 二重入力システムにより迅速な誤り検出\n"
"    ・ トレーサビリティ（上流 / 下流、生産ロット、シリアル番号、…）\n"
"    ・ 以下を含む倉庫のダッシュボード：\n"
"        ・ 例外的な調達\n"
"        ・ 入庫製品のリスト\n"
"        ・ 出庫製品のリスト\n"
"        ・ グラフ： 製品の受領遅延（日付＜＝本日）\n"
"        ・ グラフ： 製品の送付遅延（日付＜＝本日）\n"
"    "

#. module: base
#: model:ir.model,name:base.model_ir_module_module
#: view:ir.model.data:0
#: field:ir.model.data,module:0
#: view:ir.module.module:0
#: field:ir.module.module.dependency,module_id:0
#: report:ir.module.reference.graph:0
msgid "Module"
msgstr "モジュール"

#. module: base
#: selection:base.language.install,lang:0
msgid "English (UK)"
msgstr "英語（イギリス）"

#. module: base
#: model:res.country,name:base.aq
msgid "Antarctica"
msgstr "南極大陸"

#. module: base
#: help:workflow.transition,act_from:0
msgid ""
"Source activity. When this activity is over, the condition is tested to "
"determine if we can start the ACT_TO activity."
msgstr "ソースアクティビティ。そのアクティビティを終えた時に、ACT_TO活動を始めるかどうか条件がテストされます。"

#. module: base
#: model:res.partner.category,name:base.res_partner_category_3
msgid "Starter Partner"
msgstr "開始パートナ"

#. module: base
#: help:ir.model.fields,relation_field:0
msgid ""
"For one2many fields, the field on the target model that implement the "
"opposite many2one relationship"
msgstr "１対多項目のため、目的モデル上のその項目は正反対の多対１関係を実装します。"

#. module: base
#: model:ir.module.module,description:base.module_account_budget
msgid ""
"\n"
"This module allows accountants to manage analytic and crossovered budgets.\n"
"==========================================================================\n"
"\n"
"Once the Master Budgets and the Budgets are defined (in "
"Accounting/Budgets/),\n"
"the Project Managers can set the planned amount on each Analytic Account.\n"
"\n"
"The accountant has the possibility to see the total of amount planned for "
"each\n"
"Budget and Master Budget in order to ensure the total planned is not\n"
"greater/lower than what he planned for this Budget/Master Budget. Each list "
"of\n"
"record can also be switched to a graphical view of it.\n"
"\n"
"Three reports are available:\n"
"    1. The first is available from a list of Budgets. It gives the "
"spreading, for these Budgets, of the Analytic Accounts per Master Budgets.\n"
"\n"
"    2. The second is a summary of the previous one, it only gives the "
"spreading, for the selected Budgets, of the Analytic Accounts.\n"
"\n"
"    3. The last one is available from the Analytic Chart of Accounts. It "
"gives the spreading, for the selected Analytic Accounts, of the Master "
"Budgets per Budgets.\n"
"\n"
msgstr ""
"\n"
"このモジュールは会計士が分析的で相互に関連する予算の管理をします。\n"
"==========================================================================\n"
"\n"
"ひとたびマスタ予算と各種予算が定義されたら（Accounting/Budgets/の中に）、\n"
"各プロジェクト管理者は各分析アカウントに計画量をセットすることができます。\n"
"\n"
"会計士は計画の合計が彼が計画した予算やマスタ予算よりも大き過ぎず、小さ過ぎない\n"
"ことを確認するため、各予算とマスター予算の計画量の合計を見通すための機能を持ちます。\n"
"各レコードのリストはグラフィカルビューに切り替えることもできます。\n"
"\n"
"以下の3つのレポートが利用可能です：\n"
"    1. 予算リスト： マスタ予算ごとの分析アカウントをそれらの予算のために展開することができます。\n"
"\n"
"    2. 予算リストの合計： 分析アカウントを選択された予算のために展開することができます。\n"
"\n"
"    3. 会計の分析表： 各予算ごとのマスター予算を選択した分析アカウントのために展開することができます。\n"
"\n"

#. module: base
#: help:res.lang,iso_code:0
msgid "This ISO code is the name of po files to use for translations"
msgstr "このISOコードが、翻訳に使うpoファイルの名前になります。"

#. module: base
#: model:ir.model,name:base.model_ir_actions_act_window_view
msgid "ir.actions.act_window.view"
msgstr ""

#. module: base
#: report:ir.module.reference.graph:0
msgid "Web"
msgstr ""

#. module: base
#: model:ir.module.module,shortdesc:base.module_lunch
msgid "Lunch Orders"
msgstr "昼食オーダー"

#. module: base
#: selection:base.language.install,lang:0
msgid "English (CA)"
msgstr "英語（カナダ）"

#. module: base
#: model:ir.model,name:base.model_publisher_warranty_contract
msgid "publisher_warranty.contract"
msgstr ""

#. module: base
#: model:ir.module.module,description:base.module_account_coda
msgid ""
"\n"
"    Module to import CODA bank statements.\n"
"\n"
"    Supported are CODA flat files in V2 format from Belgian bank accounts.\n"
"    - CODA v1 support.\n"
"    - CODA v2.2 support.\n"
"    - Foreign Currency support.\n"
"    - Support for all data record types (0, 1, 2, 3, 4, 8, 9).\n"
"    - Parsing & logging of all Transaction Codes and Structured Format "
"Communications.\n"
"    - Automatic Financial Journal assignment via CODA configuration "
"parameters.\n"
"    - Support for multiple Journals per Bank Account Number.\n"
"    - Support for multiple statements from different bank accounts in a "
"single CODA file.\n"
"    - Support for 'parsing only' CODA Bank Accounts (defined as type='info' "
"in the CODA Bank Account configuration records).\n"
"    - Multi-language CODA parsing, parsing configuration data provided for "
"EN, NL, FR.\n"
"\n"
"    The machine readable CODA Files are parsed and stored in human readable "
"format in CODA Bank Statements.\n"
"    Also Bank Statements are generated containing a subset of the CODA "
"information (only those transaction lines\n"
"    that are required for the creation of the Financial Accounting "
"records).\n"
"    The CODA Bank Statement is a 'read-only' object, hence remaining a "
"reliable representation of the original CODA file\n"
"    whereas the Bank Statement will get modified as required by accounting "
"business processes.\n"
"\n"
"    CODA Bank Accounts configured as type 'Info' will only generate CODA "
"Bank Statements.\n"
"\n"
"    A removal of one object in the CODA processing results in the removal of "
"the associated objects.\n"
"    The removal of a CODA File containing multiple Bank Statements will also "
"remove those associated\n"
"    statements.\n"
"\n"
"    The following reconciliation logic has been implemented in the CODA "
"processing:\n"
"    1) The Company's Bank Account Number of the CODA statement is compared "
"against the Bank Account Number field\n"
"       of the Company's CODA Bank Account configuration records (whereby "
"bank accounts defined in type='info' configuration records are ignored).\n"
"       If this is the case an 'internal transfer' transaction is generated "
"using the 'Internal Transfer Account' field of the CODA File Import wizard.\n"
"    2) As a second step the 'Structured Communication' field of the CODA "
"transaction line is matched against\n"
"       the reference field of in- and outgoing invoices (supported : Belgian "
"Structured Communication Type).\n"
"    3) When the previous step doesn't find a match, the transaction "
"counterparty is located via the\n"
"       Bank Account Number configured on the OpenERP Customer and Supplier "
"records.\n"
"    4) In case the previous steps are not successful, the transaction is "
"generated by using the 'Default Account\n"
"       for Unrecognized Movement' field of the CODA File Import wizard in "
"order to allow further manual processing.\n"
"\n"
"    In stead of a manual adjustment of the generated Bank Statements, you "
"can also re-import the CODA\n"
"    after updating the OpenERP database with the information that was "
"missing to allow automatic reconciliation.\n"
"\n"
"    Remark on CODA V1 support:\n"
"    In some cases a transaction code, transaction category or structured "
"communication code has been given a new or clearer description in CODA V2.\n"
"    The description provided by the CODA configuration tables is based upon "
"the CODA V2.2 specifications.\n"
"    If required, you can manually adjust the descriptions via the CODA "
"configuration menu.\n"
"\n"
"    "
msgstr ""
"\n"
"    これはCODA銀行明細書をインポートするためのモジュールです。\n"
"\n"
"    ベルギー銀行口座のCODAフラットファイルV2フォーマットをサポートします。\n"
"    ・ CODA v1 サポート\n"
"    ・ CODA v2.2 サポート\n"
"    ・ 外貨サポート\n"
"    ・ 全てのデータレコードタイプ（0、1、2、3、4,、8、9）のサポート\n"
"    ・ 全てのトランザクションコード、構造化された形式の通信の解析とロギング\n"
"    ・ CODA構成パラメータを通した自動金融ジャーナル割り当て\n"
"    ・ 銀行口座番号ごとの複数ジャーナルのサポート\n"
"    ・ ひとつのCODAファイル中の異なった銀行口座の複数の口座明細をサポート\n"
"    ・ CODA銀行口座の構文解析のみをサポート（CODA銀行口座設定でtype='info'と定義された）\n"
"    ・ 多言語CODA解析、イギリス、オランダ、フランスのために与えられた解析設定データ\n"
"\n"
"    機械で読み込み可能なCODAファイルはCODA銀行明細の中に人間が読むことのできる形式に解析され保存されます。\n"
"    また、銀行明細はCODA情報のサブセットを含むように生成されます（これらのトランザクション行は金融会計レコード\n"
"    生成のためだけに要求されます）。\n"
"    CODA銀行明細は読み込み専用オブジェクトです。銀行明細が会計ビジネス処理の要求によって\n"
"    更新されるのに対して、オリジナルのCODAファイルは信頼できるものとして残されます。\n"
"\n"
"    タイプが'Info'として設定されたCODA銀行口座は、CODA銀行明細を作るだけです。\n"
"\n"
"    CODA処理の中の一つのオブジェクトの除去は結果として関連付けられたオブジェクトを除去します。\n"
"    複数銀行明細を含むCODAファイルの除去は同じくそれらの関連する明細を除去します。\n"
"\n"
"    次の調停のロジックはCODA処理の中に実装されています:\n"
"    1) CODA明細の会社の銀行口座番号は、会社のCODA銀行口座設定レコード（銀行口座のタイプ\n"
"        が’info’と定義された設定レコードは無視されます）の銀行口座番号項目を基準に判断されます。\n"
"        '内部転送'トランザクションはCODAファイルインポートウィザードの’内部転送口座’項目を使って生成されます。\n"
"    2) 第２ステップとしてCODAトランザクション行の’構造化通信’項目は内部あるいは外部への請求書\n"
"        （ベルギー構造化通信タイプはサポート済み）の参照項目に対して一致させられます。\n"
"    3) 前ステップで一致するものが見つからなかった場合、トランザクションの相手方はOpenERPの顧客、\n"
"        仕入先レコード上に設定された銀行口座番号を使って特定されます。\n"
"    4) 上記のステップが成功しないケースは、さらに手作業による処理を行うために、CODAファイルインポート\n"
"        ウィザードの’認識できない移動のためのデフォルト口座’項目を使ってトランザクションは生成されます。\n"
"\n"
"    生成された銀行明細の手作業による調整の代わりに、不十分な自動的な認識情報であったOpenERPデータ\n"
"    ベースを更新した後のCODAを再度インポートすることもできます。\n"
"\n"
"    CODA V1 サポートの注意事項:\n"
"    トランザクションコード、トランザクション分類、構造化通信コードの幾つかはCODA V2で追加あるいは明確な記述が加えられています。\n"
"    CODA設定テーブルによって提供された記述はCODA V2.2仕様に基づいています。\n"
"    希望する場合は、CODA設定メニューを通して記述を手作業で調整することができます。\n"
"\n"
"    "

#. module: base
#: model:res.country,name:base.et
msgid "Ethiopia"
msgstr "エチオピア"

#. module: base
#: model:ir.module.module,description:base.module_account_analytic_plans
msgid ""
"\n"
"This module allows to use several analytic plans, according to the general "
"journal.\n"
"============================================================================="
"======\n"
"\n"
"Here multiple analytic lines are created when the invoice or the entries\n"
"are confirmed.\n"
"\n"
"For example, you can define the following analytic structure:\n"
"  Projects\n"
"      Project 1\n"
"          SubProj 1.1\n"
"          SubProj 1.2\n"
"\n"
"      Project 2\n"
"  Salesman\n"
"      Eric\n"
"      Fabien\n"
"\n"
"Here, we have two plans: Projects and Salesman. An invoice line must\n"
"be able to write analytic entries in the 2 plans: SubProj 1.1 and\n"
"Fabien. The amount can also be split. The following example is for\n"
"an invoice that touches the two subproject and assigned to one salesman:\n"
"\n"
"Plan1:\n"
"    SubProject 1.1 : 50%\n"
"    SubProject 1.2 : 50%\n"
"Plan2:\n"
"    Eric: 100%\n"
"\n"
"So when this line of invoice will be confirmed, it will generate 3 analytic "
"lines,\n"
"for one account entry.\n"
"The analytic plan validates the minimum and maximum percentage at the time "
"of creation\n"
"of distribution models.\n"
"        "
msgstr ""
"\n"
"このモジュールによって一般的なジャーナルを使って、幾つかの分析計画を使うことができます。\n"
"============================================================================="
"======\n"
"\n"
"ここで、請求書や入力が確認されたときに複数の分析的な方向が作られます。\n"
"\n"
"例えば、次のような分析構造を定義することができます:\n"
"  Projects\n"
"      Project 1\n"
"          SubProj 1.1\n"
"          SubProj 1.2\n"
"\n"
"      Project 2\n"
"  Salesman\n"
"      Eric\n"
"      Fabien\n"
"\n"
"ここで、２つの計画があります： プロジェクトとセールスマン。請求書は２つの計画の中に分析的入力を書き込み可能でなければなりません： SubProj "
"1.1とFabien。量は分割することができます。次は２つのサブプロジェクトに関連し、一人のセールスマンに割り当てる請求書の例です：\n"
"\n"
"Plan1:\n"
"    SubProject 1.1 : 50%\n"
"    SubProject 1.2 : 50%\n"
"Plan2:\n"
"    Eric: 100%\n"
"\n"
"それで、この請求書の行が確認されると、一つの口座の入力により3つの分析的な行が作成されます。\n"
"分析的な計画は分配モデルの生成において最小と最大の利益を検査します。\n"
"        "

#. module: base
#: help:res.country.state,code:0
msgid "The state code in three chars.\n"
msgstr ""

#. module: base
#: model:res.country,name:base.sj
msgid "Svalbard and Jan Mayen Islands"
msgstr "スバールバル諸島･ヤンマイエン島"

#. module: base
#: model:ir.module.category,name:base.module_category_hidden_test
msgid "Test"
msgstr "テスト"

#. module: base
#: model:ir.module.module,shortdesc:base.module_web_kanban
msgid "Base Kanban"
msgstr "基本かんばん"

#. module: base
#: view:ir.actions.act_window:0
#: view:ir.actions.report.xml:0
#: view:ir.actions.server:0
#: view:res.request:0
msgid "Group By"
msgstr ""

#. module: base
#: view:res.config:0
#: view:res.config.installer:0
msgid "title"
msgstr "タイトル"

#. module: base
#: field:base.language.install,state:0
#: field:base.module.import,state:0
#: field:base.module.update,state:0
msgid "state"
msgstr "状態"

#. module: base
#: model:ir.module.module,description:base.module_account_analytic_analysis
msgid ""
"\n"
"This module is for modifying account analytic view to show important data to "
"project manager of services companies.\n"
"============================================================================="
"======================================\n"
"\n"
"Adds menu to show relevant information to each manager.\n"
"You can also view the report of account analytic summary\n"
"user-wise as well as month wise.\n"
msgstr ""
"\n"
"これはサービス会社のプロジェクト管理者に会計分析ビュー更新のために重要なデータを見せるためのモジュールです。\n"
"============================================================================="
"======================================\n"
"\n"
"各管理者に関連情報を見せるためにメニューに追加します。\n"
"月単位と同じようにユーザ単位の会計分析要約のレポートを表示できます。\n"

#. module: base
#: model:ir.model,name:base.model_base_language_install
msgid "Install Language"
msgstr "インストール言語"

#. module: base
#: view:ir.translation:0
msgid "Translation"
msgstr "翻訳"

#. module: base
#: selection:res.request,state:0
msgid "closed"
msgstr ""

#. module: base
#: model:ir.module.module,description:base.module_l10n_cr
msgid ""
"\n"
"Chart of accounts for Costa Rica.\n"
"=================================\n"
"\n"
"Includes:\n"
"* account.type\n"
"* account.account.template\n"
"* account.tax.template\n"
"* account.tax.code.template\n"
"* account.chart.template\n"
"\n"
"Everything is in English with Spanish translation. Further translations are "
"welcome, please go to\n"
"http://translations.launchpad.net/openerp-costa-rica\n"
"    "
msgstr ""
"\n"
"コスタリカのための会計表\n"
"=================================\n"
"\n"
"含まれるもの：\n"
"・ account.type\n"
"・ account.account.template\n"
"・ account.tax.template\n"
"・ account.tax.code.template\n"
"・ account.chart.template\n"
"\n"
"スペイン語の翻訳とともに全ては英語です。その他の翻訳も歓迎されています。どうぞ次のサイトへ\n"
"http://translations.launchpad.net/openerp-costa-rica\n"
"    "

#. module: base
#: selection:base.language.export,state:0
msgid "get"
msgstr "取得"

#. module: base
#: help:ir.model.fields,on_delete:0
msgid "On delete property for many2one fields"
msgstr "多対1項目のプロパティ削除"

#. module: base
#: model:ir.module.category,name:base.module_category_accounting_and_finance
msgid "Accounting & Finance"
msgstr "会計と金融"

#. module: base
#: field:ir.actions.server,write_id:0
msgid "Write Id"
msgstr "ID書き込み"

#. module: base
#: model:ir.ui.menu,name:base.menu_product
msgid "Products"
msgstr "製品"

#. module: base
#: help:res.users,name:0
msgid "The new user's real name, used for searching and most listings"
msgstr "検索に利用され最もリストされている新ユーザの実際の名前"

#. module: base
#: model:ir.actions.act_window,name:base.act_values_form_defaults
#: model:ir.ui.menu,name:base.menu_values_form_defaults
#: view:ir.values:0
msgid "User-defined Defaults"
msgstr "ユーザに定義されたデフォルト"

#. module: base
#: model:ir.module.category,name:base.module_category_usability
#: view:res.users:0
msgid "Usability"
msgstr "使いやすさ"

#. module: base
#: field:ir.actions.act_window,domain:0
#: field:ir.filters,domain:0
msgid "Domain Value"
msgstr "ドメイン値"

#. module: base
#: model:ir.module.module,shortdesc:base.module_base_module_quality
msgid "Analyse Module Quality"
msgstr "モジュール品質の分析"

#. module: base
#: selection:base.language.install,lang:0
msgid "Spanish (BO) / Español (BO)"
msgstr "スペイン語（ボリビア）/ Español (BO)"

#. module: base
#: model:ir.actions.act_window,name:base.ir_access_act
#: model:ir.ui.menu,name:base.menu_ir_access_act
msgid "Access Controls List"
msgstr "アクセスコントロールリスト"

#. module: base
#: model:res.country,name:base.um
msgid "USA Minor Outlying Islands"
msgstr "アメリカ領太平洋諸島"

#. module: base
#: help:ir.cron,numbercall:0
msgid ""
"How many times the method is called,\n"
"a negative number indicates no limit."
msgstr "無限にそのメソッドが呼び出されています。"

#. module: base
#: field:res.partner.bank.type.field,bank_type_id:0
msgid "Bank Type"
msgstr "銀行タイプ"

#. module: base
#: code:addons/base/res/res_users.py:87
#: code:addons/base/res/res_users.py:96
#, python-format
msgid "The name of the group can not start with \"-\""
msgstr "グループ名は\"-\"で始めることはできません。"

#. module: base
#: view:ir.module.module:0
msgid "Apps"
msgstr "アプリ"

#. module: base
#: view:ir.ui.view_sc:0
#: field:res.partner.title,shortcut:0
msgid "Shortcut"
msgstr "ショートカット"

#. module: base
#: field:ir.model.data,date_init:0
msgid "Init Date"
msgstr "整数データ"

#. module: base
#: selection:base.language.install,lang:0
msgid "Gujarati / ગુજરાતી"
msgstr "グジャラート語 / ગુજરાતી"

#. module: base
#: code:addons/base/module/module.py:297
#, python-format
msgid ""
"Unable to process module \"%s\" because an external dependency is not met: %s"
msgstr "外部依存が解決されないため、モジュール\"%s\"の処理ができません： %s"

#. module: base
#: model:ir.module.module,shortdesc:base.module_l10n_be_hr_payroll
msgid "Belgium - Payroll"
msgstr "ベルギー－給与"

#. module: base
#: view:publisher_warranty.contract.wizard:0
msgid "Please enter the serial key provided in your contract document:"
msgstr "契約書類にあるシリアルキーを入力して下さい。"

#. module: base
#: view:workflow.activity:0
#: field:workflow.activity,flow_start:0
msgid "Flow Start"
msgstr "フロー開始"

#. module: base
#: model:ir.model,name:base.model_res_partner_title
msgid "res.partner.title"
msgstr ""

#. module: base
#: view:res.partner.bank:0
msgid "Bank Account Owner"
msgstr "銀行口座所有者"

#. module: base
#: model:ir.module.category,name:base.module_category_uncategorized
msgid "Uncategorized"
msgstr "未分類"

#. module: base
#: field:ir.attachment,res_name:0
#: field:ir.ui.view_sc,resource:0
msgid "Resource Name"
msgstr "リソース名"

#. module: base
#: model:ir.model,name:base.model_ir_default
msgid "ir.default"
msgstr ""

#. module: base
#: model:ir.module.module,description:base.module_hr_payroll
msgid ""
"\n"
"Generic Payroll system.\n"
"=======================\n"
"\n"
"    * Employee Details\n"
"    * Employee Contracts\n"
"    * Passport based Contract\n"
"    * Allowances / Deductions\n"
"    * Allow to configure Basic / Grows / Net Salary\n"
"    * Employee Payslip\n"
"    * Monthly Payroll Register\n"
"    * Integrated with Holiday Management\n"
"    "
msgstr ""
"\n"
"一般的な給与システム\n"
"=======================\n"
"\n"
"    ・ 従業員の詳細\n"
"    ・ 従業員の契約\n"
"    ・ パスポートに基づく契約\n"
"    ・ 手当 / 控除\n"
"    ・ 基本給 / 昇給 / 手取給与の設定を許可\n"
"    ・ 従業員の給与明細書\n"
"    ・ 月額給与の登録\n"
"    ・ 休日管理と統合\n"
"    "

#. module: base
#: selection:ir.cron,interval_type:0
msgid "Hours"
msgstr "時間"

#. module: base
#: model:res.country,name:base.gp
msgid "Guadeloupe (French)"
msgstr "グアドループ"

#. module: base
#: code:addons/base/res/res_lang.py:187
#: code:addons/base/res/res_lang.py:189
#: code:addons/base/res/res_lang.py:191
#, python-format
msgid "User Error"
msgstr "ユーザエラー"

#. module: base
#: help:workflow.transition,signal:0
msgid ""
"When the operation of transition comes from a button pressed in the client "
"form, signal tests the name of the pressed button. If signal is NULL, no "
"button is necessary to validate this transition."
msgstr ""
"顧客フォームの押されたボタンにより移行を実行した時に、その合図は押されたボタンの名前をテストします。合図がNULLの時、この移行を検査するためにはどのボタ"
"ンも必要ではありません。"

#. module: base
#: model:ir.module.module,shortdesc:base.module_web_diagram
msgid "OpenERP Web Diagram"
msgstr "OpenERP Webダイアグラム"

#. module: base
#: view:res.partner.bank:0
msgid "My Banks"
msgstr "私の銀行"

#. module: base
#: help:multi_company.default,object_id:0
msgid "Object affected by this rule"
msgstr "このルールにより影響を受けたオブジェクト"

#. module: base
#: report:ir.module.reference.graph:0
msgid "Directory"
msgstr "ディレクトリ"

#. module: base
#: field:wizard.ir.model.menu.create,name:0
msgid "Menu Name"
msgstr "メニュー名"

#. module: base
#: view:ir.module.module:0
msgid "Author Website"
msgstr "著者のWebサイト"

#. module: base
#: model:ir.module.module,description:base.module_board
msgid ""
"\n"
"Lets the user create a custom dashboard.\n"
"========================================\n"
"\n"
"This module also creates the Administration Dashboard.\n"
"\n"
"The user can also publish notes.\n"
"    "
msgstr ""
"\n"
"ユーザにカスタムダッシュボードを作成させます。\n"
"========================================\n"
"\n"
"このモジュールはアドミニストレーションダッシュボードも作成します。\n"
"\n"
"ユーザはメモの発行もできます。\n"
"    "

#. module: base
#: model:ir.module.module,shortdesc:base.module_project_scrum
msgid "Methodology: SCRUM"
msgstr "メソドロジ： SCRUM"

#. module: base
#: view:ir.attachment:0
msgid "Month"
msgstr "月"

#. module: base
#: model:res.country,name:base.my
msgid "Malaysia"
msgstr "マレーシア"

#. module: base
#: view:base.language.install:0
#: model:ir.actions.act_window,name:base.action_view_base_language_install
msgid "Load Official Translation"
msgstr "公式な翻訳のロード"

#. module: base
#: model:ir.module.module,shortdesc:base.module_account_cancel
msgid "Cancel Journal Entries"
msgstr "ジャーナル入力のキャンセル"

#. module: base
#: view:ir.actions.server:0
msgid "Client Action Configuration"
msgstr "クライアントアクションのコンフィギュレーション"

#. module: base
#: model:ir.model,name:base.model_res_partner_address
#: view:res.partner.address:0
msgid "Partner Addresses"
msgstr "パートナの住所"

#. module: base
#: help:ir.mail_server,smtp_debug:0
msgid ""
"If enabled, the full output of SMTP sessions will be written to the server "
"log at DEBUG level(this is very verbose and may include confidential info!)"
msgstr ""
"使用可能である場合は、SMTPセッションの全ての出力はデバッグレベル（これは非常に信用情報を含む多くの情報が含まれます）でサーバログに書き込まれます。"

#. module: base
#: model:ir.module.module,shortdesc:base.module_base_report_creator
msgid "Query Builder"
msgstr "クエリビルダー"

#. module: base
#: selection:ir.actions.todo,type:0
msgid "Launch Automatically"
msgstr "自動起動"

#. module: base
#: model:ir.module.module,description:base.module_mail
msgid ""
"\n"
"A generic email subsystem with message storage and queuing\n"
"==========================================================\n"
"\n"
"This email subsystem is not intended to be used as as standalone\n"
"application, but to provide a unified email abstraction that all\n"
"other applications can use.\n"
"\n"
"The main features are:\n"
"\n"
"    * Relies on the global Outgoing Mail Servers configured in the \n"
"      Administration menu for delivering outgoing mail\n"
"    * Provides an API for sending messages and archiving them,\n"
"      grouped by conversation\n"
"    * Any OpenERP document can act as a conversation topic, provided\n"
"      it includes the necessary support for handling incoming emails\n"
"      (see the ``mail.thread`` class for more details). \n"
"    * Includes queuing mechanism with automated configurable\n"
"      scheduler-based processing\n"
"    * Includes a generic email composition assistant, that can turn\n"
"      into a mass-mailing assistant, and is capable of interpreting\n"
"      simple *placeholder expressions* that will be replaced with\n"
"      dynamic data when each email is actually sent.\n"
"      This generic assistant is easily extensible to provide advanced\n"
"      features (see ``email_template`` for example, which adds email\n"
"      templating features to this assistant)\n"
"\n"
"    "
msgstr ""
"\n"
"メッセージの保存とキューイング機能を持つ一般的なEメールサブシステムです。\n"
"==========================================================\n"
"\n"
"このEメールサブシステムはスタンドアローンアプリケーションとして使われることを目指していません。\n"
"しかし、全てのアプリケーションから使うことができる統合化されたEメールの抽象化を提供します。\n"
"\n"
"主な機能：\n"
"\n"
"    ・ メール配信のアドミニストレーションメニューの中にある、全体のEメール送信サーバの設定に依存します。\n"
"    ・ 会話毎にグループ化されたメッセージ送信と記録保存のためのAPIを提供します。\n"
"    ・ 受信メールの取り扱いのために必要なサポート（詳細は`mail.thread`クラスを参照）を含み\n"
"       どんなOpenERPドキュメントも会話のトピックとして振舞わせることができます\n"
"    ・ 自動設定可能なスケジュールベースの処理やキューイング機構を含みます。\n"
"    ・ 大量メール送信、それぞれのEメールを実際の送信時に単純なプレースホルダ表現に解釈して\n"
"       動的なデータに置き換える能力などの一般的なEメールを構成するアシスタントを含みます。\n"
"       この一般的なアシスタントは進歩した機能を提供するために簡単に拡張できます（例えば、\n"
"       EメールテンプレートはこのアシスタントにEメールのテンプレート機能を付け加えます）。\n"
"\n"
"    "

#. module: base
#: view:res.lang:0
msgid "%S - Seconds [00,61]."
msgstr "%S－秒[00,61]"

#. module: base
#: model:res.country,name:base.cv
msgid "Cape Verde"
msgstr "カーボベルデ"

#. module: base
#: model:ir.module.module,description:base.module_base_contact
msgid ""
"\n"
"This module allows you to manage your contacts\n"
"==============================================\n"
"\n"
"It lets you define:\n"
"    * contacts unrelated to a partner,\n"
"    * contacts working at several addresses (possibly for different "
"partners),\n"
"    * contacts with possibly different functions for each of its job's "
"addresses\n"
"\n"
"It also adds new menu items located in\n"
"    Purchases / Address Book / Contacts\n"
"    Sales / Address Book / Contacts\n"
"\n"
"Pay attention that this module converts the existing addresses into "
"\"addresses + contacts\". It means that some fields of the addresses will be "
"missing (like the contact name), since these are supposed to be defined in "
"an other object.\n"
"    "
msgstr ""
"\n"
"このモジュールはあなたのコンタクトを管理します。\n"
"==============================================\n"
"\n"
"あなたが定義するもの：\n"
"    ・ パートナと無関係な連絡先\n"
"    ・ 複数の住所の連絡先（おそらく別のパートナのための）\n"
"    ・ おそらく異なった機能の上でそれぞれの仕事の住所の連絡先\n"
"\n"
"次の場所にも新しいメニュー項目を追加します：\n"
"    ・ 購入 / アドレスブック / コンタクト\n"
"    ・ 販売 / アドレスブック / コンタクト\n"
"\n"
"このモジュールが既存の住所を”住所＋連絡先”の中に変換することに注意してください。この意味は、これらは\n"
"他のオブジェクトの中で定義することになっているため、住所の中の幾つかの項目は失われます（連絡先名など）。\n"
"    "

#. module: base
#: model:ir.actions.act_window,name:base.act_res_partner_event
#: model:ir.ui.menu,name:base.menu_event_association
#: field:res.partner,events:0
#: field:res.partner.event,name:0
#: model:res.widget,title:base.events_widget
msgid "Events"
msgstr "イベント"

#. module: base
#: model:ir.model,name:base.model_ir_actions_url
#: selection:ir.ui.menu,action:0
msgid "ir.actions.url"
msgstr ""

#. module: base
#: model:res.widget,title:base.currency_converter_widget
msgid "Currency Converter"
msgstr "通貨変換器"

#. module: base
#: help:ir.values,key:0
msgid ""
"- Action: an action attached to one slot of the given model\n"
"- Default: a default value for a model field"
msgstr ""
"・ アクション： そのモデルの一つのスロットに付随する行動\n"
"・ デフォルト： モデル項目のための既定値"

#. module: base
#: model:ir.actions.act_window,name:base.action_partner_addess_tree
#: view:res.partner:0
msgid "Partner Contacts"
msgstr "パートナ連絡先"

#. module: base
#: field:base.module.update,add:0
msgid "Number of modules added"
msgstr "モジュールの追加数"

#. module: base
#: view:res.currency:0
msgid "Price Accuracy"
msgstr "価格精度"

#. module: base
#: selection:base.language.install,lang:0
msgid "Latvian / latviešu valoda"
msgstr "ラトビア語 / latviešu valoda"

#. module: base
#: view:res.config:0
#: view:res.config.installer:0
msgid "vsep"
msgstr ""

#. module: base
#: model:res.widget,title:base.openerp_favorites_twitter_widget
msgid "OpenERP Tweets"
msgstr "OpenERPツイート"

#. module: base
#: code:addons/base/module/module.py:392
#, python-format
msgid "Uninstall"
msgstr "アンインストール"

#. module: base
#: model:ir.module.module,shortdesc:base.module_account_budget
msgid "Budgets Management"
msgstr "予算管理"

#. module: base
#: field:workflow.triggers,workitem_id:0
msgid "Workitem"
msgstr "作業項目"

#. module: base
#: model:ir.module.module,shortdesc:base.module_anonymization
msgid "Database Anonymization"
msgstr "データベース匿名化"

#. module: base
#: selection:ir.mail_server,smtp_encryption:0
msgid "SSL/TLS"
msgstr ""

#. module: base
#: field:publisher_warranty.contract,check_opw:0
msgid "OPW"
msgstr ""

#. module: base
#: field:res.log,secondary:0
msgid "Secondary Log"
msgstr "セカンダリログ"

#. module: base
#: field:ir.actions.act_window.view,act_window_id:0
#: view:ir.actions.actions:0
#: field:ir.actions.todo,action_id:0
#: field:ir.ui.menu,action:0
#: view:ir.values:0
#: selection:ir.values,key:0
#: view:res.users:0
msgid "Action"
msgstr "アクション"

#. module: base
#: view:ir.actions.server:0
msgid "Email Configuration"
msgstr "Eメール設定"

#. module: base
#: model:ir.model,name:base.model_ir_cron
msgid "ir.cron"
msgstr ""

#. module: base
#: field:partner.sms.send,mobile_to:0
#: field:res.request,act_to:0
#: field:res.request.history,act_to:0
msgid "To"
msgstr ""

#. module: base
#: view:ir.sequence:0
msgid "Current Year without Century: %(y)s"
msgstr "世紀なしの現在年： %(y)s"

#. module: base
#: help:ir.actions.client,tag:0
msgid ""
"An arbitrary string, interpreted by the client according to its own needs "
"and wishes. There is no central tag repository across clients."
msgstr "自らの必要と希望によるクライアントにより解釈された任意の文字。クライアントに跨る中央のタグレポジトリがありません。"

#. module: base
#: sql_constraint:ir.rule:0
msgid "Rule must have at least one checked access right !"
msgstr "ルールは少なくとも一つのチェック済みのアクセス権限を持たねばなりません。"

#. module: base
#: model:res.country,name:base.fj
msgid "Fiji"
msgstr "フィジー"

#. module: base
#: model:ir.module.module,description:base.module_document_ftp
msgid ""
"\n"
"This is a support FTP Interface with document management system.\n"
"================================================================\n"
"\n"
"With this module you would not only be able to access documents through "
"OpenERP\n"
"but you would also be able to connect with them through the file system "
"using the\n"
"FTP client.\n"
msgstr ""
"\n"
"これはドキュメント管理システムのFTPインタフェースです。\n"
"================================================================\n"
"\n"
"このモジュールはOpenERPを通してドキュメントにアクセスできるだけではなく、FTPクライアントを\n"
"使ってファイルシステムを通してそれらに接続することができます。\n"

#. module: base
#: field:ir.model.fields,size:0
msgid "Size"
msgstr "サイズ"

#. module: base
#: model:ir.module.module,description:base.module_analytic_user_function
msgid ""
"\n"
"This module allows you to define what is the default function of a specific "
"user on a given account.\n"
"============================================================================="
"=======================\n"
"\n"
"This is mostly used when a user encodes his timesheet: the values are "
"retrieved and the fields are auto-filled. But the possibility to change "
"these values is still available.\n"
"\n"
"Obviously if no data has been recorded for the current account, the default "
"value is given as usual by the employee data so that this module is "
"perfectly compatible with older configurations.\n"
"\n"
"    "
msgstr ""
"\n"
"このモジュールは所定のユーザアカウントの中の特定ユーザのデフォルト機能の定義ができます。\n"
"============================================================================="
"=======================\n"
"\n"
"ユーザが自身のタイムシートをエンコードするときに主に利用されます： \n"
"値が引き出され、それらの項目は自動的に埋められます。しかし、変更の可能性のためにそれらの値は利用可能です。\n"
"\n"
"明確に現在のアカウントに何も記録されていない場合は、このモジュールは古い設定と完全に互換性を持つために、\n"
"既定値はいつものように従業員データから与えられます。\n"
"\n"
"    "

#. module: base
#: model:ir.module.module,shortdesc:base.module_audittrail
msgid "Audit Trail"
msgstr "監査証跡"

#. module: base
#: model:res.country,name:base.sd
msgid "Sudan"
msgstr "スーダン"

#. module: base
#: model:ir.actions.act_window,name:base.action_currency_rate_type_form
#: model:ir.model,name:base.model_res_currency_rate_type
#: field:res.currency.rate,currency_rate_type_id:0
#: view:res.currency.rate.type:0
msgid "Currency Rate Type"
msgstr "通貨レートタイプ"

#. module: base
#: model:res.country,name:base.fm
msgid "Micronesia"
msgstr "ミクロネシア"

#. module: base
#: field:res.widget,content:0
msgid "Content"
msgstr "コンテンツ"

#. module: base
#: field:ir.module.module,menus_by_module:0
#: view:res.groups:0
msgid "Menus"
msgstr "メニュー"

#. module: base
#: selection:ir.actions.todo,type:0
msgid "Launch Manually Once"
msgstr "一度は手動起動"

#. module: base
#: model:ir.module.category,name:base.module_category_hidden
msgid "Hidden"
msgstr "非表示"

#. module: base
#: selection:base.language.install,lang:0
msgid "Serbian (Latin) / srpski"
msgstr "セルビア語（ラテン）/ srpski"

#. module: base
#: model:res.country,name:base.il
msgid "Israel"
msgstr "イスラエル"

#. module: base
#: model:ir.module.module,shortdesc:base.module_l10n_syscohada
msgid "OHADA - Accounting"
msgstr "OHADA－会計"

#. module: base
#: help:res.bank,bic:0
msgid "Sometimes called BIC or Swift."
msgstr "時々、BICあるいはSwiftと呼ばれます。"

#. module: base
#: model:ir.module.module,description:base.module_l10n_mx
msgid ""
"\n"
"This is the module to manage the accounting chart for Mexico in OpenERP.\n"
"========================================================================\n"
"\n"
"Mexican accounting chart and localization.\n"
"    "
msgstr ""
"\n"
"このモジュールはOpenERPのメキシコのための会計表を管理します。\n"
"========================================================================\n"
"\n"
"メキシコの会計表とローカル化\n"
"    "

#. module: base
#: field:res.lang,time_format:0
msgid "Time Format"
msgstr "時刻の書式"

#. module: base
#: code:addons/orm.py:2134
#, python-format
msgid "There is no view of type '%s' defined for the structure!"
msgstr "構造のために定義されたビューのタイプ’%s’がありません。"

#. module: base
#: view:ir.module.module:0
msgid "Defined Reports"
msgstr "レポートの定義"

#. module: base
#: model:ir.actions.act_window,name:base.action_payterm_form
#: model:ir.model,name:base.model_res_payterm
msgid "Payment term"
msgstr "支払期間"

#. module: base
#: view:ir.actions.report.xml:0
msgid "Report xml"
msgstr "レポートXML"

#. module: base
#: field:base.language.export,modules:0
#: model:ir.actions.act_window,name:base.action_module_open_categ
#: model:ir.actions.act_window,name:base.open_module_tree
#: field:ir.module.category,module_ids:0
#: view:ir.module.module:0
#: model:ir.ui.menu,name:base.menu_management
#: model:ir.ui.menu,name:base.menu_module_tree
msgid "Modules"
msgstr "モジュール"

#. module: base
#: view:workflow.activity:0
#: selection:workflow.activity,kind:0
#: field:workflow.activity,subflow_id:0
#: field:workflow.workitem,subflow_id:0
msgid "Subflow"
msgstr ""

#. module: base
#: model:ir.model,name:base.model_res_config
msgid "res.config"
msgstr ""

#. module: base
#: field:workflow.transition,signal:0
msgid "Signal (button Name)"
msgstr "合図（ボタンの名前）"

#. module: base
#: model:ir.actions.act_window,name:base.action_res_bank_form
#: model:ir.ui.menu,name:base.menu_action_res_bank_form
#: view:res.bank:0
#: field:res.partner,bank_ids:0
msgid "Banks"
msgstr "銀行"

#. module: base
#: view:res.log:0
msgid "Unread"
msgstr "未読"

#. module: base
#: field:res.users,id:0
msgid "ID"
msgstr ""

#. module: base
#: field:ir.cron,doall:0
msgid "Repeat Missed"
msgstr "不在の繰り返し"

#. module: base
#: code:addons/base/module/wizard/base_module_import.py:69
#, python-format
msgid "Can not create the module file: %s !"
msgstr "このモジュールファイルの作成ができません: %s !"

#. module: base
#: field:ir.server.object.lines,server_id:0
msgid "Object Mapping"
msgstr "オブジェクトマッピング"

#. module: base
#: field:ir.ui.view,xml_id:0
msgid "External ID"
msgstr "外部ID"

#. module: base
#: help:res.currency.rate,rate:0
msgid "The rate of the currency to the currency of rate 1"
msgstr "レート1の通貨に対しての通貨レート"

#. module: base
#: model:res.country,name:base.uk
msgid "United Kingdom"
msgstr "イギリス"

#. module: base
#: view:res.config:0
msgid "res_config_contents"
msgstr ""

#. module: base
#: help:res.partner.category,active:0
msgid "The active field allows you to hide the category without removing it."
msgstr "このアクティブな項目はその分類を削除することなく非表示にすることができます。"

#. module: base
#: report:ir.module.reference.graph:0
msgid "Object:"
msgstr "オブジェクト:"

#. module: base
#: model:res.country,name:base.bw
msgid "Botswana"
msgstr "ボツワナ"

#. module: base
#: model:ir.actions.act_window,name:base.action_partner_title_partner
#: model:ir.ui.menu,name:base.menu_partner_title_partner
#: view:res.partner.title:0
msgid "Partner Titles"
msgstr "パートナのタイトル"

#. module: base
#: help:ir.actions.act_window,auto_refresh:0
msgid "Add an auto-refresh on the view"
msgstr "ビューに自動リフレッシュを追加"

#. module: base
#: help:res.partner,employee:0
msgid "Check this box if the partner is an Employee."
msgstr "パートナが従業員の時、このボックスをチェックして下さい。"

#. module: base
#: model:ir.module.module,shortdesc:base.module_crm_profiling
msgid "Customer Profiling"
msgstr "顧客プロファイリング"

#. module: base
#: model:ir.module.module,shortdesc:base.module_project_issue
msgid "Issues Tracker"
msgstr "問題トラッカー"

#. module: base
#: selection:ir.cron,interval_type:0
msgid "Work Days"
msgstr "作業日"

#. module: base
#: model:ir.module.module,shortdesc:base.module_multi_company
msgid "Multi-Company"
msgstr "複数会社"

#. module: base
#: field:ir.actions.report.xml,report_rml_content:0
#: field:ir.actions.report.xml,report_rml_content_data:0
msgid "RML content"
msgstr "RMLコンテンツ"

#. module: base
#: model:ir.actions.act_window,name:base.action_workflow_workitem_form
#: model:ir.ui.menu,name:base.menu_workflow_workitem
msgid "Workitems"
msgstr "作業項目"

#. module: base
#: code:addons/orm.py:1300
#, python-format
msgid ""
"Please check that all your lines have %d columns.Stopped around line %d "
"having %d columns."
msgstr "全ての行が %d 列を持っていることを確認して下さい。%d 行の %d 列の近辺で停止しました。"

#. module: base
#: field:base.language.export,advice:0
msgid "Advice"
msgstr "アドバイス"

#. module: base
#: view:res.company:0
msgid "Header/Footer of Reports"
msgstr "レポートのヘッダー / フッター"

#. module: base
#: code:addons/base/res/res_users.py:746
#: view:res.users:0
#, python-format
msgid "Applications"
msgstr "アプリケーション"

#. module: base
#: model:ir.model,name:base.model_ir_attachment
msgid "ir.attachment"
msgstr ""

#. module: base
#: code:addons/orm.py:4086
#, python-format
msgid ""
"You cannot perform this operation. New Record Creation is not allowed for "
"this object as this object is for reporting purpose."
msgstr "あなたはこの操作を実行できません。このオブジェクトは報告目的のオブジェクトであるため新しいレコード作成はできません。"

#. module: base
#: help:ir.model.fields,translate:0
msgid ""
"Whether values for this field can be translated (enables the translation "
"mechanism for that field)"
msgstr "この項目の値は翻訳される（この項目の翻訳メカニズムを可能にする）かどうか"

#. module: base
#: selection:res.currency,position:0
msgid "After Amount"
msgstr "総計後"

#. module: base
#: selection:base.language.install,lang:0
msgid "Lithuanian / Lietuvių kalba"
msgstr "リトアニア語 / Lietuvių kalba"

#. module: base
#: help:ir.actions.server,record_id:0
msgid ""
"Provide the field name where the record id is stored after the create "
"operations. If it is empty, you can not track the new record."
msgstr "作成操作でそのレコードIDを保存するための項目名を与えて下さい。もし名前を与えない場合は、その新レコードの追跡はできません。"

#. module: base
#: help:ir.model.fields,relation:0
msgid "For relationship fields, the technical name of the target model"
msgstr "その目的モデルの関係項目のための技術的な名前"

#. module: base
#: selection:base.language.install,lang:0
msgid "Indonesian / Bahasa Indonesia"
msgstr "インドネシア語 / Bahasa Indonesia"

#. module: base
#: help:base.language.import,overwrite:0
msgid ""
"If you enable this option, existing translations (including custom ones) "
"will be overwritten and replaced by those in this file"
msgstr "そのオプションを有効にすると、既存の翻訳（カスタムのものを含む）は上書きされ置き換えられます。"

#. module: base
#: field:ir.ui.view,inherit_id:0
msgid "Inherited View"
msgstr "継承ビュー"

#. module: base
#: view:ir.translation:0
msgid "Source Term"
msgstr "ソース用語"

#. module: base
#: model:ir.module.module,shortdesc:base.module_hr_timesheet_sheet
msgid "Timesheets Validation"
msgstr "タイムシートの検証"

#. module: base
#: model:ir.ui.menu,name:base.menu_main_pm
msgid "Project"
msgstr "プロジェクト"

#. module: base
#: field:ir.ui.menu,web_icon_hover_data:0
msgid "Web Icon Image (hover)"
msgstr "Webアイコンイメージ（立体表現）"

#. module: base
#: view:base.module.import:0
msgid "Module file successfully imported!"
msgstr "モジュールファイルのインポートが成功しました。"

#. module: base
#: model:res.country,name:base.ws
msgid "Samoa"
msgstr "サモア"

#. module: base
#: field:publisher_warranty.contract,name:0
#: field:publisher_warranty.contract.wizard,name:0
msgid "Serial Key"
msgstr "シリアルキー"

#. module: base
#: model:ir.module.module,shortdesc:base.module_hr_timesheet
msgid "Timesheets"
msgstr "タイムシート"

#. module: base
#: field:res.partner,function:0
msgid "function"
msgstr "機能"

#. module: base
#: model:ir.ui.menu,name:base.menu_audit
msgid "Audit"
msgstr "監査"

#. module: base
#: help:ir.values,company_id:0
msgid "If set, action binding only applies for this company"
msgstr "もしセットした場合、アクション結合はこの会社のみに適用されます。"

#. module: base
#: model:res.country,name:base.lc
msgid "Saint Lucia"
msgstr "セントルシア"

#. module: base
#: help:res.users,new_password:0
msgid ""
"Specify a value only when creating a user or if you're changing the user's "
"password, otherwise leave empty. After a change of password, the user has to "
"login again."
msgstr "ユーザ作成のみやユーザパスワードの変更や空のままとする場合、値を指定して下さい。パスワードの変更後は再度ログインしなければなりません。"

#. module: base
#: view:publisher_warranty.contract:0
msgid "Maintenance Contract"
msgstr "保守契約"

#. module: base
#: model:res.groups,name:base.group_user
#: field:res.partner,employee:0
msgid "Employee"
msgstr ""

#. module: base
#: field:ir.model.access,perm_create:0
msgid "Create Access"
msgstr "アクセスの作成"

#. module: base
#: field:res.bank,state:0
#: field:res.company,state_id:0
#: field:res.partner.address,state_id:0
#: field:res.partner.bank,state_id:0
msgid "Fed. State"
msgstr ""

#. module: base
#: field:ir.actions.server,copy_object:0
msgid "Copy Of"
msgstr "のコピー"

#. module: base
#: field:ir.model,osv_memory:0
msgid "In-memory model"
msgstr "インメモリモデル"

#. module: base
#: view:partner.clear.ids:0
msgid "Clear Ids"
msgstr "IDのクリア"

#. module: base
#: view:res.partner:0
#: view:res.partner.address:0
msgid "Edit"
msgstr "編集"

#. module: base
#: field:ir.actions.client,params:0
msgid "Supplementary arguments"
msgstr "補足引数"

#. module: base
#: field:res.users,view:0
msgid "Interface"
msgstr "インタフェース"

#. module: base
#: view:ir.actions.server:0
msgid "Field Mapping"
msgstr "項目マッピング"

#. module: base
#: view:publisher_warranty.contract:0
msgid "Refresh Validation Dates"
msgstr "検証日のリフレッシュ"

#. module: base
#: field:ir.model.fields,ttype:0
msgid "Field Type"
msgstr "項目タイプ"

#. module: base
#: field:res.country.state,code:0
msgid "State Code"
msgstr "州コード"

#. module: base
#: field:ir.model.fields,on_delete:0
msgid "On delete"
msgstr "削除時"

#. module: base
#: model:ir.module.module,shortdesc:base.module_l10n_multilang
msgid "Multi Language Chart of Accounts"
msgstr "多言語会計表"

#. module: base
#: selection:res.lang,direction:0
msgid "Left-to-Right"
msgstr "左から右"

#. module: base
#: view:res.lang:0
#: field:res.lang,translatable:0
msgid "Translatable"
msgstr "翻訳可能"

#. module: base
#: model:ir.module.module,description:base.module_analytic
msgid ""
"\n"
"Module for defining analytic accounting object.\n"
"===============================================\n"
"\n"
"In OpenERP, analytic accounts are linked to general accounts but are "
"treated\n"
"totally independently. So you can enter various different analytic "
"operations\n"
"that have no counterpart in the general financial accounts.\n"
"    "
msgstr ""
"\n"
"これは分析会計オブジェクトを定義するためのモジュールです。\n"
"===============================================\n"
"\n"
"OpenERPにおいては, 分析アカウントは一般のアカウントと結び付けられていますが、完全に独立して取り扱われます。\n"
"そのため、一般の金融口座に対応するものを持たない多種の異なる分析操作を入力することができます。\n"
"    "

#. module: base
#: field:res.users,signature:0
msgid "Signature"
msgstr "署名"

#. module: base
#: model:ir.module.module,shortdesc:base.module_crm_caldav
msgid "Meetings Synchronization"
msgstr "ミーティングの同期"

#. module: base
#: field:ir.actions.act_window,context:0
#: field:ir.filters,context:0
msgid "Context Value"
msgstr "コンテキスト値"

#. module: base
#: model:ir.model,name:base.model_res_widget_user
msgid "res.widget.user"
msgstr ""

#. module: base
#: field:res.partner.category,complete_name:0
msgid "Full Name"
msgstr "氏名"

#. module: base
#: view:base.module.configuration:0
msgid "_Ok"
msgstr ""

#. module: base
#: code:addons/base/module/module.py:238
#, python-format
msgid "The name of the module must be unique !"
msgstr "モジュール名は固有でなければなりません。"

#. module: base
#: model:ir.module.module,shortdesc:base.module_base_contact
msgid "Contacts Management"
msgstr "コンタクト管理"

#. module: base
#: model:ir.module.module,description:base.module_l10n_fr_rib
msgid ""
"\n"
"This module lets users enter the banking details of Partners in the RIB "
"format (French standard for bank accounts details).\n"
"RIB Bank Accounts can be entered in the \"Accounting\" tab of the Partner "
"form by specifying the account type \"RIB\". The four standard RIB fields "
"will then become mandatory:\n"
"- Bank Code\n"
"- Office Code\n"
"- Account number\n"
"- RIB key\n"
"As a safety measure, OpenERP will check the RIB key whenever a RIB is saved, "
"and will refuse to record the data if the key is incorrect. Please bear in "
"mind that this can only happen when the user presses the \"save\" button, "
"for example on the Partner Form.\n"
"Since each bank account may relate to a Bank, users may enter the RIB Bank "
"Code in the Bank form - it will the pre-fill the Bank Code on the RIB when "
"they select the Bank. \n"
"To make this easier, this module will also let users find Banks using their "
"RIB code.\n"
"\n"
"The module base_iban can be a useful addition to this module, because French "
"banks are now progressively adopting the international IBAN format instead "
"of the RIB format.\n"
"The RIB and IBAN codes for a single account can be entered by recording two "
"Bank Accounts in OpenERP: the first with the type \"RIB\", the second with "
"the type \"IBAN\". \n"
msgstr ""
"\n"
"このモジュールはユーザにRIB形式（銀行口座詳細のフランス規格）でパートナの銀行詳細を入力させます。\n"
"RIB銀行口座は口座タイプが”RIB”と明記されたパートナフォームの会計タブから入力できます。\n"
"以下の４個の標準RIB項目が必須となります：\n"
"・ 銀行コード\n"
"・ オフィスコード\n"
"・ 口座番号\n"
"・ RIBキー\n"
"安全対策として、OpenERPはRIBを保存するときはいつでもRIBキーをチェックし、キーが正しくないときはデータの記録を拒否します。\n"
"どうぞ、例えばパートナフォーム上でユーザが保存ボタンを押したときにのみそれは起こることを心に留めておいて下さい。\n"
"各銀行口座は銀行と関連している場合は、銀行フォームのRIB銀行コードを入力することができます。 "
"銀行を選択した時にRIB上で銀行コードは前もって埋められるでしょう。\n"
"これをより簡単にするために、このモジュールはユーザにRIBコードを使って銀行を見つけさせます。\n"
"\n"
"フランスの銀行は現在、RIB形式の代わりに国際的なIBAN形式への適用を進めているので、モジュールbase_ibanをこのモジュールに追加するのは有用です"
"。\n"
"単独の口座のためのRIBとIBANコードはOpenERPの中に２つの銀行口座を記録することで入力されます：RIBタイプが最初で、2番目がIBANです。 "
"\n"

#. module: base
#: view:ir.property:0
msgid "Parameters that are used by all resources."
msgstr "全てのリソースで使われるパラメータ"

#. module: base
#: model:res.country,name:base.mz
msgid "Mozambique"
msgstr "モザンビーク"

#. module: base
#: help:ir.values,action_id:0
msgid ""
"Action bound to this entry - helper field for binding an action, will "
"automatically set the correct reference"
msgstr "アクションはこの入力に結び付けられています－アクションを結びつけるための補助項目は自動的に正しい参照をセットします。"

#. module: base
#: model:ir.ui.menu,name:base.menu_project_long_term
msgid "Long Term Planning"
msgstr "長期計画"

#. module: base
#: field:ir.actions.server,message:0
#: field:partner.massmail.wizard,text:0
#: view:partner.sms.send:0
#: field:res.log,name:0
msgid "Message"
msgstr "メッセージ"

#. module: base
#: field:ir.actions.act_window.view,multi:0
msgid "On Multiple Doc."
msgstr "多数のドキュメント上に"

#. module: base
#: view:res.partner:0
#: field:res.partner,user_id:0
msgid "Salesman"
msgstr "販売員"

#. module: base
#: model:ir.module.module,shortdesc:base.module_account_accountant
msgid "Accounting and Finance"
msgstr "会計と金融"

#. module: base
#: code:addons/base/module/module.py:429
#: view:ir.module.module:0
#, python-format
msgid "Upgrade"
msgstr "アップグレード"

#. module: base
#: field:res.partner,address:0
#: view:res.partner.address:0
msgid "Contacts"
msgstr "コンタクト"

#. module: base
#: model:res.country,name:base.fo
msgid "Faroe Islands"
msgstr "フェロー諸島"

#. module: base
#: field:ir.mail_server,smtp_encryption:0
msgid "Connection Security"
msgstr "接続セキュリティ"

#. module: base
#: code:addons/base/ir/ir_actions.py:653
#, python-format
msgid "Please specify an action to launch !"
msgstr "起動するためのアクションを指定して下さい。"

#. module: base
#: model:ir.module.module,description:base.module_l10n_us
msgid ""
"\n"
"        United States - Chart of accounts\n"
"    "
msgstr ""
"\n"
"        アメリカ－会計表\n"
"    "

#. module: base
#: view:res.widget.wizard:0
msgid "Add"
msgstr "追加"

#. module: base
#: model:ir.module.module,shortdesc:base.module_l10n_ec
msgid "Ecuador - Accounting"
msgstr "エクアドル－会計"

#. module: base
#: field:res.partner.category,name:0
msgid "Category Name"
msgstr ""

#. module: base
#: view:res.widget:0
msgid "Widgets"
msgstr "ウィジェット"

#. module: base
#: model:res.country,name:base.cz
msgid "Czech Republic"
msgstr "チェコ共和国"

#. module: base
#: model:ir.module.module,description:base.module_hr
msgid ""
"\n"
"Module for human resource management.\n"
"=====================================\n"
"\n"
"You can manage:\n"
"    * Employees and hierarchies : You can define your employee with User and "
"display hierarchies\n"
"    * HR Departments\n"
"    * HR Jobs\n"
"    "
msgstr ""
"\n"
"人的資源管理のためのモジュール\n"
"=====================================\n"
"\n"
"管理できる項目：\n"
"    ・ 従業員と階層組織： ユーザと表示階層組織によって従業員を定義できます。\n"
"    ・ HR部門\n"
"    ・ HRジョブ\n"
"    "

#. module: base
#: view:res.widget.wizard:0
msgid "Widget Wizard"
msgstr "ウィジットウィザード"

#. module: base
#: model:ir.module.module,shortdesc:base.module_l10n_hn
msgid "Honduras - Accounting"
msgstr "ホンジュラス－会計"

#. module: base
#: model:ir.module.module,shortdesc:base.module_report_intrastat
msgid "Intrastat Reporting"
msgstr "イントラスタット報告"

#. module: base
#: code:addons/base/res/res_users.py:222
#, python-format
msgid ""
"Please use the change password wizard (in User Preferences or User menu) to "
"change your own password."
msgstr "あなた自身のパスワードを変更をするには、パスワード変更ウィザード（ユーザ設定またはユーザメニューの中の）を利用して下さい。"

#. module: base
#: code:addons/orm.py:1883
#, python-format
msgid "Insufficient fields for Calendar View!"
msgstr "カレンダービューの不十分な項目があります。"

#. module: base
#: selection:ir.property,type:0
msgid "Integer"
msgstr "整数"

#. module: base
#: selection:base.language.install,lang:0
msgid "Hindi / हिंदी"
msgstr "ヒンディー語 / हिंदी"

#. module: base
#: help:res.users,company_id:0
msgid "The company this user is currently working for."
msgstr "ユーザが現在働いている会社"

#. module: base
#: model:ir.model,name:base.model_wizard_ir_model_menu_create
msgid "wizard.ir.model.menu.create"
msgstr ""

#. module: base
#: view:workflow.transition:0
msgid "Transition"
msgstr "変遷"

#. module: base
#: field:ir.cron,active:0
#: field:ir.sequence,active:0
#: field:res.bank,active:0
#: field:res.currency,active:0
#: field:res.lang,active:0
#: field:res.partner,active:0
#: field:res.partner.address,active:0
#: field:res.partner.category,active:0
#: field:res.request,active:0
#: field:res.users,active:0
#: view:workflow.instance:0
#: view:workflow.workitem:0
msgid "Active"
msgstr "有効"

#. module: base
#: model:ir.module.module,shortdesc:base.module_l10n_ma
msgid "Maroc - Accounting"
msgstr "モロッコ－会計"

#. module: base
#: model:res.country,name:base.mn
msgid "Mongolia"
msgstr "モンゴル"

#. module: base
#: view:ir.module.module:0
msgid "Created Menus"
msgstr "作成済メニュー"

#. module: base
#: model:ir.module.module,shortdesc:base.module_account_analytic_default
msgid "Account Analytic Defaults"
msgstr "口座分析のデフォルト"

#. module: base
#: model:ir.module.module,description:base.module_hr_contract
msgid ""
"\n"
"Add all information on the employee form to manage contracts.\n"
"=============================================================\n"
"\n"
"    * Marital status,\n"
"    * Security number,\n"
"    * Place of birth, birth date, ...\n"
"\n"
"You can assign several contracts per employee.\n"
"    "
msgstr ""
"\n"
"契約を管理するために従業員の全ての情報を加えて下さい。\n"
"=============================================================\n"
"\n"
"    ・ 婚姻\n"
"    ・ 保証番号\n"
"    ・ 出生地、誕生日、…\n"
"\n"
"各従業員には幾つかの契約を割り当てることができます。\n"
"    "

#. module: base
#: selection:ir.ui.view,type:0
msgid "mdx"
msgstr ""

#. module: base
#: model:ir.module.module,description:base.module_sale_crm
msgid ""
"\n"
"This module adds a shortcut on one or several opportunity cases in the CRM.\n"
"===========================================================================\n"
"\n"
"This shortcut allows you to generate a sales order based on the selected "
"case.\n"
"If different cases are open (a list), it generates one sale order by\n"
"case.\n"
"The case is then closed and linked to the generated sales order.\n"
"\n"
"We suggest you to install this module if you installed both the sale and "
"the\n"
"crm modules.\n"
"    "
msgstr ""
"\n"
"このモジュールはCRMに一つあるいは幾つかのオポチュニティに近道を加えます。\n"
"===========================================================================\n"
"\n"
"この方法は選択されたケースに基づき受注を作成します。\n"
"異なったケースが開いている（リスト）場合は、ケースによる一つの受注を作成します。\n"
"そのケースがそれから閉じられ作成された受注に結び付けられます。\n"
"\n"
"すでに販売とCRMの両方のモジュールをインストールしているなら、このモジュールのインストールを薦めます。\n"
"    "

#. module: base
#: model:res.country,name:base.bi
msgid "Burundi"
msgstr "ブルンジ"

#. module: base
#: view:base.language.install:0
#: view:base.module.import:0
#: view:base.module.update:0
#: view:publisher_warranty.contract.wizard:0
#: view:res.request:0
msgid "Close"
msgstr "閉じる"

#. module: base
#: selection:base.language.install,lang:0
msgid "Spanish (MX) / Español (MX)"
msgstr "スペイン語（メキシコ）/ Español (MX)"

#. module: base
#: code:addons/base/publisher_warranty/publisher_warranty.py:145
#, python-format
msgid "Please verify your publisher warranty serial number and validity."
msgstr "発行者の保証シリアル番号とその有効性を確認して下さい。"

#. module: base
#: view:res.log:0
msgid "My Logs"
msgstr "マイログ"

#. module: base
#: model:res.country,name:base.bt
msgid "Bhutan"
msgstr "ブータン"

#. module: base
#: help:ir.sequence,number_next:0
msgid "Next number of this sequence"
msgstr "この順番の次の番号"

#. module: base
#: model:res.partner.category,name:base.res_partner_category_11
msgid "Textile Suppliers"
msgstr "布地仕入先"

#. module: base
#: selection:ir.actions.url,target:0
msgid "This Window"
msgstr "このウィンドウ"

#. module: base
#: view:publisher_warranty.contract:0
msgid "Publisher Warranty Contracts"
msgstr "発行者保証契約"

#. module: base
#: help:res.log,name:0
msgid "The logging message."
msgstr "ロギングメッセージ"

#. module: base
#: field:base.language.export,format:0
msgid "File Format"
msgstr "ファイル形式"

#. module: base
#: field:res.lang,iso_code:0
msgid "ISO code"
msgstr "ISOコード"

#. module: base
#: view:res.log:0
#: field:res.log,read:0
msgid "Read"
msgstr "読み込み"

#. module: base
#: model:ir.module.module,shortdesc:base.module_association
msgid "Associations Management"
msgstr "アソシエーション管理"

#. module: base
#: help:ir.model,modules:0
msgid "List of modules in which the object is defined or inherited"
msgstr "オブジェクトが定義または継承されたモジュールのリスト"

#. module: base
#: model:ir.module.module,shortdesc:base.module_hr_payroll
msgid "Payroll"
msgstr "給与"

#. module: base
#: model:ir.actions.act_window,help:base.action_country_state
msgid ""
"If you are working on the American market, you can manage the different "
"federal states you are working on from here. Each state is attached to one "
"country."
msgstr "あなたがアメリカの市場で働いているなら、あなたはここからあなたが働く異なる州を管理できます。それぞれの州はひとつの国に属しています。"

#. module: base
#: model:ir.module.module,description:base.module_delivery
msgid ""
"\n"
"Allows you to add delivery methods in sale orders and picking.\n"
"==============================================================\n"
"\n"
"You can define your own carrier and delivery grids for prices.\n"
"When creating invoices from picking, OpenERP is able to add and compute the "
"shipping line.\n"
"\n"
"     "
msgstr ""
"\n"
"受注と引き取りに関する配送方法を追加することができます。\n"
"==============================================================\n"
"\n"
"価格によるあなた自身の運搬人や配送グリッドの定義ができます。\n"
"引き取りから請求書を作成する場合は、OpenERPは配送の行を追加し計算を行います。\n"
"\n"
"     "

#. module: base
#: view:workflow.workitem:0
msgid "Workflow Workitems"
msgstr "ワークフロー作業項目"

#. module: base
#: model:res.country,name:base.vc
msgid "Saint Vincent & Grenadines"
msgstr "セントビンセント・グレナディーン"

#. module: base
#: field:ir.mail_server,smtp_pass:0
#: field:partner.sms.send,password:0
#: field:res.users,password:0
msgid "Password"
msgstr "パスワード"

#. module: base
#: model:ir.module.module,description:base.module_account_anglo_saxon
msgid ""
"\n"
"This module supports the Anglo-Saxon accounting methodology by changing the "
"accounting logic with stock transactions.\n"
"============================================================================="
"========================================\n"
"\n"
"The difference between the Anglo-Saxon accounting countries\n"
"and the Rhine or also called Continental accounting countries is the moment "
"of taking the Cost of Goods Sold versus Cost of Sales.\n"
"Anglo-Saxons accounting does take the cost when sales invoice is created, "
"Continental accounting will take the cost at the moment the goods are "
"shipped.\n"
"This module will add this functionality by using a interim account, to store "
"the value of shipped goods and will contra book this interim account\n"
"when the invoice is created to transfer this amount to the debtor or "
"creditor account.\n"
"Secondly, price differences between actual purchase price and fixed product "
"standard price are booked on a separate account"
msgstr ""
"\n"
"このモジュールは株式トランザクションの会計ロジックの変更によりアングロサクソン会計方式をサポートします。\n"
"============================================================================="
"========================================\n"
"\n"
"アングロサクソン会計（英米型会計）国と、ラインまたはコンチネンタル会計（大陸型会計）国と呼ばれる違いは\n"
"売上原価の計上タイミングの違いです。\n"
"アングロサクソン会計は販売の請求書が作成された時に原価を計上します。コンチネンタル会計では\n"
"商品が出荷された時に原価を計上します。\n"
"このモジュールは中間勘定を使うことによってこの機能を加えます。借方または貸方アカウントにその総額を転送\n"
"するために請求書が作成された時に、出荷された商品の価値を保存し、そしてこの中間勘定を反対記帳します。\n"
"第２に、実際の購入価格と固定の製品標準価格の差は分離された勘定に記帳されます。"

#. module: base
#: field:res.partner,title:0
msgid "Partner Firm"
msgstr "パートナ企業"

#. module: base
#: model:ir.actions.act_window,name:base.action_model_fields
#: view:ir.model:0
#: field:ir.model,field_id:0
#: model:ir.model,name:base.model_ir_model_fields
#: view:ir.model.fields:0
#: model:ir.ui.menu,name:base.ir_model_model_fields
msgid "Fields"
msgstr "項目"

#. module: base
#: model:ir.actions.act_window,name:base.action_partner_employee_form
msgid "Employees"
msgstr "従業員"

#. module: base
#: field:ir.exports.line,name:0
#: field:ir.translation,name:0
#: field:res.partner.bank.type.field,name:0
msgid "Field Name"
msgstr "項目名"

#. module: base
#: help:res.log,read:0
msgid ""
"If this log item has been read, get() should not send it to the client"
msgstr "もしこのログ項目が読まれたなら、get()をクライアントに送るべきではありません。"

#. module: base
#: model:ir.module.module,description:base.module_web_uservoice
msgid ""
"\n"
"Add Feedback button in header.\n"
"==============================\n"
"\n"
"Invite OpenERP user feedback, powered by uservoice.\n"
"    "
msgstr ""
"\n"
"ヘッダーの中にフィードバックボタンを加えて下さい。\n"
"==============================\n"
"\n"
"ユーザの声によるOpenERPのユーザフィードバックを求めて下さい。\n"
"    "

#. module: base
#: field:res.company,rml_header2:0
#: field:res.company,rml_header3:0
msgid "RML Internal Header"
msgstr "RML内部ヘッダー"

#. module: base
#: field:ir.actions.act_window,search_view_id:0
msgid "Search View Ref."
msgstr "リファレンスの検索ビュー"

#. module: base
#: field:ir.module.module,installed_version:0
msgid "Latest version"
msgstr "最新バージョン"

#. module: base
#: view:ir.mail_server:0
msgid "Test Connection"
msgstr "接続テスト"

#. module: base
#: model:ir.actions.act_window,name:base.action_partner_address_form
#: model:ir.ui.menu,name:base.menu_partner_address_form
msgid "Addresses"
msgstr "住所"

#. module: base
#: model:res.country,name:base.mm
msgid "Myanmar"
msgstr "ミャンマー"

#. module: base
#: help:ir.model.fields,modules:0
msgid "List of modules in which the field is defined"
msgstr "項目が定義されているモジュールのリスト"

#. module: base
#: selection:base.language.install,lang:0
msgid "Chinese (CN) / 简体中文"
msgstr "中国語 / 简体中文"

#. module: base
#: field:res.bank,street:0
#: field:res.company,street:0
#: field:res.partner.address,street:0
#: field:res.partner.bank,street:0
msgid "Street"
msgstr ""

#. module: base
#: model:res.country,name:base.yu
msgid "Yugoslavia"
msgstr "ユーゴスラビア"

#. module: base
#: model:ir.module.module,description:base.module_purchase_double_validation
msgid ""
"\n"
"Double-validation for purchases exceeding minimum amount.\n"
"=========================================================\n"
"\n"
"This module modifies the purchase workflow in order to validate purchases\n"
"that exceeds minimum amount set by configuration wizard.\n"
"    "
msgstr ""
"\n"
"最低額を超える購入のための二重検証\n"
"=========================================================\n"
"\n"
"このモジュールは、コンフィギュレーションウィザードによって設定される最低額を超えた購入を\n"
"検証するための購入ワークフローを変更します。\n"
"    "

#. module: base
#: field:res.currency,rounding:0
msgid "Rounding Factor"
msgstr "丸め係数"

#. module: base
#: model:res.country,name:base.ca
msgid "Canada"
msgstr "カナダ"

#. module: base
#: code:addons/base/res/res_company.py:158
#, python-format
msgid "Reg: "
msgstr "Reｇ： "

#. module: base
#: help:res.currency.rate,currency_rate_type_id:0
msgid ""
"Allow you to define your own currency rate types, like 'Average' or 'Year to "
"Date'. Leave empty if you simply want to use the normal 'spot' rate type"
msgstr ""
"平均または年初から本日までといったあなた自身の通貨レートタイプを定義できます。通常のスポットレートを希望する場合には空白のままとして下さい。"

#. module: base
#: selection:ir.module.module.dependency,state:0
msgid "Unknown"
msgstr "不明"

#. module: base
#: model:ir.actions.act_window,name:base.action_res_users_my
msgid "Change My Preferences"
msgstr "設定の変更"

#. module: base
#: code:addons/base/ir/ir_actions.py:167
#, python-format
msgid "Invalid model name in the action definition."
msgstr "アクション定義におけるモデル名が無効です。"

#. module: base
#: field:partner.sms.send,text:0
msgid "SMS Message"
msgstr "SMSメッセージ"

#. module: base
#: model:ir.module.module,description:base.module_l10n_ro
msgid ""
"\n"
"This is the module to manage the accounting chart, VAT structure and "
"Registration Number for Romania in OpenERP.\n"
"============================================================================="
"===================================\n"
"\n"
"Romanian accounting chart and localization.\n"
"    "
msgstr ""
"\n"
"このモジュールはルーマニアのOpenERPのため会計表、VAT構造、登録番号を管理するためのモジュールです。\n"
"============================================================================="
"===================================\n"
"\n"
"ルーマニアの会計表とローカル化\n"
"    "

#. module: base
#: model:res.country,name:base.cm
msgid "Cameroon"
msgstr "カメルーン"

#. module: base
#: model:res.country,name:base.bf
msgid "Burkina Faso"
msgstr "ブルキナファソ"

#. module: base
#: selection:ir.model.fields,state:0
msgid "Custom Field"
msgstr "カスタム項目"

#. module: base
#: model:ir.module.module,description:base.module_project_retro_planning
msgid ""
"\n"
"Changes dates according to change in project End Date.\n"
"======================================================\n"
"\n"
"If end date of project is changed then the deadline date and start date for "
"all the tasks will change accordingly.\n"
"    "
msgstr ""
"\n"
"変更日はプロジェクトの終了日の変更に応じて変更されます。\n"
"======================================================\n"
"\n"
"もしプロジェクトの終了日が変更された時は、すべてのタスクの期限と開始日が変更されます。\n"
"    "

#. module: base
#: help:res.users,view:0
msgid ""
"OpenERP offers a simplified and an extended user interface. If you use "
"OpenERP for the first time we strongly advise you to select the simplified "
"interface, which has less features but is easier to use. You can switch to "
"the other interface from the User/Preferences menu at any time."
msgstr ""
<<<<<<< HEAD
=======
"OpenERPは簡易 / "
"拡張の２種類のユーザインタフェースを提供します。最初にOpenERPを使う場合は、機能は少ないながらも、使い易い簡易なユーザインタフェースを選択することを"
"強くお勧めします。なお、いつでも設定メニューから拡張インタフェースに変更できます。"
>>>>>>> 1bc94452

#. module: base
#: model:res.country,name:base.cc
msgid "Cocos (Keeling) Islands"
msgstr ""

#. module: base
#: selection:base.language.install,state:0
#: selection:base.module.import,state:0
#: selection:base.module.update,state:0
msgid "init"
msgstr ""

#. module: base
#: view:res.lang:0
msgid "11. %U or %W       ==> 48 (49th week)"
msgstr ""

#. module: base
#: model:ir.model,name:base.model_res_partner_bank_type_field
msgid "Bank type fields"
msgstr ""

#. module: base
#: selection:base.language.install,lang:0
msgid "Dutch / Nederlands"
<<<<<<< HEAD
msgstr ""
=======
msgstr "オランダ語 / Nederlands"
>>>>>>> 1bc94452

#. module: base
#: selection:res.company,paper_format:0
msgid "US Letter"
msgstr ""

#. module: base
#: model:ir.module.module,description:base.module_stock_location
msgid ""
"\n"
"This module supplements the Warehouse application by effectively "
"implementing Push and Pull inventory flows.\n"
"============================================================================="
"===============================\n"
"\n"
"Typically this could be used to:\n"
"    * Manage product manufacturing chains\n"
"    * Manage default locations per product\n"
"    * Define routes within your warehouse according to business needs, such "
"as:\n"
"       - Quality Control\n"
"       - After Sales Services\n"
"       - Supplier Returns\n"
"\n"
"    * Help rental management, by generating automated return moves for "
"rented products\n"
"\n"
"Once this module is installed, an additional tab appear on the product form, "
"where you can add\n"
"Push and Pull flow specifications. The demo data of CPU1 product for that "
"push/pull :\n"
"\n"
"Push flows\n"
"----------\n"
"Push flows are useful when the arrival of certain products in a given "
"location should always\n"
"be followed by a corresponding move to another location, optionally after a "
"certain delay.\n"
"The original Warehouse application already supports such Push flow "
"specifications on the\n"
"Locations themselves, but these cannot be refined per-product.\n"
"\n"
"A push flow specification indicates which location is chained with which "
"location, and with\n"
"what parameters. As soon as a given quantity of products is moved in the "
"source location,\n"
"a chained move is automatically foreseen according to the parameters set on "
"the flow specification\n"
"(destination location, delay, type of move, journal, etc.) The new move can "
"be automatically\n"
"processed, or require a manual confirmation, depending on the parameters.\n"
"\n"
"Pull flows\n"
"----------\n"
"Pull flows are a bit different from Push flows, in the sense that they are "
"not related to\n"
"the processing of product moves, but rather to the processing of procurement "
"orders.\n"
"What is being pulled is a need, not directly products.\n"
"A classical example of Pull flow is when you have an Outlet company, with a "
"parent Company\n"
"that is responsible for the supplies of the Outlet.\n"
"\n"
"  [ Customer ] <- A - [ Outlet ]  <- B -  [ Holding ] <~ C ~ [ Supplier ]\n"
"\n"
"When a new procurement order (A, coming from the confirmation of a Sale "
"Order for example) arrives\n"
"in the Outlet, it is converted into another procurement (B, via a Pull flow "
"of type 'move')\n"
"requested from the Holding. When procurement order B is processed by the "
"Holding company, and\n"
"if the product is out of stock, it can be converted into a Purchase Order "
"(C) from the Supplier\n"
"(Pull flow of type Purchase). The result is that the procurement order, the "
"need, is pushed\n"
"all the way between the Customer and Supplier.\n"
"\n"
"Technically, Pull flows allow to process procurement orders differently, not "
"only depending on\n"
"the product being considered, but also depending on which location holds the "
"\"need\" for that\n"
"product (i.e. the destination location of that procurement order).\n"
"\n"
"Use-Case\n"
"--------\n"
"\n"
"You can use the demo data as follow:\n"
"  CPU1: Sell some CPU1 from Shop 1 and run the scheduler\n"
"     - Warehouse: delivery order, Shop 1: reception\n"
"  CPU3:\n"
"     - When receiving the product, it goes to Quality Control location then "
"stored to shelf 2.\n"
"     - When delivering the customer: Pick List -> Packing -> Delivery Order "
"from Gate A\n"
"    "
msgstr ""
<<<<<<< HEAD
=======
"\n"
"このモジュールはプッシュ / プル倉庫フローを効果的に実行する倉庫アプリケーションを補います。\n"
"============================================================================="
"===============================\n"
"\n"
"典型的な利用例：\n"
"    * 製品製造チェーンの管理\n"
"    * 製品ごとのデフォルトロケーションの管理\n"
"    * 以下のようなビジネス要求による倉庫の中の経路の定義：\n"
"       - 品質管理\n"
"       - 販売サービスの後\n"
"       - 仕入先返品\n"
"\n"
"    * レンタル製品の自動返品を生成することでレンタル管理を助けます。\n"
"\n"
"ひとたびこのモジュールがインストールされたら、製品フォームに追加タブが現れます。\n"
"そこで、プッシュとプルのフローの仕様を加えることができます。\n"
"CPU１製品のプッシュとプルのデモデータ：\n"
"\n"
"プッシュフロー\n"
"----------\n"
"プッシュフローは、一定の製品が常に必要に応じて他の場所に対応して動くように到着する時、\n"
"オプションとして一定の遅延がある時に役立ちます。\n"
"オリジナルの倉庫アプリケーションは既にそれ自身にプッシュフローの仕様をサポートしています。\n"
"しかし、これは製品ごとに改良されません。\n"
"\n"
"プッシュプローの仕様は、どの場所がどの場所と何のパラメータでつながれているかを示します。\n"
"製品の所定の量が供給元の場所で動きがあるや否や結び付けられた動作がフロー定義\n"
"（目的地の場所、遅延、移動の種類、ジャーナル他）でセットされたパラメータにしたがって\n"
"自動的に予測されます。\n"
"この新しい動きはパラメータにしたがって自動的に実行されるか、手動確認を要求します。\n"
"\n"
"プルフロー\n"
"----------\n"
"プルフローはプッシュフローとは少し異なっています。これは製品の動きの処理には関係せず、\n"
"むしろ調達した注文の処理に関係します。直接の商品ではなくニーズに依ります。\n"
"プルフローの古典的な例は、仕入に責任を持つ親会社を持つアウトレット会社です。\n"
"\n"
"  [ 顧客 ] <- A - [ アウトレット ] <- B - [ 親会社 ] <~ C ~ [ 仕入先 ]\n"
"\n"
"新しい調達注文（A：注文の確認がくる例）がアウトレットに到着すると、それは親会社から要求されたもう一つの調達注文に変換されます（B：プルフローのタイプは'"
"move'）。親会社により調達注文Bが処理される時、そしてその製品が在庫切れの時、それは仕入先からの仕入注文（C：プルフローのタイプは仕入）に変換されます"
"。結果として調達注文、ニーズは顧客と仕入先の間の全てにプッシュされます。\n"
"\n"
"技術的には、プルフローは調達注文と別に処理することを許します。製品に対しての考慮に依存するのみならず、その製品のニーズを持つ場所（即ち調達注文の目的地）に"
"依存します。\n"
"\n"
"使用例\n"
"--------\n"
"\n"
"以下のデモデータを使います：\n"
"  CPU1：ショップ1からいくらかのCPU1を売り、スケジューラを走らせます。\n"
"     - 倉庫：配達注文，ショップ1: 受付\n"
"  CPU3:\n"
"     - 商品を受け取る時、それは品質管理場所に行き、棚2に保管されます。\n"
"     - 顧客に配達する時：ピックリスト -> 梱包 -> GateAから配達注文\n"
"    "
>>>>>>> 1bc94452

#. module: base
#: model:ir.module.module,description:base.module_marketing
msgid ""
"\n"
"Menu for Marketing.\n"
"===================\n"
"\n"
"Contains the installer for marketing-related modules.\n"
"    "
msgstr ""

#. module: base
#: model:ir.module.category,name:base.module_category_knowledge_management
msgid "Knowledge Management"
msgstr ""

#. module: base
#: model:ir.actions.act_window,name:base.bank_account_update
msgid "Company Bank Accounts"
msgstr "顧客銀行口座"

#. module: base
#: help:ir.mail_server,smtp_pass:0
msgid "Optional password for SMTP authentication"
msgstr "SMTP認証のための任意のパスワード"

#. module: base
#: model:ir.module.module,description:base.module_project_mrp
msgid ""
"\n"
"Automatically creates project tasks from procurement lines\n"
"==========================================================\n"
"\n"
"This module will automatically create a new task for each procurement\n"
"order line (e.g. for sale order lines), if the corresponding product\n"
"meets the following characteristics:\n"
"\n"
"  * Type = Service\n"
"  * Procurement method (Order fulfillment) = MTO (make to order)\n"
"  * Supply/Procurement method = Produce\n"
"\n"
"If on top of that a projet is specified on the product form (in the "
"Procurement\n"
"tab), then the new task will be created in that specific project.\n"
"Otherwise, the new task will not belong to any project, and may be added to "
"a\n"
"project manually later.\n"
"\n"
"When the project task is completed or cancelled, the workflow of the "
"corresponding\n"
"procurement line is updated accordingly. For example if this procurement "
"corresponds\n"
"to a sale order line, the sale order line will be considered delivered when "
"the\n"
"task is completed.\n"
"\n"
msgstr ""
"\n"
"自動的に調達ラインからプロジェクトタスクの生成します。\n"
"==========================================================\n"
"\n"
"対応する製品が以下の特徴を満たす場合、このモジュールはそれぞれの調達注文ライン\n"
"（例えば販売注文ライン）のための新しいタスクを作成します。\n"
"\n"
"  ・ タイプ ＝ サービス\n"
"  ・ 調達手法（注文実現） ＝ MTO（受注生産）\n"
"  ・ 供給 / 調達手法 ＝ 産物\n"
"\n"
"もし先頭のプロジェクトが製品フォーム（調達タブ）で定義されているなら、新しいタスクは\n"
"その特定のプロジェクトの中に作られます。\n"
"それ以外の場合は、新しいタスクはどんなプロジェクトにも属さず、後で手作業でプロジェクトに\n"
"追加されるかも知れません。\n"
"\n"
"プロジェクトのタスクが完了するか、中止される時、調達ラインに対応するワークフローはそれに応じて更新されます。\n"
"例えば、もしこの調達が受注ラインに対応するなら、仕事が完了する時に受注ラインは配達されたと考えられます。\n"
"\n"

#. module: base
#: code:addons/base/res/res_config.py:348
#, python-format
msgid ""
"\n"
"\n"
"This addon is already installed on your system"
msgstr ""
"\n"
"\n"
"このアドオンは既にシステムにインストール済みです。"

#. module: base
#: model:ir.module.module,description:base.module_account_check_writing
msgid ""
"\n"
"    Module for the Check writing and check printing  \n"
"    "
msgstr ""
"\n"
"    チェックの作成と印刷のためのモジュール  \n"
"    "

#. module: base
#: model:res.partner.bank.type,name:base.bank_normal
msgid "Normal Bank Account"
msgstr "通常の銀行口座"

#. module: base
#: view:ir.actions.wizard:0
#: field:wizard.ir.model.menu.create.line,wizard_id:0
msgid "Wizard"
msgstr "ウィザード"

#. module: base
#: model:ir.module.module,description:base.module_project_mailgate
msgid ""
"\n"
"This module can automatically create Project Tasks based on incoming emails\n"
"===========================================================================\n"
"\n"
"Allows creating tasks based on new emails arriving at a given mailbox,\n"
"similarly to what the CRM application has for Leads/Opportunities.\n"
"There are two common alternatives to configure the mailbox integration:\n"
"\n"
" * Install the ``fetchmail`` module and configure a new mailbox, then "
"select\n"
"   ``Project Tasks`` as the target for incoming emails.\n"
" * Set it up manually on your mail server based on the 'mail gateway' "
"script\n"
"   provided in the ``mail`` module - and connect it to the `project.task` "
"model.\n"
"\n"
"\n"
"    "
msgstr ""
"\n"
"このモジュールは受信したEメールを元に自動的にプロジェクトタスクを生成します。\n"
"===========================================================================\n"
"\n"
"所定のメールボックスに到着した新しいEメールを元にタスクの生成を許します。\n"
"同様にCRMアプリケーションがリード / オポチュニティを持つもの。\n"
"メールボックス統合の設定のために２つの共通の選択肢があります：\n"
"\n"
" ・ fetchmailモジュールをインストールし、新しいメールボックスを設定し、それから\n"
"　 受信EメールのためにProject Tasksをターゲットとして選んで下さい。\n"
" ・ mail gatewayスクリプトが提供したmailモジュールに基づいて、メールサーバを手作業で設定して、\n"
"　 そしてproject.taskモデルにそれを接続して下さい。\n"
"\n"
"\n"
"    "

#. module: base
#: model:ir.module.module,description:base.module_membership
msgid ""
"\n"
"This module allows you to manage all operations for managing memberships.\n"
"=========================================================================\n"
"\n"
"It supports different kind of members:\n"
"* Free member\n"
"* Associated member (eg.: a group subscribes to a membership for all "
"subsidiaries)\n"
"* Paid members,\n"
"* Special member prices, ...\n"
"\n"
"It is integrated with sales and accounting to allow you to automatically\n"
"invoice and send propositions for membership renewal.\n"
"    "
msgstr ""
"\n"
"このモジュールはメンバーシップの管理のために、全ての管理操作を許可します。\n"
"=========================================================================\n"
"\n"
"以下の異なった種類の会員をサポートします：\n"
"・ 無料会員\n"
"・ 関連会員（例：全ての子会社のメンバーシップのためのグループ加入）\n"
"・ 有料会員\n"
"・ 特別な会員価格など\n"
"\n"
"メンバーシップ更新のための請求書を作り、条件書を送付するために、これは販売と会計と統合されます。\n"
"    "

#. module: base
#: model:ir.module.module,description:base.module_hr_attendance
msgid ""
"\n"
"This module aims to manage employee's attendances.\n"
"==================================================\n"
"\n"
"Keeps account of the attendances of the employees on the basis of the\n"
"actions(Sign in/Sign out) performed by them.\n"
"       "
msgstr ""
"\n"
"このモジュールは従業員の出勤管理を目指しています。\n"
"==================================================\n"
"\n"
"従業員自身が行ったサインイン / サインアウトの行動をベースにして、従業員の出勤の根拠を保持します。\n"
"       "

#. module: base
#: field:ir.module.module,maintainer:0
msgid "Maintainer"
msgstr "保守担当者"

#. module: base
#: field:ir.sequence,suffix:0
msgid "Suffix"
msgstr "サフィックス"

#. module: base
#: model:res.country,name:base.mo
msgid "Macau"
msgstr "マカオ"

#. module: base
#: model:ir.actions.report.xml,name:base.res_partner_address_report
msgid "Labels"
msgstr "ラベル"

#. module: base
#: field:partner.massmail.wizard,email_from:0
msgid "Sender's email"
msgstr "送信者のEメール"

#. module: base
#: field:ir.default,field_name:0
msgid "Object Field"
msgstr "オブジェクト項目"

#. module: base
#: selection:base.language.install,lang:0
msgid "Spanish (PE) / Español (PE)"
msgstr "スペイン語（ペルー）/ Español (PE)"

#. module: base
#: selection:base.language.install,lang:0
msgid "French (CH) / Français (CH)"
msgstr "フランス語（スイス）/ Français (CH)"

#. module: base
#: help:ir.actions.server,subject:0
msgid ""
"Email subject, may contain expressions enclosed in double brackets based on "
"the same values as those available in the condition field, e.g. `Hello [[ "
"object.partner_id.name ]]`"
msgstr ""
"電子メールの件名には条件項目で使用可能な同じ値を元にした二重括弧で囲まれた表現、例えば、‘こんにちは[[ object.partner_id.name "
"]]’を含むことができます。"

#. module: base
#: model:ir.module.module,description:base.module_account_sequence
msgid ""
"\n"
"This module maintains internal sequence number for accounting entries.\n"
"======================================================================\n"
"\n"
"Allows you to configure the accounting sequences to be maintained.\n"
"\n"
"You can customize the following attributes of the sequence:\n"
"    * Prefix\n"
"    * Suffix\n"
"    * Next Number\n"
"    * Increment Number\n"
"    * Number Padding\n"
"    "
msgstr ""
"\n"
"このモジュールは会計項目のために内部の連続番号を維持管理します。\n"
"======================================================================\n"
"\n"
"あなたは会計の順序が維持されるように設定することができます。\n"
"\n"
"以下の順序の属性をカスタマイズできます：\n"
"　・ プレフィックス（接頭辞）\n"
"　・ サフィックス（接尾辞）\n"
"　・ 次の番号\n"
"　・ 増分番号\n"
"　・ 番号埋め文字\n"
"    "

#. module: base
#: model:res.country,name:base.to
msgid "Tonga"
msgstr "トンガ"

#. module: base
#: help:ir.model.fields,serialization_field_id:0
msgid ""
"If set, this field will be stored in the sparse structure of the "
"serialization field, instead of having its own database column. This cannot "
"be changed after creation."
msgstr ""
"もしセットする場合、この項目は自身のデータベースのカラムの代わりに、シリアライズされた項目の疎な構造の中に保存されます。これを作成した後で、変更することは"
"できません。"

#. module: base
#: view:res.partner.bank:0
msgid "Bank accounts belonging to one of your companies"
msgstr "銀行口座はあなたの会社の一つに属します。"

#. module: base
#: help:res.users,action_id:0
msgid ""
"If specified, this action will be opened at logon for this user, in addition "
"to the standard menu."
msgstr "もし指定された場合，このアクションは標準メニューに追加され、このユーザに対してログイン時に開かれます。"

#. module: base
#: selection:ir.module.module,complexity:0
msgid "Easy"
msgstr "易しい"

#. module: base
#: view:ir.values:0
msgid "Client Actions"
msgstr "顧客アクション"

#. module: base
#: help:ir.actions.server,trigger_obj_id:0
msgid ""
"The field on the current object that links to the target object record (must "
"be a many2one, or an integer field with the record ID)"
msgstr "現在のオブジェクトのその項目は、目的のオブジェクトレコード（レコードIDを持ち多対１の関係か、または整数項目である）にリンクします。"

#. module: base
#: code:addons/base/module/module.py:423
#, python-format
msgid ""
"You try to upgrade a module that depends on the module: %s.\n"
"But this module is not available in your system."
msgstr ""
"あなたは次のモジュールに依存するモジュールをアップグレードしようとしています： %s.\n"
"しかし、そのモジュールはあなたのシステムでは使用できません。"

#. module: base
#: field:workflow.transition,act_to:0
msgid "Destination Activity"
msgstr "目的地のアクティビティ"

#. module: base
#: help:res.currency,position:0
msgid ""
"Determines where the currency symbol should be placed after or before the "
"amount."
msgstr "通貨記号が金額の前後、どちらに置かれるべきなのかを決定します。"

#. module: base
#: model:ir.model,name:base.model_base_update_translations
msgid "base.update.translations"
msgstr ""

#. module: base
#: field:res.partner.category,parent_id:0
msgid "Parent Category"
msgstr "親分類"

#. module: base
#: selection:ir.property,type:0
msgid "Integer Big"
msgstr ""

#. module: base
#: selection:res.partner.address,type:0
#: selection:res.partner.title,domain:0
msgid "Contact"
msgstr "コンタクト"

#. module: base
#: model:ir.module.module,shortdesc:base.module_l10n_at
msgid "Austria - Accounting"
msgstr "オーストラリア－会計"

#. module: base
#: model:ir.model,name:base.model_ir_ui_menu
msgid "ir.ui.menu"
msgstr ""

#. module: base
#: model:ir.module.category,name:base.module_category_project_management
#: model:ir.module.module,shortdesc:base.module_project
msgid "Project Management"
msgstr "プロジェクト管理"

#. module: base
#: model:res.country,name:base.us
msgid "United States"
msgstr "アメリカ合衆国"

#. module: base
#: model:ir.module.module,shortdesc:base.module_crm_fundraising
msgid "Fundraising"
msgstr "募金"

#. module: base
#: view:ir.module.module:0
msgid "Cancel Uninstall"
msgstr "アンインストールのキャンセル"

#. module: base
#: view:res.bank:0
#: view:res.partner:0
#: view:res.partner.address:0
msgid "Communication"
msgstr "通信"

#. module: base
#: model:ir.module.module,shortdesc:base.module_analytic
msgid "Analytic Accounting"
msgstr "分析会計"

#. module: base
#: view:ir.actions.report.xml:0
msgid "RML Report"
msgstr "RMLレポート"

#. module: base
#: model:ir.model,name:base.model_ir_server_object_lines
msgid "ir.server.object.lines"
msgstr ""

#. module: base
#: model:ir.module.module,shortdesc:base.module_l10n_be
msgid "Belgium - Accounting"
msgstr "ベルギー－会計"

#. module: base
#: code:addons/base/module/module.py:622
#, python-format
msgid "Module %s: Invalid Quality Certificate"
msgstr "モジュール %s： 無効な品質証明書"

#. module: base
#: model:res.country,name:base.kw
msgid "Kuwait"
msgstr "クウェート"

#. module: base
#: field:workflow.workitem,inst_id:0
msgid "Instance"
msgstr "インスタンス"

#. module: base
#: help:ir.actions.report.xml,attachment:0
msgid ""
"This is the filename of the attachment used to store the printing result. "
"Keep empty to not save the printed reports. You can use a python expression "
"with the object and time variables."
msgstr ""
"これは印刷結果を保存するために使われる添付ファイルのファイル名です。印刷レポートを保存しない場合は、空の状態にして下さい。オブジェクトと時間変数にはpyt"
"hon表現を使うことができます。"

#. module: base
#: sql_constraint:ir.model.data:0
msgid ""
"You cannot have multiple records with the same external ID in the same "
"module!"
msgstr "同じモジュールの中に、同じ外部IDで複数のレコードを持つことはできません。"

#. module: base
#: selection:ir.property,type:0
msgid "Many2One"
msgstr "多対１"

#. module: base
#: model:res.country,name:base.ng
msgid "Nigeria"
msgstr "ナイジェリア"

#. module: base
#: model:ir.module.module,description:base.module_crm_caldav
msgid ""
"\n"
"Caldav features in Meeting.\n"
"===========================\n"
"\n"
"    *  Share meeting with other calendar clients like sunbird\n"
msgstr ""
"\n"
"ミーティングにおけるCaldavの機能\n"
"===========================\n"
"\n"
"　・ Sunbirdなど他のカレンダークライアントとミーティング情報を共有できます。\n"

#. module: base
#: model:ir.module.module,shortdesc:base.module_base_iban
msgid "IBAN Bank Accounts"
msgstr "IBAN銀行口座"

#. module: base
#: field:res.company,user_ids:0
msgid "Accepted Users"
msgstr "受け入れられたユーザ"

#. module: base
#: field:ir.ui.menu,web_icon_data:0
msgid "Web Icon Image"
msgstr "Webアイコンイメージ"

#. module: base
#: field:ir.actions.server,wkf_model_id:0
msgid "Target Object"
msgstr "目的のオブジェクト"

#. module: base
#: selection:ir.model.fields,select_level:0
msgid "Always Searchable"
msgstr "常時検索可能"

#. module: base
#: model:res.country,name:base.hk
msgid "Hong Kong"
msgstr "香港"

#. module: base
#: field:ir.default,ref_id:0
msgid "ID Ref."
msgstr "ID参照"

#. module: base
#: model:ir.actions.act_window,help:base.action_partner_address_form
msgid ""
"Customers (also called Partners in other areas of the system) helps you "
"manage your address book of companies whether they are prospects, customers "
"and/or suppliers. The partner form allows you to track and record all the "
"necessary information to interact with your partners from the company "
"address to their contacts as well as pricelists, and much more. If you "
"installed the CRM, with the history tab, you can track all the interactions "
"with a partner such as opportunities, emails, or sales orders issued."
msgstr ""
"顧客（システムの他のエリアではパートナと呼ばれる）は、あなたが彼らが将来顧客であるのか、仕入先であるのかどうか会社の住所録の管理するのを手助けします。パー"
"トナのフォームは、会社のアドレスから、価格リストなどの多くの情報、パートナの連絡先まで相互に必要なすべての情報を追跡し、記録することができます。\r\n"
"CRMをインストールした場合は、履歴タブでパートナと共にオポチュニティ、電子メール、発行された受注など全ての対話を追跡することができます。"

#. module: base
#: model:res.country,name:base.ph
msgid "Philippines"
msgstr "フィリピン"

#. module: base
#: model:res.country,name:base.ma
msgid "Morocco"
msgstr "モロッコ"

#. module: base
#: help:ir.values,model_id:0
msgid ""
"Model to which this entry applies - helper field for setting a model, will "
"automatically set the correct model name"
msgstr "このエントリーが適用されるモデル－モデルを設定するための補助項目は自動的に正しいモデル名をセットします。"

#. module: base
#: view:res.lang:0
msgid "2.  %a ,%A         ==> Fri, Friday"
msgstr ""

#. module: base
#: view:res.request.history:0
msgid "Request History"
msgstr "要望履歴"

#. module: base
#: help:ir.rule,global:0
msgid "If no group is specified the rule is global and applied to everyone"
msgstr "グループが定義されていない場合は、そのルールはグローバルであり、全ての人に適用されます。"

#. module: base
#: model:res.country,name:base.td
msgid "Chad"
msgstr "チャド"

#. module: base
#: help:ir.cron,priority:0
msgid ""
"The priority of the job, as an integer: 0 means higher priority, 10 means "
"lower priority."
msgstr "ジョブの優先度の整数値：0は高い優先度，10は低い優先度を意味します。"

#. module: base
#: model:ir.model,name:base.model_workflow_transition
msgid "workflow.transition"
msgstr "ワークフロー．遷移"

#. module: base
#: view:res.lang:0
msgid "%a - Abbreviated weekday name."
msgstr "%a - 省略形の曜日名"

#. module: base
#: view:ir.ui.menu:0
msgid "Submenus"
msgstr "サブメニュー"

#. module: base
#: model:res.groups,name:base.group_extended
msgid "Extended View"
msgstr "拡張ビュー"

#. module: base
#: model:res.country,name:base.pf
msgid "Polynesia (French)"
msgstr "ポリネシア（フランス語）"

#. module: base
#: model:res.country,name:base.dm
msgid "Dominica"
msgstr "ドミニカ"

#. module: base
#: model:ir.module.module,shortdesc:base.module_base_module_record
msgid "Record and Create Modules"
msgstr "モジュールの記録と作成"

#. module: base
#: model:ir.model,name:base.model_partner_sms_send
#: view:partner.sms.send:0
msgid "Send SMS"
msgstr "SMS を送信"

#. module: base
#: model:ir.module.module,description:base.module_hr_holidays
msgid ""
"\n"
"This module allows you to manage leaves and leaves' requests.\n"
"=============================================================\n"
"\n"
"Implements a dashboard for human resource management that includes.\n"
"    * Leaves\n"
"\n"
"Note that:\n"
"    - A synchronisation with an internal agenda (use of the CRM module) is "
"possible: in order to automatically create a case when an holiday request is "
"accepted, you have to link the holidays status to a case section. You can "
"set up this info and your colour preferences in\n"
"                Human Resources/Configuration/Holidays/Leave Type\n"
"    - An employee can make an ask for more off-days by making a new "
"Allocation It will increase his total of that leave type available (if the "
"request is accepted).\n"
"    - There are two ways to print the employee's holidays:\n"
"        * The first will allow to choose employees by department and is used "
"by clicking the menu item located in\n"
"                Human Resources/Reporting/Holidays/Leaves by Department\n"
"        * The second will allow you to choose the holidays report for "
"specific employees. Go on the list\n"
"                Human Resources/Human Resources/Employees\n"
"                then select the ones you want to choose, click on the print "
"icon and select the option\n"
"                'Employee's Holidays'\n"
"    - The wizard allows you to choose if you want to print either the "
"Confirmed & Validated holidays or only the Validated ones. These states must "
"be set up by a user from the group 'HR'. You can define these features in "
"the security tab from the user data in\n"
"                Administration / Users / Users\n"
"                for example, you maybe will do it for the user 'admin'.\n"
msgstr ""
"\n"
"このモジュールは休暇と休暇申請の管理をします。\n"
"=============================================================\n"
"\n"
"次を含む人的資源管理のダッシュボードが実装されています：\n"
"　・ 休暇\n"
"\n"
"注意事項：\n"
"　・ "
"内部の予定表（CRMモジュールの使用）との同期が可能です。休暇申請が許可される時に自動的にそれを事実化するためには休暇ステータスをそこに結びつける必要があ"
"ります。次の場所でその情報と色の好みを設定することができます。\n"
"　　　Human Resources/Configuration/Holidays/Leave Type\n"
"　・ 従業員は利用可能な合計の休暇タイプを増やす（もし要求が受け入れられたら）新しい割り当てによってより多くの休暇を求めることができます。\n"
"　・ 従業員の休暇を印刷する２つの方法があります：\n"
"　　　・ 最初の方法は、部門の従業員を選択し、以下にあるメニューをクリックする。\n"
"　　　　　Human Resources/Reporting/Holidays/Leaves by Department\n"
"　　　・ 二番目の方法は、特定の従業員の休暇レポートを選択する。以下に行き、\n"
"　　　　　Human Resources/Human Resources/Employees\n"
"　　　　 それから好みのものを選択して印刷アイコンをクリックし、従業員の休暇を選択する。\n"
"\n"
"　・ "
"このウィザードでは休暇の確認と検証、または休暇の検証の何れかの印刷ができます。このステータスはグループHRのユーザが設定すル必要があります。以下のユーザデ"
"ータからセキュリティタブの中の機能を定義します。\n"
"　　　Administration / Users / Users\n"
"　　 例えば、adminユーザがそれを実行できます。\n"

#. module: base
#: field:ir.actions.report.xml,report_xsl:0
msgid "XSL path"
msgstr "XSLパス"

#. module: base
#: model:ir.module.module,shortdesc:base.module_account_invoice_layout
msgid "Invoice Layouts"
msgstr "請求書のレイアウト"

#. module: base
#: model:ir.module.module,shortdesc:base.module_stock_location
msgid "Advanced Routes"
msgstr "高度な経路"

#. module: base
#: model:ir.module.module,shortdesc:base.module_pad
msgid "Collaborative Pads"
msgstr "共同作業パッド"

#. module: base
#: model:ir.module.module,shortdesc:base.module_account_anglo_saxon
msgid "Anglo-Saxon Accounting"
msgstr "アングロサクソン会計"

#. module: base
#: model:res.country,name:base.np
msgid "Nepal"
msgstr "ネパール"

#. module: base
#: help:res.groups,implied_ids:0
msgid "Users of this group automatically inherit those groups"
msgstr "グループのユーザは自動的にグループを継承します。"

#. module: base
#: model:ir.module.module,shortdesc:base.module_hr_attendance
msgid "Attendances"
msgstr "参加"

#. module: base
#: field:ir.module.category,visible:0
msgid "Visible"
msgstr "表示"

#. module: base
#: model:ir.actions.act_window,name:base.action_ui_view_custom
#: model:ir.ui.menu,name:base.menu_action_ui_view_custom
#: view:ir.ui.view.custom:0
msgid "Customized Views"
msgstr "カスタマイズビュー"

#. module: base
#: view:partner.sms.send:0
msgid "Bulk SMS send"
msgstr "一括SMS送信"

#. module: base
#: model:ir.module.module,description:base.module_wiki_quality_manual
msgid ""
"\n"
"Quality Manual Template.\n"
"========================\n"
"\n"
"It provides demo data, thereby creating a Wiki Group and a Wiki Page\n"
"for Wiki Quality Manual.\n"
"    "
msgstr ""
"\n"
"品質マニュアルのテンプレート\n"
"========================\n"
"\n"
"Wikiの品質マニュアルのためにデモデータ、それによるWikiグループとWikiページの作成を提供します。\n"
"    "

#. module: base
#: model:ir.actions.act_window,name:base.act_values_form_action
#: model:ir.ui.menu,name:base.menu_values_form_action
#: view:ir.values:0
msgid "Action Bindings"
msgstr "アクション結合"

#. module: base
#: view:ir.sequence:0
msgid "Seconde: %(sec)s"
msgstr "秒： %(sec)s"

#. module: base
#: model:ir.ui.menu,name:base.menu_view_base_module_update
msgid "Update Modules List"
msgstr "モジュールリストの更新"

#. module: base
#: code:addons/base/module/module.py:295
#, python-format
msgid ""
"Unable to upgrade module \"%s\" because an external dependency is not met: %s"
msgstr "モジュール %s の外部依存関係が満たされていないため更新できません： %s"

#. module: base
#: model:ir.module.module,shortdesc:base.module_account
msgid "eInvoicing"
msgstr "電子請求"

#. module: base
#: model:ir.module.module,description:base.module_association
msgid ""
"\n"
"This module is to configure modules related to an association.\n"
"==============================================================\n"
"\n"
"It installs the profile for associations to manage events, registrations, "
"memberships, membership products (schemes), etc.\n"
"    "
msgstr ""
"\n"
"このモジュールは協会に関係するモジュールを構成します。\n"
"==============================================================\n"
"\n"
"イベント、登録、メンバーシップ、メンバーシップ製品（計画）などを管理するために協会のためのプロファイルをインストールします。\n"
"    "

#. module: base
#: code:addons/orm.py:2693
#, python-format
msgid "The value \"%s\" for the field \"%s.%s\" is not in the selection"
msgstr "その値 %s は項目%s.%s の上では選択できません。"

#. module: base
#: view:ir.actions.configuration.wizard:0
msgid "Continue"
msgstr "続き"

#. module: base
#: selection:base.language.install,lang:0
msgid "Thai / ภาษาไทย"
msgstr "タイ語 / ภาษาไทย"

#. module: base
#: code:addons/orm.py:343
#, python-format
msgid "Object %s does not exists"
msgstr "オブジェクト %s は存在しません。"

#. module: base
#: view:res.lang:0
msgid "%j - Day of the year [001,366]."
msgstr "%j - 年の通算日 [001,366]."

#. module: base
#: selection:base.language.install,lang:0
msgid "Slovenian / slovenščina"
msgstr "スロベニア語 / slovenščina"

#. module: base
#: model:ir.module.module,shortdesc:base.module_wiki
msgid "Wiki"
msgstr ""

#. module: base
#: model:ir.module.module,description:base.module_l10n_de
msgid ""
"\n"
"Dieses  Modul beinhaltet einen deutschen Kontenrahmen basierend auf dem "
"SKR03.\n"
"============================================================================="
"=\n"
"\n"
"German accounting chart and localization.\n"
"    "
msgstr ""
"\n"
"Dieses Modul beinhaltet einen deutschen Kontenrahmen basierend auf dem "
"SKR03.\n"
"============================================================================="
"=\n"
"\n"
"ドイツの会計表とローカル化\n"
"    "

#. module: base
#: field:ir.actions.report.xml,attachment_use:0
msgid "Reload from Attachment"
msgstr "添付ファイルからリロード"

#. module: base
#: view:ir.module.module:0
msgid "Hide technical modules"
msgstr "専門的なモジュールの非表示"

#. module: base
#: model:ir.module.module,description:base.module_procurement
msgid ""
"\n"
"This is the module for computing Procurements.\n"
"==============================================\n"
"\n"
"In the MRP process, procurements orders are created to launch manufacturing\n"
"orders, purchase orders, stock allocations, etc. Procurement orders are\n"
"generated automatically by the system and unless there is a problem, the\n"
"user will not be notified. In case of problems, the system will raise some\n"
"procurement exceptions to inform the user about blocking problems that need\n"
"to be resolved manually (like, missing BoM structure or missing supplier).\n"
"\n"
"The procurement order will schedule a proposal for automatic procurement\n"
"for the product which needs replenishment. This procurement will start a\n"
"task, either a purchase order form for the supplier, or a production order\n"
"depending on the product's configuration.\n"
"    "
msgstr ""
"\n"
"このモジュールはコンピュータ調達のためのモジュールです。\n"
"==============================================\n"
"\n"
"MRPプロセスでは、製造注文、仕入注文、在庫割り当てなどを起動されるために調達指示が作成されます。\n"
"調達注文はシステムにより自動的に生成され、そして問題がある場合を除きユーザには通知されません。\n"
"問題は生じた場合には、システムは手作業で解決されるべき阻害要因について（組み立てBoM（部品表）の欠如、仕入先の欠落の類い）、ユーザに知らせるために幾つか"
"の調達例外を発生させます。\n"
"\n"
"調達指示は補充を必要とする製品の自動調達のための提案をスケジュールします。この調達は仕入先の仕入注文書かまたは製品の構成に応じてた製造注文のタスクを開始し"
"ます。\n"
"    "

#. module: base
#: model:res.country,name:base.mx
msgid "Mexico"
msgstr "メキシコ"

#. module: base
#: code:addons/base/ir/ir_mail_server.py:414
#, python-format
msgid "Missing SMTP Server"
msgstr "SMTPサーバが見つかりません。"

#. module: base
#: field:ir.attachment,name:0
msgid "Attachment Name"
msgstr "添付ファイル名"

#. module: base
#: field:base.language.export,data:0
#: field:base.language.import,data:0
msgid "File"
msgstr "ファイル"

#. module: base
#: model:ir.actions.act_window,name:base.action_view_base_module_upgrade_install
msgid "Module Upgrade Install"
msgstr "モジュールの更新インストール"

#. module: base
#: model:ir.module.module,shortdesc:base.module_email_template
msgid "E-Mail Templates"
msgstr "Eメールテンプレート"

#. module: base
#: model:ir.model,name:base.model_ir_actions_configuration_wizard
msgid "ir.actions.configuration.wizard"
msgstr ""

#. module: base
#: model:ir.module.module,description:base.module_report_webkit
msgid ""
"\n"
"This module adds a new Report Engine based on WebKit library (wkhtmltopdf) "
"to support reports designed in HTML + CSS.\n"
"============================================================================="
"========================================\n"
"\n"
"The module structure and some code is inspired by the report_openoffice "
"module.\n"
"\n"
"The module allows:\n"
"\n"
"    - HTML report definition\n"
"    - Multi header support\n"
"    - Multi logo\n"
"    - Multi company support\n"
"    - HTML and CSS-3 support (In the limit of the actual WebKIT version)\n"
"    - JavaScript support\n"
"    - Raw HTML debugger\n"
"    - Book printing capabilities\n"
"    - Margins definition\n"
"    - Paper size definition\n"
"\n"
"... and much more\n"
"\n"
"Multiple headers and logos can be defined per company.\n"
"CSS style, header and footer body are defined per company.\n"
"\n"
"For a sample report see also the webkit_report_sample module, and this "
"video:\n"
"    http://files.me.com/nbessi/06n92k.mov\n"
"\n"
"Requirements and Installation\n"
"-----------------------------\n"
"This module requires the ``wkthtmltopdf`` library to render HTML documents "
"as\n"
"PDF. Version 0.9.9 or later is necessary, and can be found at "
"http://code.google.com/p/wkhtmltopdf/\n"
"for Linux, Mac OS X (i386) and Windows (32bits).\n"
"\n"
"After installing the library on the OpenERP Server machine, you need to set "
"the\n"
"path to the ``wkthtmltopdf`` executable file on each Company.\n"
"\n"
"If you are experiencing missing header/footer problems on Linux, be sure to\n"
"install a \"static\" version of the library. The default ``wkhtmltopdf`` on\n"
"Ubuntu is known to have this issue.\n"
"\n"
"\n"
"TODO\n"
"----\n"
"\n"
" * JavaScript support activation deactivation\n"
" * Collated and book format support\n"
" * Zip return for separated PDF\n"
" * Web client WYSIWYG\n"
"\n"
"                    "
msgstr ""
"\n"
"このモジュールはHTML＋CSSでデザインされたレポートをサポートするためにWebKitライブラリ（wkhtmltopdf）に基づいた新しいレポートエンジ"
"ンを加えます。\n"
"\n"
"============================================================================="
"========================================\n"
"\n"
"モジュール構造といくらかのコードはreport_openofficeモジュールに触発されました。\n"
"\n"
"このモジュールは以下をサポートします：\n"
"　・ HTMLレポート定義\n"
"　・ マルチヘッダーサポート\n"
"　・ マルチロゴ\n"
"　・ 複数会社サポート\n"
"　・ HTMLとCSS-3サポート（制約は実際のWebKitのバージョンによる）\n"
"　・ JavaScriptサポート\n"
"　・ 生のHTMLデバッガ\n"
"　・ ブック印刷機能\n"
"　・ 余白の定義\n"
"　・ 用紙サイズ定義\n"
"　・ その他\n"
"\n"
"複数のヘッダーとロゴは会社ごとに定義することができます。\n"
"CSSスタイル、ヘッダーとフッターの本体は会社ごとに定義されます。\n"
"\n"
"サンプルレポートはwebkit_report_sampleモジュールと次のビデオを参照下さい：\n"
"　　http://files.me.com/nbessi/06n92k.mov\n"
"\n"
"インストール要件\n"
"-----------------------------\n"
"このモジュールはPDFとしてHTMLドキュメントをレンダリングするために、wkthtmltopdfライブラリを必要とします。\n"
"0.9.9以降のバージョンが必要です。Linux、Mac OS X（i386）、Windows（32bits）は以下から。\n"
"http://code.google.com/p/wkhtmltopdf/\n"
"\n"
"OpenERPサーバにライブラリをインストールした後、各会社にwkthtmltopdf実行可能ファイルへのパスの設定が必要です。\n"
"\n"
"Linuxでヘッダー / "
"フッターが見つからない問題を経験している場合は、ライブラリはスタティックバージョンをインストールして下さい。Ubuntuのデフォルトのwkhtmltopd"
"fはこの問題を持つことが知られています。\n"
"\n"
"\n"
"To Do\n"
"----\n"
"\n"
"・ JavaScriptアックティベーション、ディアクテイベーションサポート\n"
"・ 校合されたものブック形式のサポート\n"
"・ 別々のPDFのためのZIP戻り\n"
"・ WebクライアントのWYSIWYG\n"
"\n"
"                    "

#. module: base
#: model:ir.module.module,description:base.module_l10n_gt
msgid ""
"\n"
"This is the base module to manage the accounting chart for Guatemala.\n"
"=====================================================================\n"
"\n"
"Agrega una nomenclatura contable para Guatemala. También icluye impuestos y "
"la moneda del Quetzal. -- Adds accounting chart for Guatemala.  It also "
"includes taxes and the Quetzal currency"
msgstr ""
"\n"
"これはグアテマラのための会計表管理の基本モジュールです。\n"
"=====================================================================\n"
"\n"
"Agrega una nomenclatura contable para Guatemala. También icluye impuestos y "
"la moneda del Quetzal. \n"
"-- グアテマラの会計表が追加されます。また、税とケツァール通貨が含まれています。"

#. module: base
#: view:res.lang:0
msgid "%b - Abbreviated month name."
msgstr "%b - 省略形の月の名称"

#. module: base
#: field:res.partner,supplier:0
#: view:res.partner.address:0
#: field:res.partner.address,is_supplier_add:0
#: model:res.partner.category,name:base.res_partner_category_8
msgid "Supplier"
msgstr "仕入先"

#. module: base
#: view:ir.actions.server:0
#: selection:ir.actions.server,state:0
msgid "Multi Actions"
msgstr "複数のアクション"

#. module: base
#: view:base.language.export:0
#: view:base.language.import:0
#: view:wizard.ir.model.menu.create:0
msgid "_Close"
msgstr "閉じる"

#. module: base
#: field:multi_company.default,company_dest_id:0
msgid "Default Company"
msgstr "デフォルト会社"

#. module: base
#: selection:base.language.install,lang:0
msgid "Spanish (EC) / Español (EC)"
msgstr "スペイン語（エクアドル）/ Español (EC)"

#. module: base
#: help:ir.ui.view,xml_id:0
msgid "ID of the view defined in xml file"
msgstr "XMLファイルで定義されたビューのID"

#. module: base
#: model:ir.model,name:base.model_base_module_import
msgid "Import Module"
msgstr "インポートモジュール"

#. module: base
#: model:res.country,name:base.as
msgid "American Samoa"
msgstr "アメリカ領サモア"

#. module: base
#: help:ir.actions.act_window,res_model:0
msgid "Model name of the object to open in the view window"
msgstr "ビューウィンドウで開くためのオブジェクトのモデル名"

#. module: base
#: model:ir.module.module,description:base.module_caldav
msgid ""
"\n"
"This module contains basic functionality for Caldav system.\n"
"===========================================================\n"
"\n"
"  - Webdav server that provides remote access to calendar\n"
"  - Synchronisation of calendar using WebDAV\n"
"  - Customize calendar event and todo attribute with any of OpenERP model\n"
"  - Provides iCal Import/Export functionality\n"
"\n"
"To access Calendars using CalDAV clients, point them to:\n"
"    http://HOSTNAME:PORT/webdav/DATABASE_NAME/calendars/users/USERNAME/c\n"
"\n"
"To access OpenERP Calendar using WebCal to remote site use the URL like:\n"
"    http://HOSTNAME:PORT/webdav/DATABASE_NAME/Calendars/CALENDAR_NAME.ics\n"
"\n"
"    Where,\n"
"        HOSTNAME: Host on which OpenERP server(With webdav) is running\n"
"        PORT : Port on which OpenERP server is running (By Default : 8069)\n"
"        DATABASE_NAME: Name of database on which OpenERP Calendar is "
"created\n"
"        CALENDAR_NAME: Name of calendar to access\n"
msgstr ""
"\n"
"このモジュールはCalDAVシステムの基本機能を含んでいます。\n"
"===========================================================\n"
"\n"
" ・ カレンダーにリモートアクセスを提供するWebDAVサーバ\n"
" ・ WebDAVを使用してカレンダーと同期\n"
" ・ カレンダーイベントとToDoをOpenERPモデルにカスタマイズ\n"
" ・ スケジュールの標準フォーマットiCalのインポート / エクスポート機能を提供\n"
"\n"
"CalDAVクライアントを利用してカレンダーにアクセスするには以下をポイントします：\n"
"　　http://HOSTNAME:PORT/webdav/DATABASE_NAME/calendars/users/USERNAME/c\n"
"\n"
"WebCalを使ってOpenERPカレンダーにアクセスするためのリモートサイトは以下のようなURLを使います：\n"
"　　http://HOSTNAME:PORT/webdav/DATABASE_NAME/Calendars/CALENDAR_NAME.ics\n"
"\n"
"　　ここで\n"
"　　　HOSTNAME：OpenERP（WebDAVとともに）が実行されているホスト\n"
"　　　PORT：OpenERPサーバが実行されているポート（デフォルト：8069）\n"
"　　　DATABASE_NAME：OpenERPカレンダーが作成されるデータベース名\n"
"　　　CALENDAR_NAME：アクセスするためのカレンダー名\n"

#. module: base
#: field:ir.model.fields,selectable:0
msgid "Selectable"
msgstr "選択可能"

#. module: base
#: code:addons/base/ir/ir_mail_server.py:199
#, python-format
msgid "Everything seems properly set up!"
msgstr "全てのセットアップが適切に行われました。"

#. module: base
#: field:res.users,date:0
msgid "Latest Connection"
msgstr "最新の接続"

#. module: base
#: view:res.request.link:0
msgid "Request Link"
msgstr "リクエストリンク"

#. module: base
#: model:ir.module.module,description:base.module_plugin_outlook
msgid ""
"\n"
"This module provides the Outlook Plug-in.\n"
"=========================================\n"
"Outlook plug-in allows you to select an object that you would like to add\n"
"to your email and its attachments from MS Outlook. You can select a partner, "
"a task,\n"
"a project, an analytical account, or any other object and archive selected\n"
"mail into mail.message with attachments.\n"
"      "
msgstr ""
"\n"
"これはOutlookプラグインを提供します。\n"
"=========================================\n"
"Outlookプラグインによって、あなたはMS OutlookからEメールやその添付ファイルに指定したい\n"
"オブジェクトの選択ができます。\n"
"あなたが選択したパートナ、タスク、プロジェクト、分析アカウント、その他のオブジェクトを、\n"
"選択されたメールメッセージに添付ファイルとともにアーカイブします。\n"
" plug-in allows you to select an object that you would like to add\n"
"to your email and its attachments from MS Outlook. You can select a partner, "
"a task,\n"
"a project, an analytical account, or any other object and archive selected\n"
"mail into mail.message with attachments.\n"
"      "

#. module: base
#: view:ir.attachment:0
#: selection:ir.attachment,type:0
#: field:ir.module.module,url:0
msgid "URL"
msgstr ""

#. module: base
#: help:res.users,context_tz:0
msgid ""
"The user's timezone, used to output proper date and time values inside "
"printed reports. It is important to set a value for this field. You should "
"use the same timezone that is otherwise used to pick and render date and "
"time values: your computer's timezone."
msgstr ""
"ユーザのタイムゾーンは内部で印刷されたレポートに適切な日付と時間の値を出力するために使用されます。この項目のために値を設定することが大切です。日付と時間を"
"選んで、レンダリングされるために使われるタイムゾーン（あなたのコンピュータのタイムゾーン）と同じものを使うべきです。"

#. module: base
#: help:res.country,name:0
msgid "The full name of the country."
msgstr "国のフルネーム"

#. module: base
#: selection:ir.actions.server,state:0
msgid "Iteration"
msgstr "繰り返し"

#. module: base
#: model:ir.module.module,shortdesc:base.module_project_planning
msgid "Resources Planing"
msgstr "資源計画"

#. module: base
#: field:ir.module.module,complexity:0
msgid "Complexity"
msgstr "複雑さ"

#. module: base
#: selection:ir.actions.act_window,target:0
msgid "Inline"
msgstr "インライン"

#. module: base
#: model:res.partner.bank.type.field,name:base.bank_normal_field_bic
msgid "bank_bic"
msgstr "BIC（銀行特定コード）"

#. module: base
#: code:addons/orm.py:3988
#: code:addons/orm.py:4085
#, python-format
msgid "UserError"
msgstr ""

#. module: base
#: model:ir.module.module,description:base.module_account_analytic_default
msgid ""
"Set default values for your analytic accounts\n"
"Allows to automatically select analytic accounts based on criterions:\n"
"=====================================================================\n"
"\n"
"* Product\n"
"* Partner\n"
"* User\n"
"* Company\n"
"* Date\n"
"    "
msgstr ""

#. module: base
#: model:res.country,name:base.ae
msgid "United Arab Emirates"
msgstr ""

#. module: base
#: code:addons/orm.py:3704
#, python-format
msgid ""
"Unable to delete this document because it is used as a default property"
msgstr ""

#. module: base
#: model:ir.ui.menu,name:base.menu_crm_case_job_req_main
msgid "Recruitment"
msgstr ""

#. module: base
#: model:ir.module.module,description:base.module_l10n_gr
msgid ""
"\n"
"This is the base module to manage the accounting chart for Greece.\n"
"==================================================================\n"
"\n"
"Greek accounting chart and localization.\n"
"    "
msgstr ""
"\n"
"これはギリシャの会計表を管理するための基本モジュールです。\n"
"==================================================================\n"
"\n"
"ギリシャの会計表とローカル化\n"
"    "

#. module: base
#: view:ir.values:0
msgid "Action Reference"
msgstr ""

#. module: base
#: model:res.country,name:base.re
msgid "Reunion (French)"
msgstr ""

#. module: base
#: code:addons/base/ir/ir_model.py:361
#, python-format
msgid ""
"New column name must still start with x_ , because it is a custom field!"
msgstr ""

#. module: base
#: model:ir.module.module,description:base.module_wiki
msgid ""
"\n"
"The base module to manage documents(wiki).\n"
"==========================================\n"
"\n"
"Keep track of Wiki groups, pages, and history.\n"
"    "
msgstr ""

#. module: base
#: model:ir.module.module,shortdesc:base.module_mrp_repair
msgid "Repairs Management"
msgstr ""

#. module: base
#: model:ir.module.module,shortdesc:base.module_account_asset
msgid "Assets Management"
msgstr ""

#. module: base
#: view:ir.model.access:0
#: view:ir.rule:0
#: field:ir.rule,global:0
msgid "Global"
msgstr ""

#. module: base
#: model:ir.module.module,description:base.module_stock_planning
msgid ""
"\n"
"MPS allows to create a manual procurement plan apart of the normal MRP "
"scheduling, which works automatically based on minimum stock rules\n"
"============================================================================="
"============================================================\n"
"\n"
"Quick Glossary\n"
"--------------\n"
"- Stock Period - the time boundaries (between Start Date and End Date) for "
"your Sales and Stock forecasts and planning\n"
"- Sales Forecast - the quantity of products you plan to sell during the "
"related Stock Period.\n"
"- Stock Planning - the quantity of products you plan to purchase or produce "
"for the related Stock Period.\n"
"\n"
"To avoid confusion with the terms used by the ``sale_forecast`` module, "
"(\"Sales Forecast\" and \"Planning\" are amounts) we use terms \"Stock and "
"Sales Forecast\" and \"Stock Planning\" to emphasize that we use quantity "
"values.\n"
"\n"
"Where to begin\n"
"--------------\n"
"Using this module is done in three steps:\n"
"\n"
" * Create Stock Periods via the Warehouse>Configuration>Stock Periods menu "
"(Mandatory step)\n"
" * Create Sale Forecasts fill them with forecast quantities, via the "
"Sales>Sales Forecast menu. (Optional step but useful for further planning)\n"
" * Create the actual MPS plan, check the balance and trigger the "
"procurements as required. The actual procurement is the final step for the "
"Stock Period.\n"
"\n"
"Stock Period configuration\n"
"--------------------------\n"
"You have two menu items for Periods in \"Warehouse > Configuration > Stock "
"Periods\". There are:\n"
"\n"
" * \"Create Stock Periods\" - can automatically creating daily, weekly or "
"monthly periods.\n"
" * \"Stock Periods\" - allows to create any type of periods, change the "
"dates and change the state of period.\n"
"\n"
"Creating periods is the first step. You can create custom periods using the "
"\"New\" button in \"Stock Periods\", but it is recommended to use the "
"automatic assistant \"Create Stock Periods\".\n"
"\n"
"Remarks:\n"
"\n"
" - These periods (Stock Periods) are completely distinct from Financial or "
"other periods in the system.\n"
" - Periods are not assigned to companies (when you use multicompany). Module "
"suppose that you use the same periods across companies. If you wish to use "
"different periods for different companies define them as you wish (they can "
"overlap). Later on in this text will be indications how to use such "
"periods.\n"
" - When periods are created automatically their start and finish dates are "
"with start hour 00:00:00 and end hour 23:59:00. When you create daily "
"periods they will have start date 31.01.2010 00:00:00 and end date "
"31.01.2010 23:59:00. It works only in automatic creation of periods. When "
"you create periods manually you have to take care about hours because you "
"can have incorrect values form sales or stock.\n"
" - If you use overlapping periods for the same product, warehouse and "
"company results can be unpredictable.\n"
" - If current date doesn't belong to any period or you have holes between "
"periods results can be unpredictable.\n"
"\n"
"Sales Forecasts configuration\n"
"-----------------------------\n"
"You have few menus for Sales forecast in \"Sales > Sales Forecasts\":\n"
"\n"
" - \"Create Sales Forecasts\" - can automatically create forecast lines "
"according to your needs\n"
" - \"Sales Forecasts\" - for managing the Sales forecasts\n"
"\n"
"Menu \"Create Sales Forecasts\" creates Forecasts for products from selected "
"Category, for selected Period and for selected Warehouse.\n"
"It is also possible to copy the previous forecast.\n"
"\n"
"Remarks:\n"
"\n"
" - This tool doesn't duplicate lines if you already have an entry for the "
"same Product, Period, Warehouse, created or validated by the same user. If "
"you wish to create another forecast, if relevant lines exists you have to do "
"it manually as described below.\n"
" - When created lines are validated by someone else you can use this tool to "
"create another line for the same Period, Product and Warehouse.\n"
" - When you choose \"Copy Last Forecast\", created line take quantity and "
"other settings from your (validated by you or created by you if not "
"validated yet) forecast which is for last period before period of created "
"forecast.\n"
"\n"
"On \"Sales Forecast\" form mainly you have to enter a forecast quantity in "
"\"Product Quantity\".\n"
"Further calculation can work for draft forecasts. But validation can save "
"your data against any accidental changes.\n"
"You can click \"Validate\" button but it is not mandatory.\n"
"\n"
"Instead of forecast quantity you may enter the amount of forecast sales via "
"the \"Product Amount\" field.\n"
"The system will count quantity from amount according to Sale price of the "
"Product.\n"
"\n"
"All values on the form are expressed in unit of measure selected on form.\n"
"You can select a unit of measure from the default category or from secondary "
"category.\n"
"When you change unit of measure the forecast product quantity will be re-"
"computed according to new UoM.\n"
"\n"
"To work out your Sale Forecast you can use the \"Sales History\" of the "
"product.\n"
"You have to enter parameters to the top and left of this table and system "
"will count sale quantities according to these parameters.\n"
"So you can get results for a given sales team or period.\n"
"\n"
"\n"
"MPS or Procurement Planning\n"
"---------------------------\n"
"An MPS planning consists in Stock Planning lines, used to analyze and "
"possibly drive the procurement of \n"
"products for each relevant Stock Period and Warehouse.\n"
"The menu is located in \"Warehouse > Schedulers > Master Procurement "
"Schedule\":\n"
"\n"
" - \"Create Stock Planning Lines\" - a wizard to help automatically create "
"many planning lines\n"
" - \"Master Procurement Schedule\" - management of your planning lines\n"
"\n"
"Similarly to the way Sales forecast serves to define your sales planning, "
"the MPS lets you plan your procurements (Purchase/Manufacturing).\n"
"You can quickly populate the MPS with the \"Create Stock Planning Lines\" "
"wizard, and then proceed to review them via the \"Master Procurement "
"Schedule\" menu.\n"
"\n"
"The \"Create Stock Planning Lines\" wizard lets you to quickly create all "
"MPS lines for a given Product Category, and a given Period and Warehouse.\n"
"When you enable the \"All Products with Forecast\" option of the wizard, the "
"system creates lines for all products having sales forecast for selected\n"
"Period and Warehouse (the selected Category will be ignored in this case).\n"
"\n"
"Under menu \"Master Procurement Schedule\" you will usually change the "
"\"Planned Out\" and \"Planned In\" quantities and observe the resulting "
"\"Stock Simulation\" value\n"
"to decide if you need to procure more products for the given Period.\n"
"\"Planned Out\" will be initially based on \"Warehouse Forecast\" which is "
"the sum of all outgoing stock moves already planned for the Period and "
"Warehouse.\n"
"Of course you can alter this value to provide your own quantities. It is not "
"necessary to have any forecast.\n"
"\"Planned In\" quantity is used to calculate field \"Incoming Left\" which "
"is the quantity to be procured to reach the \"Stock Simulation\" at the end "
"of Period.\n"
"You can compare \"Stock Simulation\" quantity to minimum stock rules visible "
"on the form.\n"
"And you can plan different quantity than in Minimum Stock Rules. "
"Calculations are done for whole Warehouse by default,\n"
"if you want to see values for Stock location of calculated warehouse you can "
"check \"Stock Location Only\".\n"
"\n"
"When you are satisfied with the \"Planned Out\", \"Planned In\" and end of "
"period \"Stock Simulation\",\n"
"you can click on \"Procure Incoming Left\" to create a procurement for the "
"\"Incoming Left\" quantity.\n"
"You can decide if procurement will go to the to Stock or Input location of "
"the Warehouse.\n"
"\n"
"If you don't want to Produce or Buy the product but just transfer the "
"calculated quantity from another warehouse\n"
"you can click \"Supply from Another Warehouse\" (instead of \"Procure "
"Incoming Left\") and the system will\n"
"create the appropriate picking list (stock moves).\n"
"You can choose to take the goods from the Stock or the Output location of "
"the source warehouse.\n"
"Destination location (Stock or Input) in the destination warehouse will be "
"taken as for the procurement case.\n"
"\n"
"To see update the quantities of \"Confirmed In\", \"Confirmed Out\", "
"\"Confirmed In Before\", \"Planned Out Before\"\n"
"and \"Stock Simulation\" you can press \"Calculate Planning\".\n"
"\n"
"All values on the form are expressed in unit of measure selected on form.\n"
"You can select one of unit of measure from default category or from "
"secondary category.\n"
"When you change unit of measure the editable quantities will be re-computed "
"according to new UoM. The others will be updated after pressing \"Calculate "
"Planning\".\n"
"\n"
"Computation of Stock Simulation quantities\n"
"------------------------------------------\n"
"The Stock Simulation value is the estimated stock quantity at the end of the "
"period.\n"
"The calculation always starts with the real stock on hand at the beginning "
"of the current period, then\n"
"adds or subtracts the computed quantities.\n"
"When you are in the same period (current period is the same as calculated) "
"Stock Simulation is calculated as follows:\n"
"\n"
"Stock Simulation =\n"
"\tStock of beginning of current Period\n"
"\t- Planned Out\n"
"\t+ Planned In\n"
"\n"
"When you calculate period next to current:\n"
"\n"
"Stock Simulation =\n"
"\tStock of beginning of current Period\n"
"\t- Planned Out of current Period\n"
"\t+ Confirmed In of current Period  (incl. Already In)\n"
"\t- Planned Out of calculated Period\n"
"\t+ Planned In of calculated Period .\n"
"\n"
"As you see the calculated Period is taken the same way as in previous case, "
"but the calculation in the current\n"
"Period is a little bit different. First you should note that system takes "
"for only Confirmed moves for the\n"
"current period. This means that you should complete the planning and "
"procurement of the current Period before\n"
"going to the next one.\n"
"\n"
"When you plan for future Periods:\n"
"\n"
"Stock Simulation =\n"
"\tStock of beginning of current Period\n"
"\t- Sum of Planned Out of Periods before calculated\n"
"\t+ Sum of Confirmed In of Periods before calculated (incl. Already In)\n"
"\t- Planned Out of calculated Period\n"
"\t+ Planned In of calculated Period.\n"
"\n"
"Here \"Periods before calculated\" designates all periods starting with the "
"current until the period before the one being calculated.\n"
"\n"
"Remarks:\n"
"\n"
" - Remember to make the proceed with the planning of each period in "
"chronological order, otherwise the numbers will not reflect the\n"
"   reality\n"
" - If you planned for future periods and find that real Confirmed Out is "
"larger than Planned Out in some periods before,\n"
"   you can repeat Planning and make another procurement. You should do it in "
"the same planning line.\n"
"   If you create another planning line the suggestions can be wrong.\n"
" - When you wish to work with different periods for some products, define "
"two kinds of periods (e.g. Weekly and Monthly) and use\n"
"   them for different products. Example: If you use always Weekly periods "
"for Product A, and Monthly periods for Product B\n"
"   all calculations will work correctly. You can also use different kind of "
"periods for the same product from different warehouse\n"
"   or companies. But you cannot use overlapping periods for the same "
"product, warehouse and company because results\n"
"   can be unpredictable. The same applies to Forecasts lines.\n"
msgstr ""

#. module: base
#: model:res.country,name:base.mp
msgid "Northern Mariana Islands"
msgstr ""

#. module: base
#: model:ir.module.module,shortdesc:base.module_claim_from_delivery
msgid "Claim on Deliveries"
msgstr ""

#. module: base
#: model:res.country,name:base.sb
msgid "Solomon Islands"
msgstr ""

#. module: base
#: code:addons/base/ir/ir_model.py:537
#: code:addons/orm.py:3436
#: code:addons/orm.py:3656
#: code:addons/orm.py:3668
#: code:addons/orm.py:3894
#: code:addons/orm.py:4408
#, python-format
msgid "AccessError"
msgstr ""

#. module: base
#: view:res.request:0
msgid "Waiting"
msgstr ""

#. module: base
#: field:ir.exports,resource:0
#: model:ir.module.module,shortdesc:base.module_resource
#: view:ir.property:0
#: field:ir.property,res_id:0
msgid "Resource"
msgstr ""

#. module: base
#: view:res.lang:0
msgid "8.  %I:%M:%S %p  ==> 06:25:20 PM"
msgstr ""

#. module: base
#: model:ir.module.module,description:base.module_base_module_doc_rst
msgid ""
"\n"
"This module generates the Technical Guides of selected modules in "
"Restructured Text format (RST).\n"
"============================================================================="
"====================\n"
"\n"
"    * It uses the Sphinx (http://sphinx.pocoo.org) implementation of RST\n"
"    * It creates a tarball (.tgz file suffix) containing an index file and "
"one file per module\n"
"    * Generates Relationship Graph\n"
"    "
msgstr ""

#. module: base
#: field:res.log,create_date:0
msgid "Creation Date"
msgstr ""

#. module: base
#: view:ir.translation:0
#: model:ir.ui.menu,name:base.menu_translation
msgid "Translations"
msgstr ""

#. module: base
#: model:ir.module.module,shortdesc:base.module_project_gtd
msgid "Todo Lists"
msgstr ""

#. module: base
#: view:ir.actions.report.xml:0
msgid "Report"
msgstr ""

#. module: base
#: code:addons/base/ir/ir_mail_server.py:218
#, python-format
msgid ""
"Your OpenERP Server does not support SMTP-over-SSL. You could use STARTTLS "
"instead.If SSL is needed, an upgrade to Python 2.6 on the server-side should "
"do the trick."
msgstr ""

#. module: base
#: model:res.country,name:base.ua
msgid "Ukraine"
msgstr ""

#. module: base
#: field:ir.module.module,website:0
#: field:res.company,website:0
#: field:res.partner,website:0
msgid "Website"
msgstr "ウェブサイト"

#. module: base
#: selection:ir.mail_server,smtp_encryption:0
msgid "None"
msgstr ""

#. module: base
#: view:ir.module.category:0
msgid "Module Category"
msgstr ""

#. module: base
#: view:partner.wizard.ean.check:0
msgid "Ignore"
msgstr ""

#. module: base
#: report:ir.module.reference.graph:0
msgid "Reference Guide"
msgstr ""

#. module: base
#: view:ir.values:0
msgid "Default Value Scope"
msgstr ""

#. module: base
#: view:ir.ui.view:0
msgid "Architecture"
msgstr ""

#. module: base
#: model:res.country,name:base.ml
msgid "Mali"
msgstr ""

#. module: base
#: model:ir.module.module,description:base.module_l10n_at
msgid ""
"This module provides the standard Accounting Chart for Austria which is "
"based on the Template from BMF.gv.at. Please keep in mind that you should "
"review and adapt it with your Accountant, before using it in a live "
"Environment."
msgstr ""

#. module: base
#: selection:base.language.install,lang:0
msgid "Flemish (BE) / Vlaams (BE)"
msgstr "フラマン語（ベルギー）/ Vlaams (BE)"

#. module: base
#: field:ir.cron,interval_number:0
msgid "Interval Number"
msgstr ""

#. module: base
#: model:res.country,name:base.tk
msgid "Tokelau"
msgstr ""

#. module: base
#: model:ir.module.module,description:base.module_hr_timesheet_sheet
msgid ""
"\n"
"This module helps you to easily encode and validate timesheet and "
"attendances within the same view.\n"
"============================================================================="
"======================\n"
"\n"
"The upper part of the view is for attendances and track (sign in/sign out) "
"events.\n"
"The lower part is for timesheet.\n"
"\n"
"Other tabs contains statistics views to help you analyse your\n"
"time or the time of your team:\n"
"* Time spent by day (with attendances)\n"
"* Time spent by project\n"
"\n"
"This module also implements a complete timesheet validation process:\n"
"* Draft sheet\n"
"* Confirmation at the end of the period by the employee\n"
"* Validation by the project manager\n"
"\n"
"The validation can be configured in the company:\n"
"* Period size (day, week, month, year)\n"
"* Maximal difference between timesheet and attendances\n"
"    "
msgstr ""

#. module: base
#: model:res.country,name:base.bn
msgid "Brunei Darussalam"
msgstr ""

#. module: base
#: model:ir.module.module,description:base.module_fetchmail_crm
#: model:ir.module.module,description:base.module_fetchmail_crm_claim
#: model:ir.module.module,description:base.module_fetchmail_hr_recruitment
#: model:ir.module.module,description:base.module_fetchmail_project_issue
msgid ""
"\n"
"    "
msgstr ""

#. module: base
#: view:ir.actions.act_window:0
#: field:ir.actions.act_window,view_type:0
#: field:ir.actions.act_window.view,view_mode:0
#: field:ir.ui.view,type:0
#: field:wizard.ir.model.menu.create.line,view_type:0
msgid "View Type"
msgstr ""

#. module: base
#: model:ir.ui.menu,name:base.next_id_2
msgid "User Interface"
msgstr ""

#. module: base
#: field:res.partner,child_ids:0
#: field:res.request,ref_partner_id:0
msgid "Partner Ref."
msgstr ""

#. module: base
#: field:ir.attachment,create_date:0
msgid "Date Created"
msgstr ""

#. module: base
#: help:ir.actions.server,trigger_name:0
msgid "The workflow signal to trigger"
msgstr ""

#. module: base
#: model:ir.module.module,description:base.module_mrp
msgid ""
"\n"
"This is the base module to manage the manufacturing process in OpenERP.\n"
"=======================================================================\n"
"\n"
"Features:\n"
"---------\n"
"    * Make to Stock / Make to Order (by line)\n"
"    * Multi-level BoMs, no limit\n"
"    * Multi-level routing, no limit\n"
"    * Routing and work center integrated with analytic accounting\n"
"    * Scheduler computation periodically / Just In Time module\n"
"    * Multi-pos, multi-warehouse\n"
"    * Different reordering policies\n"
"    * Cost method by product: standard price, average price\n"
"    * Easy analysis of troubles or needs\n"
"    * Very flexible\n"
"    * Allows to browse Bill of Materials in complete structure that include "
"child and phantom BoMs\n"
"\n"
"It supports complete integration and planification of stockable goods,\n"
"consumable of services. Services are completely integrated with the rest\n"
"of the software. For instance, you can set up a sub-contracting service\n"
"in a BoM to automatically purchase on order the assembly of your "
"production.\n"
"\n"
"Reports provided by this module:\n"
"--------------------------------\n"
"    * Bill of Material structure and components\n"
"    * Load forecast on Work Centers\n"
"    * Print a production order\n"
"    * Stock forecasts\n"
"\n"
"Dashboard provided by this module:\n"
"----------------------------------\n"
"    * List of next production orders\n"
"    * List of procurements in exception\n"
"    * Graph of work center load\n"
"    * Graph of stock value variation\n"
"    "
msgstr ""

#. module: base
#: model:ir.module.module,description:base.module_google_base_account
msgid "The module adds google user in res user"
msgstr ""

#. module: base
#: selection:base.language.install,state:0
#: selection:base.module.import,state:0
#: selection:base.module.update,state:0
msgid "done"
msgstr ""

#. module: base
#: view:ir.actions.act_window:0
msgid "General Settings"
msgstr ""

#. module: base
#: model:ir.module.module,shortdesc:base.module_l10n_uy
msgid "Uruguay - Chart of Accounts"
msgstr ""

#. module: base
#: model:ir.ui.menu,name:base.menu_administration_shortcut
msgid "Custom Shortcuts"
msgstr ""

#. module: base
#: selection:base.language.install,lang:0
msgid "Vietnamese / Tiếng Việt"
msgstr "ベトナム語 / Tiếng Việt"

#. module: base
#: model:res.country,name:base.dz
msgid "Algeria"
msgstr ""

#. module: base
#: model:ir.module.module,shortdesc:base.module_plugin
msgid "CRM Plugins"
msgstr ""

#. module: base
#: model:ir.actions.act_window,name:base.action_model_model
#: model:ir.model,name:base.model_ir_model
#: model:ir.ui.menu,name:base.ir_model_model_menu
msgid "Models"
msgstr ""

#. module: base
#: code:addons/base/ir/ir_cron.py:292
#, python-format
msgid "Record cannot be modified right now"
msgstr ""

#. module: base
#: selection:ir.actions.todo,type:0
msgid "Launch Manually"
msgstr ""

#. module: base
#: model:res.country,name:base.be
msgid "Belgium"
msgstr ""

#. module: base
#: view:res.company:0
msgid "Preview Header"
msgstr ""

#. module: base
#: field:res.company,paper_format:0
msgid "Paper Format"
msgstr ""

#. module: base
#: field:base.language.export,lang:0
#: field:base.language.install,lang:0
#: field:base.update.translations,lang:0
#: field:ir.translation,lang:0
#: field:res.partner,lang:0
#: field:res.users,context_lang:0
msgid "Language"
msgstr ""

#. module: base
#: model:res.country,name:base.gm
msgid "Gambia"
msgstr ""

#. module: base
#: model:ir.actions.act_window,name:base.action_res_company_form
#: model:ir.model,name:base.model_res_company
#: model:ir.ui.menu,name:base.menu_action_res_company_form
#: model:ir.ui.menu,name:base.menu_res_company_global
#: view:res.company:0
#: field:res.users,company_ids:0
msgid "Companies"
msgstr ""

#. module: base
#: help:res.currency,symbol:0
msgid "Currency sign, to be used when printing amounts."
msgstr ""

#. module: base
#: view:res.lang:0
msgid "%H - Hour (24-hour clock) [00,23]."
msgstr ""

#. module: base
#: code:addons/base/ir/ir_mail_server.py:451
#, python-format
msgid ""
"Your server does not seem to support SSL, you may want to try STARTTLS "
"instead"
msgstr ""

#. module: base
#: model:ir.model,name:base.model_res_widget
msgid "res.widget"
msgstr ""

#. module: base
#: code:addons/base/ir/ir_model.py:290
#, python-format
msgid "Model %s does not exist!"
msgstr ""

#. module: base
#: model:ir.module.module,description:base.module_plugin
msgid ""
"\n"
"The common interface for pugin.\n"
"=====================================================\n"
"\n"
msgstr ""

#. module: base
#: model:ir.module.module,shortdesc:base.module_mrp_jit
msgid "Just In Time Scheduling"
msgstr ""

#. module: base
#: model:ir.module.module,shortdesc:base.module_account_bank_statement_extensions
msgid "Bank Statement extensions to support e-banking"
msgstr ""

#. module: base
#: view:ir.actions.server:0
#: field:ir.actions.server,code:0
#: selection:ir.actions.server,state:0
msgid "Python Code"
msgstr ""

#. module: base
#: help:ir.actions.server,state:0
msgid "Type of the Action that is to be executed"
msgstr ""

#. module: base
#: model:ir.module.module,description:base.module_base
msgid "The kernel of OpenERP, needed for all installation."
msgstr ""

#. module: base
#: model:ir.model,name:base.model_osv_memory_autovacuum
msgid "osv_memory.autovacuum"
msgstr ""

#. module: base
#: model:ir.module.module,shortdesc:base.module_l10n_us
msgid "United States - Chart of accounts"
msgstr ""

#. module: base
#: view:base.language.install:0
#: view:base.module.import:0
#: view:base.module.update:0
#: view:base.module.upgrade:0
#: view:base.update.translations:0
#: view:partner.clear.ids:0
#: view:partner.massmail.wizard:0
#: view:partner.sms.send:0
#: view:publisher_warranty.contract.wizard:0
#: view:res.config:0
#: view:res.config.installer:0
#: view:res.widget.wizard:0
msgid "Cancel"
msgstr ""

#. module: base
#: selection:base.language.export,format:0
msgid "PO File"
msgstr ""

#. module: base
#: model:res.country,name:base.nt
msgid "Neutral Zone"
msgstr ""

#. module: base
#: view:ir.model:0
msgid "Custom"
msgstr ""

#. module: base
#: view:res.request:0
msgid "Current"
msgstr ""

#. module: base
#: model:ir.module.module,description:base.module_crm_fundraising
msgid ""
"\n"
"Fundraising.\n"
"============\n"
"\n"
"When you wish to support your organization or a campaign, you can trace\n"
"all your activities for collecting money. The menu opens a search list\n"
"where you can find fund descriptions, email, history and probability of\n"
"success. Several action buttons allow you to easily modify your different\n"
"fund status.\n"
"    "
msgstr ""

#. module: base
#: model:ir.module.module,shortdesc:base.module_sale_margin
msgid "Margins in Sales Orders"
msgstr ""

#. module: base
#: model:res.partner.category,name:base.res_partner_category_9
msgid "Components Supplier"
msgstr "部品仕入先"

#. module: base
#: model:ir.module.category,name:base.module_category_purchase_management
#: model:ir.module.module,shortdesc:base.module_purchase
msgid "Purchase Management"
msgstr ""

#. module: base
#: field:ir.module.module,published_version:0
msgid "Published Version"
msgstr ""

#. module: base
#: model:res.country,name:base.is
msgid "Iceland"
msgstr ""

#. module: base
#: model:ir.actions.act_window,name:base.ir_action_window
#: model:ir.ui.menu,name:base.menu_ir_action_window
msgid "Window Actions"
msgstr ""

#. module: base
#: view:res.lang:0
msgid "%I - Hour (12-hour clock) [01,12]."
msgstr ""

#. module: base
#: selection:publisher_warranty.contract.wizard,state:0
msgid "Finished"
msgstr ""

#. module: base
#: model:res.country,name:base.de
msgid "Germany"
msgstr ""

#. module: base
#: view:ir.sequence:0
msgid "Week of the year: %(woy)s"
msgstr ""

#. module: base
#: model:res.partner.category,name:base.res_partner_category_14
msgid "Bad customers"
msgstr ""

#. module: base
#: report:ir.module.reference.graph:0
msgid "Reports :"
msgstr ""

#. module: base
#: model:ir.module.module,description:base.module_multi_company
msgid ""
"\n"
"This module is for managing a multicompany environment.\n"
"=======================================================\n"
"\n"
"This module is the base module for other multi-company modules.\n"
"    "
msgstr ""

#. module: base
#: sql_constraint:res.currency:0
msgid "The currency code must be unique per company!"
msgstr ""

#. module: base
#: model:ir.model,name:base.model_ir_property
msgid "ir.property"
msgstr ""

#. module: base
#: model:ir.module.module,description:base.module_fetchmail
msgid ""
"\n"
"Retrieve incoming email on POP / IMAP servers\n"
"=============================================\n"
"\n"
"Enter the parameters of your POP/IMAP account(s), and any incoming\n"
"emails on these accounts will be automatically downloaded into your OpenERP\n"
"system. All POP3/IMAP-compatible servers are supported, included those\n"
"that require an encrypted SSL/TLS connection.\n"
"\n"
"This can be used to easily create email-based workflows for many\n"
"email-enabled OpenERP documents, such as:\n"
"\n"
" * CRM Leads/Opportunities\n"
" * CRM Claims\n"
" * Project Issues\n"
" * Project Tasks\n"
" * Human Resource Recruitments (Applicants)\n"
" * etc.\n"
"\n"
"Just install the relevant application, and you can assign any of\n"
"these document types (Leads, Project Issues, etc.) to your incoming\n"
"email accounts. New emails will automatically spawn new documents\n"
"of the chosen type, so it's a snap to create a mailbox-to-OpenERP\n"
"integration. Even better: these documents directly act as mini\n"
"conversations synchronized by email. You can reply from within\n"
"OpenERP, and the answers will automatically be collected when\n"
"they come back, and attached to the same *conversation* document.\n"
"\n"
"For more specific needs, you may also assign custom-defined actions\n"
"(technically: Server Actions) to be triggered for each incoming\n"
"mail. \n"
"    "
msgstr ""

#. module: base
#: help:ir.actions.server,email:0
msgid ""
"Expression that returns the email address to send to. Can be based on the "
"same values as for the condition field.\n"
"Example: object.invoice_address_id.email, or 'me@example.com'"
msgstr ""

#. module: base
#: model:ir.module.module,description:base.module_web_hello
msgid ""
"\n"
"        OpenERP Web example module.\n"
"        "
msgstr ""

#. module: base
#: model:res.country,name:base.gy
msgid "Guyana"
msgstr ""

#. module: base
#: model:ir.module.module,shortdesc:base.module_product_expiry
msgid "Products Expiry Date"
msgstr ""

#. module: base
#: model:ir.module.module,description:base.module_account
msgid ""
"\n"
"Accounting and Financial Management.\n"
"====================================\n"
"\n"
"Financial and accounting module that covers:\n"
"--------------------------------------------\n"
"General accountings\n"
"Cost / Analytic accounting\n"
"Third party accounting\n"
"Taxes management\n"
"Budgets\n"
"Customer and Supplier Invoices\n"
"Bank statements\n"
"Reconciliation process by partner\n"
"\n"
"Creates a dashboard for accountants that includes:\n"
"--------------------------------------------------\n"
"* List of Customer Invoice to Approve\n"
"* Company Analysis\n"
"* Graph of Aged Receivables\n"
"* Graph of Treasury\n"
"\n"
"The processes like maintaining of general ledger is done through the defined "
"financial Journals (entry move line or\n"
"grouping is maintained through journal) for a particular financial year and "
"for preparation of vouchers there is a\n"
"module named account_voucher.\n"
"    "
msgstr ""

#. module: base
#: help:ir.actions.act_window,view_type:0
msgid ""
"View type: set to 'tree' for a hierarchical tree view, or 'form' for other "
"views"
msgstr ""

#. module: base
#: code:addons/base/res/res_config.py:385
#, python-format
msgid "Click 'Continue' to configure the next addon..."
msgstr ""

#. module: base
#: field:ir.actions.server,record_id:0
msgid "Create Id"
msgstr ""

#. module: base
#: model:res.country,name:base.hn
msgid "Honduras"
msgstr ""

#. module: base
#: help:res.users,menu_tips:0
msgid ""
"Check out this box if you want to always display tips on each menu action"
msgstr ""

#. module: base
#: model:res.country,name:base.eg
msgid "Egypt"
msgstr ""

#. module: base
#: field:ir.rule,perm_read:0
msgid "Apply For Read"
msgstr ""

#. module: base
#: help:ir.actions.server,model_id:0
msgid ""
"Select the object on which the action will work (read, write, create)."
msgstr ""

#. module: base
#: field:base.language.import,name:0
msgid "Language Name"
msgstr ""

#. module: base
#: selection:ir.property,type:0
msgid "Boolean"
msgstr ""

#. module: base
#: help:ir.mail_server,smtp_encryption:0
msgid ""
"Choose the connection encryption scheme:\n"
"- None: SMTP sessions are done in cleartext.\n"
"- TLS (STARTTLS): TLS encryption is requested at start of SMTP session "
"(Recommended)\n"
"- SSL/TLS: SMTP sessions are encrypted with SSL/TLS through a dedicated port "
"(default: 465)"
msgstr ""

#. module: base
#: view:ir.model:0
msgid "Fields Description"
msgstr ""

#. module: base
#: model:ir.module.module,description:base.module_report_designer
msgid ""
"\n"
"Installer for reporting Hidden.\n"
"==============================\n"
"\n"
"Makes the Reporting Hidden Configuration available from where you can "
"install\n"
"modules like base_report_designer and base_report_creator.\n"
"    "
msgstr ""

#. module: base
#: model:ir.module.module,shortdesc:base.module_base_synchro
msgid "Multi-DB Synchronization"
msgstr ""

#. module: base
#: selection:ir.module.module,complexity:0
msgid "Expert"
msgstr ""

#. module: base
#: model:ir.module.module,shortdesc:base.module_hr_holidays
msgid "Leaves Management"
msgstr ""

#. module: base
#: view:ir.actions.todo:0
#: view:ir.attachment:0
#: view:ir.cron:0
#: view:ir.model.access:0
#: view:ir.model.data:0
#: view:ir.model.fields:0
#: view:ir.ui.view:0
#: view:ir.values:0
#: view:res.partner:0
#: view:res.partner.address:0
#: view:workflow.activity:0
msgid "Group By..."
msgstr ""

#. module: base
#: view:ir.model.fields:0
#: field:ir.model.fields,readonly:0
#: field:res.partner.bank.type.field,readonly:0
msgid "Readonly"
msgstr ""

#. module: base
#: model:ir.module.module,description:base.module_crm_todo
msgid ""
"\n"
"Todo list for CRM leads and opportunities.\n"
"    "
msgstr ""

#. module: base
#: field:ir.actions.act_window.view,view_id:0
#: field:ir.default,page:0
#: selection:ir.translation,type:0
#: field:wizard.ir.model.menu.create.line,view_id:0
msgid "View"
msgstr ""

#. module: base
#: model:ir.module.module,shortdesc:base.module_wiki_sale_faq
msgid "Wiki: Sale FAQ"
msgstr ""

#. module: base
#: selection:ir.module.module,state:0
#: selection:ir.module.module.dependency,state:0
msgid "To be installed"
msgstr ""

#. module: base
#: help:ir.actions.act_window,display_menu_tip:0
msgid ""
"It gives the status if the tip has to be displayed or not when a user "
"executes an action"
msgstr ""

#. module: base
#: view:ir.model:0
#: model:ir.module.module,shortdesc:base.module_base
#: field:res.currency,base:0
msgid "Base"
msgstr ""

#. module: base
#: field:ir.model.data,model:0
#: field:ir.values,model:0
msgid "Model Name"
msgstr ""

#. module: base
#: selection:base.language.install,lang:0
msgid "Telugu / తెలుగు"
msgstr "テルグ語 / తెలుగు"

#. module: base
#: model:ir.module.module,description:base.module_document_ics
msgid ""
"\n"
"Allows to synchronise calendars with others applications.\n"
"=========================================================\n"
"\n"
"Will allow you to synchronise your OpenERP calendars with your phone, "
"outlook, Sunbird, ical, ...\n"
"    "
msgstr ""

#. module: base
#: model:res.country,name:base.lr
msgid "Liberia"
msgstr ""

#. module: base
#: model:ir.module.module,description:base.module_l10n_in
msgid ""
"\n"
"Indian Accounting : Chart of Account.\n"
"=====================================\n"
"\n"
"Indian accounting chart and localization.\n"
"    "
msgstr ""
"\n"
"インドの会計：会計表\n"
"=====================================\n"
"\n"
"インドの会計表とローカル化\n"
"    "

#. module: base
#: view:ir.attachment:0
#: view:ir.model:0
#: view:res.groups:0
#: view:res.partner:0
#: field:res.partner,comment:0
#: model:res.widget,title:base.note_widget
msgid "Notes"
msgstr ""

#. module: base
#: field:ir.config_parameter,value:0
#: field:ir.property,value_binary:0
#: field:ir.property,value_datetime:0
#: field:ir.property,value_float:0
#: field:ir.property,value_integer:0
#: field:ir.property,value_reference:0
#: field:ir.property,value_text:0
#: selection:ir.server.object.lines,type:0
#: field:ir.server.object.lines,value:0
#: field:ir.values,value:0
msgid "Value"
msgstr ""

#. module: base
#: field:ir.sequence,code:0
#: field:ir.sequence.type,code:0
#: selection:ir.translation,type:0
#: field:res.partner.bank.type,code:0
msgid "Code"
msgstr ""

#. module: base
#: model:ir.model,name:base.model_res_config_installer
msgid "res.config.installer"
msgstr ""

#. module: base
#: model:res.country,name:base.mc
msgid "Monaco"
msgstr ""

#. module: base
#: view:base.module.import:0
msgid "Please be patient, this operation may take a few minutes..."
msgstr ""

#. module: base
#: selection:ir.cron,interval_type:0
msgid "Minutes"
msgstr ""

#. module: base
#: view:res.currency:0
msgid "Display"
msgstr ""

#. module: base
#: selection:ir.translation,type:0
msgid "Help"
msgstr ""

#. module: base
#: help:res.users,menu_id:0
msgid ""
"If specified, the action will replace the standard menu for this user."
msgstr ""

#. module: base
#: model:ir.module.module,shortdesc:base.module_google_map
msgid "Google Maps on Customers"
msgstr ""

#. module: base
#: model:ir.actions.report.xml,name:base.preview_report
msgid "Preview Report"
msgstr ""

#. module: base
#: model:ir.module.module,shortdesc:base.module_purchase_analytic_plans
msgid "Purchase Analytic Plans"
msgstr ""

#. module: base
#: model:ir.module.module,description:base.module_analytic_journal_billing_rate
msgid ""
"\n"
"This module allows you to define what is the default invoicing rate for a "
"specific journal on a given account.\n"
"============================================================================="
"=================================\n"
"\n"
"This is mostly used when a user encodes his timesheet: the values are "
"retrieved and the fields are auto-filled. But the possibility to change "
"these values is still available.\n"
"\n"
"Obviously if no data has been recorded for the current account, the default "
"value is given as usual by the account data so that this module is perfectly "
"compatible with older configurations.\n"
"\n"
"    "
msgstr ""

#. module: base
#: model:ir.ui.menu,name:base.menu_fundrising
msgid "Fund Raising"
msgstr ""

#. module: base
#: model:ir.actions.act_window,name:base.ir_sequence_type
#: model:ir.ui.menu,name:base.menu_ir_sequence_type
msgid "Sequence Codes"
msgstr ""

#. module: base
#: selection:base.language.install,lang:0
msgid "Spanish (CO) / Español (CO)"
msgstr "スペイン語（コロンビア）/ Español (CO)"

#. module: base
#: view:base.module.configuration:0
msgid ""
"All pending configuration wizards have been executed. You may restart "
"individual wizards via the list of configuration wizards."
msgstr ""

#. module: base
#: view:ir.sequence:0
msgid "Current Year with Century: %(year)s"
msgstr ""

#. module: base
#: field:ir.exports,export_fields:0
msgid "Export ID"
msgstr ""

#. module: base
#: model:res.country,name:base.fr
msgid "France"
msgstr ""

#. module: base
#: model:ir.model,name:base.model_res_log
msgid "res.log"
msgstr ""

#. module: base
#: view:workflow.activity:0
#: field:workflow.activity,flow_stop:0
msgid "Flow Stop"
msgstr ""

#. module: base
#: selection:ir.cron,interval_type:0
msgid "Weeks"
msgstr ""

#. module: base
#: code:addons/base/res/res_company.py:157
#, python-format
msgid "VAT: "
msgstr ""

#. module: base
#: model:res.country,name:base.af
msgid "Afghanistan, Islamic State of"
msgstr ""

#. module: base
#: code:addons/base/module/wizard/base_module_import.py:60
#: code:addons/base/module/wizard/base_module_import.py:68
#, python-format
msgid "Error !"
msgstr ""

#. module: base
#: model:ir.module.module,shortdesc:base.module_marketing_campaign_crm_demo
msgid "Marketing Campaign - Demo"
msgstr ""

#. module: base
#: model:ir.module.module,shortdesc:base.module_fetchmail_hr_recruitment
msgid "eMail Gateway for Applicants"
msgstr ""

#. module: base
#: model:ir.module.module,shortdesc:base.module_account_coda
msgid "Belgium - Import bank CODA statements"
msgstr ""

#. module: base
#: field:ir.cron,interval_type:0
msgid "Interval Unit"
msgstr ""

#. module: base
#: field:publisher_warranty.contract,kind:0
#: field:workflow.activity,kind:0
msgid "Kind"
msgstr ""

#. module: base
#: code:addons/orm.py:4368
#, python-format
msgid "This method does not exist anymore"
msgstr ""

#. module: base
#: model:ir.module.module,shortdesc:base.module_import_google
msgid "Google Import"
msgstr ""

#. module: base
#: model:res.partner.category,name:base.res_partner_category_12
msgid "Segmentation"
msgstr ""

#. module: base
#: field:res.lang,thousands_sep:0
msgid "Thousands Separator"
msgstr ""

#. module: base
#: field:res.request,create_date:0
msgid "Created Date"
msgstr ""

#. module: base
#: view:ir.module.module:0
msgid "Keywords"
msgstr ""

#. module: base
#: model:ir.module.module,shortdesc:base.module_l10n_cn
msgid "中国会计科目表 - Accounting"
msgstr "中国－会計"

#. module: base
#: view:ir.model.access:0
#: field:ir.model.access,perm_read:0
#: view:ir.rule:0
msgid "Read Access"
msgstr ""

#. module: base
#: help:ir.actions.server,loop_action:0
msgid ""
"Select the action that will be executed. Loop action will not be avaliable "
"inside loop."
msgstr ""

#. module: base
#: help:ir.model.data,res_id:0
msgid "ID of the target record in the database"
msgstr ""

#. module: base
#: model:ir.module.module,shortdesc:base.module_account_analytic_analysis
msgid "Contracts Management"
msgstr ""

#. module: base
#: selection:base.language.install,lang:0
msgid "Chinese (TW) / 正體字"
msgstr "中国語（台湾）/ 正體字"

#. module: base
#: model:ir.model,name:base.model_res_request
msgid "res.request"
msgstr ""

#. module: base
#: view:ir.model:0
msgid "In Memory"
msgstr ""

#. module: base
#: view:ir.actions.todo:0
msgid "Todo"
msgstr ""

#. module: base
#: model:ir.module.module,shortdesc:base.module_product_visible_discount
msgid "Prices Visible Discounts"
msgstr ""

#. module: base
#: field:ir.attachment,datas:0
msgid "File Content"
msgstr ""

#. module: base
#: model:res.country,name:base.pa
msgid "Panama"
msgstr ""

#. module: base
#: model:ir.module.module,description:base.module_account_bank_statement_extensions
msgid ""
"\n"
"Module that extends the standard account_bank_statement_line object for "
"improved e-banking support.\n"
"\n"
"Adds\n"
"- valuta date\n"
"- batch payments\n"
"- traceability of changes to bank statement lines\n"
"- bank statement line views\n"
"- bank statements balances report\n"
"- performance improvements for digital import of bank statement (via "
"'ebanking_import' context flag)\n"
"- name_search on res.partner.bank enhanced to allow search on bank and iban "
"account numbers\n"
"    "
msgstr ""

#. module: base
#: code:addons/orm.py:1895
#, python-format
msgid ""
"Insufficient fields to generate a Calendar View for %s, missing a date_stop "
"or a date_delay\" % (self._name)))\n"
"\n"
"        return view\n"
"\n"
"    def _get_default_search_view(self, cr, uid, context=None):\n"
"        \"\n"
"        :param cr: database cursor\n"
"        :param int user: user id\n"
"        :param dict context: connection context\n"
"        :returns: an lxml document of the view\n"
"        :rtype: etree._Element\n"
"        \"\n"
"        form_view = self.fields_view_get(cr, uid, False, 'form', "
"context=context)\n"
"        tree_view = self.fields_view_get(cr, uid, False, 'tree', "
"context=context)\n"
"\n"
"        # TODO it seems _all_columns could be used instead of fields_get (no "
"need for translated fields info)\n"
"        fields = self.fields_get(cr, uid, context=context)\n"
"        fields_to_search = set(\n"
"            field for field, descriptor in fields.iteritems()\n"
"            if descriptor.get('select'))\n"
"\n"
"        for view in (form_view, tree_view):\n"
"            view_root = etree.fromstring(view['arch'])\n"
"            # Only care about select=1 in xpath below, because select=2 is "
"covered\n"
"            # by the custom advanced search in clients\n"
"            "
"fields_to_search.update(view_root.xpath(\"//field[@select=1]/@name"
msgstr ""

#. module: base
#: constraint:res.users:0
msgid "The chosen company is not in the allowed companies for this user"
msgstr ""

#. module: base
#: model:res.country,name:base.gi
msgid "Gibraltar"
msgstr ""

#. module: base
#: field:ir.actions.report.xml,report_name:0
msgid "Service Name"
msgstr ""

#. module: base
#: model:ir.module.module,shortdesc:base.module_import_base
msgid "Framework for complex import"
msgstr ""

#. module: base
#: view:ir.actions.todo.category:0
msgid "Wizard Category"
msgstr ""

#. module: base
#: model:ir.module.module,description:base.module_account_cancel
msgid ""
"\n"
"Allows cancelling accounting entries.\n"
"=====================================\n"
"\n"
"This module adds 'Allow cancelling entries' field on form view of account "
"journal. If set to true it allows user to cancel entries & invoices.\n"
"    "
msgstr ""

#. module: base
#: model:ir.actions.act_window,name:base.action_rule
#: model:ir.ui.menu,name:base.menu_action_rule
msgid "Record Rules"
msgstr ""

#. module: base
#: field:res.users,name:0
msgid "User Name"
msgstr ""

#. module: base
#: view:ir.sequence:0
msgid "Day of the year: %(doy)s"
msgstr ""

#. module: base
#: model:ir.module.category,name:base.module_category_portal
#: model:ir.module.module,shortdesc:base.module_portal
msgid "Portal"
msgstr ""

#. module: base
#: model:ir.module.module,description:base.module_claim_from_delivery
msgid ""
"\n"
"Create a claim from a delivery order.\n"
"=====================================\n"
"\n"
"Adds a Claim link to the delivery order.\n"
msgstr ""

#. module: base
#: view:ir.model:0
#: view:ir.model.fields:0
#: view:workflow.activity:0
msgid "Properties"
msgstr ""

#. module: base
#: help:ir.sequence,padding:0
msgid ""
"OpenERP will automatically adds some '0' on the left of the 'Next Number' to "
"get the required padding size."
msgstr ""

#. module: base
#: constraint:res.partner.bank:0
msgid ""
"\n"
"Please define BIC/Swift code on bank for bank type IBAN Account to make "
"valid payments"
msgstr ""

#. module: base
#: view:res.lang:0
msgid "%A - Full weekday name."
msgstr ""

#. module: base
#: help:ir.values,user_id:0
msgid "If set, action binding only applies for this user."
msgstr ""

#. module: base
#: model:res.country,name:base.gw
msgid "Guinea Bissau"
msgstr ""

#. module: base
#: field:ir.actions.act_window,search_view:0
msgid "Search View"
msgstr ""

#. module: base
#: view:base.language.import:0
msgid "- module,type,name,res_id,src,value"
msgstr ""

#. module: base
#: sql_constraint:res.lang:0
msgid "The code of the language must be unique !"
msgstr ""

#. module: base
#: model:ir.actions.act_window,name:base.action_attachment
#: view:ir.actions.report.xml:0
#: view:ir.attachment:0
#: model:ir.ui.menu,name:base.menu_action_attachment
msgid "Attachments"
msgstr ""

#. module: base
#: model:ir.module.module,description:base.module_l10n_uy
msgid ""
"\n"
"General Chart of Accounts\n"
"=========================\n"
"\n"
"Provide Templates for Chart of Accounts, Taxes for Uruguay\n"
"\n"
msgstr ""

#. module: base
#: help:res.company,bank_ids:0
msgid "Bank accounts related to this company"
msgstr ""

#. module: base
#: model:ir.ui.menu,name:base.menu_base_partner
#: model:ir.ui.menu,name:base.menu_sale_config_sales
#: model:ir.ui.menu,name:base.menu_sales
msgid "Sales"
msgstr ""

#. module: base
#: field:ir.actions.server,child_ids:0
msgid "Other Actions"
msgstr ""

#. module: base
#: selection:ir.actions.todo,state:0
msgid "Done"
msgstr ""

#. module: base
#: help:ir.cron,doall:0
msgid ""
"Specify if missed occurrences should be executed when the server restarts."
msgstr ""

#. module: base
#: model:res.partner.title,name:base.res_partner_title_miss
msgid "Miss"
msgstr ""

#. module: base
#: view:ir.model.access:0
#: field:ir.model.access,perm_write:0
#: view:ir.rule:0
msgid "Write Access"
msgstr ""

#. module: base
#: view:res.lang:0
msgid "%m - Month number [01,12]."
msgstr ""

#. module: base
#: field:res.bank,city:0
#: field:res.company,city:0
#: field:res.partner,city:0
#: field:res.partner.address,city:0
#: field:res.partner.bank,city:0
msgid "City"
msgstr ""

#. module: base
#: model:res.country,name:base.qa
msgid "Qatar"
msgstr ""

#. module: base
#: model:res.country,name:base.it
msgid "Italy"
msgstr ""

#. module: base
#: view:ir.actions.todo:0
#: selection:ir.actions.todo,state:0
msgid "To Do"
msgstr ""

#. module: base
#: selection:base.language.install,lang:0
msgid "Estonian / Eesti keel"
msgstr "エストニア語 / Eesti keel"

#. module: base
#: field:res.partner,email:0
msgid "E-mail"
msgstr ""

#. module: base
#: selection:ir.module.module,license:0
msgid "GPL-3 or later version"
msgstr ""

#. module: base
#: model:ir.module.module,description:base.module_google_map
msgid ""
"\n"
"The module adds Google Map field in partner address.\n"
"====================================================\n"
"\n"
"Using this you can directly open Google Map from the URL widget."
msgstr ""

#. module: base
#: field:workflow.activity,action:0
msgid "Python Action"
msgstr ""

#. module: base
#: model:ir.module.module,description:base.module_report_webkit_sample
msgid ""
"\n"
"Samples for Webkit Report Engine (report_webkit module).\n"
"========================================================\n"
"\n"
"A sample invoice report is included in this module, as well as a wizard to\n"
"add Webkit Report entries on any Document in the system.\n"
"\n"
"You have to create the print buttons by calling the wizard. For more details "
"see:\n"
"    http://files.me.com/nbessi/06n92k.mov\n"
"                    "
msgstr ""

#. module: base
#: selection:base.language.install,lang:0
msgid "English (US)"
msgstr ""

#. module: base
#: model:ir.actions.act_window,help:base.action_partner_title_partner
msgid ""
"Manage the partner titles you want to have available in your system. The "
"partner titles is the legal status of the company: Private Limited, SA, etc."
msgstr ""

#. module: base
#: view:base.language.export:0
msgid "To browse official translations, you can start with these links:"
msgstr ""

#. module: base
#: code:addons/base/ir/ir_model.py:531
#, python-format
msgid ""
"You can not read this document (%s) ! Be sure your user belongs to one of "
"these groups: %s."
msgstr ""

#. module: base
#: view:res.bank:0
#: view:res.partner.address:0
msgid "Address"
msgstr ""

#. module: base
#: code:addons/base/module/module.py:308
#, python-format
msgid ""
"You try to install module '%s' that depends on module '%s'.\n"
"But the latter module is not available in your system."
msgstr ""

#. module: base
#: field:ir.module.module,latest_version:0
msgid "Installed version"
msgstr ""

#. module: base
#: selection:base.language.install,lang:0
msgid "Mongolian / монгол"
msgstr "モンゴル語 / монгол"

#. module: base
#: model:res.country,name:base.mr
msgid "Mauritania"
msgstr ""

#. module: base
#: model:ir.model,name:base.model_ir_translation
msgid "ir.translation"
msgstr ""

#. module: base
#: model:ir.module.module,description:base.module_product_manufacturer
msgid ""
"\n"
"A module that adds manufacturers and attributes on the product form.\n"
"====================================================================\n"
"\n"
"You can now define the following for a product:\n"
"    * Manufacturer\n"
"    * Manufacturer Product Name\n"
"    * Manufacturer Product Code\n"
"    * Product Attributes\n"
"    "
msgstr ""

#. module: base
#: model:ir.model,name:base.model_ir_actions_todo_category
msgid "Configuration Wizard Category"
msgstr ""

#. module: base
#: view:base.module.update:0
msgid "Module update result"
msgstr ""

#. module: base
#: view:workflow.activity:0
#: field:workflow.workitem,act_id:0
msgid "Activity"
msgstr ""

#. module: base
#: view:res.partner:0
#: view:res.partner.address:0
msgid "Postal Address"
msgstr ""

#. module: base
#: field:res.company,parent_id:0
msgid "Parent Company"
msgstr ""

#. module: base
#: model:ir.module.module,description:base.module_base_iban
msgid ""
"\n"
"This module installs the base for IBAN (International Bank Account Number) "
"bank accounts and checks for its validity.\n"
"============================================================================="
"========================================\n"
"\n"
"The ability to extract the correctly represented local accounts from IBAN "
"accounts with a single statement.\n"
"    "
msgstr ""

#. module: base
#: model:ir.model,name:base.model_ir_mail_server
msgid "ir.mail_server"
msgstr ""

#. module: base
#: selection:base.language.install,lang:0
msgid "Spanish (CR) / Español (CR)"
msgstr "スペイン語（コスタリカ）/ Español (CR)"

#. module: base
#: view:ir.rule:0
msgid ""
"Global rules (non group-specific) are restrictions, and cannot be bypassed. "
"Group-local rules grant additional permissions, but are constrained within "
"the bounds of global ones. The first group rules restrict further than "
"global rules, but any additional group rule will add more permissions"
msgstr ""

#. module: base
#: field:res.currency.rate,rate:0
msgid "Rate"
msgstr ""

#. module: base
#: model:res.country,name:base.cg
msgid "Congo"
msgstr ""

#. module: base
#: view:res.lang:0
msgid "Examples"
msgstr "使用例"

#. module: base
#: field:ir.default,value:0
#: view:ir.values:0
msgid "Default Value"
msgstr "デフォルト値"

#. module: base
#: model:ir.model,name:base.model_res_country_state
msgid "Country state"
msgstr ""

#. module: base
#: model:ir.ui.menu,name:base.next_id_5
msgid "Sequences & Identifiers"
msgstr ""

#. module: base
#: model:ir.module.module,description:base.module_l10n_th
msgid ""
"\n"
"Chart of Accounts for Thailand.\n"
"===============================\n"
"\n"
"Thai accounting chart and localization.\n"
"    "
msgstr ""
"\n"
"タイの会計表\n"
"===============================\n"
"\n"
"タイの会計表とローカル化\n"
"    "

#. module: base
#: model:res.country,name:base.kn
msgid "Saint Kitts & Nevis Anguilla"
msgstr ""

#. module: base
#: model:ir.module.category,name:base.module_category_point_of_sale
msgid "Point of Sales"
msgstr ""

#. module: base
#: model:ir.module.module,description:base.module_hr_payroll_account
msgid ""
"\n"
"Generic Payroll system Integrated with Accountings.\n"
"===================================================\n"
"\n"
"    * Expense Encoding\n"
"    * Payment Encoding\n"
"    * Company Contribution Management\n"
"    "
msgstr ""

#. module: base
#: code:addons/base/res/res_currency.py:190
#, python-format
msgid ""
"No rate found \n"
"for the currency: %s \n"
"at the date: %s"
msgstr ""

#. module: base
#: model:ir.module.module,description:base.module_point_of_sale
msgid ""
"\n"
"This module provides a quick and easy sale process.\n"
"===================================================\n"
"\n"
"Main features :\n"
"---------------\n"
"    * Fast encoding of the sale.\n"
"    * Allow to choose one payment mode (the quick way) or to split the "
"payment between several payment mode.\n"
"    * Computation of the amount of money to return.\n"
"    * Create and confirm picking list automatically.\n"
"    * Allow the user to create invoice automatically.\n"
"    * Allow to refund former sales.\n"
"    "
msgstr ""

#. module: base
#: model:ir.actions.act_window,help:base.action_ui_view_custom
msgid ""
"Customized views are used when users reorganize the content of their "
"dashboard views (via web client)"
msgstr ""

#. module: base
#: help:publisher_warranty.contract,check_opw:0
msgid ""
"Checked if this is an OpenERP Publisher's Warranty contract (versus older "
"contract types"
msgstr ""

#. module: base
#: field:ir.model.fields,model:0
msgid "Object Name"
msgstr ""

#. module: base
#: help:ir.actions.server,srcmodel_id:0
msgid ""
"Object in which you want to create / write the object. If it is empty then "
"refer to the Object field."
msgstr ""

#. module: base
#: view:ir.module.module:0
#: selection:ir.module.module,state:0
#: selection:ir.module.module.dependency,state:0
msgid "Not Installed"
msgstr ""

#. module: base
#: view:workflow.activity:0
#: field:workflow.activity,out_transitions:0
msgid "Outgoing Transitions"
msgstr ""

#. module: base
#: field:ir.ui.menu,icon:0
msgid "Icon"
msgstr ""

#. module: base
#: model:ir.module.category,description:base.module_category_human_resources
msgid ""
"Helps you manage your human resources by encoding your employees structure, "
"generating work sheets, tracking attendance and more."
msgstr ""

#. module: base
#: help:ir.model.fields,model_id:0
msgid "The model this field belongs to"
msgstr ""

#. module: base
#: model:res.country,name:base.mq
msgid "Martinique (French)"
msgstr ""

#. module: base
#: model:ir.module.module,description:base.module_wiki_sale_faq
msgid ""
"\n"
"This module provides a Wiki Sales FAQ Template.\n"
"===============================================\n"
"\n"
"It provides demo data, thereby creating a Wiki Group and a Wiki Page\n"
"for Wiki Sale FAQ.\n"
"    "
msgstr ""

#. module: base
#: view:ir.sequence.type:0
msgid "Sequences Type"
msgstr ""

#. module: base
#: model:ir.module.module,description:base.module_base_action_rule
msgid ""
"\n"
"This module allows to implement action rules for any object.\n"
"============================================================\n"
"\n"
"Use automated actions to automatically trigger actions for various screens.\n"
"\n"
"Example: a lead created by a specific user may be automatically set to a "
"specific\n"
"sales team, or an opportunity which still has status pending after 14 days "
"might\n"
"trigger an automatic reminder email.\n"
"    "
msgstr ""

#. module: base
#: model:ir.actions.act_window,name:base.res_request-act
#: model:ir.ui.menu,name:base.menu_res_request_act
#: model:ir.ui.menu,name:base.menu_resquest_ref
#: view:res.request:0
msgid "Requests"
msgstr ""

#. module: base
#: model:res.country,name:base.ye
msgid "Yemen"
msgstr ""

#. module: base
#: selection:workflow.activity,split_mode:0
msgid "Or"
msgstr ""

#. module: base
#: model:ir.module.module,shortdesc:base.module_l10n_br
msgid "Brazilian - Accounting"
msgstr "ブラジル－会計"

#. module: base
#: model:res.country,name:base.pk
msgid "Pakistan"
msgstr ""

#. module: base
#: model:ir.module.module,description:base.module_product_margin
msgid ""
"\n"
"Adds a reporting menu in products that computes sales, purchases, margins "
"and other interesting indicators based on invoices.\n"
"============================================================================="
"================================================\n"
"\n"
"The wizard to launch the report has several options to help you get the data "
"you need.\n"
msgstr ""
"\n"
"請求書に基づき、販売、購入、マージン、他の興味深いインジケーターを計算するレポートメニューを追加します。========================="
"============================================================================="
"=======================\n"
"\n"
"このレポートを起動するウィザードは、あなたが必要とするデータを手に入れるための幾つかのオプションを持っています。\n"

#. module: base
#: model:res.country,name:base.al
msgid "Albania"
msgstr ""

#. module: base
#: help:ir.module.module,complexity:0
msgid ""
"Level of difficulty of module. Easy: intuitive and easy to use for everyone. "
"Normal: easy to use for business experts. Expert: requires technical skills."
msgstr ""

#. module: base
#: code:addons/base/res/res_lang.py:191
#, python-format
msgid ""
"You cannot delete the language which is Active !\n"
"Please de-activate the language first."
msgstr ""

#. module: base
#: view:base.language.install:0
msgid ""
"Please be patient, this operation may take a few minutes (depending on the "
"number of modules currently installed)..."
msgstr ""

#. module: base
#: field:ir.ui.menu,child_id:0
msgid "Child IDs"
msgstr ""

#. module: base
#: code:addons/base/ir/ir_actions.py:748
#: code:addons/base/ir/ir_actions.py:751
#, python-format
msgid "Problem in configuration `Record Id` in Server Action!"
msgstr ""

#. module: base
#: code:addons/orm.py:2682
#: code:addons/orm.py:2692
#, python-format
msgid "ValidateError"
msgstr ""

#. module: base
#: view:base.module.import:0
#: view:base.module.update:0
msgid "Open Modules"
msgstr ""

#. module: base
#: model:ir.module.module,description:base.module_sale_margin
msgid ""
"\n"
"This module adds the 'Margin' on sales order.\n"
"=============================================\n"
"\n"
"This gives the profitability by calculating the difference between the Unit "
"Price and Cost Price.\n"
"    "
msgstr ""

#. module: base
#: model:ir.actions.act_window,help:base.action_res_bank_form
msgid "Manage bank records you want to be used in the system."
msgstr ""

#. module: base
#: view:base.module.import:0
msgid "Import module"
msgstr ""

#. module: base
#: field:ir.actions.server,loop_action:0
msgid "Loop Action"
msgstr ""

#. module: base
#: help:ir.actions.report.xml,report_file:0
msgid ""
"The path to the main report file (depending on Report Type) or NULL if the "
"content is in another field"
msgstr ""

#. module: base
#: model:res.country,name:base.la
msgid "Laos"
msgstr ""

#. module: base
#: selection:ir.actions.server,state:0
#: model:ir.ui.menu,name:base.menu_email
#: field:res.company,email:0
#: field:res.users,user_email:0
msgid "Email"
msgstr ""

#. module: base
#: field:res.users,action_id:0
msgid "Home Action"
msgstr ""

#. module: base
#: model:ir.module.module,shortdesc:base.module_event_project
msgid "Retro-Planning on Events"
msgstr ""

#. module: base
#: code:addons/custom.py:555
#, python-format
msgid ""
"The sum of the data (2nd field) is null.\n"
"We can't draw a pie chart !"
msgstr ""

#. module: base
#: view:partner.clear.ids:0
msgid "Want to Clear Ids ? "
msgstr ""

#. module: base
#: view:res.partner.bank:0
msgid "Information About the Bank"
msgstr ""

#. module: base
#: help:ir.actions.server,condition:0
msgid ""
"Condition that is tested before the action is executed, and prevent "
"execution if it is not verified.\n"
"Example: object.list_price > 5000\n"
"It is a Python expression that can use the following values:\n"
" - self: ORM model of the record on which the action is triggered\n"
" - object or obj: browse_record of the record on which the action is "
"triggered\n"
" - pool: ORM model pool (i.e. self.pool)\n"
" - time: Python time module\n"
" - cr: database cursor\n"
" - uid: current user id\n"
" - context: current context"
msgstr ""

#. module: base
#: view:ir.rule:0
msgid ""
"2. Group-specific rules are combined together with a logical OR operator"
msgstr ""

#. module: base
#: model:res.partner.category,name:base.res_partner_category_woodsuppliers0
msgid "Wood Suppliers"
msgstr "木材仕入先"

#. module: base
#: model:res.country,name:base.tg
msgid "Togo"
msgstr ""

#. module: base
#: selection:ir.module.module,license:0
msgid "Other Proprietary"
msgstr ""

#. module: base
#: model:res.country,name:base.ec
msgid "Ecuador"
msgstr ""

#. module: base
#: selection:workflow.activity,kind:0
msgid "Stop All"
msgstr ""

#. module: base
#: model:ir.module.module,shortdesc:base.module_analytic_user_function
msgid "Jobs on Contracts"
msgstr ""

#. module: base
#: model:ir.module.module,description:base.module_import_sugarcrm
msgid ""
"This Module Import SugarCRM \"Leads\", \"Opportunities\", \"Users\", "
"\"Accounts\", \n"
"            \"Contacts\", \"Employees\", Meetings, Phonecalls, Emails, and "
"Project, Project Tasks Data into OpenERP Module."
msgstr ""

#. module: base
#: model:ir.actions.act_window,name:base.action_publisher_warranty_contract_add_wizard
#: model:ir.ui.menu,name:base.menu_publisher_warranty_contract_add
#: view:publisher_warranty.contract.wizard:0
msgid "Register a Contract"
msgstr ""

#. module: base
#: model:ir.module.module,description:base.module_l10n_ve
msgid ""
"\n"
"This is the module to manage the accounting chart for Venezuela in OpenERP.\n"
"===========================================================================\n"
"\n"
"Este módulo es para manejar un catálogo de cuentas ejemplo para Venezuela.\n"
msgstr ""

#. module: base
#: view:ir.model.data:0
msgid "Updatable"
msgstr ""

#. module: base
#: view:res.lang:0
msgid "3.  %x ,%X         ==> 12/05/08, 18:25:20"
msgstr ""

#. module: base
#: selection:ir.model.fields,on_delete:0
msgid "Cascade"
msgstr ""

#. module: base
#: field:workflow.transition,group_id:0
msgid "Group Required"
msgstr ""

#. module: base
#: model:ir.module.category,description:base.module_category_knowledge_management
msgid ""
"Lets you install addons geared towards sharing knowledge with and between "
"your employees."
msgstr ""

#. module: base
#: selection:base.language.install,lang:0
msgid "Arabic / الْعَرَبيّة"
msgstr "アラビア語 / الْعَرَبيّة"

#. module: base
#: model:ir.module.module,shortdesc:base.module_web_hello
msgid "Hello"
msgstr ""

#. module: base
#: view:ir.actions.configuration.wizard:0
msgid "Next Configuration Step"
msgstr ""

#. module: base
#: field:res.groups,comment:0
msgid "Comment"
msgstr ""

#. module: base
#: model:res.groups,name:base.group_hr_manager
msgid "HR Manager"
msgstr ""

#. module: base
#: view:ir.filters:0
#: field:ir.model.fields,domain:0
#: field:ir.rule,domain:0
#: field:ir.rule,domain_force:0
#: field:res.partner.title,domain:0
msgid "Domain"
msgstr ""

#. module: base
#: model:ir.module.module,shortdesc:base.module_marketing_campaign
msgid "Marketing Campaigns"
msgstr ""

#. module: base
#: code:addons/base/publisher_warranty/publisher_warranty.py:144
#, python-format
msgid "Contract validation error"
msgstr ""

#. module: base
#: field:ir.values,key2:0
msgid "Qualifier"
msgstr ""

#. module: base
#: field:res.country.state,name:0
msgid "State Name"
msgstr ""

#. module: base
#: view:res.lang:0
msgid "Update Languague Terms"
msgstr ""

#. module: base
#: field:workflow.activity,join_mode:0
msgid "Join Mode"
msgstr ""

#. module: base
#: field:res.users,context_tz:0
msgid "Timezone"
msgstr ""

#. module: base
#: model:ir.module.module,shortdesc:base.module_wiki_faq
msgid "Wiki: Internal FAQ"
msgstr ""

#. module: base
#: model:ir.model,name:base.model_ir_actions_report_xml
#: selection:ir.ui.menu,action:0
msgid "ir.actions.report.xml"
msgstr ""

#. module: base
#: model:ir.module.module,description:base.module_project_issue_sheet
msgid ""
"\n"
"This module adds the Timesheet support for the Issues/Bugs Management in "
"Project.\n"
"============================================================================="
"====\n"
"\n"
"Worklogs can be maintained to signify number of hours spent by users to "
"handle an issue.\n"
"                "
msgstr ""

#. module: base
#: model:ir.actions.act_window,name:base.ir_sequence_form
#: view:ir.sequence:0
#: model:ir.ui.menu,name:base.menu_ir_sequence_form
msgid "Sequences"
msgstr ""

#. module: base
#: model:res.partner.title,shortcut:base.res_partner_title_miss
msgid "Mss"
msgstr ""

#. module: base
#: model:ir.model,name:base.model_ir_ui_view
msgid "ir.ui.view"
msgstr ""

#. module: base
#: help:res.lang,code:0
msgid "This field is used to set/get locales for user"
msgstr ""

#. module: base
#: model:res.partner.category,name:base.res_partner_category_2
msgid "OpenERP Partners"
msgstr ""

#. module: base
#: code:addons/base/module/module.py:293
#, python-format
msgid ""
"Unable to install module \"%s\" because an external dependency is not met: %s"
msgstr ""

#. module: base
#: view:ir.module.module:0
msgid "Search modules"
msgstr ""

#. module: base
#: model:res.country,name:base.by
msgid "Belarus"
msgstr ""

#. module: base
#: field:ir.actions.act_window,name:0
#: field:ir.actions.act_window_close,name:0
#: field:ir.actions.actions,name:0
#: field:ir.actions.client,name:0
#: field:ir.actions.server,name:0
#: field:ir.actions.url,name:0
msgid "Action Name"
msgstr ""

#. module: base
#: model:ir.actions.act_window,help:base.action_res_users
msgid ""
"Create and manage users that will connect to the system. Users can be "
"deactivated should there be a period of time during which they will/should "
"not connect to the system. You can assign them groups in order to give them "
"specific access to the applications they need to use in the system."
msgstr ""

#. module: base
#: selection:ir.module.module,complexity:0
#: selection:res.request,priority:0
msgid "Normal"
msgstr ""

#. module: base
#: model:ir.module.module,shortdesc:base.module_purchase_double_validation
msgid "Double Validation on Purchases"
msgstr ""

#. module: base
#: field:res.bank,street2:0
#: field:res.company,street2:0
#: field:res.partner.address,street2:0
msgid "Street2"
msgstr ""

#. module: base
#: model:ir.actions.act_window,name:base.action_view_base_module_update
msgid "Module Update"
msgstr ""

#. module: base
#: code:addons/base/module/wizard/base_module_upgrade.py:95
#, python-format
msgid "Following modules are not installed or unknown: %s"
msgstr ""

#. module: base
#: view:ir.cron:0
#: field:ir.cron,user_id:0
#: field:ir.filters,user_id:0
#: field:ir.ui.view.custom,user_id:0
#: field:ir.values,user_id:0
#: model:res.groups,name:base.group_document_user
#: model:res.groups,name:base.group_tool_user
#: field:res.log,user_id:0
#: field:res.partner.event,user_id:0
#: view:res.users:0
#: field:res.widget.user,user_id:0
msgid "User"
msgstr ""

#. module: base
#: model:res.country,name:base.pr
msgid "Puerto Rico"
msgstr ""

#. module: base
#: view:ir.actions.act_window:0
msgid "Open Window"
msgstr ""

#. module: base
#: field:ir.actions.act_window,auto_search:0
msgid "Auto Search"
msgstr ""

#. module: base
#: field:ir.actions.act_window,filter:0
msgid "Filter"
msgstr ""

#. module: base
#: model:res.partner.title,shortcut:base.res_partner_title_madam
msgid "Ms."
msgstr ""

#. module: base
#: view:base.module.import:0
msgid ""
"This wizard helps you to import a new module to your OpenERP system. After "
"importing a new module you can install it by clicking on the button "
"\"Install\" from the form view."
msgstr ""

#. module: base
#: model:res.country,name:base.ch
msgid "Switzerland"
msgstr ""

#. module: base
#: model:res.country,name:base.gd
msgid "Grenada"
msgstr ""

#. module: base
#: view:ir.actions.server:0
msgid "Trigger Configuration"
msgstr ""

#. module: base
#: view:base.language.install:0
msgid "Load"
msgstr ""

#. module: base
#: model:ir.module.module,description:base.module_warning
msgid ""
"\n"
"Module to trigger warnings in OpenERP objects.\n"
"==============================================\n"
"\n"
"Warning messages can be displayed for objects like sale order, purchase "
"order,\n"
"picking and invoice. The message is triggered by the form's onchange event.\n"
"    "
msgstr ""
"\n"
"OpenERPオブジェクトの中の警告トリガーのモジュール\n"
"==============================================\n"
"\n"
"警告メッセージは購入注文、仕入注文、収集、請求のようなオブジェクトのために表示させることができます。\n"
"このメッセージはフォームのonChangeイベントによってトリガーとなります。\n"
"    "

#. module: base
#: code:addons/osv.py:150
#: code:addons/osv.py:152
#, python-format
msgid "Integrity Error"
msgstr ""

#. module: base
#: model:ir.model,name:base.model_ir_wizard_screen
msgid "ir.wizard.screen"
msgstr ""

#. module: base
#: model:ir.model,name:base.model_workflow
msgid "workflow"
msgstr ""

#. module: base
#: code:addons/base/ir/ir_model.py:255
#, python-format
msgid "Size of the field can never be less than 1 !"
msgstr ""

#. module: base
#: model:res.country,name:base.so
msgid "Somalia"
msgstr ""

#. module: base
#: model:ir.module.module,shortdesc:base.module_mrp_operations
msgid "Manufacturing Operations"
msgstr ""

#. module: base
#: selection:publisher_warranty.contract,state:0
msgid "Terminated"
msgstr ""

#. module: base
#: model:res.partner.category,name:base.res_partner_category_13
msgid "Important customers"
msgstr ""

#. module: base
#: view:res.lang:0
msgid "Update Terms"
msgstr ""

#. module: base
#: model:ir.module.module,description:base.module_project_messages
msgid ""
"\n"
"This module provides the functionality to send messages within a project.\n"
"=========================================================================\n"
"\n"
"A user can send messages individually to other user. He can even broadcast\n"
"it to all the users.\n"
"    "
msgstr ""

#. module: base
#: model:ir.module.module,shortdesc:base.module_hr
msgid "Employee Directory"
msgstr ""

#. module: base
#: view:ir.cron:0
#: field:ir.cron,args:0
msgid "Arguments"
msgstr ""

#. module: base
#: code:addons/orm.py:1260
#, python-format
msgid "Database ID doesn't exist: %s : %s"
msgstr ""

#. module: base
#: selection:ir.module.module,license:0
msgid "GPL Version 2"
msgstr ""

#. module: base
#: selection:ir.module.module,license:0
msgid "GPL Version 3"
msgstr ""

#. module: base
#: model:ir.module.module,description:base.module_report_intrastat
msgid ""
"\n"
"A module that adds intrastat reports.\n"
"=====================================\n"
"\n"
"This module gives the details of the goods traded between the countries of "
"European Union "
msgstr ""

#. module: base
#: model:ir.module.module,description:base.module_stock_invoice_directly
msgid ""
"\n"
"Invoice Wizard for Delivery.\n"
"============================\n"
"\n"
"When you send or deliver goods, this module automatically launch\n"
"the invoicing wizard if the delivery is to be invoiced.\n"
"    "
msgstr ""

#. module: base
#: code:addons/orm.py:1388
#, python-format
msgid "key '%s' not found in selection field '%s'"
msgstr ""

#. module: base
#: selection:ir.values,key:0
#: selection:res.partner.address,type:0
msgid "Default"
msgstr ""

#. module: base
#: view:partner.wizard.ean.check:0
msgid "Correct EAN13"
msgstr ""

#. module: base
#: selection:res.company,paper_format:0
msgid "A4"
msgstr ""

#. module: base
#: field:publisher_warranty.contract,check_support:0
msgid "Support Level 1"
msgstr ""

#. module: base
#: field:res.partner,customer:0
#: view:res.partner.address:0
#: field:res.partner.address,is_customer_add:0
#: model:res.partner.category,name:base.res_partner_category_0
msgid "Customer"
msgstr ""

#. module: base
#: selection:base.language.install,lang:0
msgid "Spanish (NI) / Español (NI)"
msgstr "スペイン語（ニカラグア）/ Español (NI)"

#. module: base
#: model:ir.module.module,description:base.module_product_visible_discount
msgid ""
"\n"
"This module lets you calculate discounts on Sale Order lines and Invoice "
"lines base on the partner's pricelist.\n"
"============================================================================="
"==================================\n"
"\n"
"To this end, a new check box named \"Visible Discount\" is added to the "
"pricelist form.\n"
"\n"
"Example:\n"
"    For the product PC1 and the partner \"Asustek\": if listprice=450, and "
"the price calculated using Asustek's pricelist is 225\n"
"    If the check box is checked, we will have on the sale order line: Unit "
"price=450, Discount=50,00, Net price=225\n"
"    If the check box is unchecked, we will have on Sale Order and Invoice "
"lines: Unit price=225, Discount=0,00, Net price=225\n"
"    "
msgstr ""

#. module: base
#: field:ir.module.module,shortdesc:0
msgid "Short Description"
msgstr ""

#. module: base
#: field:res.country,code:0
msgid "Country Code"
msgstr ""

#. module: base
#: view:ir.sequence:0
msgid "Hour 00->24: %(h24)s"
msgstr ""

#. module: base
#: field:ir.cron,nextcall:0
msgid "Next Execution Date"
msgstr ""

#. module: base
#: field:ir.sequence,padding:0
msgid "Number Padding"
msgstr ""

#. module: base
#: help:multi_company.default,field_id:0
msgid "Select field property"
msgstr ""

#. module: base
#: field:res.request.history,date_sent:0
msgid "Date sent"
msgstr ""

#. module: base
#: view:ir.sequence:0
msgid "Month: %(month)s"
msgstr ""

#. module: base
#: field:ir.actions.act_window.view,sequence:0
#: field:ir.actions.server,sequence:0
#: field:ir.actions.todo,sequence:0
#: field:ir.actions.todo.category,sequence:0
#: view:ir.cron:0
#: field:ir.module.category,sequence:0
#: field:ir.module.module,sequence:0
#: view:ir.sequence:0
#: field:ir.ui.menu,sequence:0
#: view:ir.ui.view:0
#: field:ir.ui.view,priority:0
#: field:ir.ui.view_sc,sequence:0
#: field:multi_company.default,sequence:0
#: field:res.partner.bank,sequence:0
#: field:res.widget.user,sequence:0
#: field:wizard.ir.model.menu.create.line,sequence:0
msgid "Sequence"
msgstr ""

#. module: base
#: model:res.country,name:base.tn
msgid "Tunisia"
msgstr ""

#. module: base
#: view:ir.actions.todo:0
msgid "Wizards to be Launched"
msgstr ""

#. module: base
#: model:ir.module.category,name:base.module_category_manufacturing
#: model:ir.ui.menu,name:base.menu_mrp_root
msgid "Manufacturing"
msgstr ""

#. module: base
#: model:res.country,name:base.km
msgid "Comoros"
msgstr ""

#. module: base
#: view:res.request:0
msgid "Draft and Active"
msgstr ""

#. module: base
#: model:ir.actions.act_window,name:base.action_server_action
#: view:ir.actions.server:0
#: model:ir.ui.menu,name:base.menu_server_action
msgid "Server Actions"
msgstr ""

#. module: base
#: field:res.partner.bank.type,format_layout:0
msgid "Format Layout"
msgstr ""

#. module: base
#: field:ir.model.fields,selection:0
msgid "Selection Options"
msgstr ""

#. module: base
#: field:res.partner.category,parent_right:0
msgid "Right parent"
msgstr "右括弧"

#. module: base
#: model:ir.module.module,shortdesc:base.module_auth_openid
msgid "OpenID Authentification"
msgstr ""

#. module: base
#: model:ir.module.module,description:base.module_plugin_thunderbird
msgid ""
"\n"
"This module is required for the Thuderbird Plug-in to work properly.\n"
"====================================================================\n"
"\n"
"The plugin allows you archive email and its attachments to the selected\n"
"OpenERP objects. You can select a partner, a task, a project, an analytical\n"
"account, or any other object and attach the selected mail as a .eml file in\n"
"the attachment of a selected record. You can create documents for CRM Lead,\n"
"HR Applicant and Project Issue from selected mails.\n"
"      "
msgstr ""

#. module: base
#: view:res.lang:0
msgid "Legends for Date and Time Formats"
msgstr ""

#. module: base
#: selection:ir.actions.server,state:0
msgid "Copy Object"
msgstr ""

#. module: base
#: model:ir.module.module,shortdesc:base.module_mail
msgid "Emails Management"
msgstr ""

#. module: base
#: field:ir.actions.server,trigger_name:0
msgid "Trigger Signal"
msgstr ""

#. module: base
#: code:addons/base/res/res_users.py:119
#, python-format
msgid ""
"Group(s) cannot be deleted, because some user(s) still belong to them: %s !"
msgstr ""

#. module: base
#: model:ir.module.module,description:base.module_mrp_repair
msgid ""
"\n"
"The aim is to have a complete module to manage all products repairs. The "
"following topics should be covered by this module:\n"
"============================================================================="
"==============================================\n"
"\n"
"    * Add/remove products in the reparation\n"
"    * Impact for stocks\n"
"    * Invoicing (products and/or services)\n"
"    * Warranty concept\n"
"    * Repair quotation report\n"
"    * Notes for the technician and for the final customer\n"
msgstr ""

#. module: base
#: model:ir.actions.act_window,name:base.action_country_state
#: model:ir.ui.menu,name:base.menu_country_state_partner
msgid "Fed. States"
msgstr ""

#. module: base
#: view:ir.model:0
#: view:res.groups:0
msgid "Access Rules"
msgstr ""

#. module: base
#: model:ir.module.module,description:base.module_knowledge
msgid ""
"\n"
"Installer for knowledge-based Hidden.\n"
"====================================\n"
"\n"
"Makes the Knowledge Application Configuration available from where you can "
"install\n"
"document and Wiki based Hidden.\n"
"    "
msgstr ""

#. module: base
#: field:res.groups,trans_implied_ids:0
msgid "Transitively inherits"
msgstr ""

#. module: base
#: field:ir.default,ref_table:0
msgid "Table Ref."
msgstr ""

#. module: base
#: code:addons/base/ir/ir_mail_server.py:443
#, python-format
msgid "Mail delivery failed"
msgstr ""

#. module: base
#: field:ir.actions.act_window,res_model:0
#: field:ir.actions.report.xml,model:0
#: field:ir.actions.server,model_id:0
#: field:ir.actions.wizard,model:0
#: field:ir.cron,model:0
#: field:ir.default,field_tbl:0
#: field:ir.filters,model_id:0
#: view:ir.model.access:0
#: field:ir.model.access,model_id:0
#: view:ir.model.data:0
#: view:ir.model.fields:0
#: field:ir.rule,model_id:0
#: selection:ir.translation,type:0
#: view:ir.ui.view:0
#: field:ir.ui.view,model:0
#: field:multi_company.default,object_id:0
#: field:res.log,res_model:0
#: field:res.request.link,object:0
#: field:workflow.triggers,model:0
msgid "Object"
msgstr ""

#. module: base
#: code:addons/osv.py:147
#, python-format
msgid ""
"\n"
"\n"
"[object with reference: %s - %s]"
msgstr ""

#. module: base
#: model:ir.module.module,shortdesc:base.module_account_analytic_plans
msgid "Multiple Analytic Plans"
msgstr ""

#. module: base
#: model:ir.module.module,description:base.module_project_timesheet
msgid ""
"\n"
"Synchronization of project task work entries with timesheet entries.\n"
"====================================================================\n"
"\n"
"This module lets you transfer the entries under tasks defined for Project "
"Management to\n"
"the Timesheet line entries for particular date and particular user  with the "
"effect of creating, editing and deleting either ways.\n"
"\n"
"    "
msgstr ""

#. module: base
#: view:ir.sequence:0
msgid "Minute: %(min)s"
msgstr ""

#. module: base
#: model:ir.ui.menu,name:base.next_id_10
msgid "Scheduler"
msgstr ""

#. module: base
#: model:ir.module.module,shortdesc:base.module_base_tools
msgid "Base Tools"
msgstr ""

#. module: base
#: help:res.country,address_format:0
msgid ""
"You can state here the usual format to use for the addresses belonging to "
"this country.\n"
"\n"
"You can use the python-style string patern with all the field of the address "
"(for example, use '%(street)s' to display the field 'street') plus\n"
"            \n"
"%(state_name)s: the name of the state\n"
"            \n"
"%(state_code)s: the code of the state\n"
"            \n"
"%(country_name)s: the name of the country\n"
"            \n"
"%(country_code)s: the code of the country"
msgstr ""

#. module: base
#: model:ir.module.module,description:base.module_pad
msgid ""
"\n"
"Adds enhanced support for (Ether)Pad attachments in the web client.\n"
"===================================================================\n"
"\n"
"Lets the company customize which Pad installation should be used to link to "
"new pads\n"
"(by default, http://ietherpad.com/).\n"
"    "
msgstr ""

#. module: base
#: model:ir.module.module,shortdesc:base.module_l10n_uk
msgid "UK - Accounting"
msgstr "イギリス－会計"

#. module: base
#: model:ir.module.module,description:base.module_project_scrum
msgid ""
"\n"
"This module implements all concepts defined by the scrum project management "
"methodology for IT companies.\n"
"============================================================================="
"============================\n"
"\n"
"    * Project with sprints, product owner, scrum master\n"
"    * Sprints with reviews, daily meetings, feedbacks\n"
"    * Product backlog\n"
"    * Sprint backlog\n"
"\n"
"It adds some concepts to the project management module:\n"
"    * Mid-term, long-term road-map\n"
"    * Customers/functional requests VS technical ones\n"
"\n"
"It also creates a new reporting:\n"
"    * Burn-down chart\n"
"\n"
"The scrum projects and tasks inherit from the real projects and\n"
"tasks, so you can continue working on normal tasks that will also\n"
"include tasks from scrum projects.\n"
"\n"
"More information on the methodology:\n"
"    * http://controlchaos.com\n"
"    "
msgstr ""

#. module: base
#: code:addons/base/ir/ir_model.py:371
#, python-format
msgid ""
"Changing the type of a column is not yet supported. Please drop it and "
"create it again!"
msgstr ""

#. module: base
#: field:ir.ui.view_sc,user_id:0
msgid "User Ref."
msgstr ""

#. module: base
#: code:addons/base/res/res_users.py:118
#, python-format
msgid "Warning !"
msgstr ""

#. module: base
#: model:res.widget,title:base.google_maps_widget
msgid "Google Maps"
msgstr ""

#. module: base
#: model:ir.ui.menu,name:base.menu_base_config
#: model:ir.ui.menu,name:base.menu_config
#: model:ir.ui.menu,name:base.menu_event_config
#: model:ir.ui.menu,name:base.menu_lunch_survey_root
#: model:ir.ui.menu,name:base.menu_marketing_config_association
#: model:ir.ui.menu,name:base.menu_marketing_config_root
#: view:res.company:0
#: model:res.groups,name:base.group_system
msgid "Configuration"
msgstr ""

#. module: base
#: model:ir.module.module,shortdesc:base.module_l10n_in
msgid "India - Accounting"
msgstr "インド－会計"

#. module: base
#: field:ir.actions.server,expression:0
msgid "Loop Expression"
msgstr ""

#. module: base
#: field:publisher_warranty.contract,date_start:0
msgid "Starting Date"
msgstr ""

#. module: base
#: model:ir.module.module,shortdesc:base.module_l10n_gt
msgid "Guatemala - Accounting"
msgstr "グアテマラ－会計"

#. module: base
#: help:ir.cron,args:0
msgid "Arguments to be passed to the method, e.g. (uid,)."
msgstr ""

#. module: base
#: model:res.partner.category,name:base.res_partner_category_5
msgid "Gold Partner"
msgstr ""

#. module: base
#: model:ir.model,name:base.model_res_partner
#: field:res.company,partner_id:0
#: view:res.partner.address:0
#: field:res.partner.event,partner_id:0
#: selection:res.partner.title,domain:0
#: model:res.request.link,name:base.req_link_partner
msgid "Partner"
msgstr ""

#. module: base
#: field:ir.model.fields,complete_name:0
#: field:ir.ui.menu,complete_name:0
msgid "Complete Name"
msgstr ""

#. module: base
#: model:res.country,name:base.tr
msgid "Turkey"
msgstr ""

#. module: base
#: model:res.country,name:base.fk
msgid "Falkland Islands"
msgstr ""

#. module: base
#: model:res.country,name:base.lb
msgid "Lebanon"
msgstr ""

#. module: base
#: view:ir.actions.report.xml:0
#: field:ir.actions.report.xml,report_type:0
msgid "Report Type"
msgstr ""

#. module: base
#: field:ir.actions.todo,state:0
#: field:ir.module.module,state:0
#: field:ir.module.module.dependency,state:0
#: field:publisher_warranty.contract,state:0
#: view:res.country.state:0
#: view:res.request:0
#: field:res.request,state:0
#: field:workflow.instance,state:0
#: field:workflow.workitem,state:0
msgid "State"
msgstr ""

#. module: base
#: model:ir.module.module,description:base.module_hr_evaluation
msgid ""
"\n"
"Ability to create employees evaluation.\n"
"=======================================\n"
"\n"
"An evaluation can be created by employee for subordinates,\n"
"juniors as well as his manager.The evaluation is done under a plan\n"
"in which various surveys can be created and it can be defined which\n"
"level of employee hierarchy fills what and final review and evaluation\n"
"is done by the manager.Every evaluation filled by the employees can be "
"viewed\n"
"in the form of pdf file. Implements a dashboard for My Current Evaluations\n"
"         "
msgstr ""

#. module: base
#: selection:base.language.install,lang:0
msgid "Galician / Galego"
msgstr "ガリラヤ語 / Galego"

#. module: base
#: model:res.country,name:base.no
msgid "Norway"
msgstr ""

#. module: base
#: view:res.lang:0
msgid "4.  %b, %B         ==> Dec, December"
msgstr ""

#. module: base
#: view:base.language.install:0
#: model:ir.ui.menu,name:base.menu_view_base_language_install
msgid "Load an Official Translation"
msgstr ""

#. module: base
#: view:res.currency:0
msgid "Miscelleanous"
msgstr ""

#. module: base
#: model:res.partner.category,name:base.res_partner_category_10
msgid "Open Source Service Company"
msgstr ""

#. module: base
#: selection:base.language.install,lang:0
msgid "Sinhalese / සිංහල"
msgstr "シンハラ語 / සිංහල"

#. module: base
#: selection:res.request,state:0
msgid "waiting"
msgstr ""

#. module: base
#: field:ir.actions.report.xml,report_file:0
msgid "Report file"
msgstr ""

#. module: base
#: model:ir.model,name:base.model_workflow_triggers
msgid "workflow.triggers"
msgstr ""

#. module: base
#: code:addons/base/ir/ir_model.py:74
#, python-format
msgid "Invalid search criterions"
msgstr ""

#. module: base
#: view:ir.mail_server:0
msgid "Connection Information"
msgstr ""

#. module: base
#: view:ir.attachment:0
msgid "Created"
msgstr ""

#. module: base
#: help:ir.actions.wizard,multi:0
msgid ""
"If set to true, the wizard will not be displayed on the right toolbar of a "
"form view."
msgstr ""

#. module: base
#: view:base.language.import:0
msgid "- type,name,res_id,src,value"
msgstr ""

#. module: base
#: model:res.country,name:base.hm
msgid "Heard and McDonald Islands"
msgstr ""

#. module: base
#: help:ir.model.data,name:0
msgid ""
"External Key/Identifier that can be used for data integration with third-"
"party systems"
msgstr ""

#. module: base
#: model:ir.module.module,description:base.module_mrp_operations
msgid ""
"\n"
"This module adds state, date_start,date_stop in production order operation "
"lines (in the \"Work Centers\" tab).\n"
"============================================================================="
"================================\n"
"\n"
"State: draft, confirm, done, cancel\n"
"When finishing/confirming,cancelling production orders set all state lines "
"to the according state\n"
"\n"
"Create menus:\n"
"    Manufacturing > Manufacturing > Work Orders\n"
"\n"
"Which is a view on \"Work Centers\" lines in production order.\n"
"\n"
"Add buttons in the form view of production order under workcenter tab:\n"
"    * start (set state to confirm), set date_start\n"
"    * done (set state to done), set date_stop\n"
"    * set to draft (set state to draft)\n"
"    * cancel set state to cancel\n"
"\n"
"When the production order becomes \"ready to produce\", operations must\n"
"become 'confirmed'. When the production order is done, all operations\n"
"must become done.\n"
"\n"
"The field delay is the delay(stop date - start date).\n"
"So that we can compare the theoretic delay and real delay.\n"
"\n"
"    "
msgstr ""

#. module: base
#: model:ir.module.module,description:base.module_auction
msgid ""
"\n"
"This module manages the records of artists, auction articles, buyers and "
"sellers.\n"
"============================================================================="
"====\n"
"\n"
"It completely manages an auction such as managing bids,\n"
"keeping track of the sold articles along with the paid\n"
"and unpaid objects including delivery of the articles.\n"
"\n"
"The dashboard for auction includes:\n"
"    * Latest Objects (list)\n"
"    * Latest Deposits (list)\n"
"    * Objects Statistics (list)\n"
"    * Total Adjudications (graph)\n"
"    * Min/Adj/Max (graph)\n"
"    * Objects By Day (graph)\n"
"    "
msgstr ""

#. module: base
#: model:ir.module.module,description:base.module_base_crypt
msgid ""
"\n"
"Replaces cleartext passwords in the database with a secure hash\n"
"===============================================================\n"
"For your existing user base, the removal of the cleartext\n"
"passwords occurs immediately when you instal base_crypt.\n"
"\n"
"All passwords will be replaced by a secure, salted, cryptographic\n"
"hash, preventing anyone from reading the original password in\n"
"the database.\n"
"\n"
"After installing this module it won't be possible to recover a\n"
"forgotten password for your users, the only solution is for an\n"
"admin to set a new password.\n"
"\n"
"Security Warning\n"
"++++++++++++++++\n"
"Installing this module does not mean you can ignore other security "
"measures,\n"
"as the password is still transmitted unencrypted on the network, unless you\n"
"are using a secure protocol such as XML-RPCS or HTTPS.\n"
"It also does not protect the rest of the content of the database, which may\n"
"contain critical data. Appropriate security measures need to be implemented\n"
"by the system administrator in all areas, such as: protection of database\n"
"backups, system files, remote shell access, physical server access, etc.\n"
"\n"
"Interation with LDAP authentication\n"
"+++++++++++++++++++++++++++++++++++\n"
"This module is currently not compatible with the ``user_ldap`` module and\n"
"will disable LDAP authentication completely if installed at the same time.\n"
"\n"
"                    "
msgstr ""

#. module: base
#: field:ir.actions.act_window,view_id:0
msgid "View Ref."
msgstr ""

#. module: base
#: model:ir.module.category,description:base.module_category_sales_management
msgid "Helps you handle your quotations, sale orders and invoicing."
msgstr ""

#. module: base
#: field:res.groups,implied_ids:0
msgid "Inherits"
msgstr ""

#. module: base
#: selection:ir.translation,type:0
msgid "Selection"
msgstr ""

#. module: base
#: field:ir.module.module,icon:0
msgid "Icon URL"
msgstr ""

#. module: base
#: field:ir.actions.act_window,type:0
#: field:ir.actions.act_window_close,type:0
#: field:ir.actions.actions,type:0
#: field:ir.actions.client,type:0
#: field:ir.actions.report.xml,type:0
#: view:ir.actions.server:0
#: field:ir.actions.server,state:0
#: field:ir.actions.server,type:0
#: field:ir.actions.url,type:0
#: field:ir.actions.wizard,type:0
msgid "Action Type"
msgstr ""

#. module: base
#: model:res.country,name:base.vn
msgid "Vietnam"
msgstr ""

#. module: base
#: model:ir.module.module,description:base.module_l10n_syscohada
msgid ""
"This module implements the accounting chart for OHADA area.\n"
"    It allows any company or association to manage its financial "
"accounting.\n"
"    Countries that use OHADA are the following:\n"
"    Benin, Burkina Faso, Cameroon, Central African Republic, Comoros, "
"Congo,\n"
"    Ivory Coast, Gabon, Guinea, Guinea Bissau,\n"
"    Equatorial Guinea, Mali, Niger, Replica of Democratic Congo, Senegal, "
"Chad, Togo.\n"
"    "
msgstr ""

#. module: base
#: view:base.language.import:0
#: model:ir.actions.act_window,name:base.action_view_base_import_language
#: model:ir.ui.menu,name:base.menu_view_base_import_language
msgid "Import Translation"
msgstr ""

#. module: base
#: field:res.partner.bank.type,field_ids:0
msgid "Type fields"
msgstr ""

#. module: base
#: view:ir.actions.todo:0
#: field:ir.actions.todo,category_id:0
#: field:ir.module.module,category_id:0
msgid "Category"
msgstr ""

#. module: base
#: view:ir.attachment:0
#: selection:ir.attachment,type:0
#: selection:ir.property,type:0
msgid "Binary"
msgstr ""

#. module: base
#: field:ir.actions.server,sms:0
#: selection:ir.actions.server,state:0
msgid "SMS"
msgstr ""

#. module: base
#: model:res.country,name:base.cr
msgid "Costa Rica"
msgstr ""

#. module: base
#: model:ir.module.module,shortdesc:base.module_base_module_doc_rst
msgid "Generate Docs of Modules"
msgstr ""

#. module: base
#: model:res.company,overdue_msg:base.main_company
msgid ""
"Our records indicate that the following payments are still due. If the "
"amount\n"
"has already been paid, please disregard this notice. However, if you have "
"any\n"
"queries regarding your account, please contact us.\n"
"Thank you in advance.\n"
msgstr ""

#. module: base
#: model:ir.module.module,shortdesc:base.module_users_ldap
msgid "Authentication via LDAP"
msgstr ""

#. module: base
#: view:workflow.activity:0
msgid "Conditions"
msgstr ""

#. module: base
#: model:ir.actions.act_window,name:base.action_partner_other_form
msgid "Other Partners"
msgstr ""

#. module: base
#: model:ir.actions.act_window,name:base.action_currency_form
#: model:ir.ui.menu,name:base.menu_action_currency_form
#: view:res.currency:0
msgid "Currencies"
msgstr ""

#. module: base
#: model:ir.model,name:base.model_ir_actions_client
#: selection:ir.ui.menu,action:0
msgid "ir.actions.client"
msgstr ""

#. module: base
#: help:ir.values,value:0
msgid "Default value (pickled) or reference to an action"
msgstr ""

#. module: base
#: sql_constraint:res.groups:0
msgid "The name of the group must be unique !"
msgstr ""

#. module: base
#: model:ir.module.module,description:base.module_base_report_designer
msgid ""
"\n"
"This module is used along with OpenERP OpenOffice Plugin.\n"
"=========================================================\n"
"\n"
"This module adds wizards to Import/Export .sxw report that\n"
"you can modify in OpenOffice. Once you have modified it you can\n"
"upload the report using the same wizard.\n"
msgstr ""

#. module: base
#: view:ir.sequence:0
msgid "Hour 00->12: %(h12)s"
msgstr ""

#. module: base
#: help:res.partner.address,active:0
msgid "Uncheck the active field to hide the contact."
msgstr ""

#. module: base
#: model:ir.model,name:base.model_res_widget_wizard
msgid "Add a widget for User"
msgstr ""

#. module: base
#: model:res.country,name:base.dk
msgid "Denmark"
msgstr ""

#. module: base
#: model:ir.module.module,description:base.module_base_calendar
msgid ""
"\n"
"This is a full-featured calendar system.\n"
"========================================\n"
"\n"
"It supports:\n"
"    - Calendar of events\n"
"    - Alerts (create requests)\n"
"    - Recurring events\n"
"    - Invitations to people\n"
"\n"
"If you need to manage your meetings, you should install the CRM module.\n"
"    "
msgstr ""

#. module: base
#: view:ir.rule:0
msgid "Rule definition (domain filter)"
msgstr ""

#. module: base
#: model:ir.model,name:base.model_workflow_instance
msgid "workflow.instance"
msgstr ""

#. module: base
#: code:addons/orm.py:471
#, python-format
msgid "Unknown attribute %s in %s "
msgstr ""

#. module: base
#: view:res.lang:0
msgid "10. %S              ==> 20"
msgstr ""

#. module: base
#: code:addons/fields.py:122
#, python-format
msgid "undefined get method !"
msgstr ""

#. module: base
#: selection:base.language.install,lang:0
msgid "Norwegian Bokmål / Norsk bokmål"
msgstr "ノルウェー語ブックモール / Norsk bokmål"

#. module: base
#: model:res.partner.title,name:base.res_partner_title_madam
msgid "Madam"
msgstr ""

#. module: base
#: model:res.country,name:base.ee
msgid "Estonia"
msgstr ""

#. module: base
#: model:ir.module.module,shortdesc:base.module_board
#: model:ir.ui.menu,name:base.menu_dashboard
msgid "Dashboards"
msgstr ""

#. module: base
#: model:ir.module.module,shortdesc:base.module_procurement
msgid "Procurements"
msgstr ""

#. module: base
#: model:ir.module.module,shortdesc:base.module_hr_payroll_account
msgid "Payroll Accounting"
msgstr ""

#. module: base
#: help:ir.attachment,type:0
msgid "Binary File or external URL"
msgstr ""

#. module: base
#: model:ir.module.module,shortdesc:base.module_sale_order_dates
msgid "Dates on Sales Order"
msgstr ""

#. module: base
#: view:ir.attachment:0
msgid "Creation Month"
msgstr ""

#. module: base
#: model:res.country,name:base.nl
msgid "Netherlands"
msgstr ""

#. module: base
#: model:ir.module.module,description:base.module_edi
msgid ""
"\n"
"Provides a common EDI platform that other Applications can use\n"
"==============================================================\n"
"\n"
"OpenERP specifies a generic EDI format for exchanging business\n"
"documents between different systems, and provides generic\n"
"mechanisms to import and export them.\n"
"\n"
"More details about OpenERP's EDI format may be found in the\n"
"technical OpenERP documentation at http://doc.openerp.com\n"
"    "
msgstr ""

#. module: base
#: model:ir.ui.menu,name:base.next_id_4
msgid "Low Level Objects"
msgstr ""

#. module: base
#: help:ir.values,model:0
msgid "Model to which this entry applies"
msgstr ""

#. module: base
#: field:res.country,address_format:0
msgid "Address Format"
msgstr ""

#. module: base
#: model:ir.model,name:base.model_ir_values
msgid "ir.values"
msgstr ""

#. module: base
#: model:res.groups,name:base.group_no_one
msgid "Technical Features"
msgstr ""

#. module: base
#: selection:base.language.install,lang:0
msgid "Occitan (FR, post 1500) / Occitan"
msgstr "オック語（FR, post 1500）/ Occitan"

#. module: base
#: code:addons/base/ir/ir_mail_server.py:192
#, python-format
msgid ""
"Here is what we got instead:\n"
" %s"
msgstr ""

#. module: base
#: model:ir.actions.act_window,name:base.action_model_data
#: view:ir.model.data:0
#: model:ir.ui.menu,name:base.ir_model_data_menu
msgid "External Identifiers"
msgstr ""

#. module: base
#: model:res.groups,name:base.group_sale_salesman
msgid "User - Own Leads Only"
msgstr ""

#. module: base
#: model:res.country,name:base.cd
msgid "Congo, The Democratic Republic of the"
msgstr ""

#. module: base
#: selection:base.language.install,lang:0
msgid "Malayalam / മലയാളം"
msgstr "マラヤーラム語 / മലയാളം"

#. module: base
#: view:res.request:0
#: field:res.request,body:0
#: field:res.request.history,req_id:0
msgid "Request"
msgstr ""

#. module: base
#: model:ir.actions.act_window,help:base.act_ir_actions_todo_form
msgid ""
"The configuration wizards are used to help you configure a new instance of "
"OpenERP. They are launched during the installation of new modules, but you "
"can choose to restart some wizards manually from this menu."
msgstr ""

#. module: base
#: view:res.company:0
msgid "Portrait"
msgstr ""

#. module: base
#: field:ir.cron,numbercall:0
msgid "Number of Calls"
msgstr ""

#. module: base
#: code:addons/base/res/res_bank.py:189
#, python-format
msgid "BANK"
msgstr ""

#. module: base
#: view:base.module.upgrade:0
#: field:base.module.upgrade,module_info:0
msgid "Modules to update"
msgstr ""

#. module: base
#: help:ir.actions.server,sequence:0
msgid ""
"Important when you deal with multiple actions, the execution order will be "
"decided based on this, low number is higher priority."
msgstr ""

#. module: base
#: field:ir.actions.report.xml,header:0
msgid "Add RML header"
msgstr ""

#. module: base
#: model:ir.module.module,description:base.module_l10n_tr
msgid ""
"\n"
"Türkiye için Tek düzen hesap planı şablonu OpenERP Modülü.\n"
"============================================================================="
"=\n"
"\n"
"Bu modül kurulduktan sonra, Muhasebe yapılandırma sihirbazı çalışır\n"
"    * Sihirbaz sizden hesap planı şablonu, planın kurulacağı şirket,banka "
"hesap bilgileriniz,ilgili para birimi gibi bilgiler isteyecek.\n"
"    "
msgstr ""

#. module: base
#: view:res.config:0
msgid "Apply"
msgstr ""

#. module: base
#: field:res.request,trigger_date:0
msgid "Trigger Date"
msgstr ""

#. module: base
#: selection:base.language.install,lang:0
msgid "Croatian / hrvatski jezik"
msgstr "クロアチア語 / hrvatski jezik"

#. module: base
#: sql_constraint:res.country:0
msgid "The code of the country must be unique !"
msgstr ""

#. module: base
#: model:ir.module.module,description:base.module_web_kanban
msgid ""
"\n"
"        OpenERP Web kanban view.\n"
"        "
msgstr ""

#. module: base
#: model:ir.ui.menu,name:base.menu_project_management_time_tracking
msgid "Time Tracking"
msgstr ""

#. module: base
#: view:res.partner.category:0
msgid "Partner Category"
msgstr ""

#. module: base
#: view:ir.actions.server:0
#: selection:ir.actions.server,state:0
msgid "Trigger"
msgstr ""

#. module: base
#: model:ir.module.category,description:base.module_category_warehouse_management
msgid ""
"Helps you manage your inventory and main stock operations: delivery orders, "
"receptions, etc."
msgstr ""

#. module: base
#: model:ir.model,name:base.model_base_module_update
msgid "Update Module"
msgstr ""

#. module: base
#: view:ir.model.fields:0
#: field:ir.model.fields,translate:0
msgid "Translate"
msgstr ""

#. module: base
#: model:ir.module.module,description:base.module_users_ldap
msgid ""
"\n"
"Adds support for authentication by LDAP server.\n"
"===============================================\n"
"This module allows users to login with their LDAP username and\n"
"password, and will automatically create OpenERP users for them\n"
"on the fly.\n"
"\n"
"**Note**: This module only work on servers who have Python's\n"
"``ldap`` module installed.\n"
"\n"
"Configuration\n"
"+++++++++++++\n"
"After installing this module, you need to configure the LDAP\n"
"parameters in the Configuration tab of the Company details.\n"
"Different companies may have different LDAP servers, as long\n"
"as they have unique usernames (usernames need to be unique in\n"
"OpenERP, even across multiple companies).\n"
"\n"
"Anonymous LDAP binding is also supported (for LDAP servers\n"
"that allow it), by simpling keeping the LDAP user and password\n"
"empty in the LDAP configuration. This does **not** allow\n"
"anonymous authentication for users, it is only for the master\n"
"LDAP account that is used to verify if a user exists before\n"
"attempting to authenticate it.\n"
"\n"
"Securing the connection with STARTTLS is available for LDAP\n"
"servers supporting it, by enabling the TLS option in the LDAP\n"
"configuration.\n"
"\n"
"For further options configuring the LDAP settings, refer to the\n"
"ldap.conf manpage :manpage:`ldap.conf(5)`.\n"
"\n"
"Security Considerations\n"
"+++++++++++++++++++++++\n"
"Users' LDAP passwords are never stored in the OpenERP database,\n"
"the LDAP server is queried whenever a user needs to be\n"
"authenticated. No duplication of the password occurs, and\n"
"passwords are managed in one place only.\n"
"\n"
"OpenERP does not manage password changes in the LDAP, so\n"
"any change of password should be conducted by other means\n"
"in the LDAP directory directly (for LDAP users).\n"
"\n"
"It is also possible to have local OpenERP users in the\n"
"database along with LDAP-authenticated users (the Administrator\n"
"account is one obvious example).\n"
"\n"
"Here is how it works:\n"
"\n"
"  * The system first attempts to authenticate users against\n"
"    the local OpenERP database ;\n"
"  * if this authentication fails (for example because the\n"
"    user has no local password), the system then attempts\n"
"    to authenticate against LDAP ;\n"
"\n"
"As LDAP users have blank passwords by default in the local\n"
"OpenERP database (which means no access), the first step\n"
"always fails and the LDAP server is queried to do the\n"
"authentication.\n"
"\n"
"Enabling STARTTLS ensures that the authentication query to the\n"
"LDAP server is encrypted.\n"
"\n"
"User Template\n"
"+++++++++++++\n"
"In the LDAP configuration on the Company form, it is possible to\n"
"select a *User Template*. If set, this user will be used as\n"
"template to create the local users whenever someone authenticates\n"
"for the first time via LDAP authentication.\n"
"This allows pre-setting the default groups and menus of the\n"
"first-time users.\n"
"\n"
"**Warning**: if you set a password for the user template,\n"
"this password will be assigned as local password for each new\n"
"LDAP user, effectively setting a *master password* for these\n"
"users (until manually changed). You usually do not want this.\n"
"One easy way to setup a template user is to login once with\n"
"a valid LDAP user, let OpenERP create a blank local user with the\n"
"same login (and a blank password), then rename this new user\n"
"to a username that does not exist in LDAP, and setup its\n"
"groups the way you want.\n"
"\n"
"Interaction with base_crypt\n"
"+++++++++++++++++++++++++++\n"
"The base_crypt module is not compatible with this module, and\n"
"will disable LDAP authentication if installed at the same time.\n"
"\n"
"    "
msgstr ""

#. module: base
#: field:res.request.history,body:0
msgid "Body"
msgstr ""

#. module: base
#: code:addons/base/ir/ir_mail_server.py:199
#, python-format
msgid "Connection test succeeded!"
msgstr ""

#. module: base
#: view:partner.massmail.wizard:0
msgid "Send Email"
msgstr ""

#. module: base
#: field:res.users,menu_id:0
msgid "Menu Action"
msgstr ""

#. module: base
#: help:ir.model.fields,selection:0
msgid ""
"List of options for a selection field, specified as a Python expression "
"defining a list of (key, label) pairs. For example: "
"[('blue','Blue'),('yellow','Yellow')]"
msgstr ""

#. module: base
#: selection:base.language.export,state:0
msgid "choose"
msgstr ""

#. module: base
#: help:ir.model,osv_memory:0
msgid ""
"Indicates whether this object model lives in memory only, i.e. is not "
"persisted (osv.osv_memory)"
msgstr ""

#. module: base
#: code:addons/base/ir/ir_mail_server.py:415
#, python-format
msgid ""
"Please define at least one SMTP server, or provide the SMTP parameters "
"explicitly."
msgstr ""

#. module: base
#: view:ir.attachment:0
msgid "Filter on my documents"
msgstr ""

#. module: base
#: help:ir.actions.server,code:0
msgid ""
"Python code to be executed if condition is met.\n"
"It is a Python block that can use the same values as for the condition field"
msgstr ""

#. module: base
#: model:ir.actions.act_window,name:base.action_partner_supplier_form
#: model:ir.ui.menu,name:base.menu_procurement_management_supplier_name
#: view:res.partner:0
msgid "Suppliers"
msgstr "仕入先"

#. module: base
#: view:publisher_warranty.contract.wizard:0
msgid "Register"
msgstr ""

#. module: base
#: field:res.request,ref_doc2:0
msgid "Document Ref 2"
msgstr ""

#. module: base
#: field:res.request,ref_doc1:0
msgid "Document Ref 1"
msgstr ""

#. module: base
#: model:res.country,name:base.ga
msgid "Gabon"
msgstr ""

#. module: base
#: model:res.groups,name:base.group_multi_company
msgid "Multi Companies"
msgstr ""

#. module: base
#: view:ir.model:0
#: view:ir.rule:0
#: view:res.groups:0
#: model:res.groups,name:base.group_erp_manager
#: view:res.users:0
msgid "Access Rights"
msgstr ""

#. module: base
#: model:res.country,name:base.gl
msgid "Greenland"
msgstr ""

#. module: base
#: model:res.groups,name:base.group_sale_salesman_all_leads
msgid "User - All Leads"
msgstr ""

#. module: base
#: field:res.partner.bank,acc_number:0
msgid "Account Number"
msgstr ""

#. module: base
#: view:ir.rule:0
msgid ""
"Example: GLOBAL_RULE_1 AND GLOBAL_RULE_2 AND ( (GROUP_A_RULE_1 OR "
"GROUP_A_RULE_2) OR (GROUP_B_RULE_1 OR GROUP_B_RULE_2) )"
msgstr ""

#. module: base
#: model:ir.module.module,shortdesc:base.module_l10n_th
msgid "Thailand - Accounting"
msgstr "タイ－会計"

#. module: base
#: view:res.lang:0
msgid "1.  %c              ==> Fri Dec  5 18:25:20 2008"
msgstr ""

#. module: base
#: model:res.country,name:base.nc
msgid "New Caledonia (French)"
msgstr ""

#. module: base
#: model:ir.module.module,description:base.module_mrp_jit
msgid ""
"\n"
"This module allows Just In Time computation of procurement orders.\n"
"==================================================================\n"
"\n"
"If you install this module, you will not have to run the regular "
"procurement\n"
"scheduler anymore (but you still need to run the minimum order point rule\n"
"scheduler, or for example let it run daily.)\n"
"All procurement orders will be processed immediately, which could in some\n"
"cases entail a small performance impact.\n"
"\n"
"It may also increase your stock size because products are reserved as soon\n"
"as possible and the scheduler time range is not taken into account anymore.\n"
"In that case, you can not use priorities any more on the different picking.\n"
"\n"
"    "
msgstr ""

#. module: base
#: model:res.country,name:base.cy
msgid "Cyprus"
msgstr ""

#. module: base
#: field:ir.actions.server,subject:0
#: field:partner.massmail.wizard,subject:0
#: field:res.request,name:0
msgid "Subject"
msgstr ""

#. module: base
#: selection:res.currency,position:0
msgid "Before Amount"
msgstr ""

#. module: base
#: field:res.request,act_from:0
#: field:res.request.history,act_from:0
msgid "From"
msgstr ""

#. module: base
#: view:res.users:0
msgid "Preferences"
msgstr ""

#. module: base
#: model:res.partner.category,name:base.res_partner_category_consumers0
msgid "Consumers"
msgstr ""

#. module: base
#: view:res.company:0
msgid "Set Bank Accounts"
msgstr ""

#. module: base
#: field:ir.actions.client,tag:0
msgid "Client action tag"
msgstr ""

#. module: base
#: code:addons/base/res/res_lang.py:189
#, python-format
msgid "You cannot delete the language which is User's Preferred Language !"
msgstr ""

#. module: base
#: field:ir.values,model_id:0
msgid "Model (change only)"
msgstr ""

#. module: base
#: model:ir.module.module,description:base.module_marketing_campaign_crm_demo
msgid ""
"\n"
"Demo data for the module marketing_campaign.\n"
"============================================\n"
"\n"
"Creates demo data like leads, campaigns and segments for the module "
"marketing_campaign.\n"
"    "
msgstr ""

#. module: base
#: selection:ir.actions.act_window.view,view_mode:0
#: selection:ir.ui.view,type:0
msgid "Kanban"
msgstr ""

#. module: base
#: code:addons/base/ir/ir_model.py:251
#, python-format
msgid ""
"The Selection Options expression is must be in the [('key','Label'), ...] "
"format!"
msgstr ""

#. module: base
#: view:ir.filters:0
msgid "Current User"
msgstr ""

#. module: base
#: field:res.company,company_registry:0
msgid "Company Registry"
msgstr ""

#. module: base
#: view:ir.actions.report.xml:0
msgid "Miscellaneous"
msgstr ""

#. module: base
#: model:ir.actions.act_window,name:base.action_ir_mail_server_list
#: view:ir.mail_server:0
#: model:ir.ui.menu,name:base.menu_mail_servers
msgid "Outgoing Mail Servers"
msgstr ""

#. module: base
#: model:res.country,name:base.cn
msgid "China"
msgstr ""

#. module: base
#: help:ir.actions.server,wkf_model_id:0
msgid ""
"The object that should receive the workflow signal (must have an associated "
"workflow)"
msgstr ""

#. module: base
#: model:ir.module.category,description:base.module_category_account_voucher
msgid ""
"Allows you to create your invoices and track the payments. It is an easier "
"version of the accounting module for managers who are not accountants."
msgstr ""

#. module: base
#: model:res.country,name:base.eh
msgid "Western Sahara"
msgstr ""

#. module: base
#: model:ir.module.category,name:base.module_category_account_voucher
msgid "Invoicing & Payments"
msgstr ""

#. module: base
#: model:ir.actions.act_window,help:base.action_res_company_form
msgid ""
"Create and manage the companies that will be managed by OpenERP from here. "
"Shops or subsidiaries can be created and maintained from here."
msgstr ""

#. module: base
#: model:res.country,name:base.id
msgid "Indonesia"
msgstr ""

#. module: base
#: view:base.update.translations:0
msgid ""
"This wizard will detect new terms to translate in the application, so that "
"you can then add translations manually or perform a complete export (as a "
"template for a new language example)."
msgstr ""

#. module: base
#: model:ir.module.module,description:base.module_l10n_ch
msgid ""
"\n"
"Swiss localisation :\n"
" - DTA generation for a lot of payment types\n"
" - BVR management (number generation, report, etc..)\n"
" - Import account move from the bank file (like v11 etc..)\n"
" - Simplify the way you handle the bank statement for reconciliation\n"
"\n"
"You can also add ZIP and bank completion with:\n"
" - l10n_ch_zip\n"
" - l10n_ch_bank\n"
" \n"
" Author: Camptocamp SA\n"
" Donors: Hasa Sàrl, Open Net Sàrl and Prisme Solutions Informatique SA\n"
"\n"
"------------------------------------------------------------------------\n"
"\n"
"Module incluant la localisation Suisse de TinyERP revu et corrigé par "
"Camptocamp. Cette nouvelle version\n"
"comprend la gestion et l'émissionde BVR, le paiement électronique via DTA "
"(pour les banques, le système postal est en développement)\n"
"et l'import du relevé de compte depuis la banque de manière automatisée.\n"
"De plus, nous avons intégré la définition de toutes les banques "
"Suisses(adresse, swift et clearing).\n"
"\n"
"Par ailleurs, conjointement à ce module, nous proposons la complétion NPA:\n"
"\n"
"Vous pouvez ajouter la completion des banques et des NPA avec with:\n"
" - l10n_ch_zip\n"
" - l10n_ch_bank\n"
" \n"
" Auteur: Camptocamp SA\n"
" Donateurs: Hasa Sàrl, Open Net Sàrl and Prisme Solutions Informatique SA\n"
"\n"
"--------------------------------------------------------------------------\n"
"TODO :\n"
"- Implement bvr import partial reconciliation\n"
"- Replace wizard by osv_memory when possible\n"
"- Add mising HELP\n"
"- Finish code comment\n"
"- Improve demo data\n"
"\n"
"\n"
msgstr ""

#. module: base
#: help:multi_company.default,expression:0
msgid ""
"Expression, must be True to match\n"
"use context.get or user (browse)"
msgstr ""

#. module: base
#: model:res.country,name:base.bg
msgid "Bulgaria"
msgstr ""

#. module: base
#: view:publisher_warranty.contract.wizard:0
msgid "Publisher warranty contract successfully registered!"
msgstr ""

#. module: base
#: model:res.country,name:base.ao
msgid "Angola"
msgstr ""

#. module: base
#: model:res.country,name:base.tf
msgid "French Southern Territories"
msgstr ""

#. module: base
#: model:ir.model,name:base.model_res_currency
#: field:res.company,currency_id:0
#: field:res.company,currency_ids:0
#: view:res.currency:0
#: field:res.currency,name:0
#: field:res.currency.rate,currency_id:0
msgid "Currency"
msgstr ""

#. module: base
#: view:res.lang:0
msgid "5.  %y, %Y         ==> 08, 2008"
msgstr ""

#. module: base
#: model:res.partner.title,shortcut:base.res_partner_title_ltd
msgid "ltd"
msgstr ""

#. module: base
#: field:res.log,res_id:0
msgid "Object ID"
msgstr ""

#. module: base
#: view:res.company:0
msgid "Landscape"
msgstr ""

#. module: base
#: model:ir.actions.todo.category,name:base.category_administration_config
#: model:ir.module.category,name:base.module_category_administration
msgid "Administration"
msgstr ""

#. module: base
#: view:base.module.update:0
msgid "Click on Update below to start the process..."
msgstr ""

#. module: base
#: model:res.country,name:base.ir
msgid "Iran"
msgstr "イラン"

#. module: base
#: model:ir.actions.act_window,name:base.res_widget_user_act_window
#: model:ir.ui.menu,name:base.menu_res_widget_user_act_window
msgid "Widgets per User"
msgstr ""

#. module: base
#: model:ir.actions.act_window,name:base.action_publisher_warranty_contract_form
#: model:ir.ui.menu,name:base.menu_publisher_warranty_contract
msgid "Contracts"
msgstr ""

#. module: base
#: field:base.language.export,state:0
#: field:ir.ui.menu,icon_pict:0
#: field:publisher_warranty.contract.wizard,state:0
msgid "unknown"
msgstr ""

#. module: base
#: field:res.currency,symbol:0
msgid "Symbol"
msgstr ""

#. module: base
#: help:res.users,login:0
msgid "Used to log into the system"
msgstr ""

#. module: base
#: view:base.update.translations:0
msgid "Synchronize Translation"
msgstr ""

#. module: base
#: model:ir.module.module,description:base.module_base_module_quality
msgid ""
"\n"
"The aim of this module is to check the quality of other modules.\n"
"================================================================\n"
"\n"
"It defines a wizard on the list of modules in OpenERP, which allows you to\n"
"evaluate them on different criteria such as: the respect of OpenERP coding\n"
"standards, the speed efficiency...\n"
"\n"
"This module also provides generic framework to define your own quality "
"test.\n"
"For further info, coders may take a look into base_module_quality\\"
"README.txt\n"
"\n"
"WARNING: This module cannot work as a ZIP file, you must unzip it before\n"
"using it, otherwise it may crash.\n"
"    "
msgstr ""

#. module: base
#: field:res.partner.bank,bank_name:0
msgid "Bank Name"
msgstr ""

#. module: base
#: model:res.country,name:base.ki
msgid "Kiribati"
msgstr ""

#. module: base
#: model:res.country,name:base.iq
msgid "Iraq"
msgstr ""

#. module: base
#: model:ir.module.category,name:base.module_category_association
#: model:ir.ui.menu,name:base.menu_association
msgid "Association"
msgstr ""

#. module: base
#: model:ir.module.module,description:base.module_stock_no_autopicking
msgid ""
"\n"
"This module allows an intermediate picking process to provide raw materials "
"to production orders.\n"
"============================================================================="
"====================\n"
"\n"
"One example of usage of this module is to manage production made by your\n"
"suppliers (sub-contracting). To achieve this, set the assembled product\n"
"which is sub-contracted to \"No Auto-Picking\" and put the location of the\n"
"supplier in the routing of the assembly operation.\n"
"    "
msgstr ""

#. module: base
#: view:ir.actions.server:0
msgid "Action to Launch"
msgstr ""

#. module: base
#: help:res.users,context_lang:0
msgid ""
"The default language used in the graphical user interface, when translations "
"are available. To add a new language, you can use the 'Load an Official "
"Translation' wizard available from the 'Administration' menu."
msgstr ""

#. module: base
#: model:ir.module.module,description:base.module_l10n_es
msgid ""
"\n"
"Spanish Charts of Accounts (PGCE 2008).\n"
"=======================================\n"
"\n"
"* Defines the following chart of account templates:\n"
"    * Spanish General Chart of Accounts 2008.\n"
"    * Spanish General Chart of Accounts 2008 for small and medium "
"companies.\n"
"* Defines templates for sale and purchase VAT.\n"
"* Defines tax code templates.\n"
"\n"
"Note: You should install the l10n_ES_account_balance_report module\n"
"for yearly account reporting (balance, profit & losses).\n"
msgstr ""

#. module: base
#: model:ir.model,name:base.model_ir_sequence_type
msgid "ir.sequence.type"
msgstr ""

#. module: base
#: selection:base.language.export,format:0
msgid "CSV File"
msgstr ""

#. module: base
#: code:addons/base/res/res_company.py:154
#, python-format
msgid "Phone: "
msgstr ""

#. module: base
#: field:res.company,account_no:0
msgid "Account No."
msgstr ""

#. module: base
#: code:addons/base/res/res_lang.py:187
#, python-format
msgid "Base Language 'en_US' can not be deleted !"
msgstr ""

#. module: base
#: selection:ir.model,state:0
msgid "Base Object"
msgstr ""

#. module: base
#: report:ir.module.reference.graph:0
msgid "Dependencies :"
msgstr ""

#. module: base
#: model:ir.module.module,description:base.module_purchase_analytic_plans
msgid ""
"\n"
"The base module to manage analytic distribution and purchase orders.\n"
"====================================================================\n"
"\n"
"Allows the user to maintain several analysis plans. These let you split\n"
"a line on a supplier purchase order into several accounts and analytic "
"plans.\n"
"    "
msgstr ""
"\n"
"この基本モジュールは分析的な分類と仕入注文を管理します。\n"
"====================================================================\n"
"\n"
"ユーザは複数の分析計画を維持することができます。\n"
"これはあなたに仕入先の仕入注文の行を複数のアカウントと分析計画に分割させます。\n"
"    "

#. module: base
#: field:res.company,vat:0
msgid "Tax ID"
msgstr ""

#. module: base
#: field:ir.model.fields,field_description:0
msgid "Field Label"
msgstr ""

#. module: base
#: help:ir.actions.report.xml,report_rml:0
msgid ""
"The path to the main report file (depending on Report Type) or NULL if the "
"content is in another data field"
msgstr ""

#. module: base
#: model:res.country,name:base.dj
msgid "Djibouti"
msgstr ""

#. module: base
#: field:ir.translation,value:0
msgid "Translation Value"
msgstr ""

#. module: base
#: model:res.country,name:base.ag
msgid "Antigua and Barbuda"
msgstr ""

#. module: base
#: code:addons/orm.py:3669
#, python-format
msgid ""
"Operation prohibited by access rules, or performed on an already deleted "
"document (Operation: %s, Document type: %s)."
msgstr ""

#. module: base
#: model:res.country,name:base.zr
msgid "Zaire"
msgstr ""

#. module: base
#: field:ir.translation,res_id:0
#: field:workflow.instance,res_id:0
#: field:workflow.triggers,res_id:0
msgid "Resource ID"
msgstr ""

#. module: base
#: view:ir.cron:0
#: field:ir.model,info:0
msgid "Information"
msgstr ""

#. module: base
#: view:res.widget.user:0
msgid "User Widgets"
msgstr ""

#. module: base
#: view:base.module.update:0
msgid "Update Module List"
msgstr ""

#. module: base
#: code:addons/base/res/res_users.py:755
#: code:addons/base/res/res_users.py:892
#: selection:res.partner.address,type:0
#: view:res.users:0
#, python-format
msgid "Other"
msgstr ""

#. module: base
#: view:res.request:0
msgid "Reply"
msgstr ""

#. module: base
#: selection:base.language.install,lang:0
msgid "Turkish / Türkçe"
msgstr "トルコ語 / Türkçe"

#. module: base
#: model:ir.module.module,description:base.module_project_long_term
msgid ""
"\n"
"Long Term Project management module that tracks planning, scheduling, "
"resources allocation.\n"
"============================================================================="
"==============\n"
"\n"
"Features\n"
"--------\n"
"    * Manage Big project.\n"
"    * Define various Phases of Project.\n"
"    * Compute Phase Scheduling: Compute start date and end date of the "
"phases which are in draft,open and pending state of the project given.\n"
"      If no project given then all the draft,open and pending state phases "
"will be taken.\n"
"    * Compute Task Scheduling: This works same as the scheduler button on "
"project.phase. It takes the project as argument and computes all the "
"open,draft and pending tasks.\n"
"    * Schedule Tasks: All the tasks which are in draft,pending and open "
"state are scheduled with taking the phase's start date\n"
"    "
msgstr ""

#. module: base
#: model:ir.actions.act_window,name:base.action_workflow_activity_form
#: model:ir.ui.menu,name:base.menu_workflow_activity
#: view:workflow:0
#: field:workflow,activities:0
msgid "Activities"
msgstr ""

#. module: base
#: model:ir.module.module,shortdesc:base.module_product
msgid "Products & Pricelists"
msgstr ""

#. module: base
#: field:ir.actions.act_window,auto_refresh:0
msgid "Auto-Refresh"
msgstr ""

#. module: base
#: code:addons/base/ir/ir_model.py:74
#, python-format
msgid "The osv_memory field can only be compared with = and != operator."
msgstr ""

#. module: base
#: selection:ir.ui.view,type:0
msgid "Diagram"
msgstr ""

#. module: base
#: model:ir.module.module,shortdesc:base.module_l10n_es
msgid "Spanish - Accounting (PGCE 2008)"
msgstr "スペイン－会計（PGCE 2008）"

#. module: base
#: model:ir.module.module,shortdesc:base.module_stock_no_autopicking
msgid "Picking Before Manufacturing"
msgstr ""

#. module: base
#: model:res.country,name:base.wf
msgid "Wallis and Futuna Islands"
msgstr ""

#. module: base
#: help:multi_company.default,name:0
msgid "Name it to easily find a record"
msgstr ""

#. module: base
#: model:res.country,name:base.gr
msgid "Greece"
msgstr ""

#. module: base
#: model:ir.module.module,shortdesc:base.module_web_calendar
msgid "web calendar"
msgstr ""

#. module: base
#: field:ir.model.data,name:0
msgid "External Identifier"
msgstr ""

#. module: base
#: model:ir.actions.act_window,name:base.grant_menu_access
#: model:ir.ui.menu,name:base.menu_grant_menu_access
msgid "Menu Items"
msgstr ""

#. module: base
#: constraint:ir.rule:0
msgid "Rules are not supported for osv_memory objects !"
msgstr ""

#. module: base
#: model:ir.module.module,shortdesc:base.module_event
#: model:ir.ui.menu,name:base.menu_event_main
msgid "Events Organisation"
msgstr ""

#. module: base
#: model:ir.actions.act_window,name:base.ir_sequence_actions
#: model:ir.ui.menu,name:base.menu_custom_action
#: model:ir.ui.menu,name:base.menu_ir_sequence_actions
#: model:ir.ui.menu,name:base.next_id_6
#: view:workflow.activity:0
msgid "Actions"
msgstr ""

#. module: base
#: model:ir.module.module,shortdesc:base.module_delivery
msgid "Delivery Costs"
msgstr ""

#. module: base
#: code:addons/base/ir/ir_cron.py:293
#, python-format
msgid ""
"This cron task is currently being executed and may not be modified, please "
"try again in a few minutes"
msgstr ""

#. module: base
#: model:ir.module.module,description:base.module_product_expiry
msgid ""
"\n"
"Track different dates on products and production lots.\n"
"======================================================\n"
"\n"
"Following dates can be tracked:\n"
"    - end of life\n"
"    - best before date\n"
"    - removal date\n"
"    - alert date\n"
"\n"
"Used, for example, in food industries."
msgstr ""

#. module: base
#: field:ir.exports.line,export_id:0
msgid "Export"
msgstr ""

#. module: base
#: model:ir.module.module,shortdesc:base.module_l10n_nl
msgid "Netherlands - Accounting"
msgstr "オランダ－会計"

#. module: base
#: field:res.bank,bic:0
#: field:res.partner.bank,bank_bic:0
msgid "Bank Identifier Code"
msgstr ""

#. module: base
#: model:res.country,name:base.tm
msgid "Turkmenistan"
msgstr ""

#. module: base
#: model:ir.module.module,description:base.module_web_process
msgid ""
"\n"
"        OpenERP Web process view.\n"
"        "
msgstr ""

#. module: base
#: model:ir.module.module,description:base.module_account_chart
msgid ""
"\n"
"Remove minimal account chart.\n"
"=============================\n"
"\n"
"Deactivates minimal chart of accounts.\n"
msgstr ""

#. module: base
#: code:addons/base/ir/ir_actions.py:653
#: code:addons/base/ir/ir_actions.py:748
#: code:addons/base/ir/ir_actions.py:751
#: code:addons/base/ir/ir_model.py:139
#: code:addons/base/ir/ir_model.py:236
#: code:addons/base/ir/ir_model.py:250
#: code:addons/base/ir/ir_model.py:264
#: code:addons/base/ir/ir_model.py:282
#: code:addons/base/ir/ir_model.py:287
#: code:addons/base/ir/ir_model.py:290
#: code:addons/base/module/module.py:255
#: code:addons/base/module/module.py:298
#: code:addons/base/module/module.py:302
#: code:addons/base/module/module.py:308
#: code:addons/base/module/module.py:390
#: code:addons/base/module/module.py:408
#: code:addons/base/module/module.py:423
#: code:addons/base/module/module.py:519
#: code:addons/base/module/module.py:622
#: code:addons/base/publisher_warranty/publisher_warranty.py:124
#: code:addons/base/publisher_warranty/publisher_warranty.py:163
#: code:addons/base/publisher_warranty/publisher_warranty.py:295
#: code:addons/base/res/res_currency.py:190
#: code:addons/base/res/res_users.py:86
#: code:addons/base/res/res_users.py:95
#: code:addons/custom.py:555
#: code:addons/orm.py:791
#: code:addons/orm.py:3704
#, python-format
msgid "Error"
msgstr ""

#. module: base
#: model:ir.module.module,shortdesc:base.module_base_crypt
msgid "DB Password Encryption"
msgstr ""

#. module: base
#: help:workflow.transition,act_to:0
msgid "The destination activity."
msgstr ""

#. module: base
#: model:ir.module.module,shortdesc:base.module_account_check_writing
msgid "Check writing"
msgstr ""

#. module: base
#: model:ir.module.module,description:base.module_sale_layout
msgid ""
"\n"
"This module provides features to improve the layout of the Sales Order.\n"
"=======================================================================\n"
"\n"
"It gives you the possibility to\n"
"    * order all the lines of a sales order\n"
"    * add titles, comment lines, sub total lines\n"
"    * draw horizontal lines and put page breaks\n"
"\n"
"    "
msgstr ""

#. module: base
#: view:base.module.update:0
#: view:base.module.upgrade:0
#: view:base.update.translations:0
msgid "Update"
msgstr ""

#. module: base
#: model:ir.actions.report.xml,name:base.ir_module_reference_print
msgid "Technical guide"
msgstr ""

#. module: base
#: view:res.company:0
msgid "Address Information"
msgstr ""

#. module: base
#: model:res.country,name:base.tz
msgid "Tanzania"
msgstr ""

#. module: base
#: selection:base.language.install,lang:0
msgid "Danish / Dansk"
msgstr "デンマーク語 / Dansk"

#. module: base
#: selection:ir.model.fields,select_level:0
msgid "Advanced Search (deprecated)"
msgstr ""

#. module: base
#: model:res.country,name:base.cx
msgid "Christmas Island"
msgstr ""

#. module: base
#: model:ir.module.module,shortdesc:base.module_web_livechat
msgid "Live Chat Support"
msgstr ""

#. module: base
#: view:ir.actions.server:0
msgid "Other Actions Configuration"
msgstr ""

#. module: base
#: selection:ir.module.module.dependency,state:0
msgid "Uninstallable"
msgstr ""

#. module: base
#: model:ir.module.module,description:base.module_web_dashboard
msgid ""
"\n"
"        OpenERP Web dashboard view.\n"
"        "
msgstr ""

#. module: base
#: view:res.partner:0
msgid "Supplier Partners"
msgstr "仕入先パートナ"

#. module: base
#: view:res.config.installer:0
msgid "Install Modules"
msgstr ""

#. module: base
#: view:ir.ui.view:0
msgid "Extra Info"
msgstr ""

#. module: base
#: model:ir.module.module,description:base.module_l10n_be_hr_payroll
msgid ""
"\n"
"Belgian Payroll Rules\n"
"=====================\n"
"\n"
"    * Employee Details\n"
"    * Employee Contracts\n"
"    * Passport based Contract\n"
"    * Allowances / Deductions\n"
"    * Allow to configure Basic / Grows / Net Salary\n"
"    * Employee Payslip\n"
"    * Monthly Payroll Register\n"
"    * Integrated with Holiday Management\n"
"    * Salary Maj, ONSS, Withholding Tax, Child Allowance, ...\n"
"    "
msgstr ""

#. module: base
#: model:ir.model,name:base.model_partner_wizard_ean_check
msgid "Ean Check"
msgstr ""

#. module: base
#: view:res.partner:0
msgid "Customer Partners"
msgstr ""

#. module: base
#: sql_constraint:res.users:0
msgid "You can not have two users with the same login !"
msgstr ""

#. module: base
#: model:ir.model,name:base.model_res_request_history
msgid "res.request.history"
msgstr ""

#. module: base
#: model:ir.model,name:base.model_multi_company_default
msgid "Default multi company"
msgstr ""

#. module: base
#: view:res.request:0
msgid "Send"
msgstr ""

#. module: base
#: model:ir.module.module,description:base.module_process
msgid ""
"\n"
"This module shows the basic processes involved in the selected modules and "
"in the sequence they occur.\n"
"============================================================================="
"=========================\n"
"\n"
"Note: This applies to the modules containing modulename_process_xml\n"
"e.g product/process/product_process_xml\n"
"\n"
"    "
msgstr ""

#. module: base
#: field:res.users,menu_tips:0
msgid "Menu Tips"
msgstr ""

#. module: base
#: field:ir.translation,src:0
msgid "Source"
msgstr ""

#. module: base
#: help:res.partner.address,partner_id:0
msgid "Keep empty for a private address, not related to partner."
msgstr ""

#. module: base
#: model:res.country,name:base.vu
msgid "Vanuatu"
msgstr ""

#. module: base
#: view:res.company:0
msgid "Internal Header/Footer"
msgstr ""

#. module: base
#: model:ir.module.module,shortdesc:base.module_crm
msgid "CRM"
msgstr ""

#. module: base
#: code:addons/base/module/wizard/base_export_language.py:59
#, python-format
msgid ""
"Save this document to a .tgz file. This archive containt UTF-8 %s files and "
"may be uploaded to launchpad."
msgstr ""

#. module: base
#: view:base.module.upgrade:0
msgid "Start configuration"
msgstr ""

#. module: base
#: view:base.language.export:0
msgid "_Export"
msgstr ""

#. module: base
#: model:ir.module.module,shortdesc:base.module_account_followup
msgid "Followup Management"
msgstr ""

#. module: base
#: model:ir.module.module,description:base.module_l10n_fr
msgid ""
"\n"
"This is the module to manage the accounting chart for France in OpenERP.\n"
"========================================================================\n"
"\n"
"Credits: Sistheo Zeekom CrysaLEAD\n"
msgstr ""

#. module: base
#: selection:base.language.install,lang:0
msgid "Catalan / Català"
msgstr "カタロニア語 / Català"

#. module: base
#: selection:base.language.install,lang:0
msgid "Greek / Ελληνικά"
msgstr "ギリシャ語 / Ελληνικά"

#. module: base
#: model:res.country,name:base.do
msgid "Dominican Republic"
msgstr ""

#. module: base
#: selection:base.language.install,lang:0
msgid "Serbian (Cyrillic) / српски"
msgstr "セルビア語（キリル文字）/ српски"

#. module: base
#: code:addons/orm.py:2527
#, python-format
msgid ""
"Invalid group_by specification: \"%s\".\n"
"A group_by specification must be a list of valid fields."
msgstr ""

#. module: base
#: selection:ir.mail_server,smtp_encryption:0
msgid "TLS (STARTTLS)"
msgstr ""

#. module: base
#: help:ir.actions.act_window,usage:0
msgid "Used to filter menu and home actions from the user form."
msgstr ""

#. module: base
#: model:res.country,name:base.sa
msgid "Saudi Arabia"
msgstr ""

#. module: base
#: help:res.company,rml_header1:0
msgid "Appears by default on the top right corner of your printed documents."
msgstr ""

#. module: base
#: model:ir.module.module,shortdesc:base.module_fetchmail_crm_claim
msgid "eMail Gateway for CRM Claim"
msgstr ""

#. module: base
#: help:res.partner,supplier:0
msgid ""
"Check this box if the partner is a supplier. If it's not checked, purchase "
"people will not see it when encoding a purchase order."
msgstr ""
"パートナが仕入先である場合は、このチェックボックスをオンにして下さい。それをチェックしない場合は、仕入注文をエンコードする際に、仕入の人々はそれを見ること"
"はできません。"

#. module: base
#: field:ir.actions.server,trigger_obj_id:0
#: field:ir.model.fields,relation_field:0
msgid "Relation Field"
msgstr ""

#. module: base
#: view:res.partner.event:0
msgid "Event Logs"
msgstr ""

#. module: base
#: code:addons/base/module/wizard/base_module_configuration.py:38
#, python-format
msgid "System Configuration done"
msgstr ""

#. module: base
#: view:ir.actions.server:0
msgid "Create / Write / Copy"
msgstr ""

#. module: base
#: field:workflow.triggers,instance_id:0
msgid "Destination Instance"
msgstr ""

#. module: base
#: field:ir.actions.act_window,multi:0
#: field:ir.actions.wizard,multi:0
msgid "Action on Multiple Doc."
msgstr ""

#. module: base
#: view:base.language.export:0
msgid "https://translations.launchpad.net/openobject"
msgstr ""

#. module: base
#: view:base.language.export:0
msgid "Export Translations"
msgstr ""

#. module: base
#: field:ir.actions.report.xml,report_xml:0
msgid "XML path"
msgstr ""

#. module: base
#: help:ir.sequence,implementation:0
msgid ""
"Two sequence object implementations are offered: Standard and 'No gap'. The "
"later is slower than the former but forbids any gap in the sequence (while "
"they are possible in the former)."
msgstr ""

#. module: base
#: model:res.country,name:base.gn
msgid "Guinea"
msgstr ""

#. module: base
#: model:res.country,name:base.lu
msgid "Luxembourg"
msgstr ""

#. module: base
#: selection:res.request,priority:0
msgid "Low"
msgstr ""

#. module: base
#: code:addons/base/ir/ir_ui_menu.py:284
#, python-format
msgid "Error ! You can not create recursive Menu."
msgstr "エラーです。再帰的な関係となるメニューを作ることはできません。"

#. module: base
#: view:ir.rule:0
msgid ""
"3. If user belongs to several groups, the results from step 2 are combined "
"with logical OR operator"
msgstr ""

#. module: base
#: model:ir.module.module,description:base.module_auth_openid
msgid "Allow users to login through OpenID."
msgstr ""

#. module: base
#: model:ir.module.module,shortdesc:base.module_account_payment
msgid "Suppliers Payment Management"
msgstr "仕入先支払管理"

#. module: base
#: model:res.country,name:base.sv
msgid "El Salvador"
msgstr ""

#. module: base
#: field:res.bank,phone:0
#: field:res.company,phone:0
#: field:res.partner,phone:0
#: field:res.partner.address,phone:0
msgid "Phone"
msgstr ""

#. module: base
#: field:res.groups,menu_access:0
msgid "Access Menu"
msgstr ""

#. module: base
#: model:res.country,name:base.th
msgid "Thailand"
msgstr ""

#. module: base
#: model:ir.module.module,description:base.module_base_report_creator
msgid ""
"\n"
"This module allows you to create any statistic report on several objects.\n"
"=========================================================================\n"
"\n"
"It's an SQL query builder and browser\n"
"for end-users.\n"
"\n"
"After installing the module, it adds a menu to define a custom report in\n"
"the Administration / Customization / Reporting menu.\n"
msgstr ""

#. module: base
#: model:ir.module.module,shortdesc:base.module_report_designer
msgid "Report Designer"
msgstr ""

#. module: base
#: model:ir.ui.menu,name:base.menu_address_book
#: model:ir.ui.menu,name:base.menu_config_address_book
#: model:ir.ui.menu,name:base.menu_procurement_management_supplier
msgid "Address Book"
msgstr ""

#. module: base
#: model:ir.module.module,description:base.module_l10n_ma
msgid ""
"\n"
"This is the base module to manage the accounting chart for Maroc.\n"
"=================================================================\n"
"\n"
"Ce  Module charge le modèle du plan de comptes standard Marocain et permet "
"de générer les états comptables aux normes marocaines (Bilan, CPC (comptes "
"de produits et charges), balance générale à 6 colonnes, Grand livre "
"cumulatif...). L'intégration comptable a été validé avec l'aide du Cabinet "
"d'expertise comptable Seddik au cours du troisième trimestre 2010"
msgstr ""

#. module: base
#: model:ir.module.module,description:base.module_web_calendar
msgid ""
"\n"
"        OpenERP Web calendar view.\n"
"        "
msgstr ""

#. module: base
#: model:ir.ui.menu,name:base.menu_crm_config_lead
msgid "Leads & Opportunities"
msgstr ""

#. module: base
#: selection:base.language.install,lang:0
msgid "Romanian / română"
msgstr "ルーマニア語 / română"

#. module: base
#: view:res.log:0
msgid "System Logs"
msgstr ""

#. module: base
#: selection:workflow.activity,join_mode:0
#: selection:workflow.activity,split_mode:0
msgid "And"
msgstr ""

#. module: base
#: help:ir.values,res_id:0
msgid ""
"Database identifier of the record to which this applies. 0 = for all records"
msgstr ""

#. module: base
#: field:ir.model.fields,relation:0
msgid "Object Relation"
msgstr ""

#. module: base
#: model:ir.module.module,shortdesc:base.module_account_voucher
msgid "eInvoicing & Payments"
msgstr ""

#. module: base
#: view:ir.rule:0
#: view:res.partner:0
msgid "General"
msgstr ""

#. module: base
#: model:res.country,name:base.uz
msgid "Uzbekistan"
msgstr ""

#. module: base
#: model:ir.model,name:base.model_ir_actions_act_window
#: selection:ir.ui.menu,action:0
msgid "ir.actions.act_window"
msgstr ""

#. module: base
#: field:ir.rule,perm_create:0
msgid "Apply For Create"
msgstr ""

#. module: base
#: model:res.country,name:base.vi
msgid "Virgin Islands (USA)"
msgstr ""

#. module: base
#: model:res.country,name:base.tw
msgid "Taiwan"
msgstr ""

#. module: base
#: model:ir.model,name:base.model_res_currency_rate
msgid "Currency Rate"
msgstr ""

#. module: base
#: field:workflow,osv:0
#: field:workflow.instance,res_type:0
msgid "Resource Object"
msgstr ""

#. module: base
#: model:ir.module.module,shortdesc:base.module_crm_helpdesk
msgid "Helpdesk"
msgstr ""

#. module: base
#: model:ir.actions.act_window,help:base.grant_menu_access
msgid ""
"Manage and customize the items available and displayed in your OpenERP "
"system menu. You can delete an item by clicking on the box at the beginning "
"of each line and then delete it through the button that appeared. Items can "
"be assigned to specific groups in order to make them accessible to some "
"users within the system."
msgstr ""

#. module: base
#: field:ir.ui.view,field_parent:0
msgid "Child Field"
msgstr ""

#. module: base
#: view:ir.rule:0
msgid "Detailed algorithm:"
msgstr ""

#. module: base
#: field:ir.actions.act_window,usage:0
#: field:ir.actions.act_window_close,usage:0
#: field:ir.actions.actions,usage:0
#: field:ir.actions.client,usage:0
#: field:ir.actions.report.xml,usage:0
#: field:ir.actions.server,usage:0
#: field:ir.actions.wizard,usage:0
msgid "Action Usage"
msgstr ""

#. module: base
#: model:ir.model,name:base.model_workflow_workitem
msgid "workflow.workitem"
msgstr ""

#. module: base
#: model:ir.module.module,shortdesc:base.module_profile_tools
msgid "Miscellaneous Tools"
msgstr ""

#. module: base
#: model:ir.module.category,description:base.module_category_tools
msgid ""
"Lets you install various interesting but non-essential tools like Survey, "
"Lunch and Ideas box."
msgstr ""

#. module: base
#: selection:ir.module.module,state:0
msgid "Not Installable"
msgstr ""

#. module: base
#: model:ir.module.module,description:base.module_product
msgid ""
"\n"
"This is the base module for managing products and pricelists in OpenERP.\n"
"========================================================================\n"
"\n"
"Products support variants, different pricing methods, suppliers\n"
"information, make to stock/order, different unit of measures,\n"
"packaging and properties.\n"
"\n"
"Pricelists support:\n"
"    * Multiple-level of discount (by product, category, quantities)\n"
"    * Compute price based on different criteria:\n"
"        * Other pricelist,\n"
"        * Cost price,\n"
"        * List price,\n"
"        * Supplier price, ...\n"
"\n"
"Pricelists preferences by product and/or partners.\n"
"\n"
"Print product labels with barcode.\n"
"    "
msgstr ""

#. module: base
#: report:ir.module.reference.graph:0
msgid "View :"
msgstr ""

#. module: base
#: field:ir.model.fields,view_load:0
msgid "View Auto-Load"
msgstr ""

#. module: base
#: code:addons/base/ir/ir_model.py:264
#, python-format
msgid "You cannot remove the field '%s' !"
msgstr ""

#. module: base
#: view:res.users:0
msgid "Allowed Companies"
msgstr ""

#. module: base
#: model:ir.module.module,shortdesc:base.module_l10n_de
msgid "Deutschland - Accounting"
msgstr "ドイツ－会計"

#. module: base
#: model:ir.module.module,shortdesc:base.module_auction
msgid "Auction Houses"
msgstr ""

#. module: base
#: field:ir.ui.menu,web_icon:0
msgid "Web Icon File"
msgstr ""

#. module: base
#: view:base.module.upgrade:0
#: model:ir.ui.menu,name:base.menu_view_base_module_upgrade
msgid "Apply Scheduled Upgrades"
msgstr ""

#. module: base
#: model:ir.module.module,shortdesc:base.module_sale_journal
msgid "Invoicing Journals"
msgstr ""

#. module: base
#: selection:base.language.install,lang:0
msgid "Persian / فارس"
msgstr "ペルシア語 / فارس"

#. module: base
#: view:ir.actions.act_window:0
msgid "View Ordering"
msgstr ""

#. module: base
#: code:addons/base/module/wizard/base_module_upgrade.py:95
#, python-format
msgid "Unmet dependency !"
msgstr ""

#. module: base
#: view:base.language.import:0
msgid ""
"Supported file formats: *.csv (Comma-separated values) or *.po (GetText "
"Portable Objects)"
msgstr ""

#. module: base
#: code:addons/base/ir/ir_model.py:534
#, python-format
msgid ""
"You can not delete this document (%s) ! Be sure your user belongs to one of "
"these groups: %s."
msgstr ""

#. module: base
#: model:ir.module.module,description:base.module_web_livechat
msgid ""
"\n"
"Enable live chat support for those who have a maintenance contract.\n"
"===================================================================\n"
"\n"
"Add \"Support\" button in header from where you can access OpenERP Support.\n"
"    "
msgstr ""

#. module: base
#: model:ir.model,name:base.model_base_module_configuration
msgid "base.module.configuration"
msgstr ""

#. module: base
#: model:ir.module.module,description:base.module_web
msgid ""
"\n"
"        OpenERP Web core module.\n"
"        This module provides the core of the OpenERP web client.\n"
"        "
msgstr ""

#. module: base
#: sql_constraint:res.country:0
msgid "The name of the country must be unique !"
msgstr ""

#. module: base
#: field:base.language.export,name:0
#: field:ir.attachment,datas_fname:0
msgid "Filename"
msgstr ""

#. module: base
#: field:ir.model,access_ids:0
#: view:ir.model.access:0
msgid "Access"
msgstr ""

#. module: base
#: model:res.country,name:base.sk
msgid "Slovak Republic"
msgstr ""

#. module: base
#: model:ir.ui.menu,name:base.publisher_warranty
msgid "Publisher Warranty"
msgstr ""

#. module: base
#: model:res.country,name:base.aw
msgid "Aruba"
msgstr ""

#. module: base
#: code:addons/base/module/wizard/base_module_import.py:60
#, python-format
msgid "File is not a zip file!"
msgstr ""

#. module: base
#: model:res.country,name:base.ar
msgid "Argentina"
msgstr ""

#. module: base
#: model:ir.module.module,description:base.module_project_issue
msgid ""
"\n"
"This module provides Issues/Bugs Management in Project.\n"
"=======================================================\n"
"\n"
"OpenERP allows you to manage the issues you might face in a project\n"
"like bugs in a system, client complaints or material breakdowns. A\n"
"list view allows the manager to quickly check the issues, assign them\n"
"and decide on their status as they evolve.\n"
"    "
msgstr ""

#. module: base
#: field:res.groups,full_name:0
msgid "Group Name"
msgstr ""

#. module: base
#: model:res.country,name:base.bh
msgid "Bahrain"
msgstr ""

#. module: base
#: model:ir.module.module,shortdesc:base.module_web
msgid "web"
msgstr ""

#. module: base
#: field:res.bank,fax:0
#: field:res.company,fax:0
#: field:res.partner.address,fax:0
msgid "Fax"
msgstr ""

#. module: base
#: model:ir.module.module,description:base.module_l10n_nl
msgid ""
"\n"
"This is the module to manage the accounting chart for Netherlands in "
"OpenERP.\n"
"============================================================================="
"\n"
"\n"
"Read changelog in file __openerp__.py for version information.\n"
"Dit is een basismodule om een uitgebreid grootboek- en BTW schema voor "
"Nederlandse bedrijven te installeren in OpenERP versie 5.\n"
"\n"
"De BTW rekeningen zijn waar nodig gekoppeld om de juiste rapportage te "
"genereren, denk b.v. aan intracommunautaire verwervingen\n"
"waarbij u 19% BTW moet opvoeren, maar tegelijkertijd ook 19% als voorheffing "
"weer mag aftrekken.\n"
"\n"
"Na installatie van deze module word de configuratie wizard voor "
"\"Accounting\" aangeroepen.\n"
"    * U krijgt een lijst met grootboektemplates aangeboden waarin zich ook "
"het Nederlandse grootboekschema bevind.\n"
"\n"
"    * Als de configuratie wizard start, wordt u gevraagd om de naam van uw "
"bedrijf in te voeren, welke grootboekschema te installeren, uit hoeveel "
"cijfers een grootboekrekening mag bestaan, het rekeningnummer van uw bank en "
"de currency om Journalen te creeren.\n"
"\n"
"Let op!! -> De template van het Nederlandse rekeningschema is opgebouwd uit "
"4 cijfers. Dit is het minimale aantal welk u moet invullen, u mag het aantal "
"verhogen. De extra cijfers worden dan achter het rekeningnummer aangevult "
"met \"nullen\"\n"
"\n"
"    * Dit is dezelfe configuratie wizard welke aangeroepen kan worden via "
"Financial Management/Configuration/Financial Accounting/Financial "
"Accounts/Generate Chart of Accounts from a Chart Template.\n"
"\n"
"    "
msgstr ""

#. module: base
#: view:res.partner.address:0
msgid "Search Contact"
msgstr ""

#. module: base
#: view:ir.attachment:0
#: field:ir.attachment,company_id:0
#: field:ir.default,company_id:0
#: field:ir.property,company_id:0
#: field:ir.sequence,company_id:0
#: field:ir.values,company_id:0
#: view:res.company:0
#: field:res.currency,company_id:0
#: field:res.partner,company_id:0
#: field:res.partner.address,company_id:0
#: field:res.partner.bank,company_id:0
#: view:res.users:0
#: field:res.users,company_id:0
msgid "Company"
msgstr ""

#. module: base
#: model:ir.module.category,name:base.module_category_report_designer
msgid "Advanced Reporting"
msgstr ""

#. module: base
#: selection:ir.actions.act_window,target:0
#: selection:ir.actions.url,target:0
msgid "New Window"
msgstr ""

#. module: base
#: model:ir.model,name:base.model_ir_model_data
msgid "ir.model.data"
msgstr ""

#. module: base
#: view:publisher_warranty.contract:0
msgid "Publisher Warranty Contract"
msgstr ""

#. module: base
#: selection:base.language.install,lang:0
msgid "Bulgarian / български език"
msgstr "ブルガリア語 / български език"

#. module: base
#: model:ir.ui.menu,name:base.menu_aftersale
msgid "After-Sale Services"
msgstr ""

#. module: base
#: model:ir.module.module,shortdesc:base.module_l10n_fr
msgid "France - Accounting"
msgstr "フランス－会計"

#. module: base
#: view:ir.actions.todo:0
msgid "Launch"
msgstr ""

#. module: base
#: model:ir.module.module,shortdesc:base.module_caldav
msgid "Share Calendar using CalDAV"
msgstr ""

#. module: base
#: field:ir.actions.act_window,limit:0
msgid "Limit"
msgstr ""

#. module: base
#: help:workflow.transition,group_id:0
msgid ""
"The group that a user must have to be authorized to validate this transition."
msgstr ""

#. module: base
#: code:addons/orm.py:791
#, python-format
msgid "Serialization field `%s` not found for sparse field `%s`!"
msgstr ""

#. module: base
#: model:res.country,name:base.jm
msgid "Jamaica"
msgstr ""

#. module: base
#: field:res.partner,color:0
#: field:res.partner.address,color:0
msgid "Color Index"
msgstr ""

#. module: base
#: model:ir.actions.act_window,help:base.action_partner_category_form
msgid ""
"Manage the partner categories in order to better classify them for tracking "
"and analysis purposes. A partner may belong to several categories and "
"categories have a hierarchy structure: a partner belonging to a category "
"also belong to his parent category."
msgstr ""

#. module: base
#: model:res.country,name:base.az
msgid "Azerbaijan"
msgstr ""

#. module: base
#: code:addons/base/ir/ir_mail_server.py:450
#: code:addons/base/res/res_partner.py:273
#, python-format
msgid "Warning"
msgstr ""

#. module: base
#: model:ir.module.module,shortdesc:base.module_edi
msgid "Electronic Data Interchange (EDI)"
msgstr ""

#. module: base
#: model:ir.module.category,name:base.module_category_tools
msgid "Extra Tools"
msgstr ""

#. module: base
#: model:res.country,name:base.vg
msgid "Virgin Islands (British)"
msgstr ""

#. module: base
#: view:ir.property:0
#: model:ir.ui.menu,name:base.next_id_15
msgid "Parameters"
msgstr ""

#. module: base
#: model:res.country,name:base.pm
msgid "Saint Pierre and Miquelon"
msgstr ""

#. module: base
#: model:ir.module.module,description:base.module_email_template
msgid ""
"\n"
"Email Templating (simplified version of the original Power Email by "
"Openlabs)\n"
"============================================================================="
"\n"
"\n"
"Lets you design complete email templates related to any OpenERP document "
"(Sale\n"
"Orders, Invoices and so on), including sender, recipient, subject, body "
"(HTML and\n"
"Text). You may also automatically attach files to your templates, or print "
"and\n"
"attach a report.\n"
"\n"
"For advanced use, the templates may include dynamic attributes of the "
"document\n"
"they are related to. For example, you may use the name of a Partner's "
"country\n"
"when writing to them, also providing a safe default in case the attribute "
"is\n"
"not defined. Each template contains a built-in assistant to help with the\n"
"inclusion of these dynamic values.\n"
"\n"
"If you enable the option, a composition assistant will also appear in the "
"sidebar\n"
"of the OpenERP documents to which the template applies (e.g. Invoices).\n"
"This serves as a quick way to send a new email based on the template, after\n"
"reviewing and adapting the contents, if needed.\n"
"This composition assistant will also turn into a mass mailing system when "
"called\n"
"for multiple documents at once.\n"
"\n"
"These email templates are also at the heart of the marketing campaign "
"system\n"
"(see the ``marketing_campaign`` application), if you need to automate "
"larger\n"
"campaigns on any OpenERP document.\n"
"\n"
"Technical note: only the templating system of the original Power Email by\n"
"Openlabs was kept\n"
"\n"
"    "
msgstr ""

#. module: base
#: selection:base.language.install,lang:0
msgid "Czech / Čeština"
msgstr "チェコ語 / Čeština"

#. module: base
#: model:ir.module.category,name:base.module_category_generic_modules
msgid "Generic Modules"
msgstr ""

#. module: base
#: model:ir.actions.act_window,help:base.action_partner_supplier_form
msgid ""
"You can access all information regarding your suppliers from the supplier "
"form: accounting data, history of emails, meetings, purchases, etc. You can "
"uncheck the 'Suppliers' filter button in order to search in all your "
"partners, including customers and prospects."
msgstr ""

#. module: base
#: model:res.country,name:base.rw
msgid "Rwanda"
msgstr ""

#. module: base
#: model:ir.module.module,description:base.module_hr_timesheet
msgid ""
"\n"
"This module implements a timesheet system.\n"
"==========================================\n"
"\n"
"Each employee can encode and track their time spent on the different "
"projects.\n"
"A project is an analytic account and the time spent on a project generates "
"costs on\n"
"the analytic account.\n"
"\n"
"Lots of reporting on time and employee tracking are provided.\n"
"\n"
"It is completely integrated with the cost accounting module. It allows you\n"
"to set up a management by affair.\n"
"    "
msgstr ""

#. module: base
#: help:ir.mail_server,smtp_port:0
msgid "SMTP Port. Usually 465 for SSL, and 25 or 587 for other cases."
msgstr ""

#. module: base
#: view:ir.sequence:0
msgid "Day of the week (0:Monday): %(weekday)s"
msgstr ""

#. module: base
#: model:res.country,name:base.ck
msgid "Cook Islands"
msgstr ""

#. module: base
#: field:ir.model.data,noupdate:0
msgid "Non Updatable"
msgstr ""

#. module: base
#: selection:base.language.install,lang:0
msgid "Klingon"
msgstr ""

#. module: base
#: model:res.country,name:base.sg
msgid "Singapore"
msgstr ""

#. module: base
#: selection:ir.actions.act_window,target:0
msgid "Current Window"
msgstr ""

#. module: base
#: model:ir.module.module,description:base.module_crm
msgid ""
"\n"
"The generic OpenERP Customer Relationship Management.\n"
"=====================================================\n"
"\n"
"This system enables a group of people to intelligently and efficiently "
"manage\n"
"leads, opportunities, meeting, phonecall etc.\n"
"It manages key tasks such as communication, identification, prioritization,\n"
"assignment, resolution and notification.\n"
"\n"
"OpenERP ensures that all cases are successfully tracked by users, customers "
"and\n"
"suppliers. It can automatically send reminders, escalate the request, "
"trigger\n"
"specific methods and lots of other actions based on your own enterprise "
"rules.\n"
"\n"
"The greatest thing about this system is that users don't need to do "
"anything\n"
"special. They can just send email to the request tracker. OpenERP will take\n"
"care of thanking them for their message, automatically routing it to the\n"
"appropriate staff, and make sure all future correspondence gets to the "
"right\n"
"place.\n"
"\n"
"The CRM module has a email gateway for the synchronisation interface\n"
"between mails and OpenERP.\n"
"\n"
"Creates a dashboard for CRM that includes:\n"
"    * Opportunities by Categories (graph)\n"
"    * Opportunities by Stage (graph)\n"
"    * Planned Revenue by Stage and User (graph)\n"
msgstr ""

#. module: base
#: model:ir.module.category,description:base.module_category_accounting_and_finance
msgid ""
"Helps you handle your accounting needs, if you are not an accountant, we "
"suggest you to install only the Invoicing."
msgstr ""

#. module: base
#: model:ir.module.module,shortdesc:base.module_plugin_thunderbird
msgid "Thunderbird Plug-In"
msgstr ""

#. module: base
#: model:ir.model,name:base.model_res_country
#: field:res.bank,country:0
#: field:res.company,country_id:0
#: view:res.country:0
#: field:res.country.state,country_id:0
#: field:res.partner,country:0
#: view:res.partner.address:0
#: field:res.partner.address,country_id:0
#: field:res.partner.bank,country_id:0
msgid "Country"
msgstr ""

#. module: base
#: model:ir.module.module,shortdesc:base.module_project_messages
msgid "In-Project Messaging System"
msgstr ""

#. module: base
#: model:res.country,name:base.pn
msgid "Pitcairn Island"
msgstr ""

#. module: base
#: model:ir.module.module,description:base.module_web_tests
msgid ""
"\n"
"        OpenERP Web test suite.\n"
"        "
msgstr ""

#. module: base
#: view:ir.values:0
msgid "Action Bindings/Defaults"
msgstr ""

#. module: base
#: view:ir.rule:0
msgid ""
"1. Global rules are combined together with a logical AND operator, and with "
"the result of the following steps"
msgstr ""

#. module: base
#: view:res.partner:0
#: view:res.partner.address:0
msgid "Change Color"
msgstr ""

#. module: base
#: model:res.partner.category,name:base.res_partner_category_15
msgid "IT sector"
msgstr ""

#. module: base
#: view:ir.actions.act_window:0
msgid "Select Groups"
msgstr ""

#. module: base
#: view:res.lang:0
msgid "%X - Appropriate time representation."
msgstr ""

#. module: base
#: selection:base.language.install,lang:0
msgid "Spanish (SV) / Español (SV)"
msgstr "スペイン語（エルサルバドル）/ Español (SV)"

#. module: base
#: help:res.lang,grouping:0
msgid ""
"The Separator Format should be like [,n] where 0 < n :starting from Unit "
"digit.-1 will end the separation. e.g. [3,2,-1] will represent 106500 to be "
"1,06,500;[1,2,-1] will represent it to be 106,50,0;[3] will represent it as "
"106,500. Provided ',' as the thousand separator in each case."
msgstr ""

#. module: base
#: field:ir.module.module,auto_install:0
msgid "Automatic Installation"
msgstr ""

#. module: base
#: model:res.country,name:base.jp
msgid "Japan"
msgstr ""

#. module: base
#: code:addons/base/ir/ir_model.py:357
#, python-format
msgid "Can only rename one column at a time!"
msgstr ""

#. module: base
#: selection:ir.translation,type:0
msgid "Wizard Button"
msgstr ""

#. module: base
#: selection:ir.translation,type:0
msgid "Report/Template"
msgstr ""

#. module: base
#: model:ir.module.module,description:base.module_marketing_campaign
msgid ""
"\n"
"This module provides leads automation through marketing campaigns (campaigns "
"can in fact be defined on any resource, not just CRM Leads).\n"
"============================================================================="
"============================================================\n"
"\n"
"The campaigns are dynamic and multi-channels. The process is as follows:\n"
"    * Design marketing campaigns like workflows, including email templates "
"to send, reports to print and send by email, custom actions, etc.\n"
"    * Define input segments that will select the items that should enter the "
"campaign (e.g leads from certain countries, etc.)\n"
"    * Run you campaign in simulation mode to test it real-time or "
"accelerated, and fine-tune it\n"
"    * You may also start the real campaign in manual mode, where each action "
"requires manual validation\n"
"    * Finally launch your campaign live, and watch the statistics as the "
"campaign does everything fully automatically.\n"
"\n"
"While the campaign runs you can of course continue to fine-tune the "
"parameters, input segments, workflow, etc.\n"
"\n"
"Note: If you need demo data, you can install the marketing_campaign_crm_demo "
"module, but this will also install the CRM application as it depends on CRM "
"Leads.\n"
"    "
msgstr ""

#. module: base
#: selection:ir.actions.act_window.view,view_mode:0
#: selection:ir.ui.view,type:0
#: selection:wizard.ir.model.menu.create.line,view_type:0
msgid "Graph"
msgstr ""

#. module: base
#: model:ir.model,name:base.model_ir_actions_server
#: selection:ir.ui.menu,action:0
msgid "ir.actions.server"
msgstr ""

#. module: base
#: model:ir.module.module,shortdesc:base.module_l10n_ca
msgid "Canada - Accounting"
msgstr "カナダ－会計"

#. module: base
#: model:ir.actions.act_window,name:base.act_ir_actions_todo_form
#: field:ir.actions.todo.category,wizards_ids:0
#: model:ir.model,name:base.model_ir_actions_todo
#: model:ir.ui.menu,name:base.menu_ir_actions_todo_form
#: model:ir.ui.menu,name:base.next_id_11
msgid "Configuration Wizards"
msgstr ""

#. module: base
#: field:res.lang,code:0
msgid "Locale Code"
msgstr ""

#. module: base
#: field:workflow.activity,split_mode:0
msgid "Split Mode"
msgstr ""

#. module: base
#: view:base.module.upgrade:0
msgid "Note that this operation might take a few minutes."
msgstr ""

#. module: base
#: model:ir.ui.menu,name:base.menu_localisation
msgid "Localisation"
msgstr ""

#. module: base
#: field:ir.sequence,implementation:0
msgid "Implementation"
msgstr ""

#. module: base
#: model:ir.module.module,shortdesc:base.module_l10n_ve
msgid "Venezuela - Accounting"
msgstr "ベネズエラ－会計"

#. module: base
#: model:res.country,name:base.cl
msgid "Chile"
msgstr ""

#. module: base
#: view:ir.cron:0
msgid "Execution"
msgstr ""

#. module: base
#: field:ir.actions.server,condition:0
#: view:ir.values:0
#: field:workflow.transition,condition:0
msgid "Condition"
msgstr ""

#. module: base
#: help:res.currency,rate:0
msgid "The rate of the currency to the currency of rate 1."
msgstr ""

#. module: base
#: field:ir.ui.view,name:0
msgid "View Name"
msgstr ""

#. module: base
#: model:ir.module.module,shortdesc:base.module_document_ftp
msgid "Shared Repositories (FTP)"
msgstr ""

#. module: base
#: model:ir.model,name:base.model_res_groups
msgid "Access Groups"
msgstr ""

#. module: base
#: selection:base.language.install,lang:0
msgid "Italian / Italiano"
msgstr "イタリア語 / Italiano"

#. module: base
#: field:ir.actions.report.xml,attachment:0
msgid "Save As Attachment Prefix"
msgstr ""

#. module: base
#: view:ir.actions.server:0
msgid ""
"Only one client action will be executed, last client action will be "
"considered in case of multiple client actions."
msgstr ""

#. module: base
#: model:res.country,name:base.hr
msgid "Croatia"
msgstr ""

#. module: base
#: field:ir.actions.server,mobile:0
msgid "Mobile No"
msgstr ""

#. module: base
#: model:ir.actions.act_window,name:base.action_partner_by_category
#: model:ir.actions.act_window,name:base.action_partner_category_form
#: model:ir.model,name:base.model_res_partner_category
#: model:ir.ui.menu,name:base.menu_partner_category_form
#: view:res.partner.category:0
msgid "Partner Categories"
msgstr ""

#. module: base
#: view:base.module.upgrade:0
msgid "System Update"
msgstr ""

#. module: base
#: selection:ir.translation,type:0
msgid "Wizard Field"
msgstr ""

#. module: base
#: help:ir.sequence,prefix:0
msgid "Prefix value of the record for the sequence"
msgstr ""

#. module: base
#: model:res.country,name:base.sc
msgid "Seychelles"
msgstr ""

#. module: base
#: model:ir.actions.act_window,name:base.action_res_partner_bank_account_form
#: model:ir.model,name:base.model_res_partner_bank
#: model:ir.ui.menu,name:base.menu_action_res_partner_bank_form
#: view:res.company:0
#: field:res.company,bank_ids:0
#: view:res.partner.bank:0
msgid "Bank Accounts"
msgstr ""

#. module: base
#: field:ir.model,modules:0
#: field:ir.model.fields,modules:0
msgid "In modules"
msgstr ""

#. module: base
#: model:res.country,name:base.sl
msgid "Sierra Leone"
msgstr ""

#. module: base
#: view:res.company:0
#: view:res.partner:0
msgid "General Information"
msgstr ""

#. module: base
#: model:res.country,name:base.tc
msgid "Turks and Caicos Islands"
msgstr ""

#. module: base
#: model:ir.module.module,shortdesc:base.module_fetchmail_project_issue
msgid "eMail Gateway for Project Issues"
msgstr ""

#. module: base
#: field:res.partner.bank,partner_id:0
msgid "Account Owner"
msgstr ""

#. module: base
#: code:addons/base/res/res_users.py:270
#, python-format
msgid "Company Switch Warning"
msgstr ""

#. module: base
#: model:res.country,name:base.ge
msgid "Georgia"
msgstr ""

#. module: base
#: model:ir.module.category,description:base.module_category_manufacturing
msgid ""
"Helps you manage your manufacturing processes and generate reports on those "
"processes."
msgstr ""

#. module: base
#: help:ir.sequence,number_increment:0
msgid "The next number of the sequence will be incremented by this number"
msgstr ""

#. module: base
#: code:addons/orm.py:341
#, python-format
msgid "Wrong ID for the browse record, got %r, expected an integer."
msgstr ""

#. module: base
#: field:res.partner.address,function:0
#: selection:workflow.activity,kind:0
msgid "Function"
msgstr ""

#. module: base
#: view:res.widget:0
msgid "Search Widget"
msgstr ""

#. module: base
#: model:ir.module.category,description:base.module_category_customer_relationship_management
msgid ""
"Manage relations with prospects and customers using leads, opportunities, "
"requests or issues."
msgstr ""

#. module: base
#: selection:res.partner.address,type:0
msgid "Delivery"
msgstr ""

#. module: base
#: model:res.partner.title,name:base.res_partner_title_pvt_ltd
#: model:res.partner.title,shortcut:base.res_partner_title_pvt_ltd
msgid "Corp."
msgstr ""

#. module: base
#: model:ir.module.module,shortdesc:base.module_purchase_requisition
msgid "Purchase Requisitions"
msgstr ""

#. module: base
#: selection:ir.cron,interval_type:0
msgid "Months"
msgstr ""

#. module: base
#: view:workflow.instance:0
msgid "Workflow Instances"
msgstr ""

#. module: base
#: code:addons/base/res/res_partner.py:284
#, python-format
msgid "Partners: "
msgstr ""

#. module: base
#: field:res.partner.bank,name:0
msgid "Bank Account"
msgstr ""

#. module: base
#: model:res.country,name:base.kp
msgid "North Korea"
msgstr ""

#. module: base
#: selection:ir.actions.server,state:0
msgid "Create Object"
msgstr ""

#. module: base
#: view:ir.filters:0
#: field:res.log,context:0
msgid "Context"
msgstr ""

#. module: base
#: model:ir.module.module,shortdesc:base.module_sale_mrp
msgid "Sales and MRP Management"
msgstr ""

#. module: base
#: model:ir.actions.act_window,name:base.action_partner_sms_send
msgid "Send an SMS"
msgstr ""

#. module: base
#: model:res.partner.category,name:base.res_partner_category_1
msgid "Prospect"
msgstr ""

#. module: base
#: model:ir.module.module,shortdesc:base.module_stock_invoice_directly
msgid "Invoice Picking Directly"
msgstr ""

#. module: base
#: selection:base.language.install,lang:0
msgid "Polish / Język polski"
msgstr "ポーランド語 / Język polski"

#. module: base
#: model:ir.module.module,description:base.module_base_tools
msgid ""
"\n"
"Common base for tools modules.\n"
"==============================\n"
"\n"
"Creates menu link for Tools from where tools like survey, lunch, idea, etc. "
"are accessible if installed.\n"
"    "
msgstr ""

#. module: base
#: field:ir.exports,name:0
msgid "Export Name"
msgstr ""

#. module: base
#: help:res.partner.address,type:0
msgid ""
"Used to select automatically the right address according to the context in "
"sales and purchases documents."
msgstr ""

#. module: base
#: model:ir.actions.act_window,name:base.res_widget_act_window
#: model:ir.ui.menu,name:base.menu_res_widget_act_window
msgid "Homepage Widgets"
msgstr ""

#. module: base
#: help:res.company,rml_footer2:0
msgid ""
"This field is computed automatically based on bank accounts defined, having "
"the display on footer checkbox set."
msgstr ""

#. module: base
#: model:ir.module.module,description:base.module_mrp_subproduct
msgid ""
"\n"
"This module allows you to produce several products from one production "
"order.\n"
"============================================================================="
"\n"
"\n"
"You can configure sub-products in the bill of material.\n"
"\n"
"Without this module:\n"
"    A + B + C -> D\n"
"\n"
"With this module:\n"
"    A + B + C -> D + E\n"
"    "
msgstr ""

#. module: base
#: model:res.country,name:base.lk
msgid "Sri Lanka"
msgstr "スリランカ"

#. module: base
#: model:ir.module.module,description:base.module_base_module_record
msgid ""
"\n"
"This module allows you to create a new module without any development.\n"
"======================================================================\n"
"\n"
"It records all operations on objects during the recording session and\n"
"produce a .ZIP module. So you can create your own module directly from\n"
"the OpenERP client.\n"
"\n"
"This version works for creating and updating existing records. It "
"recomputes\n"
"dependencies and links for all types of widgets (many2one, many2many, ...).\n"
"It also support workflows and demo/update data.\n"
"\n"
"This should help you to easily create reusable and publishable modules\n"
"for custom configurations and demo/testing data.\n"
"\n"
"How to use it:\n"
"Run Administration/Customization/Module Creation/Export Customizations As a "
"Module wizard.\n"
"Select datetime criteria of recording and objects to be recorded and Record "
"module.\n"
"    "
msgstr ""

#. module: base
#: selection:base.language.install,lang:0
msgid "Russian / русский язык"
msgstr "ロシア語 / русский язык"

#~ msgid "Metadata"
#~ msgstr "メタデータ"

#~ msgid "Schedule Upgrade"
#~ msgstr "スケジュール更新"<|MERGE_RESOLUTION|>--- conflicted
+++ resolved
@@ -8,23 +8,14 @@
 "Project-Id-Version: openobject-server\n"
 "Report-Msgid-Bugs-To: FULL NAME <EMAIL@ADDRESS>\n"
 "POT-Creation-Date: 2012-02-08 00:44+0000\n"
-<<<<<<< HEAD
-"PO-Revision-Date: 2012-02-28 16:02+0000\n"
-=======
 "PO-Revision-Date: 2012-03-25 04:24+0000\n"
->>>>>>> 1bc94452
 "Last-Translator: Akira Hiyama <Unknown>\n"
 "Language-Team: Japanese <ja@li.org>\n"
 "MIME-Version: 1.0\n"
 "Content-Type: text/plain; charset=UTF-8\n"
 "Content-Transfer-Encoding: 8bit\n"
-<<<<<<< HEAD
-"X-Launchpad-Export-Date: 2012-03-10 04:49+0000\n"
-"X-Generator: Launchpad (build 14914)\n"
-=======
 "X-Launchpad-Export-Date: 2012-03-26 04:37+0000\n"
 "X-Generator: Launchpad (build 15008)\n"
->>>>>>> 1bc94452
 
 #. module: base
 #: model:res.country,name:base.sh
@@ -8319,17 +8310,14 @@
 "interface, which has less features but is easier to use. You can switch to "
 "the other interface from the User/Preferences menu at any time."
 msgstr ""
-<<<<<<< HEAD
-=======
 "OpenERPは簡易 / "
 "拡張の２種類のユーザインタフェースを提供します。最初にOpenERPを使う場合は、機能は少ないながらも、使い易い簡易なユーザインタフェースを選択することを"
 "強くお勧めします。なお、いつでも設定メニューから拡張インタフェースに変更できます。"
->>>>>>> 1bc94452
 
 #. module: base
 #: model:res.country,name:base.cc
 msgid "Cocos (Keeling) Islands"
-msgstr ""
+msgstr "ココス諸島"
 
 #. module: base
 #: selection:base.language.install,state:0
@@ -8341,26 +8329,22 @@
 #. module: base
 #: view:res.lang:0
 msgid "11. %U or %W       ==> 48 (49th week)"
-msgstr ""
+msgstr "11. %U or %W ==> 48（49番目の週）"
 
 #. module: base
 #: model:ir.model,name:base.model_res_partner_bank_type_field
 msgid "Bank type fields"
-msgstr ""
+msgstr "銀行タイプ項目"
 
 #. module: base
 #: selection:base.language.install,lang:0
 msgid "Dutch / Nederlands"
-<<<<<<< HEAD
-msgstr ""
-=======
 msgstr "オランダ語 / Nederlands"
->>>>>>> 1bc94452
 
 #. module: base
 #: selection:res.company,paper_format:0
 msgid "US Letter"
-msgstr ""
+msgstr "US レター"
 
 #. module: base
 #: model:ir.module.module,description:base.module_stock_location
@@ -8452,8 +8436,6 @@
 "from Gate A\n"
 "    "
 msgstr ""
-<<<<<<< HEAD
-=======
 "\n"
 "このモジュールはプッシュ / プル倉庫フローを効果的に実行する倉庫アプリケーションを補います。\n"
 "============================================================================="
@@ -8511,7 +8493,6 @@
 "     - 商品を受け取る時、それは品質管理場所に行き、棚2に保管されます。\n"
 "     - 顧客に配達する時：ピックリスト -> 梱包 -> GateAから配達注文\n"
 "    "
->>>>>>> 1bc94452
 
 #. module: base
 #: model:ir.module.module,description:base.module_marketing
@@ -8523,11 +8504,17 @@
 "Contains the installer for marketing-related modules.\n"
 "    "
 msgstr ""
+"\n"
+"マーケティングメニュー\n"
+"===================\n"
+"\n"
+"マーケティング関連のモジュールのインストーラを含んでいます。\n"
+"    "
 
 #. module: base
 #: model:ir.module.category,name:base.module_category_knowledge_management
 msgid "Knowledge Management"
-msgstr ""
+msgstr "知識管理"
 
 #. module: base
 #: model:ir.actions.act_window,name:base.bank_account_update
