--- conflicted
+++ resolved
@@ -4629,47 +4629,7 @@
         order_by_clause = ''
         order_spec = order_spec or self._order
         if order_spec:
-<<<<<<< HEAD
-            order_by_elements = []
-            self._check_qorder(order_spec)
-            for order_part in order_spec.split(','):
-                order_split = order_part.strip().split(' ')
-                order_field = order_split[0].strip()
-                order_direction = order_split[1].strip() if len(order_split) == 2 else ''
-                order_column = None
-                inner_clause = None
-                if order_field == 'id':
-                    order_by_elements.append('"%s"."%s" %s' % (self._table, order_field, order_direction))
-                elif order_field in self._columns:
-                    order_column = self._columns[order_field]
-                    if order_column._classic_read:
-                        inner_clause = '"%s"."%s"' % (self._table, order_field)
-                    elif order_column._type == 'many2one':
-                        inner_clause = self._generate_m2o_order_by(order_field, query)
-                    else:
-                        continue  # ignore non-readable or "non-joinable" fields
-                elif order_field in self._inherit_fields:
-                    parent_obj = self.pool[self._inherit_fields[order_field][3]]
-                    order_column = parent_obj._columns[order_field]
-                    if order_column._classic_read:
-                        inner_clause = self._inherits_join_calc(order_field, query)
-                    elif order_column._type == 'many2one':
-                        inner_clause = self._generate_m2o_order_by(order_field, query)
-                    else:
-                        continue  # ignore non-readable or "non-joinable" fields
-                else:
-                    raise ValueError(_("Sorting field %s not found on model %s") % ( order_field, self._name))
-                if order_column and order_column._type == 'boolean':
-                    inner_clause = "COALESCE(%s, false)" % inner_clause
-                if inner_clause:
-                    if isinstance(inner_clause, list):
-                        for clause in inner_clause:
-                            order_by_elements.append("%s %s" % (clause, order_direction))
-                    else:
-                        order_by_elements.append("%s %s" % (inner_clause, order_direction))
-=======
             order_by_elements = self._generate_order_by_inner(self._table, order_spec, query)
->>>>>>> 19b5ba2b
             if order_by_elements:
                 order_by_clause = ",".join(order_by_elements)
 
