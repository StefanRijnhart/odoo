# -*- coding: utf-8 -*-

from odoo.tests import common
import odoo

GIF = b"R0lGODdhAQABAIAAAP///////ywAAAAAAQABAAACAkQBADs="


class test_ir_http_mimetype(common.TransactionCase):

    def test_ir_http_mimetype_attachment(self):
        """ Test mimetype for attachment """
        attachment = self.env['ir.attachment'].create({
            'datas': GIF,
            'name': 'Test mimetype gif',
            'datas_fname': 'file.gif'})

        status, headers, content = self.env['ir.http'].binary_content(
            id=attachment.id,
            mimetype=None,
            default_mimetype='application/octet-stream',
            env=self.env
        )
        mimetype = dict(headers).get('Content-Type')
        self.assertEqual(mimetype, 'image/gif')

    def test_ir_http_mimetype_attachment_name(self):
        """ Test mimetype for attachment with bad name"""
        attachment = self.env['ir.attachment'].create({
            'datas': GIF,
            'name': 'Test mimetype gif with png name',
            'datas_fname': 'file.png'})

        status, headers, content = self.env['ir.http'].binary_content(
            id=attachment.id,
            mimetype=None,
            default_mimetype='application/octet-stream',
            env=self.env
        )
        mimetype = dict(headers).get('Content-Type')
        # TODO: fix and change it in master, should be image/gif
        self.assertEqual(mimetype, 'image/png')

    def test_ir_http_mimetype_basic_field(self):
        """ Test mimetype for classic field """
        partner = self.env['res.partner'].create({
            'image': GIF,
            'name': 'Test mimetype basic field',
        })

        status, headers, content = self.env['ir.http'].binary_content(
            model='res.partner',
            id=partner.id,
            field='image',
            default_mimetype='application/octet-stream',
            env=self.env
        )
        mimetype = dict(headers).get('Content-Type')
        self.assertEqual(mimetype, 'image/gif')

    def test_ir_http_mimetype_computed_field(self):
        """ Test mimetype for computed field wich resize picture"""
        prop = self.env['ir.property'].create({
            'fields_id': self.env['ir.model.fields'].search([], limit=1).id,
            'name': "Property binary",
            'value_binary': GIF,
            'type': 'binary',
        })

        resized = odoo.tools.image_get_resized_images(prop.value_binary, return_big=True, avoid_resize_medium=True)['image_small']
        # Simul computed field which resize and that is not attachement=True (E.G. on product)
        prop.write({'value_binary': resized})
        status, headers, content = self.env['ir.http'].binary_content(
            model='ir.property',
            id=prop.id,
            field='value_binary',
            default_mimetype='application/octet-stream',
            env=self.env
        )
        mimetype = dict(headers).get('Content-Type')
        self.assertEqual(mimetype, 'image/gif')
<<<<<<< HEAD
=======

    def test_ir_http_attachment_access(self):
        """ Test attachment access with and without access token """
        public_user = self.env.ref('base.public_user')
        attachment = self.env['ir.attachment'].create({
            'datas': GIF,
            'name': 'Test valid access token with image',
            'datas_fname': 'image.gif'
        })

        defaults = {
            'id': attachment.id,
            'default_mimetype': 'image/gif',
            'env': public_user.sudo(public_user.id).env,
        }

        def test_access(**kwargs):
            status, _, _ = self.env['ir.http'].binary_content(
                **defaults, **kwargs
            )
            return status

        status = test_access()
        self.assertEqual(status, 403, "no access")

        status = test_access(access_token='Secret')
        self.assertEqual(status, 403,
            "no access if access token for attachment without access token")

        attachment.access_token = 'Secret'
        status = test_access(access_token='Secret')
        self.assertEqual(status, 200, "access for correct access token")

        status = test_access(access_token='Wrong')
        self.assertEqual(status, 403, "no access for wrong access token")

        attachment.public = True
        status = test_access()
        self.assertEqual(status, 200, "access for attachment with access")

        status = test_access(access_token='Wrong')
        self.assertEqual(status, 403,
            "no access for wrong access token for attachment with access")

        attachment.unlink()
        status = test_access()
        self.assertEqual(status, 404, "no access for deleted attachment")

        status = test_access(access_token='Secret')
        self.assertEqual(status, 404,
            "no access with access token for deleted attachment")
>>>>>>> 57e387b6
<|MERGE_RESOLUTION|>--- conflicted
+++ resolved
@@ -79,8 +79,6 @@
         )
         mimetype = dict(headers).get('Content-Type')
         self.assertEqual(mimetype, 'image/gif')
-<<<<<<< HEAD
-=======
 
     def test_ir_http_attachment_access(self):
         """ Test attachment access with and without access token """
@@ -131,5 +129,4 @@
 
         status = test_access(access_token='Secret')
         self.assertEqual(status, 404,
-            "no access with access token for deleted attachment")
->>>>>>> 57e387b6
+            "no access with access token for deleted attachment")