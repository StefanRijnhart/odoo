# -*- coding: utf-8 -*-
"""
The module :mod:`odoo.tests.common` provides unittest test cases and a few
helpers and classes to write tests.

"""
import base64
import collections
<<<<<<< HEAD
import inspect
=======
>>>>>>> 3c108977
import importlib
import inspect
import itertools
import json
import logging
import operator
import os
import platform
import re
import requests
import shutil
import signal
import subprocess
import tempfile
import threading
import time
import unittest
import werkzeug.urls
from contextlib import contextmanager
from datetime import datetime, date
<<<<<<< HEAD
from unittest.mock import patch
=======
>>>>>>> 3c108977

from decorator import decorator
from lxml import etree, html

from odoo.models import BaseModel
from odoo.osv.expression import normalize_domain
from odoo.tools import pycompat
<<<<<<< HEAD
from odoo.tools import single_email_re
=======
>>>>>>> 3c108977
from odoo.tools.misc import find_in_path
from odoo.tools.safe_eval import safe_eval

try:
    from itertools import zip_longest as izip_longest
except ImportError:
    from itertools import izip_longest

try:
    import websocket
except ImportError:
    # chrome headless tests will be skipped
    websocket = None

try:
    from xmlrpc import client as xmlrpclib
except ImportError:
    # pylint: disable=bad-python3-import
    import xmlrpclib

import odoo
import pprint
from odoo import api
from odoo.service import security



_logger = logging.getLogger(__name__)

# The odoo library is supposed already configured.
ADDONS_PATH = odoo.tools.config['addons_path']
HOST = '127.0.0.1'
PORT = odoo.tools.config['http_port']
# Useless constant, tests are aware of the content of demo data
ADMIN_USER_ID = odoo.SUPERUSER_ID


def get_db_name():
    db = odoo.tools.config['db_name']
    # If the database name is not provided on the command-line,
    # use the one on the thread (which means if it is provided on
    # the command-line, this will break when installing another
    # database from XML-RPC).
    if not db and hasattr(threading.current_thread(), 'dbname'):
        return threading.current_thread().dbname
    return db


# For backwards-compatibility - get_db_name() should be used instead
DB = get_db_name()


def at_install(flag):
    """ Sets the at-install state of a test, the flag is a boolean specifying
    whether the test should (``True``) or should not (``False``) run during
    module installation.

    By default, tests are run right after installing the module, before
    starting the installation of the next module.

    .. deprecated:: 12.0

        ``at_install`` is now a flag, you can use :func:`tagged` to
        add/remove it, although ``tagged`` only works on test classes
    """
    return tagged('at_install' if flag else '-at_install')

def post_install(flag):
    """ Sets the post-install state of a test. The flag is a boolean
    specifying whether the test should or should not run after a set of
    module installations.

    By default, tests are *not* run after installation of all modules in the
    current installation set.

    .. deprecated:: 12.0

        ``post_install`` is now a flag, you can use :func:`tagged` to
        add/remove it, although ``tagged`` only works on test classes
    """
    return tagged('post_install' if flag else '-post_install')


def new_test_user(env, login='', groups='base.group_user', context=None, **kwargs):
    """ Helper function to create a new test user. It allows to quickly create
    users given its login and groups (being a comma separated list of xml ids).
    Kwargs are directly propagated to the create to further customize the
    created user.

    User creation uses a potentially customized environment using the context
    parameter allowing to specify a custom context. It can be used to force a
    specific behavior and/or simplify record creation. An example is to use
    mail-related context keys in mail tests to speedup record creation.

    Some specific fields are automatically filled to avoid issues

     * groups_id: it is filled using groups function parameter;
     * name: "login (groups)" by default as it is required;
     * email: it is either the login (if it is a valid email) or a generated
       string 'x.x@example.com' (x being the first login letter). This is due
       to email being required for most odoo operations;
    """
    if not login:
        raise ValueError('New users require at least a login')
    if not groups:
        raise ValueError('New users require at least user groups')
    if context is None:
        context = {}

    groups_id = [(6, 0, [env.ref(g).id for g in groups.split(',')])]
    create_values = dict(kwargs, login=login, groups_id=groups_id)
    if not create_values.get('name'):
        create_values['name'] = '%s (%s)' % (login, groups)
    if not create_values.get('email'):
        if single_email_re.match(login):
            create_values['email'] = login
        else:
            create_values['email'] = '%s.%s@example.com' % (login[0], login[0])

    return env['res.users'].with_context(**context).create(create_values)

# ------------------------------------------------------------
# Main classes
# ------------------------------------------------------------


class TreeCase(unittest.TestCase):
    def __init__(self, methodName='runTest'):
        super(TreeCase, self).__init__(methodName)
        self.addTypeEqualityFunc(etree._Element, self.assertTreesEqual)
        self.addTypeEqualityFunc(html.HtmlElement, self.assertTreesEqual)

    def assertTreesEqual(self, n1, n2, msg=None):
        self.assertIsNotNone(n1, msg)
        self.assertIsNotNone(n2, msg)
        self.assertEqual(n1.tag, n2.tag, msg)
        # Because lxml.attrib is an ordereddict for which order is important
        # to equality, even though *we* don't care
        self.assertEqual(dict(n1.attrib), dict(n2.attrib), msg)

        self.assertEqual((n1.text or u'').strip(), (n2.text or u'').strip(), msg)
        self.assertEqual((n1.tail or u'').strip(), (n2.tail or u'').strip(), msg)

        for c1, c2 in izip_longest(n1, n2):
            self.assertTreesEqual(c1, c2, msg)


class MetaCase(type):
    """ Metaclass of test case classes to assign default 'test_tags':
        'standard', 'at_install' and the name of the module.
    """
    def __init__(cls, name, bases, attrs):
        super(MetaCase, cls).__init__(name, bases, attrs)
        # assign default test tags
        if cls.__module__.startswith('odoo.addons.'):
            module = cls.__module__.split('.')[2]
            cls.test_tags = {'standard', 'at_install', module}


class BaseCase(TreeCase, MetaCase('DummyCase', (object,), {})):
    """
    Subclass of TestCase for common OpenERP-specific code.

    This class is abstract and expects self.registry, self.cr and self.uid to be
    initialized by subclasses.
    """

    longMessage = True      # more verbose error message by default: https://www.odoo.com/r/Vmh
    warm = True             # False during warm-up phase (see :func:`warmup`)

    def cursor(self):
        return self.registry.cursor()

    @property
    def uid(self):
        """ Get the current uid. """
        return self.env.uid

    @uid.setter
    def uid(self, user):
        """ Set the uid by changing the test's environment. """
        self.env = self.env(user=user)

    def ref(self, xid):
        """ Returns database ID for the provided :term:`external identifier`,
        shortcut for ``get_object_reference``

        :param xid: fully-qualified :term:`external identifier`, in the form
                    :samp:`{module}.{identifier}`
        :raise: ValueError if not found
        :returns: registered id
        """
        return self.browse_ref(xid).id

    def browse_ref(self, xid):
        """ Returns a record object for the provided
        :term:`external identifier`

        :param xid: fully-qualified :term:`external identifier`, in the form
                    :samp:`{module}.{identifier}`
        :raise: ValueError if not found
        :returns: :class:`~odoo.models.BaseModel`
        """
        assert "." in xid, "this method requires a fully qualified parameter, in the following form: 'module.identifier'"
        return self.env.ref(xid)

    @contextmanager
    def _assertRaises(self, exception):
        """ Context manager that clears the environment upon failure. """
        with super(BaseCase, self).assertRaises(exception) as cm:
            with self.env.clear_upon_failure():
                yield cm

    def assertRaises(self, exception, func=None, *args, **kwargs):
        if func:
            with self._assertRaises(exception):
                func(*args, **kwargs)
        else:
            return self._assertRaises(exception)

    @contextmanager
    def assertQueryCount(self, default=0, **counters):
        """ Context manager that counts queries. It may be invoked either with
            one value, or with a set of named arguments like ``login=value``::

                with self.assertQueryCount(42):
                    ...

                with self.assertQueryCount(admin=3, demo=5):
                    ...

            The second form is convenient when used with :func:`users`.
        """
        if self.warm:
            # mock random in order to avoid random bus gc
            with self.subTest(), patch('random.random', lambda: 1):
                login = self.env.user.login
                expected = counters.get(login, default)
                count0 = self.cr.sql_log_count
                yield
                count = self.cr.sql_log_count - count0
                if count != expected:
                    # add some info on caller to allow semi-automatic update of query count
                    frame, filename, linenum, funcname, lines, index = inspect.stack()[2]
                    if "/odoo/addons/" in filename:
                        filename = filename.rsplit("/odoo/addons/", 1)[1]
                    if count > expected:
                        msg = "Query count more than expected for user %s: %d > %d in %s at %s:%s"
                        self.fail(msg % (login, count, expected, funcname, filename, linenum))
                    else:
                        logger = logging.getLogger(type(self).__module__)
                        msg = "Query count less than expected for user %s: %d < %d in %s at %s:%s"
                        logger.info(msg, login, count, expected, funcname, filename, linenum)
        else:
            yield

    def assertRecordValues(self, records, expected_values):
        ''' Compare a recordset with a list of dictionaries representing the expected results.
        This method performs a comparison element by element based on their index.
        Then, the order of the expected values is extremely important.

        Note that:
          - Comparison between falsy values is supported: False match with None.
          - Comparison between monetary field is also treated according the currency's rounding.
          - Comparison between x2many field is done by ids. Then, empty expected ids must be [].
          - Comparison between many2one field id done by id. Empty comparison can be done using any falsy value.

        :param records:               The records to compare.
        :param expected_values:       List of dicts expected to be exactly matched in records
        '''

        def _compare_candidate(record, candidate):
            ''' Return True if the candidate matches the given record '''
            for field_name in candidate.keys():
                record_value = record[field_name]
                candidate_value = candidate[field_name]
                field_type = record._fields[field_name].type
                if field_type == 'monetary':
                    # Compare monetary field.
                    currency_field_name = record._fields[field_name]._related_currency_field
                    record_currency = record[currency_field_name]
                    if record_currency.compare_amounts(candidate_value, record_value)\
                            if record_currency else candidate_value != record_value:
                        return False
                elif field_type in ('one2many', 'many2many'):
                    # Compare x2many relational fields.
                    # Empty comparison must be an empty list to be True.
                    if set(record_value.ids) != set(candidate_value):
                        return False
                elif field_type == 'many2one':
                    # Compare many2one relational fields.
                    # Every falsy value is allowed to compare with an empty record.
                    if (record_value or candidate_value) and record_value.id != candidate_value:
                        return False
                elif (candidate_value or record_value) and record_value != candidate_value:
                    # Compare others fields if not both interpreted as falsy values.
                    return False
            return True

        def _format_message(records, expected_values):
            ''' Return a formatted representation of records/expected_values. '''
            all_records_values = records.read(list(expected_values[0].keys()), load=False)
            msg1 = '\n'.join(pprint.pformat(dic) for dic in all_records_values)
            msg2 = '\n'.join(pprint.pformat(dic) for dic in expected_values)
            return 'Current values:\n\n%s\n\nExpected values:\n\n%s' % (msg1, msg2)

        # if the length or both things to compare is different, we can already tell they're not equal
        if len(records) != len(expected_values):
            msg = 'Wrong number of records to compare: %d != %d.\n\n' % (len(records), len(expected_values))
            self.fail(msg + _format_message(records, expected_values))

        for index, record in enumerate(records):
            if not _compare_candidate(record, expected_values[index]):
                msg = 'Record doesn\'t match expected values at index %d.\n\n' % index
                self.fail(msg + _format_message(records, expected_values))

    def shortDescription(self):
        doc = self._testMethodDoc
        return doc and ' '.join(l.strip() for l in doc.splitlines() if not l.isspace()) or None

    if not pycompat.PY2:
        # turns out this thing may not be quite as useful as we thought...
        def assertItemsEqual(self, a, b, msg=None):
            self.assertCountEqual(a, b, msg=None)


class TransactionCase(BaseCase):
    """ TestCase in which each test method is run in its own transaction,
    and with its own cursor. The transaction is rolled back and the cursor
    is closed after each test.
    """

    def setUp(self):
        super(TransactionCase, self).setUp()
        self.registry = odoo.registry(get_db_name())
        #: current transaction's cursor
        self.cr = self.cursor()
        #: :class:`~odoo.api.Environment` for the current test case
        self.env = api.Environment(self.cr, odoo.SUPERUSER_ID, {})

        @self.addCleanup
        def reset():
            # rollback and close the cursor, and reset the environments
            self.registry.clear_caches()
            self.registry.reset_changes()
            self.env.reset()
            self.cr.rollback()
            self.cr.close()

        self.patch(type(self.env['res.partner']), '_get_gravatar_image', lambda *a: False)

    def patch(self, obj, key, val):
        """ Do the patch ``setattr(obj, key, val)``, and prepare cleanup. """
        old = getattr(obj, key)
        setattr(obj, key, val)
        self.addCleanup(setattr, obj, key, old)

    def patch_order(self, model, order):
        """ Patch the order of the given model (name), and prepare cleanup. """
        self.patch(type(self.env[model]), '_order', order)


class SingleTransactionCase(BaseCase):
    """ TestCase in which all test methods are run in the same transaction,
    the transaction is started with the first test method and rolled back at
    the end of the last.
    """

    @classmethod
    def setUpClass(cls):
        super(SingleTransactionCase, cls).setUpClass()
        cls.registry = odoo.registry(get_db_name())
        cls.cr = cls.registry.cursor()
        cls.env = api.Environment(cls.cr, odoo.SUPERUSER_ID, {})

    @classmethod
    def tearDownClass(cls):
        # rollback and close the cursor, and reset the environments
        cls.registry.clear_caches()
        cls.env.reset()
        cls.cr.rollback()
        cls.cr.close()
        super(SingleTransactionCase, cls).tearDownClass()


savepoint_seq = itertools.count()
class SavepointCase(SingleTransactionCase):
    """ Similar to :class:`SingleTransactionCase` in that all test methods
    are run in a single transaction *but* each test case is run inside a
    rollbacked savepoint (sub-transaction).

    Useful for test cases containing fast tests but with significant database
    setup common to all cases (complex in-db test data): :meth:`~.setUpClass`
    can be used to generate db test data once, then all test cases use the
    same data without influencing one another but without having to recreate
    the test data either.
    """
    def setUp(self):
        super(SavepointCase, self).setUp()
        self._savepoint_id = next(savepoint_seq)
        self.cr.execute('SAVEPOINT test_%d' % self._savepoint_id)

    def tearDown(self):
        self.cr.execute('ROLLBACK TO SAVEPOINT test_%d' % self._savepoint_id)
        self.env.clear()
        self.registry.clear_caches()
        super(SavepointCase, self).tearDown()


class ChromeBrowser():
    """ Helper object to control a Chrome headless process. """

    def __init__(self, logger):
        self._logger = logger
        if websocket is None:
            self._logger.warning("websocket-client module is not installed")
            raise unittest.SkipTest("websocket-client module is not installed")
        self.devtools_port = PORT + 2
        self.ws_url = ''  # WebSocketUrl
        self.ws = None  # websocket
        self.request_id = 0
        self.user_data_dir = tempfile.mkdtemp(suffix='_chrome_odoo')
        self.chrome_process = None
        self.screencast_frames = []
        self._chrome_start()
        self._find_websocket()
        self._logger.info('Websocket url found: %s', self.ws_url)
        self._open_websocket()
        self._logger.info('Enable chrome headless console log notification')
        self._websocket_send('Runtime.enable')
        self._logger.info('Chrome headless enable page notifications')
        self._websocket_send('Page.enable')
        self.sigxcpu_handler = None
        if os.name == 'posix':
            self.sigxcpu_handler = signal.getsignal(signal.SIGXCPU)
            signal.signal(signal.SIGXCPU, self.signal_handler)

    def signal_handler(self, sig, frame):
        if sig == signal.SIGXCPU:
            _logger.info('CPU time limit reached, stopping Chrome and shutting down')
            self.stop()
            os._exit(0)

    def stop(self):
        if self.chrome_process is not None:
            self._logger.info("Closing chrome headless with pid %s", self.chrome_process.pid)
            self._websocket_send('Browser.close')
            if self.chrome_process.poll() is None:
                self._logger.info("Terminating chrome headless with pid %s", self.chrome_process.pid)
                self.chrome_process.terminate()
                self.chrome_process.wait()
        if self.user_data_dir and os.path.isdir(self.user_data_dir) and self.user_data_dir != '/':
            self._logger.info('Removing chrome user profile "%s"', self.user_data_dir)
            shutil.rmtree(self.user_data_dir)
        # Restore previous signal handler
        if self.sigxcpu_handler and os.name == 'posix':
            signal.signal(signal.SIGXCPU, self.sigxcpu_handler)

    @property
    def executable(self):
        system = platform.system()
        if system == 'Linux':
            for bin_ in ['google-chrome', 'chromium', 'chromium-browser']:
                try:
                    return find_in_path(bin_)
                except IOError:
                    continue

        elif system == 'Darwin':
            bins = [
                '/Applications/Google Chrome.app/Contents/MacOS/Google Chrome',
                '/Applications/Chromium.app/Contents/MacOS/Chromium',
            ]
            for bin_ in bins:
                if os.path.exists(bin_):
                    return bin_

        elif system == 'Windows':
            # TODO: handle windows platform: https://stackoverflow.com/a/40674915
            pass

        raise unittest.SkipTest("Chrome executable not found")

    def _chrome_start(self):
        if self.chrome_process is not None:
            return
        switches = {
            '--headless': '',
            '--enable-logging': 'stderr',
            '--no-default-browser-check': '',
            '--no-first-run': '',
            '--disable-extensions': '',
            '--user-data-dir': self.user_data_dir,
            '--disable-translate': '',
            '--window-size': '1366x768',
            '--remote-debugging-port': str(self.devtools_port)
        }
        cmd = [self.executable]
        cmd += ['%s=%s' % (k, v) if v else k for k, v in switches.items()]
        url = 'about:blank'
        cmd.append(url)
        self._logger.info('chrome_run executing %s', ' '.join(cmd))
        try:
            self.chrome_process = subprocess.Popen(cmd, stdout=subprocess.DEVNULL, stderr=subprocess.DEVNULL)
        except OSError:
            raise unittest.SkipTest("%s not found" % cmd[0])
        self._logger.info('Chrome pid: %s', self.chrome_process.pid)

    def _find_websocket(self):
        version = self._json_command('version')
        self._logger.info('Browser version: %s', version['Browser'])
        try:
            infos = self._json_command('')[0]  # Infos about the first tab
        except IndexError:
            self._logger.warning('No tab found in Chrome')
            self.stop()
            raise unittest.SkipTest('No tab found in Chrome')
        self.ws_url = infos['webSocketDebuggerUrl']
        self._logger.info('Chrome headless temporary user profile dir: %s', self.user_data_dir)

    def _json_command(self, command, timeout=3):
        """
        Inspect dev tools with get
        Available commands:
            '' : return list of tabs with their id
            list (or json/): list tabs
            new : open a new tab
            activate/ + an id: activate a tab
            close/ + and id: close a tab
            version : get chrome and dev tools version
            protocol : get the full protocol
        """
        self._logger.info("Issuing json command %s", command)
        command = os.path.join('json', command).strip('/')
        while timeout > 0:
            try:
                url = werkzeug.urls.url_join('http://127.0.0.1:%s/' % self.devtools_port, command)
                self._logger.info('Url : %s', url)
                r = requests.get(url, timeout=3)
                if r.ok:
                    return r.json()
                return {'status_code': r.status_code}
            except requests.ConnectionError:
                time.sleep(0.1)
                timeout -= 0.1
            except requests.exceptions.ReadTimeout:
                break
        self._logger.error('Could not connect to chrome debugger')
        raise unittest.SkipTest("Cannot connect to chrome headless")

    def _open_websocket(self):
        self.ws = websocket.create_connection(self.ws_url)
        if self.ws.getstatus() != 101:
            raise unittest.SkipTest("Cannot connect to chrome dev tools")
        self.ws.settimeout(0.01)

    def _websocket_send(self, method, params=None):
        """
        send chrome devtools protocol commands through websocket
        """
        sent_id = self.request_id
        payload = {
            'method': method,
            'id':  sent_id,
        }
        if params:
            payload.update({'params': params})
        self.ws.send(json.dumps(payload))
        self.request_id += 1
        return sent_id

    def _websocket_wait_id(self, awaited_id, timeout=10):
        """
        blocking wait for a certain id in a response
        warning other messages are discarded
        """
        start_time = time.time()
        while time.time() - start_time < timeout:
            try:
                res = json.loads(self.ws.recv())
            except websocket.WebSocketTimeoutException:
                res = None
            if res and res.get('id') == awaited_id:
                return res
        self._logger.info('timeout exceeded while waiting for id : %d', awaited_id)
        return {}

    def _websocket_wait_event(self, method, params=None, timeout=10):
        """
        blocking wait for a particular event method and eventually a dict of params
        """
        start_time = time.time()
        while time.time() - start_time < timeout:
            try:
                res = json.loads(self.ws.recv())
            except websocket.WebSocketTimeoutException:
                res = None
            if res and res.get('method', '') == method:
                if params:
                    if set(params).issubset(set(res.get('params', {}))):
                        return res
                else:
                    return res
            elif res:
                self._logger.debug('chrome devtools protocol event: %s', res)
        self._logger.info('timeout exceeded while waiting for : %s', method)

    def _get_shotname(self, prefix, ext):
        """ return a unique filename for screenshot or screencast"""
        timestamp = datetime.now().strftime('%Y%m%d_%H%M%S_%f')
        base_file = os.path.splitext(odoo.tools.config['logfile'])[0]
        name = '%s_%s_%s.%s' % (base_file, prefix, timestamp, ext)
        return name

    def take_screenshot(self, prefix='failed'):
        if not odoo.tools.config['logfile']:
            self._logger.info('Screenshot disabled !')
            return None
        ss_id = self._websocket_send('Page.captureScreenshot')
        self._logger.info('Asked for screenshot (id: %s)', ss_id)
        res = self._websocket_wait_id(ss_id)
        base_png = res.get('result', {}).get('data')
        decoded = base64.decodebytes(bytes(base_png.encode('utf-8')))
        outfile = self._get_shotname(prefix, 'png')
        with open(outfile, 'wb') as f:
            f.write(decoded)
        self._logger.info('Screenshot in: %s', outfile)

    def _save_screencast(self, prefix='failed'):
        # could be encododed with something like that
        #  ffmpeg -framerate 3 -i frame_%05d.png  output.mp4
        if not odoo.tools.config['logfile']:
            self._logger.info('Screencast disabled !')
            return None
        sdir = tempfile.mkdtemp(suffix='_chrome_odoo_screencast')
        nb = 0
        for frame in self.screencast_frames:
            outfile = os.path.join(sdir, 'frame_%05d.png' % nb)
            with open(outfile, 'wb') as f:
                f.write(base64.decodebytes(bytes(frame.get('data').encode('utf-8'))))
                nb += 1
        framerate = int(nb / (self.screencast_frames[nb-1].get('metadata').get('timestamp') - self.screencast_frames[0].get('metadata').get('timestamp')))
        outfile = self._get_shotname(prefix, 'mp4')
        r = subprocess.run(['ffmpeg', '-framerate', str(framerate), '-i', '%s/frame_%%05d.png' % sdir, outfile])
        shutil.rmtree(sdir)
        if r.returncode == 0:
            self._logger.info('Screencast in: %s', outfile)

    def start_screencast(self):
        self._websocket_send('Page.startScreencast', {'params': {'everyNthFrame': 5, 'maxWidth': 683, 'maxHeight': 384}})

    def set_cookie(self, name, value, path, domain):
        params = {'name': name, 'value': value, 'path': path, 'domain': domain}
        self._websocket_send('Network.setCookie', params=params)

    def _wait_ready(self, ready_code, timeout=60):
        self._logger.info('Evaluate ready code "%s"', ready_code)
        awaited_result = {'result': {'type': 'boolean', 'value': True}}
        ready_id = self._websocket_send('Runtime.evaluate', params={'expression': ready_code})
        last_bad_res = ''
        start_time = time.time()
        tdiff = time.time() - start_time
        has_exceeded = False
        while tdiff < timeout:
            try:
                res = json.loads(self.ws.recv())
            except websocket.WebSocketTimeoutException:
                res = None
            if res and res.get('id') == ready_id:
                if res.get('result') == awaited_result:
                    return True
                else:
                    last_bad_res = res
                    ready_id = self._websocket_send('Runtime.evaluate', params={'expression': ready_code})
            tdiff = time.time() - start_time
            if tdiff >= 2 and not has_exceeded:
                has_exceeded = True
                self._logger.warning('The ready code takes too much time : %s', tdiff)

        self.take_screenshot(prefix='failed_ready')
        self._logger.info('Ready code last try result: %s', last_bad_res or res)
        return False

    def _wait_code_ok(self, code, timeout):
        self._logger.info('Evaluate test code "%s"', code)
        code_id = self._websocket_send('Runtime.evaluate', params={'expression': code})
        start_time = time.time()
        logged_error = False
        while time.time() - start_time < timeout:
            try:
                res = json.loads(self.ws.recv())
            except websocket.WebSocketTimeoutException:
                res = None
            if res and res.get('id', -1) == code_id:
                self._logger.info('Code start result: %s', res)
                if res.get('result', {}).get('result').get('subtype', '') == 'error':
                    self._logger.error("Running code returned an error")
                    return False
            elif res and res.get('method') == 'Runtime.consoleAPICalled' and res.get('params', {}).get('type') in ('log', 'error'):
                logs = res.get('params', {}).get('args')
                log_type = res.get('params', {}).get('type')
                content = " ".join([str(log.get('value', '')) for log in logs])
                if log_type == 'error':
                    self._logger.error(content)
                    logged_error = True
                else:
                    self._logger.info('console log: %s', content)
                for log in logs:
                    if log.get('type', '') == 'string' and log.get('value', '').lower() == 'ok':
                        # it is possible that some tests returns ok while an error was shown in logs.
                        # since runbot should always be red in this case, better explicitly fail.
                        if logged_error:
                            return False
                        return True
                    elif log.get('type', '') == 'string' and log.get('value', '').lower().startswith('error'):
                        self.take_screenshot()
                        self._save_screencast()
                        return False
            elif res and res.get('method') == 'Page.screencastFrame':
                self.screencast_frames.append(res.get('params'))
            elif res:
                self._logger.debug('chrome devtools protocol event: %s', res)
        self._logger.error('Script timeout exceeded : %s', (time.time() - start_time))
        self.take_screenshot()
        return False

    def navigate_to(self, url, wait_stop=False):
        self._logger.info('Navigating to: "%s"', url)
        nav_id = self._websocket_send('Page.navigate', params={'url': url})
        nav_result = self._websocket_wait_id(nav_id)
        self._logger.info("Navigation result: %s", nav_result)
        frame_id = nav_result.get('result', {}).get('frameId', '')
        if wait_stop and frame_id:
            self._logger.info('Waiting for frame "%s" to stop loading', frame_id)
            self._websocket_wait_event('Page.frameStoppedLoading', params={'frameId': frame_id})

    def clear(self):
        self._websocket_send('Page.stopScreencast')
        self.screencast_frames = []
        self._websocket_send('Page.stopLoading')
        self._logger.info('Deleting cookies and clearing local storage')
        dc_id = self._websocket_send('Network.clearBrowserCookies')
        self._websocket_wait_id(dc_id)
        cl_id = self._websocket_send('Runtime.evaluate', params={'expression': 'localStorage.clear()'})
        self._websocket_wait_id(cl_id)
        self.navigate_to('about:blank', wait_stop=True)


class HttpCase(TransactionCase):
    """ Transactional HTTP TestCase with url_open and Chrome headless helpers.
    """
    registry_test_mode = True
    browser = None

    def __init__(self, methodName='runTest'):
        super(HttpCase, self).__init__(methodName)
        # v8 api with correct xmlrpc exception handling.
        self.xmlrpc_url = url_8 = 'http://%s:%d/xmlrpc/2/' % (HOST, PORT)
        self.xmlrpc_common = xmlrpclib.ServerProxy(url_8 + 'common')
        self.xmlrpc_db = xmlrpclib.ServerProxy(url_8 + 'db')
        self.xmlrpc_object = xmlrpclib.ServerProxy(url_8 + 'object')
        cls = type(self)
        self._logger = logging.getLogger('%s.%s' % (cls.__module__, cls.__name__))

    @classmethod
    def start_browser(cls, logger):
        # start browser on demand
        if cls.browser is None:
            cls.browser = ChromeBrowser(logger)

    @classmethod
    def tearDownClass(cls):
        if cls.browser:
            cls.browser.stop()
            cls.browser = None
        super(HttpCase, cls).tearDownClass()

    def setUp(self):
        super(HttpCase, self).setUp()

        if self.registry_test_mode:
            self.registry.enter_test_mode(self.cr)
            self.addCleanup(self.registry.leave_test_mode)
        # setup a magic session_id that will be rollbacked
        self.session = odoo.http.root.session_store.new()
        self.session_id = self.session.sid
        self.session.db = get_db_name()
        odoo.http.root.session_store.save(self.session)
        # setup an url opener helper
        self.opener = requests.Session()
        self.opener.cookies['session_id'] = self.session_id

    def url_open(self, url, data=None, timeout=10):
        if url.startswith('/'):
            url = "http://%s:%s%s" % (HOST, PORT, url)
        if data:
            return self.opener.post(url, data=data, timeout=timeout)
        return self.opener.get(url, timeout=timeout)

    def _wait_remaining_requests(self):
        t0 = int(time.time())
        for thread in threading.enumerate():
            if thread.name.startswith('odoo.service.http.request.'):
                join_retry_count = 10
                while thread.isAlive():
                    # Need a busyloop here as thread.join() masks signals
                    # and would prevent the forced shutdown.
                    thread.join(0.05)
                    join_retry_count -= 1
                    if join_retry_count < 0:
                        self._logger.warning("Stop waiting for thread %s handling request for url %s",
                                        thread.name, getattr(thread, 'url', '<UNKNOWN>'))
                        break
                    time.sleep(0.5)
                    t1 = int(time.time())
                    if t0 != t1:
                        self._logger.info('remaining requests')
                        odoo.tools.misc.dumpstacks()
                        t0 = t1

    def authenticate(self, user, password):
        # stay non-authenticated
        if user is None:
            return

        db = get_db_name()
        uid = self.registry['res.users'].authenticate(db, user, password, None)
        env = api.Environment(self.cr, uid, {})

        # self.session.authenticate(db, user, password, uid=uid)
        # OpenERPSession.authenticate accesses the current request, which we
        # don't have, so reimplement it manually...
        session = self.session

        session.db = db
        session.uid = uid
        session.login = user
        session.session_token = uid and security.compute_session_token(session, env)
        session.context = env['res.users'].context_get() or {}
        session.context['uid'] = uid
        session._fix_lang(session.context)

        odoo.http.root.session_store.save(session)
        if self.browser:
            self._logger.info('Setting session cookie in browser')
            self.browser.set_cookie('session_id', self.session_id, '/', '127.0.0.1')

    def browser_js(self, url_path, code, ready='', login=None, timeout=60, **kw):
        """ Test js code running in the browser
        - optionnally log as 'login'
        - load page given by url_path
        - wait for ready object to be available
        - eval(code) inside the page

        To signal success test do:
        console.log('ok')

        To signal failure do:
        console.log('error')

        If neither are done before timeout test fails.
        """
        # increase timeout if coverage is running
        if any(f.filename.endswith('/coverage/execfile.py') for f in inspect.stack()  if f.filename):
            timeout = timeout * 1.5
        self.start_browser(self._logger)

        try:
            self.authenticate(login, login)
            url = "http://%s:%s%s" % (HOST, PORT, url_path or '/')
            self._logger.info('Open "%s" in browser', url)

            if odoo.tools.config['logfile']:
                self._logger.info('Starting screen cast')
                self.browser.start_screencast()
            self.browser.navigate_to(url)

            # Needed because tests like test01.js (qunit tests) are passing a ready
            # code = ""
            ready = ready or "document.readyState === 'complete'"
            self.assertTrue(self.browser._wait_ready(ready), 'The ready "%s" code was always falsy' % ready)
            if code:
                message = 'The test code "%s" failed' % code
            else:
                message = "Some js test failed"
            self.assertTrue(self.browser._wait_code_ok(code, timeout), message)
        finally:
            # clear browser to make it stop sending requests, in case we call
            # the method several times in a test method
            self.browser.clear()
            self._wait_remaining_requests()

    phantom_js = browser_js

def users(*logins):
    """ Decorate a method to execute it once for each given user. """
    @decorator
    def wrapper(func, *args, **kwargs):
        self = args[0]
        old_uid = self.uid
        try:
            # retrieve users
            Users = self.env['res.users'].with_context(active_test=False)
            user_id = {
                user.login: user.id
                for user in Users.search([('login', 'in', list(logins))])
            }
            for login in logins:
                with self.subTest(login=login):
                    # switch user and execute func
                    self.uid = user_id[login]
                    func(*args, **kwargs)
        finally:
            self.uid = old_uid

    return wrapper


@decorator
def warmup(func, *args, **kwargs):
    """ Decorate a test method to run it twice: once for a warming up phase, and
        a second time for real.  The test attribute ``warm`` is set to ``False``
        during warm up, and ``True`` once the test is warmed up.  Note that the
        effects of the warmup phase are rolled back thanks to a savepoint.
    """
    self = args[0]
    # run once to warm up the caches
    self.warm = False
    self.cr.execute('SAVEPOINT test_warmup')
    func(*args, **kwargs)
    self.cr.execute('ROLLBACK TO SAVEPOINT test_warmup')
    self.env.cache.invalidate()
    # run once for real
    self.warm = True
    func(*args, **kwargs)


def can_import(module):
    """ Checks if <module> can be imported, returns ``True`` if it can be,
    ``False`` otherwise.

    To use with ``unittest.skipUnless`` for tests conditional on *optional*
    dependencies, which may or may be present but must still be tested if
    possible.
    """
    try:
        importlib.import_module(module)
    except ImportError:
        return False
    else:
        return True

# TODO: sub-views (o2m, m2m) -> sub-form?
# TODO: domains
ref_re = re.compile("""
# first match 'form_view_ref' key, backrefs are used to handle single or
# double quoting of the value
(['"])(?P<view_type>\w+)_view_ref\1
# colon separator (with optional spaces around)
\s*:\s*
# open quote for value
(['"])
(?P<view_id>
    # we'll just match stuff which is normally part of an xid:
    # word and "." characters
    [.\w]+
)
# close with same quote as opening
\2
""", re.VERBOSE)
class Form(object):
    """ Server-side form view implementation (partial)

    Implements much of the "form view" manipulation flow, such that
    server-side tests can more properly reflect the behaviour which would be
    observed when manipulating the interface:

    * call default_get and the relevant onchanges on "creation"
    * call the relevant onchanges on setting fields
    * properly handle defaults & onchanges around x2many fields

    Saving the form returns the created record if in creation mode.

    Regular fields can just be assigned directly to the form, for
    :class:`~odoo.fields.Many2one` fields assign a singleton recordset::

        # empty recordset => creation mode
        f = Form(self.env['sale.order'])
        f.partner_id = a_partner
        so = f.save()

    When editing a record, using the form as a context manager to
    automatically save it at the end of the scope::

        with Form(so) as f2:
            f2.payment_term_id = env.ref('account.account_payment_term_15days')
            # f2 is saved here

    For :class:`~odoo.fields.Many2many` fields, the field itself is a
    :class:`~odoo.tests.common.M2MProxy` and can be altered by adding or
    removing records::

        with Form(user) as u:
            u.groups_id.add(env.ref('account.group_account_manager'))
            u.groups_id.remove(id=env.ref('base.group_portal').id)

    Finally :class:`~odoo.fields.One2many` are reified as
    :class:`~odoo.tests.common.O2MProxy`.

    Because the :class:`~odoo.fields.One2many` only exists through its
    parent, it is manipulated more directly by creating "sub-forms"
    with the :meth:`~odoo.tests.common.O2MProxy.new` and
    :meth:`~odoo.tests.common.O2MProxy.edit` methods. These would
    normally be used as context managers since they get saved in the
    parent record::

        with Form(so) as f3:
            # add support
            with f3.order_line.new() as line:
                line.product_id = env.ref('product.product_product_2')
            # add a computer
            with f3.order_line.new() as line:
                line.product_id = env.ref('product.product_product_3')
            # we actually want 5 computers
            with f3.order_line.edit(1) as line:
                line.product_uom_qty = 5
            # remove support
            f3.order_line.remove(index=0)
            # SO is saved here

    :param recordp: empty or singleton recordset. An empty recordset will
                    put the view in "creation" mode and trigger calls to
                    default_get and on-load onchanges, a singleton will
                    put it in "edit" mode and only load the view's data.
    :type recordp: odoo.models.Model
    :param view: the id, xmlid or actual view object to use for
                    onchanges and view constraints. If none is provided,
                    simply loads the default view for the model.
    :type view: int | str | odoo.model.Model

    .. versionadded:: 12.0
    """
    def __init__(self, recordp, view=None):
        # necessary as we're overriding setattr
        assert isinstance(recordp, BaseModel)
        env = recordp.env
        object.__setattr__(self, '_env', env)

        # store model bit only
        object.__setattr__(self, '_model', recordp.browse(()))
        if isinstance(view, BaseModel):
            assert view._name == 'ir.ui.view', "the view parameter must be a view id, xid or record, got %s" % view
            view_id = view.id
        elif isinstance(view, pycompat.string_types):
            view_id = env.ref(view).id
        else:
            view_id = view or False
        fvg = recordp.fields_view_get(view_id, 'form')
        arch = etree.fromstring(fvg['arch'])

        object.__setattr__(self, '_view', fvg)
        # TODO: make this less crappy?
        # look up edition view for the O2M
        for f, descr in fvg['fields'].items():
            if descr['type'] != 'one2many':
                continue

            node = next(n for n in arch.iter('field') if n.get('name') == f)
            default_view = next(
                (m for m in node.get('mode', 'tree').split(',') if m != 'form'),
                'tree'
            )

            refs = {
                m.group('view_type'): m.group('view_id')
                for m in ref_re.finditer(node.get('context', ''))
            }
            # always fetch for simplicity, ensure we always have a tree and
            # a form view
            submodel = env[descr['relation']]
            views = submodel.with_context(**refs) \
                .load_views([(False, 'tree'), (False, 'form')])['fields_views']
            # embedded views should take the priority on externals
            views.update(descr['views'])

            # if the default view is a kanban or a non-editable list, the
            # "edition controller" is the form view
            edition = views['form']
            if default_view == 'tree':
                subarch = etree.fromstring(views['tree']['arch'])
                if subarch.get('editable'):
                    edition = views['tree']

            self._process_fvg(submodel, edition)
            descr['views']['edition'] = edition

        self._process_fvg(recordp, fvg)

        # ordered?
        vals = dict.fromkeys(fvg['fields'], False)
        object.__setattr__(self, '_values', vals)
        object.__setattr__(self, '_changed', set())
        if recordp:
            assert recordp['id'], "editing unstored records is not supported"
            # always load the id
            vals['id'] = recordp['id']

            self._init_from_values(recordp)
        else:
            self._init_from_defaults(self._model)

    def __str__(self):
        return "<%s %s(%s)>" % (
            type(self).__name__,
            self._model._name,
            self._values.get('id', False),
        )

    def _process_fvg(self, model, fvg):
        """ Post-processes to augment the fields_view_get with:

        * an id field (may not be present if not in the view but needed)
        * pre-processed modifiers (map of modifier name to json-loaded domain)
        * pre-processed onchanges list
        """
        fvg['fields']['id'] = {'type': 'id'}
        # pre-resolve modifiers & bind to arch toplevel
        modifiers = fvg['modifiers'] = {}
        contexts = fvg['contexts'] = {}
        for f in etree.fromstring(fvg['arch']).iter('field'):
            fname = f.get('name')
            modifiers[fname] = {
                modifier: domain if isinstance(domain, bool) else normalize_domain(domain)
                for modifier, domain in json.loads(f.get('modifiers', '{}')).items()
            }
            ctx = f.get('context')
            if ctx:
                contexts[fname] = ctx
        fvg['modifiers']['id'] = {'required': False, 'readonly': True}
        fvg['onchange'] = model._onchange_spec(fvg)

    def _init_from_defaults(self, model):
        vals = self._values
        fields = self._view['fields']
        def cleanup(k, v):
            if fields[k]['type'] == 'one2many':
                # o2m default gets a (6) at the start, makes no sense
                return [c for c in v if c[0] != 6]
            return v
        defaults = {
            k: cleanup(k, v)
            for k, v in model.default_get(list(fields)).items()
            if k in fields
        }
        vals.update(defaults)
        # m2m should all be rep'd as command list
        for k, v in vals.items():
            if not v:
                type_ = fields[k]['type']
                if type_ == 'many2many':
                    vals[k] = [(6, False, [])]
                elif type_ == 'one2many':
                    vals[k] = []

        # TODO: check that only fields with default values should be sent
        self._perform_onchange(list(defaults.keys()))

    def _init_from_values(self, values):
        self._values.update(
            record_to_values(self._view['fields'], values))

    def __getattr__(self, field):
        descr = self._view['fields'].get(field)
        assert descr is not None, "%s was not found in the view" % field

        v = self._values[field]
        if descr['type'] == 'many2one':
            Model = self._env[descr['relation']]
            if not v:
                return Model
            return Model.browse(v)
        elif descr['type'] == 'many2many':
            return M2MProxy(self, field)
        elif descr['type'] == 'one2many':
            return O2MProxy(self, field)
        return v

    def _get_modifier(self, field, modifier, default=False):
        d = self._view['modifiers'][field].get(modifier, default)
        if isinstance(d, bool):
            return d

        vals = self._values
        stack = []
        for it in reversed(d):
            if it == '!':
                stack.append(not stack.pop())
            elif it == '&':
                e1 = stack.pop()
                e2 = stack.pop()
                stack.append(e1 and e2)
            elif it == '|':
                e1 = stack.pop()
                e2 = stack.pop()
                stack.append(e1 or e2)
            elif isinstance(it, list):
                f, op, val = it
                field_val = vals[f]
                stack.append(self._OPS[op](field_val, val))
            else:
                raise ValueError("Unknown domain element %s" % it)
        [result] = stack
        return result
    _OPS = {
        '=': operator.eq,
        '==': operator.eq,
        '!=': operator.ne,
        '<': operator.lt,
        '<=': operator.le,
        '>=': operator.ge,
        '>': operator.gt,
        'in': lambda a, b: a in b,
        'not in': lambda a, b: a not in b
    }
    def _get_context(self, field):
        c = self._view['contexts'].get(field)
        if not c:
            return {}

        # see _getEvalContext
        # the context for a field's evals (of domain/context) is the composition of:
        # * the parent's values
        # * ??? element.context ???
        # * the environment's context (?)
        # * a few magic values
        record_id = self._values.get('id') or False
        ctx = dict(self._values)
        ctx.update(self._env.context)
        ctx.update(
            id=record_id,
            active_id=record_id,
            active_ids=[record_id] if record_id else [],
            active_model=self._model._name,
            current_date=date.today().strftime("%Y-%m-%d"),
        )
        return safe_eval(c, ctx, {'context': ctx})

    def __setattr__(self, field, value):
        descr = self._view['fields'].get(field)
        assert descr is not None, "%s was not found in the view" % field
        assert descr['type'] not in ('many2many', 'one2many'), \
            "Can't set an o2m or m2m field, manipulate the corresponding proxies"

        # TODO: consider invisible to be the same as readonly?
        assert not self._get_modifier(field, 'readonly'), \
            "can't write on readonly field {}".format(field)

        if descr['type'] == 'many2one':
            assert isinstance(value, BaseModel) and value._name == descr['relation']
            # store just the id: that's the output of default_get & (more
            # or less) onchange.
            value = value.id

        self._values[field] = value
        self._perform_onchange([field])

    # enables with Form(...) as f: f.a = 1; f.b = 2; f.c = 3
    # q: how to get recordset?
    def __enter__(self):
        return self
    def __exit__(self, etype, _evalue, _etb):
        if not etype:
            self.save()

    def save(self):
        """ Saves the form, returns the created record if applicable

        * does not save ``readonly`` fields
        * does not save unmodified fields (during edition) — any assignment
          or onchange return marks the field as modified, even if set to its
          current value

        :raises AssertionError: if the form has any unfilled required field
        """
        id_ = self._values.get('id')
        values = self._values_to_save()
        if id_:
            r = self._model.browse(id_)
            if values:
                r.write(values)
        else:
            r = self._model.create(values)
        [data] = r.read(list(self._view['fields']))
        # FIXME: process relational fields
        # alternative: iterate on record & read from it directly? pb: would
        # provide recordsets for relational fields which may or may not be
        # what we ultimately want, but we've got to re-process them anyway so...?
        self._values.update(data)
        self._changed.clear()
        return r

    def _values_to_save(self):
        """ Validates values and returns only fields modified since
        load/save
        """
        values = {}
        for f in self._view['fields']:
            v = self._values[f]
            if self._get_modifier(f, 'required'):
                assert v is not False, "{} is a required field".format(f)

            # skip unmodified fields
            if f not in self._changed:
                continue
            if self._get_modifier(f, 'readonly'):
                continue
            # TODO: filter out (1, _, {}) from o2m values
            values[f] = v
        return values

    def _perform_onchange(self, fields):
        assert isinstance(fields, list)

        # marks any onchange source as changed (default_get or explicit set)
        self._changed.update(fields)
        result = self._model.onchange(
            self._onchange_values(),
            fields,
            self._view['onchange'],
        )
        if result.get('warning'):
            _logger.getChild('onchange').warn("%(title)s %(message)s" % result.get('warning'))
        values = result.get('value', {})
        # mark onchange output as changed
        self._changed.update(values.keys())
        self._values.update(
            (k, self._cleanup_onchange(
                self._view['fields'][k],
                v, self._values[k],
            ))
            for k, v in values.items()
            if k in self._view['fields']
        )

    def _onchange_values(self):
        return dict(self._values)

    def _cleanup_onchange(self, descr, value, current):
        if descr['type'] == 'many2one':
            if not value:
                return False
            # out of onchange, m2o are name-gotten
            return value[0]
        elif descr['type'] == 'one2many':
            # ignore o2ms nested in o2ms
            if not descr['views']:
                return []

            v = []
            # which view should this be???
            subfields = descr['views']['edition']['fields']
            for command in value:
                # TODO: get existing sub-values so we can pass them along?
                if command[0] in (0, 1):
                    v.append((command[0], command[1], {
                        k: self._cleanup_onchange(
                            subfields[k], v, None
                        )
                        for k, v in command[2].items()
                        if k in subfields
                    }))
                    # TODO: should reuse existing values if not 5?
            return v
        elif descr['type'] == 'many2many':
            # onchange result is a bunch of commands, normalize to single 6
            if current is None:
                ids = []
            else:
                ids = list(current[0][2])
            for command in value:
                if command[0] == 3:
                    ids.remove(command[1])
                elif command[0] == 4:
                    ids.append(command[1])
                elif command[0] == 5:
                    del ids[:]
                elif command[0] == 6:
                    ids[:] = command[2]
                else:
                    raise ValueError(
                        "Unsupported M2M command %d" % command[0])
            return [(6, 0, ids)]

        return value

class O2MForm(Form):
    # noinspection PyMissingConstructor
    def __init__(self, proxy, index=None):
        m = proxy._model
        object.__setattr__(self, '_proxy', proxy)
        object.__setattr__(self, '_index', index)

        object.__setattr__(self, '_env', m.env)
        object.__setattr__(self, '_model', m)

        # copy so we don't risk breaking it too much (?)
        fvg = dict(proxy._descr['views']['edition'])
        object.__setattr__(self, '_view', fvg)
        self._process_fvg(m, fvg)

        vals = dict.fromkeys(fvg['fields'], False)
        object.__setattr__(self, '_values', vals)
        object.__setattr__(self, '_changed', set())
        if index is None:
            self._init_from_defaults(m)
        else:
            self._values.update(proxy._records[index])

    def _onchange_values(self):
        values = super(O2MForm, self)._onchange_values()
        # computed o2m may not have a relation_field(?)
        descr = self._proxy._descr
        if 'relation_field' in descr:
            values[descr['relation_field']] = self._proxy._parent._values
        return values

    def save(self):
        proxy = self._proxy
        commands = proxy._parent._values[proxy._field]
        values = self._values_to_save()
        if self._index is None:
            commands.append((0, 0, values))
        else:
            (c, _, vs) = commands[proxy._command_index(self._index)]
            assert c in (0, 1)
            vs.update(values)

        # FIXME: should be called when performing on change => value needs to be serialised into parent every time?
        proxy._parent._perform_onchange([proxy._field])

    def _values_to_save(self):
        """ Validates values and returns only fields modified since
        load/save
        """
        values = {}
        for f in self._view['fields']:
            v = self._values[f]
            if self._get_modifier(f, 'required'):
                assert v is not False, "{} is a required field".format(f)

            # skip unmodified fields
            if f not in self._changed:
                continue
            # if self._get_modifier(f, 'readonly'):
            #     continue
            # TODO: filter out (1, _, {}) from o2m values
            values[f] = v
        return values

class X2MProxy(object):
    _parent = None
    _field = None
    def _assert_editable(self):
        assert not self._parent._get_modifier(self._field, 'readonly'),\
            'field %s is not editable' % self._field

class O2MProxy(X2MProxy):
    """ O2MProxy()
    """
    def __init__(self, parent, field):
        self._parent = parent
        self._field = field
        # reify records to a list so they can be manipulated easily?
        self._records = []
        model = self._model
        fields = self._descr['views']['edition']['fields']
        for (command, rid, values) in self._parent._values[self._field]:
            if command == 0:
                self._records.append(values)
            elif command == 1:
                # read based on view info
                r = model.browse(rid)
                record = record_to_values(fields, r)
                record.update(values)
                self._records.append(record)
            elif command == 2:
                pass
            else:
                raise AssertionError("O2M proxy only supports commands 0, 1 and 2")

    @property
    def _model(self):
        model = self._parent._env[self._descr['relation']]
        ctx = self._parent._get_context(self._field)
        if ctx:
            model = model.with_context(**ctx)
        return model

    @property
    def _descr(self):
        return self._parent._view['fields'][self._field]

    def _command_index(self, for_record):
        """ Takes a record index and finds the corresponding record index
        (skips all 2s, basically)

        :param int for_record:
        """
        commands = self._parent._values[self._field]
        return next(
            cidx
            for ridx, cidx in enumerate(
                cidx for cidx, (c, _1, _2) in enumerate(commands)
                if c in (0, 1)
            )
            if ridx == for_record
        )

    def new(self):
        """ Returns a :class:`Form` for a new
        :class:`~odoo.fields.One2many` record, properly initialised.

        The form is created from the list view if editable, or the field's
        form view otherwise.

        :raises AssertionError: if the field is not editable
        """
        self._assert_editable()
        return O2MForm(self)

    def edit(self, index):
        """ Returns a :class:`Form` to edit the pre-existing
        :class:`~odoo.fields.One2many` record.

        The form is created from the list view if editable, or the field's
        form view otherwise.

        :raises AssertionError: if the field is not editable
        """
        self._assert_editable()
        return O2MForm(self, index)

    def remove(self, index):
        """ Removes the record at ``index`` from the parent form.

        :raises AssertionError: if the field is not editable
        """
        self._assert_editable()
        # remove reified record from local list & either remove 0 from
        # commands list or replace 1 (update) by 2 (remove)
        cidx = self._command_index(index)
        commands = self._parent._values[self._field]
        (command, rid, _) = commands[cidx]
        if command == 0:
            # record not saved yet -> just remove the command
            del commands[cidx]
        elif command == 1:
            # record already saved, replace by 2
            commands[cidx] = (2, rid, 0)
        else:
            raise AssertionError("Expected command 0 or 1, got %s" % commands[cidx])
        # remove reified record
        del self._records[index]
        self._parent._perform_onchange([self._field])

class M2MProxy(X2MProxy, collections.Sequence):
    """ M2MProxy()

    Behaves as a :class:`~collection.Sequence` of recordsets, can be
    indexed or sliced to get actual underlying recordsets.
    """
    def __init__(self, parent, field):
        self._parent = parent
        self._field = field

    def __getitem__(self, it):
        p = self._parent
        model = p._view['fields'][self._field]['relation']
        return p._env[model].browse(self._get_ids()[it])

    def __len__(self):
        return len(self._get_ids())

    def __iter__(self):
        return iter(self[:])

    def __contains__(self, record):
        relation_ = self._parent._view['fields'][self._field]['relation']
        assert isinstance(record, BaseModel)\
           and record._name == relation_

        return record.id in self._get_ids()


    def add(self, record):
        """ Adds ``record`` to the field, the record must already exist.

        The addition will only be finalized when the parent record is saved.
        """
        self._assert_editable()
        parent = self._parent
        relation_ = parent._view['fields'][self._field]['relation']
        assert isinstance(record, BaseModel) and record._name == relation_,\
            "trying to assign a '{}' object to a '{}' field".format(
                record._name,
                relation_,
            )
        self._get_ids().append(record.id)

        parent._perform_onchange([self._field])

    def _get_ids(self):
        return self._parent._values[self._field][0][2]

    def remove(self, id=None, index=None):
        """ Removes a record at a certain index or with a provided id from
        the field.
        """

        self._assert_editable()
        assert (id is None) ^ (index is None), \
            "can remove by either id or index"

        if id is None:
            # remove by index
            del self._get_ids()[index]
        else:
            self._get_ids().remove(id)

        self._parent._perform_onchange([self._field])

    def clear(self):
        """ Removes all existing records in the m2m
        """
        self._assert_editable()
        self._get_ids()[:] = []
        self._parent._perform_onchange([self._field])

def record_to_values(fields, record):
    r = {}
    for f, descr in fields.items():
        v = record[f]
        if descr['type'] == 'many2one':
            assert v._name == descr['relation']
            v = v.id
        elif descr['type'] == 'many2many':
            assert v._name == descr['relation']
            v = [(6, 0, v.ids)]
        elif descr['type'] == 'one2many':
            v = [(1, r.id, {}) for r in v]
        r[f] = v
    return r


def tagged(*tags):
    """
    A decorator to tag TestCase objects
    Tags are stored in a set that can be accessed from a 'test_tags' attribute
    A tag prefixed by '-' will remove the tag e.g. to remove the 'standard' tag
    By default, all Test classes from odoo.tests.common have a test_tags
    attribute that defaults to 'standard' and also the module technical name
    When using class inheritance, the tags are NOT inherited.
    """
    def tags_decorator(obj):
        include = {t for t in tags if not t.startswith('-')}
        exclude = {t[1:] for t in tags if t.startswith('-')}
        obj.test_tags = (getattr(obj, 'test_tags', set()) | include) - exclude
        return obj
    return tags_decorator


class TagsSelector(object):
    """ Test selector based on tags. """

    def __init__(self, spec):
        """ Parse the spec to determine tags to include and exclude. """
        clean_tags = {t.strip() for t in spec.split(',') if t.strip() != ''}
        self.exclude = {t[1:] for t in clean_tags if t.startswith('-')}
        self.include = {t.replace('+', '') for t in clean_tags if not t.startswith('-')}

    def check(self, arg):
        """ Return whether ``arg`` matches the specification: it must have at
            least one tag in ``self.include`` and none in ``self.exclude``.
        """
        # handle the case where the Test does not inherit from TransactionCase
        tags = getattr(arg, 'test_tags', set())
        inter_no_test = self.exclude.intersection(tags)
        if inter_no_test:
            _logger.debug("Test '%s' not selected because it is tagged with : %s (exclusions: %s)", arg, inter_no_test, self.exclude)
            return False
        inter_to_test = self.include.intersection(tags)
        if not inter_to_test:
            _logger.debug("Test '%s' not selected because it was not tagged with %s", arg, self.include)
            return False
        _logger.debug("Test '%s' selected: tagged with %s, exclusions: %s, inclusions: %s", arg, tags, self.exclude, self.include)
        return True<|MERGE_RESOLUTION|>--- conflicted
+++ resolved
@@ -6,10 +6,6 @@
 """
 import base64
 import collections
-<<<<<<< HEAD
-import inspect
-=======
->>>>>>> 3c108977
 import importlib
 import inspect
 import itertools
@@ -30,10 +26,7 @@
 import werkzeug.urls
 from contextlib import contextmanager
 from datetime import datetime, date
-<<<<<<< HEAD
 from unittest.mock import patch
-=======
->>>>>>> 3c108977
 
 from decorator import decorator
 from lxml import etree, html
@@ -41,10 +34,7 @@
 from odoo.models import BaseModel
 from odoo.osv.expression import normalize_domain
 from odoo.tools import pycompat
-<<<<<<< HEAD
 from odoo.tools import single_email_re
-=======
->>>>>>> 3c108977
 from odoo.tools.misc import find_in_path
 from odoo.tools.safe_eval import safe_eval
 
